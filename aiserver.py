#!/usr/bin/python3
#==================================================================#
# KoboldAI
# Version: 1.18.1
# By: KoboldAIDev and the KoboldAI Community
#==================================================================#

# External packages
import eventlet
eventlet.monkey_patch(all=True, thread=False, os=False)
import os
os.system("")
__file__ = os.path.dirname(os.path.realpath(__file__))
os.chdir(__file__)
os.environ['EVENTLET_THREADPOOL_SIZE'] = '1'
os.environ['TOKENIZERS_PARALLELISM'] = 'false'
from eventlet import tpool

import logging
logging.getLogger("urllib3").setLevel(logging.ERROR)

from os import path, getcwd
import time
import re
import json
import datetime
import collections
import zipfile
import packaging
import packaging.version
import contextlib
import traceback
import threading
import markdown
import bleach
import itertools
import bisect
import functools
import traceback
import inspect
import warnings
import multiprocessing
import copy
from collections.abc import Iterable
from collections import OrderedDict
from typing import Any, Callable, TypeVar, Tuple, Union, Dict, Set, List, Optional, Type

import requests
import html
import argparse
import sys
import gc

import lupa
import importlib

# KoboldAI
import fileops
import gensettings
from utils import debounce
import utils
import koboldai_settings
import torch
from transformers import StoppingCriteria, GPT2TokenizerFast, GPT2LMHeadModel, GPTNeoForCausalLM, GPTNeoModel, AutoModelForCausalLM, AutoTokenizer, PreTrainedModel, modeling_utils
from transformers import __version__ as transformers_version
import transformers
try:
    from transformers.models.opt.modeling_opt import OPTDecoder
except:
    pass
import transformers.generation_utils
global tpu_mtj_backend


if lupa.LUA_VERSION[:2] != (5, 4):
    print(f"Please install lupa==1.10. You have lupa {lupa.__version__}.", file=sys.stderr)

patch_causallm_patched = False

# Make sure tqdm progress bars display properly in Colab
from tqdm.auto import tqdm
old_init = tqdm.__init__
def new_init(self, *args, **kwargs):
    old_init(self, *args, **kwargs)
    if(self.ncols == 0 and kwargs.get("ncols") != 0):
        self.ncols = 99
tqdm.__init__ = new_init

# Fix some issues with the OPT tokenizer
from transformers import PreTrainedTokenizerBase
old_pretrainedtokenizerbase_from_pretrained = PreTrainedTokenizerBase.from_pretrained.__func__
@classmethod
def new_pretrainedtokenizerbase_from_pretrained(cls, *args, **kwargs):
    tokenizer = old_pretrainedtokenizerbase_from_pretrained(cls, *args, **kwargs)
    tokenizer._koboldai_header = tokenizer.encode("")
    tokenizer.add_bos_token = False
    tokenizer.add_prefix_space = False
    return tokenizer
PreTrainedTokenizerBase.from_pretrained = new_pretrainedtokenizerbase_from_pretrained

#==================================================================#
# Variables & Storage
#==================================================================#

# Terminal tags for colored text
class colors:
    PURPLE    = '\033[95m'
    BLUE      = '\033[94m'
    CYAN      = '\033[96m'
    GREEN     = '\033[92m'
    YELLOW    = '\033[93m'
    RED       = '\033[91m'
    END       = '\033[0m'
    UNDERLINE = '\033[4m'

# AI models Menu
# This is a dict of lists where they key is the menu name, and the list is the menu items.
# Each item takes the 4 elements, 1: Text to display, 2: Model Name (koboldai_vars.model) or menu name (Key name for another menu),
# 3: the memory requirement for the model, 4: if the item is a menu or not (True/False)
model_menu = {
    'mainmenu': [
        ["Load a model from its directory", "NeoCustom", "", False],
        ["Load an old GPT-2 model (eg CloverEdition)", "GPT2Custom", "", False],
        ["Adventure Models", "adventurelist", "", True],
        ["Novel Models", "novellist", "", True],
        ["NSFW Models", "nsfwlist", "", True],
        ["Untuned OPT", "optlist", "", True],
        ["Untuned GPT-Neo/J", "gptneolist", "", True],
        ["Untuned Fairseq Dense", "fsdlist", "", True],
        ["Untuned XGLM", "xglmlist", "", True],
        ["Untuned GPT2", "gpt2list", "", True],
        ["Online Services", "apilist", "", True],
        ["Read Only (No AI)", "ReadOnly", "", False]
        ],
    'adventurelist': [
        ["Nerys FSD 13B V2 (Hybrid)", "KoboldAI/fairseq-dense-13B-Nerys-v2", "32GB", False],
        ["Nerys FSD 13B (Hybrid)", "KoboldAI/fairseq-dense-13B-Nerys", "32GB", False],
        ["Skein 6B", "KoboldAI/GPT-J-6B-Skein", "16GB", False],
        ["OPT Nerys 6B V2", "KoboldAI/OPT-6B-nerys-v2", "16GB", False],
        ["Adventure 6B", "KoboldAI/GPT-J-6B-Adventure", "16GB", False],
        ["Nerys FSD 2.7B (Hybrid)", "KoboldAI/fairseq-dense-2.7B-Nerys", "8GB", False],
        ["Adventure 2.7B", "KoboldAI/GPT-Neo-2.7B-AID", "8GB", False],
        ["Adventure 1.3B", "KoboldAI/GPT-Neo-1.3B-Adventure", "6GB", False],
        ["Adventure 125M (Mia)", "Merry/AID-Neo-125M", "2GB", False],
        ["Return to Main Menu", "mainmenu", "", True],
        ],
    'novellist': [
        ["Nerys FSD 13B V2 (Hybrid)", "KoboldAI/fairseq-dense-13B-Nerys-v2", "32GB", False],
        ["Janeway FSD 13B", "KoboldAI/fairseq-dense-13B-Janeway", "32GB", False],
        ["Nerys FSD 13B (Hybrid)", "KoboldAI/fairseq-dense-13B-Nerys", "32GB", False],
        ["OPT Nerys 6B V2", "KoboldAI/OPT-6B-nerys-v2", "16GB", False],
        ["Janeway FSD 6.7B", "KoboldAI/fairseq-dense-6.7B-Janeway", "16GB", False],
        ["Janeway Neo 6B", "KoboldAI/GPT-J-6B-Janeway", "16GB", False],
        ["Janeway Neo 2.7B", "KoboldAI/GPT-Neo-2.7B-Janeway", "8GB", False],
        ["Janeway FSD 2.7B", "KoboldAI/fairseq-dense-2.7B-Janeway", "8GB", False],
        ["Nerys FSD 2.7B (Hybrid)", "KoboldAI/fairseq-dense-2.7B-Nerys", "8GB", False],
        ["Horni-LN 2.7B", "KoboldAI/GPT-Neo-2.7B-Horni-LN", "8GB", False],
        ["Picard 2.7B (Older Janeway)", "KoboldAI/GPT-Neo-2.7B-Picard", "8GB", False],
        ["Return to Main Menu", "mainmenu", "", True],
        ],
    'nsfwlist': [
        ["Shinen FSD 13B (NSFW)", "KoboldAI/fairseq-dense-13B-Shinen", "32GB", False],
        ["Shinen FSD 6.7B (NSFW)", "KoboldAI/fairseq-dense-6.7B-Shinen", "16GB", False],
        ["Lit 6B (NSFW)", "hakurei/lit-6B", "16GB", False],
        ["Shinen 6B (NSFW)", "KoboldAI/GPT-J-6B-Shinen", "16GB", False],
        ["Horni 2.7B (NSFW)", "KoboldAI/GPT-Neo-2.7B-Horni", "8GB", False],
        ["Shinen 2.7B (NSFW)", "KoboldAI/GPT-Neo-2.7B-Shinen", "8GB", False],
        ["Return to Main Menu", "mainmenu", "", True],
        ],
    'chatlist': [
        ["Convo 6B (Chatbot)", "hitomi-team/convo-6B", "16GB", False],
        ["C1 6B (Chatbot)", "hakurei/c1-6B", "16GB", False],
        ["C1 1.3B (Chatbot)", "iokru/c1-1.3B", "6GB", False],
        ["Return to Main Menu", "mainmenu", "", True],
        ],
    'gptneolist': [
        ["GPT-J 6B", "EleutherAI/gpt-j-6B", "16GB", False],
        ["GPT-Neo 2.7B", "EleutherAI/gpt-neo-2.7B", "8GB", False],
        ["GPT-Neo 1.3B", "EleutherAI/gpt-neo-1.3B", "6GB", False],
        ["GPT-Neo 125M", "EleutherAI/gpt-neo-125M", "2GB", False],
        ["Return to Main Menu", "mainmenu", "", True],
        ],
    'gpt2list': [
        ["GPT-2 XL", "gpt2-xl", "6GB", False],
        ["GPT-2 Large", "gpt2-large", "4GB", False],
        ["GPT-2 Med", "gpt2-medium", "2GB", False],
        ["GPT-2", "gpt2", "2GB", False],
        ["Return to Main Menu", "mainmenu", "", True],
        ],
    'optlist': [
        ["OPT 66B", "facebook/opt-66b", "128GB", False],
        ["OPT 30B", "facebook/opt-30b", "64GB", False],
        ["OPT 13B", "facebook/opt-13b", "32GB", False],
        ["OPT 6.7B", "facebook/opt-6.7b", "16GB", False],
        ["OPT 2.7B", "facebook/opt-2.7b", "8GB", False],
        ["OPT 1.3B", "facebook/opt-1.3b", "4GB", False],
        ["OPT 350M", "facebook/opt-350m", "2GB", False],
        ["OPT 125M", "facebook/opt-125m", "1GB", False],
        ["Return to Main Menu", "mainmenu", "", True],
        ],
    'fsdlist': [
        ["Fairseq Dense 13B", "KoboldAI/fairseq-dense-13B", "32GB", False],
        ["Fairseq Dense 6.7B", "KoboldAI/fairseq-dense-6.7B", "16GB", False],
        ["Fairseq Dense 2.7B", "KoboldAI/fairseq-dense-2.7B", "8GB", False],
        ["Fairseq Dense 1.3B", "KoboldAI/fairseq-dense-1.3B", "4GB", False],
        ["Fairseq Dense 355M", "KoboldAI/fairseq-dense-355M", "2GB", False],
        ["Fairseq Dense 125M", "KoboldAI/fairseq-dense-125M", "1GB", False],
        ["Return to Main Menu", "mainmenu", "", True],
        ],
    'xglmlist': [
        ["XGLM 4.5B (Larger Dataset)", "facebook/xglm-4.5B", "12GB", False],
        ["XGLM 7.5B", "facebook/xglm-7.5B", "18GB", False],
        ["XGLM 2.9B", "facebook/xglm-2.9B", "10GB", False],
        ["XGLM 1.7B", "facebook/xglm-1.7B", "6GB", False],
        ["XGLM 564M", "facebook/xglm-564M", "4GB", False],
        ["Return to Main Menu", "mainmenu", "", True],
        ],
    'apilist': [
        ["GooseAI API (requires API key)", "GooseAI", "", False],
        ["OpenAI API (requires API key)", "OAI", "", False],
        ["InferKit API (requires API key)", "InferKit", "", False],
        # ["KoboldAI Server API (Old Google Colab)", "Colab", "", False],
        ["KoboldAI API", "API", "", False],
        ["Return to Main Menu", "mainmenu", "", True],
    ]
    }


class Send_to_socketio(object):
    def write(self, bar):
        print(bar, end="")
        time.sleep(0.01)
        try:
            emit('from_server', {'cmd': 'model_load_status', 'data': bar.replace(" ", "&nbsp;")}, broadcast=True, room="UI_1")
        except:
            pass
        
    def flush(self):
        pass
                                
# Set logging level to reduce chatter from Flask
import logging
log = logging.getLogger('werkzeug')
log.setLevel(logging.ERROR)

# Start flask & SocketIO
print("{0}Initializing Flask... {1}".format(colors.PURPLE, colors.END), end="")
from flask import Flask, render_template, Response, request, copy_current_request_context, send_from_directory, session, jsonify, abort, redirect, has_request_context
from flask_socketio import SocketIO, emit, join_room, leave_room
from flask_socketio import emit as _emit
from flask_session import Session
import secrets
from werkzeug.exceptions import HTTPException, NotFound, InternalServerError
import secrets
app = Flask(__name__, root_path=os.getcwd())
app.secret_key = secrets.token_hex()
app.config['SESSION_TYPE'] = 'filesystem'
app.config['TEMPLATES_AUTO_RELOAD'] = True
Session(app)
socketio = SocketIO(app, async_method="eventlet", manage_session=False, cors_allowed_origins='*')
#socketio = SocketIO(app, async_method="eventlet", logger=True, engineio_logger=True, manage_session=False)
koboldai_vars = koboldai_settings.koboldai_vars(session, socketio)

utils.koboldai_vars = koboldai_vars

print("{0}OK!{1}".format(colors.GREEN, colors.END))

old_socketio_on = socketio.on
def new_socketio_on(*a, **k):
    decorator = old_socketio_on(*a, **k)
    def new_decorator(f):
        @functools.wraps(f)
        def g(*a, **k):
            if args.no_ui:
                return
            return f(*a, **k)
        return decorator(g)
    return new_decorator
socketio.on = new_socketio_on

def emit(*args, **kwargs):
    try:
        return _emit(*args, **kwargs)
    except AttributeError:
        return socketio.emit(*args, **kwargs)

# marshmallow/apispec setup
from apispec import APISpec
from apispec.ext.marshmallow import MarshmallowPlugin
from apispec.ext.marshmallow.field_converter import make_min_max_attributes
from apispec_webframeworks.flask import FlaskPlugin
from marshmallow import Schema, fields, validate, EXCLUDE
from marshmallow.exceptions import ValidationError

class KoboldSchema(Schema):
    pass

def new_make_min_max_attributes(validators, min_attr, max_attr) -> dict:
    # Patched apispec function that creates "exclusiveMinimum"/"exclusiveMaximum" OpenAPI attributes insteaed of "minimum"/"maximum" when using validators.Range or validators.Length with min_inclusive=False or max_inclusive=False
    attributes = {}
    min_list = [validator.min for validator in validators if validator.min is not None]
    max_list = [validator.max for validator in validators if validator.max is not None]
    min_inclusive_list = [getattr(validator, "min_inclusive", True) for validator in validators if validator.min is not None]
    max_inclusive_list = [getattr(validator, "max_inclusive", True) for validator in validators if validator.max is not None]
    if min_list:
        if min_attr == "minimum" and not min_inclusive_list[max(range(len(min_list)), key=min_list.__getitem__)]:
            min_attr = "exclusiveMinimum"
        attributes[min_attr] = max(min_list)
    if max_list:
        if min_attr == "maximum" and not max_inclusive_list[min(range(len(max_list)), key=max_list.__getitem__)]:
            min_attr = "exclusiveMaximum"
        attributes[max_attr] = min(max_list)
    return attributes
make_min_max_attributes.__code__ = new_make_min_max_attributes.__code__

def api_format_docstring(f):
    f.__doc__ = eval('f"""{}"""'.format(f.__doc__.replace("\\", "\\\\")))
    return f

def api_catch_out_of_memory_errors(f):
    @functools.wraps(f)
    def decorated(*args, **kwargs):
        try:
            return f(*args, **kwargs)
        except Exception as e:
            if any (s in traceback.format_exc().lower() for s in ("out of memory", "not enough memory")):
                for line in reversed(traceback.format_exc().split("\n")):
                    if any(s in line.lower() for s in ("out of memory", "not enough memory")) and line.count(":"):
                        line = line.split(":", 1)[1]
                        line = re.sub(r"\[.+?\] +data\.", "", line).strip()
                        raise KoboldOutOfMemoryError("KoboldAI ran out of memory: " + line, type="out_of_memory.gpu.cuda" if "cuda out of memory" in line.lower() else "out_of_memory.gpu.hip" if "hip out of memory" in line.lower() else "out_of_memory.tpu.hbm" if "memory space hbm" in line.lower() else "out_of_memory.cpu.default_memory_allocator" if "defaultmemoryallocator" in line.lower() else "out_of_memory.unknown.unknown")
                raise KoboldOutOfMemoryError(type="out_of_memory.unknown.unknown")
            raise e
    return decorated

def api_schema_wrap(f):
    try:
        input_schema: Type[Schema] = next(iter(inspect.signature(f).parameters.values())).annotation
    except:
        HAS_SCHEMA = False
    else:
        HAS_SCHEMA = inspect.isclass(input_schema) and issubclass(input_schema, Schema)
    f = api_format_docstring(f)
    f = api_catch_out_of_memory_errors(f)
    @functools.wraps(f)
    def decorated(*args, **kwargs):
        if HAS_SCHEMA:
            body = request.get_json()
            schema = input_schema.from_dict(input_schema().load(body))
            response = f(schema, *args, **kwargs)
        else:
            response = f(*args, **kwargs)
        if not isinstance(response, Response):
            response = jsonify(response)
        return response
    return decorated

@app.errorhandler(HTTPException)
def handler(e):
    if request.path != "/api" and not request.path.startswith("/api/"):
        return e
    resp = jsonify(detail={"msg": str(e), "type": "generic.error_" + str(e.code)})
    if e.code == 405 and e.valid_methods is not None:
        resp.headers["Allow"] = ", ".join(e.valid_methods)
    return resp, e.code

class KoboldOutOfMemoryError(HTTPException):
    code = 507
    description = "KoboldAI ran out of memory."
    type = "out_of_memory.unknown.unknown"
    def __init__(self, *args, type=None, **kwargs):
        super().__init__(*args, **kwargs)
        if type is not None:
            self.type = type
@app.errorhandler(KoboldOutOfMemoryError)
def handler(e):
    if request.path != "/api" and not request.path.startswith("/api/"):
        return InternalServerError()
    return jsonify(detail={"type": e.type, "msg": e.description}), e.code

@app.errorhandler(ValidationError)
def handler(e):
    if request.path != "/api" and not request.path.startswith("/api/"):
        return InternalServerError()
    return jsonify(detail=e.messages), 422

@app.errorhandler(NotImplementedError)
def handler(e):
    if request.path != "/api" and not request.path.startswith("/api/"):
        return InternalServerError()
    return jsonify(detail={"type": "not_implemented", "msg": str(e).strip()}), 501

api_versions: List[str] = []

class KoboldAPISpec(APISpec):
    class KoboldFlaskPlugin(FlaskPlugin):
        def __init__(self, api: "KoboldAPISpec", *args, **kwargs):
            self._kobold_api_spec = api
            super().__init__(*args, **kwargs)

        def path_helper(self, *args, **kwargs):
            return super().path_helper(*args, **kwargs)[len(self._kobold_api_spec._prefixes[0]):]

    def __init__(self, *args, title: str = "KoboldAI API", openapi_version: str = "3.0.3", version: str = "1.0.0", prefixes: List[str] = None, **kwargs):
        plugins = [KoboldAPISpec.KoboldFlaskPlugin(self), MarshmallowPlugin()]
        self._prefixes = prefixes if prefixes is not None else [""]
        self._kobold_api_spec_version = version
        api_versions.append(version)
        api_versions.sort(key=lambda x: [int(e) for e in x.split(".")])
        super().__init__(*args, title=title, openapi_version=openapi_version, version=version, plugins=plugins, servers=[{"url": self._prefixes[0]}], **kwargs)
        for prefix in self._prefixes:
            app.route(prefix, endpoint="~KoboldAPISpec~" + prefix)(lambda: redirect(request.path + "/docs/"))
            app.route(prefix + "/", endpoint="~KoboldAPISpec~" + prefix + "/")(lambda: redirect("docs/"))
            app.route(prefix + "/docs", endpoint="~KoboldAPISpec~" + prefix + "/docs")(lambda: redirect("docs/"))
            app.route(prefix + "/docs/", endpoint="~KoboldAPISpec~" + prefix + "/docs/")(lambda: render_template("swagger-ui.html", url=self._prefixes[0] + "/openapi.json"))
            app.route(prefix + "/openapi.json", endpoint="~KoboldAPISpec~" + prefix + "/openapi.json")(lambda: jsonify(self.to_dict()))

    def route(self, rule: str, methods=["GET"], **kwargs):
        __F = TypeVar("__F", bound=Callable[..., Any])
        if "strict_slashes" not in kwargs:
            kwargs["strict_slashes"] = False
        def new_decorator(f: __F) -> __F:
            @functools.wraps(f)
            def g(*args, **kwargs):
                global api_version
                api_version = self._kobold_api_spec_version
                try:
                    return f(*args, **kwargs)
                finally:
                    api_version = None
            for prefix in self._prefixes:
                g = app.route(prefix + rule, methods=methods, **kwargs)(g)
            with app.test_request_context():
                self.path(view=g, **kwargs)
            return g
        return new_decorator

    def get(self, rule: str, **kwargs):
        return self.route(rule, methods=["GET"], **kwargs)
    
    def post(self, rule: str, **kwargs):
        return self.route(rule, methods=["POST"], **kwargs)
    
    def put(self, rule: str, **kwargs):
        return self.route(rule, methods=["PUT"], **kwargs)
    
    def patch(self, rule: str, **kwargs):
        return self.route(rule, methods=["PATCH"], **kwargs)
    
    def delete(self, rule: str, **kwargs):
        return self.route(rule, methods=["DELETE"], **kwargs)

tags = [
    {"name": "info", "description": "Metadata about this API"},
    {"name": "generate", "description": "Text generation endpoints"},
    {"name": "model", "description": "Information about the current text generation model"},
    {"name": "story", "description": "Endpoints for managing the story in the KoboldAI GUI"},
    {"name": "world_info", "description": "Endpoints for managing the world info in the KoboldAI GUI"},
    {"name": "config", "description": "Allows you to get/set various setting values"},
]

api_version = None  # This gets set automatically so don't change this value

api_v1 = KoboldAPISpec(
    version="1.1.4",
    prefixes=["/api/v1", "/api/latest"],
    tags=tags,
)

#==================================================================#
# Function to get model selection at startup
#==================================================================#
def sendModelSelection(menu="mainmenu", folder="./models"):
    #If we send one of the manual load options, send back the list of model directories, otherwise send the menu
    if menu in ('NeoCustom', 'GPT2Custom'):
        (paths, breadcrumbs) = get_folder_path_info(folder)
        if koboldai_vars.host:
            breadcrumbs = []
        menu_list = [[folder, menu, "", False] for folder in paths]
        menu_list_ui_2 = [[folder[0], folder[1], "", False] for folder in paths]
        menu_list.append(["Return to Main Menu", "mainmenu", "", True])
        menu_list_ui_2.append(["Return to Main Menu", "mainmenu", "", True])
        if os.path.abspath("{}/models".format(os.getcwd())) == os.path.abspath(folder):
            showdelete=True
        else:
            showdelete=False
        emit('from_server', {'cmd': 'show_model_menu', 'data': menu_list, 'menu': menu, 'breadcrumbs': breadcrumbs, "showdelete": showdelete}, broadcast=True, room="UI_1")
        emit('show_model_menu', {'data': menu_list_ui_2, 'menu': menu, 'breadcrumbs': breadcrumbs, "showdelete": showdelete}, broadcast=False, room="UI_2")
    else:
        emit('from_server', {'cmd': 'show_model_menu', 'data': model_menu[menu], 'menu': menu, 'breadcrumbs': [], "showdelete": False}, broadcast=True, room="UI_1")
        emit('show_model_menu', {'data': model_menu[menu], 'menu': menu, 'breadcrumbs': [], "showdelete": False}, broadcast=False, room="UI_2")

def get_folder_path_info(base):
    if base == 'This PC':
        breadcrumbs = [['This PC', 'This PC']]
        paths = [["{}:\\".format(chr(i)), "{}:\\".format(chr(i))] for i in range(65, 91) if os.path.exists("{}:".format(chr(i)))]
    else:
        path = os.path.abspath(base)
        if path[-1] == "\\":
            path = path[:-1]
        breadcrumbs = []
        for i in range(len(path.replace("/", "\\").split("\\"))):
            breadcrumbs.append(["\\".join(path.replace("/", "\\").split("\\")[:i+1]),
                                 path.replace("/", "\\").split("\\")[i]])
        if len(breadcrumbs) == 1:
            breadcrumbs = [["{}:\\".format(chr(i)), "{}:\\".format(chr(i))] for i in range(65, 91) if os.path.exists("{}:".format(chr(i)))]
        else:
            if len([["{}:\\".format(chr(i)), "{}:\\".format(chr(i))] for i in range(65, 91) if os.path.exists("{}:".format(chr(i)))]) > 0:
                breadcrumbs.insert(0, ['This PC', 'This PC'])
        paths = []
        base_path = os.path.abspath(base)
        for item in os.listdir(base_path):
            if os.path.isdir(os.path.join(base_path, item)):
                paths.append([os.path.join(base_path, item), item])
    # Paths/breadcrumbs is a list of lists, where the first element in the sublist is the full path and the second is the folder name
    return (paths, breadcrumbs)


def getModelSelection(modellist):
    print("    #    Model\t\t\t\t\t\tVRAM\n    ========================================================")
    i = 1
    for m in modellist:
        print("    {0} - {1}\t\t\t{2}".format("{:<2}".format(i), m[0].ljust(25), m[2]))
        i += 1
    print(" ");
    modelsel = 0
    koboldai_vars.model = ''
    while(koboldai_vars.model == ''):
        modelsel = input("Model #> ")
        if(modelsel.isnumeric() and int(modelsel) > 0 and int(modelsel) <= len(modellist)):
            koboldai_vars.model = modellist[int(modelsel)-1][1]
        else:
            print("{0}Please enter a valid selection.{1}".format(colors.RED, colors.END))
    
    # Model Lists
    try:
        getModelSelection(eval(koboldai_vars.model))
    except Exception as e:
        if(koboldai_vars.model == "Return"):
            getModelSelection(mainmenu)
                
        # If custom model was selected, get the filesystem location and store it
        if(koboldai_vars.model == "NeoCustom" or koboldai_vars.model == "GPT2Custom"):
            print("{0}Please choose the folder where pytorch_model.bin is located:{1}\n".format(colors.CYAN, colors.END))
            modpath = fileops.getdirpath(getcwd() + "/models", "Select Model Folder")
        
            if(modpath):
                # Save directory to koboldai_vars
                koboldai_vars.custmodpth = modpath
            else:
                # Print error and retry model selection
                print("{0}Model select cancelled!{1}".format(colors.RED, colors.END))
                print("{0}Select an AI model to continue:{1}\n".format(colors.CYAN, colors.END))
                getModelSelection(mainmenu)

def check_if_dir_is_model(path):
    if os.path.exists(path):
        try:
            from transformers import AutoConfig
            model_config = AutoConfig.from_pretrained(path)
        except:
            return False
        return True
    else:
        return False
    
#==================================================================#
# Return all keys in tokenizer dictionary containing char
#==================================================================#
#def gettokenids(char):
#    keys = []
#    for key in vocab_keys:
#        if(key.find(char) != -1):
#            keys.append(key)
#    return keys

#==================================================================#
# Return Model Name
#==================================================================#
def getmodelname():
    if(args.configname):
       modelname = args.configname
       return modelname
    if(koboldai_vars.model in ("NeoCustom", "GPT2Custom", "TPUMeshTransformerGPTJ", "TPUMeshTransformerGPTNeoX")):
        modelname = os.path.basename(os.path.normpath(koboldai_vars.custmodpth))
        return modelname
    else:
        modelname = koboldai_vars.model
        return modelname

#==================================================================#
# Breakmodel configuration functions
#==================================================================#
def device_list(n_layers, primary=None, selected=None):
    device_count = torch.cuda.device_count()
    if(device_count < 2):
        primary = None
    gpu_blocks = breakmodel.gpu_blocks + (device_count - len(breakmodel.gpu_blocks))*[0]
    print(f"{colors.YELLOW}       DEVICE ID  |  LAYERS  |  DEVICE NAME{colors.END}")
    for i in range(device_count):
        name = torch.cuda.get_device_name(i)
        if(len(name) > 47):
            name = "..." + name[-44:]
        row_color = colors.END
        sep_color = colors.YELLOW
        print(f"{row_color}{colors.YELLOW + '->' + row_color if i == selected else '  '} {'(primary)' if i == primary else ' '*9} {i:3}  {sep_color}|{row_color}     {gpu_blocks[i]:3}  {sep_color}|{row_color}  {name}{colors.END}")
    row_color = colors.END
    sep_color = colors.YELLOW
    if(utils.HAS_ACCELERATE):
        print(f"{row_color}{colors.YELLOW + '->' + row_color if -1 == selected else '  '} {' '*9} N/A  {sep_color}|{row_color}     {breakmodel.disk_blocks:3}  {sep_color}|{row_color}  (Disk cache){colors.END}")
    print(f"{row_color}   {' '*9} N/A  {sep_color}|{row_color}     {n_layers:3}  {sep_color}|{row_color}  (CPU){colors.END}")

def device_config(config):
    global breakmodel, generator
    import breakmodel
    n_layers = utils.num_layers(config)
    if args.cpu:
        breakmodel.gpu_blocks = [0]*n_layers
        return
    elif(args.breakmodel_gpulayers is not None or (utils.HAS_ACCELERATE and args.breakmodel_disklayers is not None)):
        try:
            if(not args.breakmodel_gpulayers):
                breakmodel.gpu_blocks = []
            else:
                breakmodel.gpu_blocks = list(map(int, args.breakmodel_gpulayers.split(',')))
            assert len(breakmodel.gpu_blocks) <= torch.cuda.device_count()
            s = n_layers
            for i in range(len(breakmodel.gpu_blocks)):
                if(breakmodel.gpu_blocks[i] <= -1):
                    breakmodel.gpu_blocks[i] = s
                    break
                else:
                    s -= breakmodel.gpu_blocks[i]
            assert sum(breakmodel.gpu_blocks) <= n_layers
            n_layers -= sum(breakmodel.gpu_blocks)
            if(args.breakmodel_disklayers is not None):
                assert args.breakmodel_disklayers <= n_layers
                breakmodel.disk_blocks = args.breakmodel_disklayers
                n_layers -= args.breakmodel_disklayers
        except:
            print("WARNING: --breakmodel_gpulayers is malformatted. Please use the --help option to see correct usage of --breakmodel_gpulayers. Defaulting to all layers on device 0.", file=sys.stderr)
            breakmodel.gpu_blocks = [n_layers]
            n_layers = 0
    elif(args.breakmodel_layers is not None):
        breakmodel.gpu_blocks = [n_layers - max(0, min(n_layers, args.breakmodel_layers))]
        n_layers -= sum(breakmodel.gpu_blocks)
    elif(args.model is not None):
        print("Breakmodel not specified, assuming GPU 0")
        breakmodel.gpu_blocks = [n_layers]
        n_layers = 0
    else:
        device_count = torch.cuda.device_count()
        if(device_count > 1):
            print(colors.CYAN + "\nPlease select one of your GPUs to be your primary GPU.")
            print("VRAM usage in your primary GPU will be higher than for your other ones.")
            print("It is recommended you make your fastest GPU your primary GPU.")
            device_list(n_layers)
            while(True):
                primaryselect = input("device ID> ")
                if(primaryselect.isnumeric() and 0 <= int(primaryselect) < device_count):
                    breakmodel.primary_device = int(primaryselect)
                    break
                else:
                    print(f"{colors.RED}Please enter an integer between 0 and {device_count-1}.{colors.END}")
        else:
            breakmodel.primary_device = 0

        print(colors.PURPLE + "\nIf you don't have enough VRAM to run the model on a single GPU")
        print("you can split the model between your CPU and your GPU(s), or between")
        print("multiple GPUs if you have more than one.")
        print("By putting more 'layers' on a GPU or CPU, more computations will be")
        print("done on that device and more VRAM or RAM will be required on that device")
        print("(roughly proportional to number of layers).")
        print("It should be noted that GPUs are orders of magnitude faster than the CPU.")
        print(f"This model has{colors.YELLOW} {n_layers} {colors.PURPLE}layers.{colors.END}\n")

        for i in range(device_count):
            device_list(n_layers, primary=breakmodel.primary_device, selected=i)
            print(f"{colors.CYAN}\nHow many of the remaining{colors.YELLOW} {n_layers} {colors.CYAN}layers would you like to put into device {i}?\nYou can also enter -1 to allocate all remaining layers to this device.{colors.END}\n")
            while(True):
                layerselect = input("# of layers> ")
                if((layerselect.isnumeric() or layerselect.strip() == '-1') and -1 <= int(layerselect) <= n_layers):
                    layerselect = int(layerselect)
                    layerselect = n_layers if layerselect == -1 else layerselect
                    breakmodel.gpu_blocks.append(layerselect)
                    n_layers -= layerselect
                    break
                else:
                    print(f"{colors.RED}Please enter an integer between -1 and {n_layers}.{colors.END}")
            if(n_layers == 0):
                break

        if(utils.HAS_ACCELERATE and n_layers > 0):
            device_list(n_layers, primary=breakmodel.primary_device, selected=-1)
            print(f"{colors.CYAN}\nHow many of the remaining{colors.YELLOW} {n_layers} {colors.CYAN}layers would you like to put into the disk cache?\nYou can also enter -1 to allocate all remaining layers to this device.{colors.END}\n")
            while(True):
                layerselect = input("# of layers> ")
                if((layerselect.isnumeric() or layerselect.strip() == '-1') and -1 <= int(layerselect) <= n_layers):
                    layerselect = int(layerselect)
                    layerselect = n_layers if layerselect == -1 else layerselect
                    breakmodel.disk_blocks = layerselect
                    n_layers -= layerselect
                    break
                else:
                    print(f"{colors.RED}Please enter an integer between -1 and {n_layers}.{colors.END}")

    print(colors.PURPLE + "\nFinal device configuration:")
    device_list(n_layers)

    # If all layers are on the same device, use the old GPU generation mode
    while(len(breakmodel.gpu_blocks) and breakmodel.gpu_blocks[-1] == 0):
        breakmodel.gpu_blocks.pop()
    if(len(breakmodel.gpu_blocks) and breakmodel.gpu_blocks[-1] in (-1, utils.num_layers(config))):
        koboldai_vars.breakmodel = False
        koboldai_vars.usegpu = True
        koboldai_vars.gpu_device = len(breakmodel.gpu_blocks)-1
        return

    if(not breakmodel.gpu_blocks):
        print("Nothing assigned to a GPU, reverting to CPU only mode")
        import breakmodel
        breakmodel.primary_device = "cpu"
        koboldai_vars.breakmodel = False
        koboldai_vars.usegpu = False
        return

def move_model_to_devices(model):
    global generator

    if(not utils.HAS_ACCELERATE and not koboldai_vars.breakmodel):
        if(koboldai_vars.usegpu):
            model = model.half().to(koboldai_vars.gpu_device)
        else:
            model = model.to('cpu').float()
        generator = model.generate
        return

    import breakmodel

    if(utils.HAS_ACCELERATE):
        import accelerate.utils
        for key, value in model.state_dict().items():
            target_dtype = torch.float32 if breakmodel.primary_device == "cpu" else torch.float16
            if(value.dtype is not target_dtype):
                accelerate.utils.set_module_tensor_to_device(model, key, target_dtype)
        disk_blocks = breakmodel.disk_blocks
        gpu_blocks = breakmodel.gpu_blocks
        ram_blocks = len(utils.layers_module_names) - sum(gpu_blocks)
        cumulative_gpu_blocks = tuple(itertools.accumulate(gpu_blocks))
        device_map = {}
        for name in utils.layers_module_names:
            layer = int(name.rsplit(".", 1)[1])
            device = ("disk" if layer < disk_blocks else "cpu") if layer < ram_blocks else bisect.bisect_right(cumulative_gpu_blocks, layer - ram_blocks)
            device_map[name] = device
        for name in utils.get_missing_module_names(model, list(device_map.keys())):
            device_map[name] = breakmodel.primary_device
        breakmodel.dispatch_model_ex(model, device_map, main_device=breakmodel.primary_device, offload_buffers=True, offload_dir="accelerate-disk-cache")
        gc.collect()
        generator = model.generate
        return

    model.half()
    gc.collect()

    if(hasattr(model, "transformer")):
        model.transformer.wte.to(breakmodel.primary_device)
        model.transformer.ln_f.to(breakmodel.primary_device)
        if(hasattr(model, 'lm_head')):
            model.lm_head.to(breakmodel.primary_device)
        if(hasattr(model.transformer, 'wpe')):
            model.transformer.wpe.to(breakmodel.primary_device)
    elif(not hasattr(model.model, "decoder")):
        model.model.embed_tokens.to(breakmodel.primary_device)
        model.model.layer_norm.to(breakmodel.primary_device)
        model.lm_head.to(breakmodel.primary_device)
        model.model.embed_positions.to(breakmodel.primary_device)
    else:
        model.model.decoder.embed_tokens.to(breakmodel.primary_device)
        if(model.model.decoder.project_in is not None):
            model.model.decoder.project_in.to(breakmodel.primary_device)
        if(model.model.decoder.project_out is not None):
            model.model.decoder.project_out.to(breakmodel.primary_device)
        model.model.decoder.embed_positions.to(breakmodel.primary_device)
    gc.collect()
    GPTNeoModel.forward = breakmodel.new_forward_neo
    if("GPTJModel" in globals()):
        GPTJModel.forward = breakmodel.new_forward_neo # type: ignore
    if("XGLMModel" in globals()):
        XGLMModel.forward = breakmodel.new_forward_xglm # type: ignore
    if("OPTDecoder" in globals()):
        OPTDecoder.forward = breakmodel.new_forward_opt # type: ignore
    generator = model.generate
    if(hasattr(model, "transformer")):
        breakmodel.move_hidden_layers(model.transformer)
    elif(not hasattr(model.model, "decoder")):
        breakmodel.move_hidden_layers(model.model, model.model.layers)
    else:
        breakmodel.move_hidden_layers(model.model.decoder, model.model.decoder.layers)

#==================================================================#
#  Allow the models to override some settings
#==================================================================#
def loadmodelsettings():
    try:
        js   = json.loads(str(model_config).partition(' ')[2])
    except Exception as e:
        try:
            try:
                js   = json.load(open(koboldai_vars.custmodpth + "/config.json", "r"))
            except Exception as e:
                js   = json.load(open(koboldai_vars.custmodpth.replace('/', '_') + "/config.json", "r"))            
        except Exception as e:
            js   = {}
    if koboldai_vars.model_type == "xglm" or js.get("compat", "j") == "fairseq_lm":
        koboldai_vars.newlinemode = "s"  # Default to </s> newline mode if using XGLM
    if koboldai_vars.model_type == "opt" or koboldai_vars.model_type == "bloom":
        koboldai_vars.newlinemode = "ns"  # Handle </s> but don't convert newlines if using Fairseq models that have newlines trained in them
    koboldai_vars.modelconfig = js
    if("badwordsids" in js):
        koboldai_vars.badwordsids = js["badwordsids"]
    if("nobreakmodel" in js):
        koboldai_vars.nobreakmodel = js["nobreakmodel"]
    if("sampler_order" in js):
        sampler_order = koboldai_vars.sampler_order
        if(len(sampler_order) < 7):
            sampler_order = [6] + sampler_order
        koboldai_vars.sampler_order = sampler_order
    if("temp" in js):
        koboldai_vars.temp       = js["temp"]
        koboldai_vars.default_preset['temp'] = js["temp"]
    if("top_p" in js):
        koboldai_vars.top_p      = js["top_p"]
        koboldai_vars.default_preset['top_p'] = js["top_p"]
    if("top_k" in js):
        koboldai_vars.top_k      = js["top_k"]
        koboldai_vars.default_preset['top_k'] = js["top_k"]
    if("tfs" in js):
        koboldai_vars.tfs        = js["tfs"]
        koboldai_vars.default_preset['tfs'] = js["tfs"]
    if("typical" in js):
        koboldai_vars.typical    = js["typical"]
        koboldai_vars.default_preset['typical'] = js["typical"]
    if("top_a" in js):
        koboldai_vars.top_a      = js["top_a"]
        koboldai_vars.default_preset['top_a'] = js["top_a"]
    if("rep_pen" in js):
        koboldai_vars.rep_pen    = js["rep_pen"]
        koboldai_vars.default_preset['rep_pen'] = js["rep_pen"]
    if("rep_pen_slope" in js):
        koboldai_vars.rep_pen_slope = js["rep_pen_slope"]
        koboldai_vars.default_preset['rep_pen_slope'] = js["rep_pen_slope"]
    if("rep_pen_range" in js):
        koboldai_vars.rep_pen_range = js["rep_pen_range"]
        koboldai_vars.default_preset['rep_pen_range'] = js["rep_pen_range"]
    if("adventure" in js):
        koboldai_vars.adventure = js["adventure"]
    if("chatmode" in js):
        koboldai_vars.chatmode = js["chatmode"]
    if("dynamicscan" in js):
        koboldai_vars.dynamicscan = js["dynamicscan"]
    if("formatoptns" in js):
        for setting in ['frmttriminc', 'frmtrmblln', 'frmtrmspch', 'frmtadsnsp', 'singleline']:
            if setting in js["formatoptns"]:
                setattr(koboldai_vars, setting, js["formatoptns"][setting])
    if("welcome" in js):
        koboldai_vars.welcome = js["welcome"]
    if("newlinemode" in js):
        koboldai_vars.newlinemode = js["newlinemode"]
    if("antemplate" in js):
        koboldai_vars.setauthornotetemplate = js["antemplate"]
        if(not koboldai_vars.gamestarted):
            koboldai_vars.authornotetemplate = koboldai_vars.setauthornotetemplate

#==================================================================#
#  Take settings from koboldai_vars and write them to client settings file
#==================================================================#
def savesettings():
     # Build json to write
    for setting in ['model_settings', 'user_settings', 'system_settings']:
        if setting == "model_settings":
            filename = "settings/{}.v2_settings".format(koboldai_vars.model.replace("/", "_"))
        else:
            filename = "settings/{}.v2_settings".format(setting)
        with open(filename, "w") as settings_file:
            settings_file.write(getattr(koboldai_vars, "_{}".format(setting)).to_json())
    

#==================================================================#
#  Don't save settings unless 2 seconds have passed without modification
#==================================================================#
@debounce(2)
def settingschanged():
    print("{0}Saving settings!{1}".format(colors.GREEN, colors.END))
    savesettings()

#==================================================================#
#  Read settings from client file JSON and send to koboldai_vars
#==================================================================#

def loadsettings():
    if(path.exists("settings/" + getmodelname().replace('/', '_') + ".v2_settings")):
        with open("settings/" + getmodelname().replace('/', '_') + ".v2_settings", "r") as file:
            getattr(koboldai_vars, "_model_settings").from_json(file.read())
        
#==================================================================#
#  Load a soft prompt from a file
#==================================================================#

def check_for_sp_change():
    while(True):
        time.sleep(0.05)

        if(koboldai_vars.sp_changed):
            with app.app_context():
                emit('from_server', {'cmd': 'spstatitems', 'data': {koboldai_vars.spfilename: koboldai_vars.spmeta} if koboldai_vars.allowsp and len(koboldai_vars.spfilename) else {}}, namespace=None, broadcast=True, room="UI_1")
            koboldai_vars.sp_changed = False


socketio.start_background_task(check_for_sp_change)

def spRequest(filename):
    if(not koboldai_vars.allowsp):
        raise RuntimeError("Soft prompts are not supported by your current model/backend")
    
    old_filename = koboldai_vars.spfilename

    koboldai_vars.spfilename = ""
    settingschanged()

    if(len(filename) == 0):
        koboldai_vars.sp = None
        koboldai_vars.sp_length = 0
        if(old_filename != filename):
            koboldai_vars.sp_changed = True
        return

    global np
    if 'np' not in globals():
        import numpy as np

    z, version, shape, fortran_order, dtype = fileops.checksp("./softprompts/"+filename, koboldai_vars.modeldim)
    if not isinstance(z, zipfile.ZipFile):
        raise RuntimeError(f"{repr(filename)} is not a valid soft prompt file")
    with z.open('meta.json') as f:
        koboldai_vars.spmeta = json.load(f)
        koboldai_vars.spname = koboldai_vars.spmeta['name']
    z.close()

    with np.load(fileops.sppath(filename), allow_pickle=False) as f:
        tensor = f['tensor.npy']

    # If the tensor is in bfloat16 format, convert it to float32
    if(tensor.dtype == 'V2'):
        tensor.dtype = np.uint16
        tensor = np.uint32(tensor) << 16
        tensor.dtype = np.float32

    if(tensor.dtype != np.float16):
        tensor = np.float32(tensor)
    assert not np.isinf(tensor).any() and not np.isnan(tensor).any()

    koboldai_vars.sp_length = tensor.shape[-2]
    koboldai_vars.spmeta["n_tokens"] = koboldai_vars.sp_length

    if(koboldai_vars.use_colab_tpu or koboldai_vars.model in ("TPUMeshTransformerGPTJ", "TPUMeshTransformerGPTNeoX")):
        rows = tensor.shape[0]
        padding_amount = tpu_mtj_backend.params["seq"] - (tpu_mtj_backend.params["seq"] % -tpu_mtj_backend.params["cores_per_replica"]) - rows
        tensor = np.pad(tensor, ((0, padding_amount), (0, 0)))
        tensor = tensor.reshape(
            tpu_mtj_backend.params["cores_per_replica"],
            -1,
            tpu_mtj_backend.params.get("d_embed", tpu_mtj_backend.params["d_model"]),
        )
        koboldai_vars.sp = tpu_mtj_backend.shard_xmap(np.float32(tensor))
    else:
        koboldai_vars.sp = torch.from_numpy(tensor)

    koboldai_vars.spfilename = filename
    settingschanged()
    if(old_filename != filename):
            koboldai_vars.sp_changed = True

#==================================================================#
# Startup
#==================================================================#
def general_startup(override_args=None):
    global args
    # Parsing Parameters
    parser = argparse.ArgumentParser(description="KoboldAI Server")
    parser.add_argument("--remote", action='store_true', help="Optimizes KoboldAI for Remote Play")
    parser.add_argument("--noaimenu", action='store_true', help="Disables the ability to select the AI")
    parser.add_argument("--ngrok", action='store_true', help="Optimizes KoboldAI for Remote Play using Ngrok")
    parser.add_argument("--localtunnel", action='store_true', help="Optimizes KoboldAI for Remote Play using Localtunnel")
    parser.add_argument("--host", action='store_true', help="Optimizes KoboldAI for Remote Play without using a proxy service")
    parser.add_argument("--port", type=int, help="Specify the port on which the application will be joinable")
    parser.add_argument("--aria2_port", type=int, help="Specify the port on which aria2's RPC interface will be open if aria2 is installed (defaults to 6799)")
    parser.add_argument("--model", help="Specify the Model Type to skip the Menu")
    parser.add_argument("--path", help="Specify the Path for local models (For model NeoCustom or GPT2Custom)")
    parser.add_argument("--revision", help="Specify the model revision for huggingface models (can be a git branch/tag name or a git commit hash)")
    parser.add_argument("--cpu", action='store_true', help="By default unattended launches are on the GPU use this option to force CPU usage.")
    parser.add_argument("--breakmodel", action='store_true', help=argparse.SUPPRESS)
    parser.add_argument("--breakmodel_layers", type=int, help=argparse.SUPPRESS)
    parser.add_argument("--breakmodel_gpulayers", type=str, help="If using a model that supports hybrid generation, this is a comma-separated list that specifies how many layers to put on each GPU device. For example to put 8 layers on device 0, 9 layers on device 1 and 11 layers on device 2, use --beakmodel_gpulayers 8,9,11")
    parser.add_argument("--breakmodel_disklayers", type=int, help="If using a model that supports hybrid generation, this is the number of layers to put in disk cache.")
    parser.add_argument("--override_delete", action='store_true', help="Deleting stories from inside the browser is disabled if you are using --remote and enabled otherwise. Using this option will instead allow deleting stories if using --remote and prevent deleting stories otherwise.")
    parser.add_argument("--override_rename", action='store_true', help="Renaming stories from inside the browser is disabled if you are using --remote and enabled otherwise. Using this option will instead allow renaming stories if using --remote and prevent renaming stories otherwise.")
    parser.add_argument("--configname", help="Force a fixed configuration name to aid with config management.")
    parser.add_argument("--colab", action='store_true', help="Optimize for Google Colab.")
    parser.add_argument("--nobreakmodel", action='store_true', help="Disables Breakmodel support completely.")
    parser.add_argument("--unblock", action='store_true', default=False, help="Unblocks the KoboldAI port to be accessible from other machines without optimizing for remote play (It is recommended to use --host instead)")
    parser.add_argument("--quiet", action='store_true', default=False, help="If present will suppress any story related text from showing on the console")
    parser.add_argument("--no_aria2", action='store_true', default=False, help="Prevents KoboldAI from using aria2 to download huggingface models more efficiently, in case aria2 is causing you issues")
    parser.add_argument("--lowmem", action='store_true', help="Extra Low Memory loading for the GPU, slower but memory does not peak to twice the usage")
    parser.add_argument("--savemodel", action='store_true', help="Saves the model to the models folder even if --colab is used (Allows you to save models to Google Drive)")
    parser.add_argument("--customsettings", help="Preloads arguements from json file. You only need to provide the location of the json file. Use customsettings.json template file. It can be renamed if you wish so that you can store multiple configurations. Leave any settings you want as default as null. Any values you wish to set need to be in double quotation marks")
    parser.add_argument("--no_ui", action='store_true', default=False, help="Disables the GUI and Socket.IO server while leaving the API server running.")
    #args: argparse.Namespace = None
    if "pytest" in sys.modules and override_args is None:
        args = parser.parse_args([])
        return
    if override_args is not None:
        import shlex
        args = parser.parse_args(shlex.split(override_args))
    elif(os.environ.get("KOBOLDAI_ARGS") is not None):
        import shlex
        args = parser.parse_args(shlex.split(os.environ["KOBOLDAI_ARGS"]))
    else:
        args = parser.parse_args()

    temp = [x for x in vars(args)]
    for arg in temp:
        if arg == "path":
            if "model_path" in os.environ:
                setattr(args, arg, os.environ["model_path"])
        else:
            if arg in os.environ:
                if isinstance(getattr(args, arg), bool):
                    if os.environ[arg].lower() == "true":
                        setattr(args, arg, True)
                    else:
                        setattr(args, arg, False)
                else:
                    setattr(args, arg, os.environ[arg])
    if args.customsettings:
        f = open (args.customsettings)
        importedsettings = json.load(f)
        for items in importedsettings:
            if importedsettings[items] is not None:
                setattr(args, items, importedsettings[items])            
        f.close()
    
    if args.no_ui:
        def new_emit(*args, **kwargs):
            return
        old_emit = socketio.emit
        socketio.emit = new_emit

    koboldai_vars.model = args.model;
    koboldai_vars.revision = args.revision

    if args.colab:
        args.remote = True;
        args.override_rename = True;
        args.override_delete = True;
        args.nobreakmodel = True;
        args.quiet = True;
        args.lowmem = True;
        args.noaimenu = True;

    if args.quiet:
        koboldai_vars.quiet = True

    if args.nobreakmodel:
        koboldai_vars.nobreakmodel = True;

    if args.remote:
        koboldai_vars.host = True;

    if args.ngrok:
        koboldai_vars.host = True;

    if args.localtunnel:
        koboldai_vars.host = True;

    if args.host:
        koboldai_vars.host = True;

    if args.cpu:
        koboldai_vars.use_colab_tpu = False

    koboldai_vars.smandelete = koboldai_vars.host == args.override_delete
    koboldai_vars.smanrename = koboldai_vars.host == args.override_rename

    koboldai_vars.aria2_port = args.aria2_port or 6799
    
    #Now let's look to see if we are going to force a load of a model from a user selected folder
    if(koboldai_vars.model == "selectfolder"):
        print("{0}Please choose the folder where pytorch_model.bin is located:{1}\n".format(colors.CYAN, colors.END))
        modpath = fileops.getdirpath(getcwd() + "/models", "Select Model Folder")
    
        if(modpath):
            # Save directory to koboldai_vars
            koboldai_vars.model = "NeoCustom"
            koboldai_vars.custmodpth = modpath
    elif args.model:
        print("Welcome to KoboldAI!\nYou have selected the following Model:", koboldai_vars.model)
        if args.path:
            print("You have selected the following path for your Model :", args.path)
            koboldai_vars.custmodpth = args.path;
            koboldai_vars.colaburl = args.path + "/request"; # Lets just use the same parameter to keep it simple
            
    #setup socketio relay queue
    koboldai_settings.queue = multiprocessing.Queue()
    socketio.start_background_task(socket_io_relay, koboldai_settings.queue, socketio)
    
    #load system and user settings
    for setting in ['user_settings', 'system_settings']:
        if os.path.exists("settings/{}.v2_settings".format(setting)):
            with open("settings/{}.v2_settings".format(setting), "r") as settings_file:
                getattr(koboldai_vars, "_{}".format(setting)).from_json(settings_file.read())
        
#==================================================================#
# Load Model
#==================================================================# 

def tpumtjgetsofttokens():
    soft_tokens = None
    if(koboldai_vars.sp is None):
        global np
        if 'np' not in globals():
            import numpy as np
        tensor = np.zeros((1, tpu_mtj_backend.params.get("d_embed", tpu_mtj_backend.params["d_model"])), dtype=np.float32)
        rows = tensor.shape[0]
        padding_amount = tpu_mtj_backend.params["seq"] - (tpu_mtj_backend.params["seq"] % -tpu_mtj_backend.params["cores_per_replica"]) - rows
        tensor = np.pad(tensor, ((0, padding_amount), (0, 0)))
        tensor = tensor.reshape(
            tpu_mtj_backend.params["cores_per_replica"],
            -1,
            tpu_mtj_backend.params.get("d_embed", tpu_mtj_backend.params["d_model"]),
        )
        koboldai_vars.sp = tpu_mtj_backend.shard_xmap(tensor)
    soft_tokens = np.arange(
        tpu_mtj_backend.params["n_vocab"] + tpu_mtj_backend.params["n_vocab_padding"],
        tpu_mtj_backend.params["n_vocab"] + tpu_mtj_backend.params["n_vocab_padding"] + koboldai_vars.sp_length,
        dtype=np.uint32
    )
    return soft_tokens
 
def get_model_info(model, directory=""):
    # if the model is in the api list
    disk_blocks = 0
    key = False
    breakmodel = False
    gpu = False
    layer_count = None
    key_value = ""
    break_values = []
    url = False
    gpu_count = torch.cuda.device_count()
    gpu_names = []
    for i in range(gpu_count):
        gpu_names.append(torch.cuda.get_device_name(i))
    if model in ['Colab', 'API']:
        url = True
    elif model in [x[1] for x in model_menu['apilist']]:
        if path.exists("settings/{}.v2_settings".format(model)):
            with open("settings/{}.v2_settings".format(model), "r") as file:
                # Check if API key exists
                js = json.load(file)
                if("apikey" in js and js["apikey"] != ""):
                    # API key exists, grab it and close the file
                    key_value = js["apikey"]
                elif 'oaiapikey' in js and js['oaiapikey'] != "":
                    key_value = js["oaiapikey"]
                if model in ('GooseAI', 'OAI'): 
                    get_oai_models({'model': model, 'key': key_value})
        key = True
    elif model == 'ReadOnly':
        pass
    elif not utils.HAS_ACCELERATE and not torch.cuda.is_available():
        pass
    elif args.cpu:
        pass
    else:
        layer_count = get_layer_count(model, directory=directory)
        if layer_count is None:
            breakmodel = False
        else:
            breakmodel = True
            if model in ["NeoCustom", "GPT2Custom"]:
                filename = "settings/{}.breakmodel".format(os.path.basename(os.path.normpath(directory)))
            else:
                filename = "settings/{}.breakmodel".format(model.replace("/", "_"))
            if path.exists(filename):
                with open(filename, "r") as file:
                    data = [x for x in file.read().split("\n")[:2] if x != '']
                    if len(data) < 2:
                        data.append("0")
                    break_values, disk_blocks = data
                    break_values = break_values.split(",")
            else:
                break_values = [layer_count]
<<<<<<< HEAD
            break_values = [int(x) for x in break_values if x != '']
=======
            if break_values == ['']:
                break_values = []
            break_values = [int(x) for x in break_values]
>>>>>>> 278d16c2
            break_values += [0] * (gpu_count - len(break_values))
    emit('from_server', {'cmd': 'selected_model_info', 'key_value': key_value, 'key':key, 
                         'gpu':gpu, 'layer_count':layer_count, 'breakmodel':breakmodel, 
                         'disk_break_value': disk_blocks, 'accelerate': utils.HAS_ACCELERATE,
                         'break_values': break_values, 'gpu_count': gpu_count,
                         'url': url, 'gpu_names': gpu_names}, broadcast=True, room="UI_1")
    emit('selected_model_info', {'key_value': key_value, 'key':key, 
                         'gpu':gpu, 'layer_count':layer_count, 'breakmodel':breakmodel, 
                         'disk_break_value': disk_blocks, 'disk_break': utils.HAS_ACCELERATE,
                         'break_values': break_values, 'gpu_count': gpu_count,
                         'url': url, 'gpu_names': gpu_names}, broadcast=False, room="UI_2")
    
    

def get_layer_count(model, directory=""):
    if(model not in ["InferKit", "Colab", "API", "OAI", "GooseAI" , "ReadOnly", "TPUMeshTransformerGPTJ"]):
        if(model == "GPT2Custom"):
            with open(os.path.join(directory, "config.json"), "r") as f:
                model_config = json.load(f)
        # Get the model_type from the config or assume a model type if it isn't present
        else:
            if(directory):
                model = directory
            from transformers import AutoConfig
            if(os.path.isdir(model.replace('/', '_'))):
                model_config = AutoConfig.from_pretrained(model.replace('/', '_'), revision=koboldai_vars.revision, cache_dir="cache")
            elif(os.path.isdir("models/{}".format(model.replace('/', '_')))):
                model_config = AutoConfig.from_pretrained("models/{}".format(model.replace('/', '_')), revision=koboldai_vars.revision, cache_dir="cache")
            elif(os.path.isdir(directory)):
                model_config = AutoConfig.from_pretrained(directory, revision=koboldai_vars.revision, cache_dir="cache")
            elif(os.path.isdir(koboldai_vars.custmodpth.replace('/', '_'))):
                model_config = AutoConfig.from_pretrained(koboldai_vars.custmodpth.replace('/', '_'), revision=koboldai_vars.revision, cache_dir="cache")
            else:
                model_config = AutoConfig.from_pretrained(model, revision=koboldai_vars.revision, cache_dir="cache")
        return utils.num_layers(model_config)
    else:
        return None

@socketio.on('OAI_Key_Update')
def get_oai_models(data):
    key = data['key']
    model = data['model']
    koboldai_vars.oaiapikey = key
    if model == 'OAI':
        url = "https://api.openai.com/v1/engines"
    elif model == 'GooseAI':
        url = "https://api.goose.ai/v1/engines"
    else:
        return
        
    # Get list of models from OAI
    print("{0}Retrieving engine list...{1}".format(colors.PURPLE, colors.END), end="")
    req = requests.get(
        url, 
        headers = {
            'Authorization': 'Bearer '+key
            }
        )
    if(req.status_code == 200):
        engines = req.json()["data"]
        try:
            engines = [[en["id"], "{} ({})".format(en['id'], "Ready" if en["ready"] == True else "Not Ready")] for en in engines]
        except:
            print(engines)
            raise
        
        online_model = ""
        changed=False
        
        #Save the key
        if not path.exists("settings"):
            # If the client settings file doesn't exist, create it
            # Write API key to file
            os.makedirs('settings', exist_ok=True)
        if path.exists("settings/{}.v2_settings".format(model)):
            with open("settings/{}.v2_settings".format(model), "r") as file:
                js = json.load(file)
                if 'online_model' in js:
                    online_model = js['online_model']
                if "apikey" in js:
                    if js['apikey'] != key:
                        changed=True
        if changed:
            with open("settings/{}.v2_settings".format(model), "w") as file:
                js["apikey"] = key
                file.write(json.dumps(js, indent=3))
            
        emit('from_server', {'cmd': 'oai_engines', 'data': engines, 'online_model': online_model}, broadcast=True, room="UI_1")
        emit('oai_engines', {'data': engines, 'online_model': online_model}, broadcast=False, room="UI_2")
    else:
        # Something went wrong, print the message and quit since we can't initialize an engine
        print("{0}ERROR!{1}".format(colors.RED, colors.END), room="UI_1")
        print(req.json())
        emit('from_server', {'cmd': 'errmsg', 'data': req.json()})


# Function to patch transformers to use our soft prompt
def patch_causallm(model):
    from torch.nn import Embedding
    if(getattr(Embedding, "_koboldai_patch_causallm_model", None)):
        Embedding._koboldai_patch_causallm_model = model
        return model
    old_embedding_call = Embedding.__call__
    def new_embedding_call(self, input_ids, *args, **kwargs):
        if(Embedding._koboldai_patch_causallm_model.get_input_embeddings() is not self):
            return old_embedding_call(self, input_ids, *args, **kwargs)
        assert input_ids is not None
        if(koboldai_vars.sp is not None):
            shifted_input_ids = input_ids - model.config.vocab_size
        input_ids.clamp_(max=model.config.vocab_size-1)
        inputs_embeds = old_embedding_call(self, input_ids, *args, **kwargs)
        if(koboldai_vars.sp is not None):
            koboldai_vars.sp = koboldai_vars.sp.to(inputs_embeds.dtype).to(inputs_embeds.device)
            inputs_embeds = torch.where(
                (shifted_input_ids >= 0)[..., None],
                koboldai_vars.sp[shifted_input_ids.clamp(min=0)],
                inputs_embeds,
            )
        return inputs_embeds
    Embedding.__call__ = new_embedding_call
    Embedding._koboldai_patch_causallm_model = model
    return model

def patch_transformers_download():
    global transformers
    import copy, requests, tqdm, time
    class Send_to_socketio(object):
        def write(self, bar):
            bar = bar.replace("\r", "").replace("\n", "")
            
            if bar != "":
                try:
                    print(bar, end="\r")
                    emit('from_server', {'cmd': 'model_load_status', 'data': bar.replace(" ", "&nbsp;")}, broadcast=True, room="UI_1")
                    eventlet.sleep(seconds=0)
                except:
                    pass
        def flush(self):
            pass
    def http_get(
        url: str,
        temp_file: transformers.utils.hub.BinaryIO,
        proxies=None,
        resume_size=0,
        headers: transformers.utils.hub.Optional[transformers.utils.hub.Dict[str, str]] = None,
        file_name: transformers.utils.hub.Optional[str] = None,
    ):
        """
        Download remote file. Do not gobble up errors.
        """
        headers = copy.deepcopy(headers)
        if resume_size > 0:
            headers["Range"] = f"bytes={resume_size}-"
        r = requests.get(url, stream=True, proxies=proxies, headers=headers)
        transformers.utils.hub._raise_for_status(r)
        content_length = r.headers.get("Content-Length")
        total = resume_size + int(content_length) if content_length is not None else None
        # `tqdm` behavior is determined by `utils.logging.is_progress_bar_enabled()`
        # and can be set using `utils.logging.enable/disable_progress_bar()`
        if url[-11:] != 'config.json':
            progress = tqdm.tqdm(
                unit="B",
                unit_scale=True,
                unit_divisor=1024,
                total=total,
                initial=resume_size,
                desc=f"Downloading {file_name}" if file_name is not None else "Downloading",
                file=Send_to_socketio(),
            )
        for chunk in r.iter_content(chunk_size=1024):
            if chunk:  # filter out keep-alive new chunks
                if url[-11:] != 'config.json':
                    progress.update(len(chunk))
                temp_file.write(chunk)
        if url[-11:] != 'config.json':
            progress.close()

    transformers.utils.hub.http_get = http_get
    

def patch_transformers():
    global transformers
    
    patch_transformers_download()
    
    old_from_pretrained = PreTrainedModel.from_pretrained.__func__
    @classmethod
    def new_from_pretrained(cls, pretrained_model_name_or_path, *model_args, **kwargs):
        koboldai_vars.fp32_model = False
        utils.num_shards = None
        utils.current_shard = 0
        utils.from_pretrained_model_name = pretrained_model_name_or_path
        utils.from_pretrained_index_filename = None
        utils.from_pretrained_kwargs = kwargs
        utils.bar = None
        if not args.no_aria2:
            utils.aria2_hook(pretrained_model_name_or_path, **kwargs)
        return old_from_pretrained(cls, pretrained_model_name_or_path, *model_args, **kwargs)
    PreTrainedModel.from_pretrained = new_from_pretrained
    if(hasattr(modeling_utils, "get_checkpoint_shard_files")):
        old_get_checkpoint_shard_files = modeling_utils.get_checkpoint_shard_files
        def new_get_checkpoint_shard_files(pretrained_model_name_or_path, index_filename, *args, **kwargs):
            utils.num_shards = utils.get_num_shards(index_filename)
            utils.from_pretrained_index_filename = index_filename
            return old_get_checkpoint_shard_files(pretrained_model_name_or_path, index_filename, *args, **kwargs)
        modeling_utils.get_checkpoint_shard_files = new_get_checkpoint_shard_files
        
    # Some versions of transformers 4.17.0.dev0 are affected by
    # https://github.com/huggingface/transformers/issues/15736
    # This is a workaround for those versions of transformers.
    if(transformers_version == "4.17.0.dev0"):
        try:
            from transformers.models.xglm.modeling_xglm import XGLMSinusoidalPositionalEmbedding
        except ImportError:
            pass
        else:
            @torch.no_grad()
            def new_forward(self, input_ids: torch.Tensor = None, inputs_embeds: torch.Tensor = None, past_key_values_length: int = 0):
                bsz, seq_len = inputs_embeds.size()[:-1]
                input_shape = inputs_embeds.size()[:-1]
                sequence_length = input_shape[1]
                position_ids = torch.arange(
                    past_key_values_length + self.padding_idx + 1, past_key_values_length + sequence_length + self.padding_idx + 1, dtype=torch.long, device=inputs_embeds.device
                ).unsqueeze(0).expand(input_shape).contiguous()
                max_pos = self.padding_idx + 1 + seq_len + past_key_values_length
                if max_pos > self.weights.size(0):
                    self.make_weights(max_pos + self.offset, self.embedding_dim, self.padding_idx)
                return self.weights.index_select(0, position_ids.view(-1)).view(bsz, seq_len, -1).detach()
            XGLMSinusoidalPositionalEmbedding.forward = new_forward


    # Fix a bug in OPTForCausalLM where self.lm_head is the wrong size
    if(packaging.version.parse("4.19.0.dev0") <= packaging.version.parse(transformers_version) < packaging.version.parse("4.20.0")):
        try:
            from transformers import OPTForCausalLM, OPTModel
        except ImportError:
            pass
        else:
            # This is the same as the original __init__ but with
            # config.hidden_size
            # replaced with
            # config.word_embed_proj_dim
            def new_init(self, config):
                super(OPTForCausalLM, self).__init__(config)
                self.model = OPTModel(config)
                self.lm_head = torch.nn.Linear(config.word_embed_proj_dim, config.vocab_size, bias=False)
                self.post_init()
            OPTForCausalLM.__init__ = new_init


    # Patch transformers to use our custom logit warpers
    from transformers import LogitsProcessorList, LogitsWarper, LogitsProcessor, TopKLogitsWarper, TopPLogitsWarper, TemperatureLogitsWarper, RepetitionPenaltyLogitsProcessor
    from warpers import AdvancedRepetitionPenaltyLogitsProcessor, TailFreeLogitsWarper, TypicalLogitsWarper, TopALogitsWarper

    def dynamic_processor_wrap(cls, field_name, var_name, cond=None):
        old_call = cls.__call__
        def new_call(self, *args, **kwargs):
            if(not isinstance(field_name, str) and isinstance(field_name, Iterable)):
                conds = []
                for f, v in zip(field_name, var_name):
                    conds.append(getattr(koboldai_vars, v))
                    setattr(self, f, conds[-1])
            else:
                conds = getattr(koboldai_vars, var_name)
                setattr(self, field_name, conds)
            assert len(args) == 2
            if(cond is None or cond(conds)):
                return old_call(self, *args, **kwargs)
            return args[1]
        cls.__call__ = new_call
    dynamic_processor_wrap(AdvancedRepetitionPenaltyLogitsProcessor, ("penalty", "penalty_slope", "penalty_range"), ("rep_pen", "rep_pen_slope", "rep_pen_range"), cond=lambda x: x[0] != 1.0)
    dynamic_processor_wrap(TopKLogitsWarper, "top_k", "top_k", cond=lambda x: x > 0)
    dynamic_processor_wrap(TopALogitsWarper, "top_a", "top_a", cond=lambda x: x > 0.0)
    dynamic_processor_wrap(TopPLogitsWarper, "top_p", "top_p", cond=lambda x: x < 1.0)
    dynamic_processor_wrap(TailFreeLogitsWarper, "tfs", "tfs", cond=lambda x: x < 1.0)
    dynamic_processor_wrap(TypicalLogitsWarper, "typical", "typical", cond=lambda x: x < 1.0)
    dynamic_processor_wrap(TemperatureLogitsWarper, "temperature", "temp", cond=lambda x: x != 1.0)

    class PhraseBiasLogitsProcessor(LogitsProcessor):
        def __init__(self):
            pass

        def _rindex(self, lst: List, target) -> Optional[int]:
            for index, item in enumerate(reversed(lst)):
                if item == target:
                    return len(lst) - index - 1
            return None

        def _find_intersection(self, big: List, small: List) -> int:
            # Find the intersection of the end of "big" and the beginning of
            # "small". A headache to think about, personally. Returns the index
            # into "small" where the two stop intersecting.
            start = self._rindex(big, small[0])

            # No progress into the token sequence, bias the first one.
            if not start:
                return 0

            for i in range(len(small)):
                try:
                    big_i = big[start + i]
                except IndexError:
                    return i

            # It's completed :^)
            return 0

        def _get_biased_tokens(self, input_ids: List) -> Dict:
            # TODO: Different "bias slopes"?

            ret = {}
            for phrase, _bias in koboldai_vars.biases.items():
                bias_score, completion_threshold = _bias
                # TODO: Cache these tokens, invalidate when model or bias is
                # changed.
                token_seq = tokenizer.encode(phrase)
                bias_index = self._find_intersection(input_ids, token_seq)

                # Ensure completion after completion_threshold tokens
                if bias_index + 1 > completion_threshold:
                    bias_score = 999

                token_to_bias = token_seq[bias_index]
                ret[token_to_bias] = bias_score
            return ret

        def __call__(self, input_ids: torch.LongTensor, scores: torch.FloatTensor) -> torch.FloatTensor:
            assert scores.ndim == 2
            assert input_ids.ndim == 2

            scores_shape = scores.shape

            for batch in range(scores_shape[0]):
                for token, bias in self._get_biased_tokens(input_ids[batch]).items():
                    scores[batch][token] += bias

            return scores


    class LuaLogitsProcessor(LogitsProcessor):

        def __init__(self):
            pass

        def __call__(self, input_ids: torch.LongTensor, scores: torch.FloatTensor) -> torch.FloatTensor:
            assert scores.ndim == 2
            assert input_ids.ndim == 2
            self.regeneration_required = False
            self.halt = False

            if(koboldai_vars.standalone):
                return scores

            scores_shape = scores.shape
            scores_list = scores.tolist()
            koboldai_vars.lua_koboldbridge.logits = koboldai_vars.lua_state.table()
            for r, row in enumerate(scores_list):
                koboldai_vars.lua_koboldbridge.logits[r+1] = koboldai_vars.lua_state.table(*row)
            koboldai_vars.lua_koboldbridge.vocab_size = scores_shape[-1]

            execute_genmod()

            scores = torch.tensor(
                tuple(tuple(row.values()) for row in koboldai_vars.lua_koboldbridge.logits.values()),
                device=scores.device,
                dtype=scores.dtype,
            )
            assert scores.shape == scores_shape

            return scores

    from torch.nn import functional as F

    class ProbabilityVisualizerLogitsProcessor(LogitsProcessor):
        def __init__(self):
            pass

        def __call__(self, input_ids: torch.LongTensor, scores: torch.FloatTensor) -> torch.FloatTensor:
            assert scores.ndim == 2
            assert input_ids.ndim == 2

            if not koboldai_vars.show_probs:
                return scores

            for batch_index, batch in enumerate(scores):
                probs = F.softmax(batch, dim = -1).cpu().numpy()

                token_prob_info = []
                for token_id, score in sorted(enumerate(probs), key=lambda x: x[1], reverse=True)[:8]:
                    token_prob_info.append({
                        "tokenId": token_id,
                        "decoded": utils.decodenewlines(tokenizer.decode(token_id)),
                        "score": float(score),
                    })


                if len(scores) == 1:
                    koboldai_vars.actions.set_probabilities(token_prob_info)
                else:
                    koboldai_vars.actions.set_option_probabilities(token_prob_info, batch_index)

            return scores
    
    def new_get_logits_processor(*args, **kwargs) -> LogitsProcessorList:
        processors = new_get_logits_processor.old_get_logits_processor(*args, **kwargs)
        processors.insert(0, LuaLogitsProcessor())
        processors.append(ProbabilityVisualizerLogitsProcessor())
        return processors
    new_get_logits_processor.old_get_logits_processor = transformers.generation_utils.GenerationMixin._get_logits_processor
    transformers.generation_utils.GenerationMixin._get_logits_processor = new_get_logits_processor

    class KoboldLogitsWarperList(LogitsProcessorList):
        def __init__(self, beams: int = 1, **kwargs):
            self.__warper_list: List[LogitsWarper] = []
            self.__warper_list.append(TopKLogitsWarper(top_k=1, min_tokens_to_keep=1 + (beams > 1)))
            self.__warper_list.append(TopALogitsWarper(top_a=0.5, min_tokens_to_keep=1 + (beams > 1)))
            self.__warper_list.append(TopPLogitsWarper(top_p=0.5, min_tokens_to_keep=1 + (beams > 1)))
            self.__warper_list.append(TailFreeLogitsWarper(tfs=0.5, min_tokens_to_keep=1 + (beams > 1)))
            self.__warper_list.append(TypicalLogitsWarper(typical=0.5, min_tokens_to_keep=1 + (beams > 1)))
            self.__warper_list.append(TemperatureLogitsWarper(temperature=0.5))
            self.__warper_list.append(AdvancedRepetitionPenaltyLogitsProcessor())

        def __call__(self, input_ids: torch.LongTensor, scores: torch.FloatTensor, *args, **kwargs):
            sampler_order = koboldai_vars.sampler_order[:]
            if len(sampler_order) < 7:  # Add repetition penalty at beginning if it's not present
                sampler_order = [6] + sampler_order
            for k in sampler_order:
                scores = self.__warper_list[k](input_ids, scores, *args, **kwargs)
            return scores

    def new_get_logits_warper(beams: int = 1,) -> LogitsProcessorList:
        return KoboldLogitsWarperList(beams=beams)
    
    def new_sample(self, *args, **kwargs):
        assert kwargs.pop("logits_warper", None) is not None
        kwargs["logits_warper"] = new_get_logits_warper(
            beams=1,
        )
        if(koboldai_vars.newlinemode == "s") or (koboldai_vars.newlinemode == "ns"):
            kwargs["eos_token_id"] = -1
            kwargs.setdefault("pad_token_id", 2)
        return new_sample.old_sample(self, *args, **kwargs)
    new_sample.old_sample = transformers.generation_utils.GenerationMixin.sample
    transformers.generation_utils.GenerationMixin.sample = new_sample


    # Allow bad words filter to ban <|endoftext|> token
    import transformers.generation_logits_process
    def new_init(self, bad_words_ids: List[List[int]], eos_token_id: int):
        return new_init.old_init(self, bad_words_ids, -1)
    new_init.old_init = transformers.generation_logits_process.NoBadWordsLogitsProcessor.__init__
    transformers.generation_logits_process.NoBadWordsLogitsProcessor.__init__ = new_init

    class TokenStreamer(StoppingCriteria):
        # A StoppingCriteria is used here because it seems to run after
        # everything has been evaluated score-wise. 
        def __init__(self, tokenizer):
            self.tokenizer = tokenizer

        def __call__(
            self,
            input_ids: torch.LongTensor,
            scores: torch.FloatTensor,
            **kwargs,
        ) -> bool:
            if (not koboldai_vars.output_streaming):
                return False

            #for batch, ids in enumerate(input_ids):
                #tokenizer_text = utils.decodenewlines(tokenizer.decode(ids[-1]))
                #koboldai_vars.actions.stream_token(tokenizer_text, batch=batch)
               
            if koboldai_vars.output_streaming:
                koboldai_vars.actions.stream_tokens([utils.decodenewlines(tokenizer.decode(x[-1])) for x in input_ids])
            #if len(input_ids) > 1:
            #    koboldai_vars.actions.clear_unused_options()
            #    koboldai_vars.actions.append_options([utils.decodenewlines(tokenizer.decode(x[-1])) for x in input_ids])
            #else:
            #    koboldai_vars.actions[koboldai_vars.actions.action_count+1] = utils.decodenewlines(tokenizer.decode(input_ids[0, -1]))
                
            return False

    # Sets up dynamic world info scanner
    class DynamicWorldInfoScanCriteria(StoppingCriteria):
        def __init__(
            self,
            tokenizer,
            excluded_world_info: List[Set],
        ):
            self.regeneration_required = False
            self.halt = False
            self.tokenizer = tokenizer
            self.excluded_world_info = excluded_world_info
        def __call__(
            self,
            input_ids: torch.LongTensor,
            scores: torch.FloatTensor,
            **kwargs,
        ) -> bool:
            koboldai_vars.generated_tkns += 1
            if(not koboldai_vars.standalone and koboldai_vars.lua_koboldbridge.generated_cols and koboldai_vars.generated_tkns != koboldai_vars.lua_koboldbridge.generated_cols):
                raise RuntimeError(f"Inconsistency detected between KoboldAI Python and Lua backends ({koboldai_vars.generated_tkns} != {koboldai_vars.lua_koboldbridge.generated_cols})")
            if(koboldai_vars.abort or koboldai_vars.generated_tkns >= koboldai_vars.genamt):
                self.regeneration_required = False
                self.halt = False
                return True
            if(koboldai_vars.standalone):
                return False

            assert input_ids.ndim == 2
            assert len(self.excluded_world_info) == input_ids.shape[0]
            self.regeneration_required = koboldai_vars.lua_koboldbridge.regeneration_required
            self.halt = not koboldai_vars.lua_koboldbridge.generating
            koboldai_vars.lua_koboldbridge.regeneration_required = False

            for i in range(koboldai_vars.numseqs):
                koboldai_vars.lua_koboldbridge.generated[i+1][koboldai_vars.generated_tkns] = int(input_ids[i, -1].item())

            if(not koboldai_vars.dynamicscan):
                return self.regeneration_required or self.halt
            tail = input_ids[..., -koboldai_vars.generated_tkns:]
            for i, t in enumerate(tail):
                decoded = utils.decodenewlines(tokenizer.decode(t))
                _, found = checkworldinfo(decoded, force_use_txt=True, actions=koboldai_vars.actions)
                found -= self.excluded_world_info[i]
                if(len(found) != 0):
                    self.regeneration_required = True
                    break
            return self.regeneration_required or self.halt
    old_get_stopping_criteria = transformers.generation_utils.GenerationMixin._get_stopping_criteria
    def new_get_stopping_criteria(self, *args, **kwargs):
        stopping_criteria = old_get_stopping_criteria(self, *args, **kwargs)
        global tokenizer
        self.kai_scanner = DynamicWorldInfoScanCriteria(
            tokenizer=tokenizer,
            excluded_world_info=self.kai_scanner_excluded_world_info,
        )
        token_streamer = TokenStreamer(tokenizer=tokenizer)

        stopping_criteria.insert(0, self.kai_scanner)
        token_streamer = TokenStreamer(tokenizer=tokenizer)
        stopping_criteria.insert(0, token_streamer)
        return stopping_criteria
    transformers.generation_utils.GenerationMixin._get_stopping_criteria = new_get_stopping_criteria

def reset_model_settings():
    koboldai_vars.socketio = socketio
    koboldai_vars.max_length  = 1024    # Maximum number of tokens to submit per action
    koboldai_vars.ikmax       = 3000    # Maximum number of characters to submit to InferKit
    koboldai_vars.genamt      = 80      # Amount of text for each action to generate
    koboldai_vars.ikgen       = 200     # Number of characters for InferKit to generate
    koboldai_vars.rep_pen     = 1.1     # Default generator repetition_penalty
    koboldai_vars.rep_pen_slope = 0.7   # Default generator repetition penalty slope
    koboldai_vars.rep_pen_range = 1024  # Default generator repetition penalty range
    koboldai_vars.temp        = 0.5     # Default generator temperature
    koboldai_vars.top_p       = 0.9     # Default generator top_p
    koboldai_vars.top_k       = 0       # Default generator top_k
    koboldai_vars.top_a       = 0.0     # Default generator top-a
    koboldai_vars.tfs         = 1.0     # Default generator tfs (tail-free sampling)
    koboldai_vars.typical     = 1.0     # Default generator typical sampling threshold
    koboldai_vars.numseqs     = 1       # Number of sequences to ask the generator to create
    koboldai_vars.generated_tkns = 0    # If using a backend that supports Lua generation modifiers, how many tokens have already been generated, otherwise 0
    koboldai_vars.badwordsids = []
    koboldai_vars.fp32_model  = False  # Whether or not the most recently loaded HF model was in fp32 format
    koboldai_vars.modeldim    = -1     # Embedding dimension of your model (e.g. it's 4096 for GPT-J-6B and 2560 for GPT-Neo-2.7B)
    koboldai_vars.sampler_order = [0, 1, 2, 3, 4, 5]
    koboldai_vars.newlinemode = "n"
    koboldai_vars.revision    = None

def load_model(use_gpu=True, gpu_layers=None, disk_layers=None, initial_load=False, online_model="", use_breakmodel_args=False, breakmodel_args_default_to_cpu=False):
    global model
    global generator
    global torch
    global model_config
    global GPT2TokenizerFast
    global tokenizer
    koboldai_vars.aibusy = True
    if(initial_load):
        use_breakmodel_args = True
    reset_model_settings()
    if not utils.HAS_ACCELERATE:
        disk_layers = None
    koboldai_vars.reset_model()
    koboldai_vars.noai = False
    if not use_breakmodel_args:
        set_aibusy(True)
        if koboldai_vars.model != 'ReadOnly':
            emit('from_server', {'cmd': 'model_load_status', 'data': "Loading {}".format(koboldai_vars.model)}, broadcast=True)
            #Have to add a sleep so the server will send the emit for some reason
            time.sleep(0.1)
    if gpu_layers is not None:
        args.breakmodel_gpulayers = gpu_layers
    elif use_breakmodel_args:
        gpu_layers = args.breakmodel_gpulayers
    if breakmodel_args_default_to_cpu and gpu_layers is None:
        gpu_layers = args.breakmodel_gpulayers = []
    if disk_layers is not None:
        args.breakmodel_disklayers = int(disk_layers)
    elif use_breakmodel_args:
        disk_layers = args.breakmodel_disklayers
    if breakmodel_args_default_to_cpu and disk_layers is None:
        disk_layers = args.breakmodel_disklayers = 0
    
    #We need to wipe out the existing model and refresh the cuda cache
    model = None
    generator = None
    model_config = None
    with torch.no_grad():
        with warnings.catch_warnings():
            warnings.filterwarnings("ignore", message="torch.distributed.reduce_op is deprecated")
            for tensor in gc.get_objects():
                try:
                    if torch.is_tensor(tensor):
                        tensor.set_(torch.tensor((), device=tensor.device, dtype=tensor.dtype))
                except:
                    pass
    gc.collect()
    try:
        with torch.no_grad():
            torch.cuda.empty_cache()
    except:
        pass
        
    #Reload our badwords
    koboldai_vars.badwordsids = koboldai_settings.badwordsids_default
    
    #Let's set the GooseAI or OpenAI server URLs if that's applicable
    if online_model != "":
        if path.exists("settings/{}.v2_settings".format(koboldai_vars.model)):
            changed=False
            with open("settings/{}.v2_settings".format(koboldai_vars.model), "r") as file:
                # Check if API key exists
                js = json.load(file)
                if 'online_model' in js:
                    if js['online_model'] != online_model:
                        changed=True
                        js['online_model'] = online_model
                else:
                    changed=True
                    js['online_model'] = online_model
            if changed:
                with open("settings/{}.v2_settings".format(koboldai_vars.model), "w") as file:
                    file.write(json.dumps(js, indent=3))
        # Swap OAI Server if GooseAI was selected
        if(koboldai_vars.model == "GooseAI"):
            koboldai_vars.oaiengines = "https://api.goose.ai/v1/engines"
            koboldai_vars.model = "OAI"
            args.configname = "GooseAI" + "/" + online_model
        else:
            args.configname = koboldai_vars.model + "/" + online_model
        koboldai_vars.oaiurl = koboldai_vars.oaiengines + "/{0}/completions".format(online_model)
    
    
    # If transformers model was selected & GPU available, ask to use CPU or GPU
    if(koboldai_vars.model not in ["InferKit", "Colab", "API", "OAI", "GooseAI" , "ReadOnly", "TPUMeshTransformerGPTJ", "TPUMeshTransformerGPTNeoX"]):
        koboldai_vars.allowsp = True
        # Test for GPU support
        
        # Make model path the same as the model name to make this consistent with the other loading method if it isn't a known model type
        # This code is not just a workaround for below, it is also used to make the behavior consistent with other loading methods - Henk717
        if(not koboldai_vars.model in ["NeoCustom", "GPT2Custom"]):
            koboldai_vars.custmodpth = koboldai_vars.model
        elif(koboldai_vars.model == "NeoCustom"):
            koboldai_vars.model = os.path.basename(os.path.normpath(koboldai_vars.custmodpth))

        # Get the model_type from the config or assume a model type if it isn't present
        from transformers import AutoConfig
        if(os.path.isdir(koboldai_vars.custmodpth.replace('/', '_'))):
            try:
                model_config = AutoConfig.from_pretrained(koboldai_vars.custmodpth.replace('/', '_'), revision=koboldai_vars.revision, cache_dir="cache")
                koboldai_vars.model_type = model_config.model_type
            except ValueError as e:
                koboldai_vars.model_type = "not_found"
        elif(os.path.isdir("models/{}".format(koboldai_vars.custmodpth.replace('/', '_')))):
            try:
                model_config = AutoConfig.from_pretrained("models/{}".format(koboldai_vars.custmodpth.replace('/', '_')), revision=koboldai_vars.revision, cache_dir="cache")
                koboldai_vars.model_type = model_config.model_type
            except ValueError as e:
                koboldai_vars.model_type = "not_found"
        else:
            try:
                model_config = AutoConfig.from_pretrained(koboldai_vars.custmodpth, revision=koboldai_vars.revision, cache_dir="cache")
                koboldai_vars.model_type = model_config.model_type
            except ValueError as e:
                koboldai_vars.model_type = "not_found"
        if(koboldai_vars.model_type == "not_found" and koboldai_vars.model == "NeoCustom"):
            koboldai_vars.model_type = "gpt_neo"
        elif(koboldai_vars.model_type == "not_found" and koboldai_vars.model == "GPT2Custom"):
            koboldai_vars.model_type = "gpt2"
        elif(koboldai_vars.model_type == "not_found"):
            print("WARNING: No model type detected, assuming Neo (If this is a GPT2 model use the other menu option or --model GPT2Custom)")
            koboldai_vars.model_type = "gpt_neo"

    if(not koboldai_vars.use_colab_tpu and koboldai_vars.model not in ["InferKit", "Colab", "API", "OAI", "GooseAI" , "ReadOnly", "TPUMeshTransformerGPTJ", "TPUMeshTransformerGPTNeoX"]):
        loadmodelsettings()
        loadsettings()
        print(2)
        print("{0}Looking for GPU support...{1}".format(colors.PURPLE, colors.END), end="")
        koboldai_vars.hascuda = torch.cuda.is_available()
        koboldai_vars.bmsupported = (utils.HAS_ACCELERATE or koboldai_vars.model_type in ("gpt_neo", "gptj", "xglm", "opt")) and not koboldai_vars.nobreakmodel
        if(args.breakmodel is not None and args.breakmodel):
            print("WARNING: --breakmodel is no longer supported. Breakmodel mode is now automatically enabled when --breakmodel_gpulayers is used (see --help for details).", file=sys.stderr)
        if(args.breakmodel_layers is not None):
            print("WARNING: --breakmodel_layers is deprecated. Use --breakmodel_gpulayers instead (see --help for details).", file=sys.stderr)
        if(args.model and koboldai_vars.bmsupported and not args.breakmodel_gpulayers and not args.breakmodel_layers and (not utils.HAS_ACCELERATE or not args.breakmodel_disklayers)):
            print("WARNING: Model launched without the --breakmodel_gpulayers argument, defaulting to GPU only mode.", file=sys.stderr)
            koboldai_vars.bmsupported = False
        if(not koboldai_vars.bmsupported and (args.breakmodel_gpulayers is not None or args.breakmodel_layers is not None or args.breakmodel_disklayers is not None)):
            print("WARNING: This model does not support hybrid generation. --breakmodel_gpulayers will be ignored.", file=sys.stderr)
        if(koboldai_vars.hascuda):
            print("{0}FOUND!{1}".format(colors.GREEN, colors.END))
        else:
            print("{0}NOT FOUND!{1}".format(colors.YELLOW, colors.END))
        
        if args.cpu:
            koboldai_vars.usegpu = False
            gpu_layers = None
            disk_layers = None
            koboldai_vars.breakmodel = False
        elif koboldai_vars.hascuda:
            if(koboldai_vars.bmsupported):
                koboldai_vars.usegpu = False
                koboldai_vars.breakmodel = True
            else:
                koboldai_vars.breakmodel = False
                koboldai_vars.usegpu = True


    # Ask for API key if InferKit was selected
    if(koboldai_vars.model == "InferKit"):
        koboldai_vars.apikey = koboldai_vars.oaiapikey
                    
    # Swap OAI Server if GooseAI was selected
    if(koboldai_vars.model == "GooseAI"):
        koboldai_vars.oaiengines = "https://api.goose.ai/v1/engines"
        koboldai_vars.model = "OAI"
        args.configname = "GooseAI"

    # Ask for API key if OpenAI was selected
    if(koboldai_vars.model == "OAI"):
        if not args.configname:
            args.configname = "OAI"
        
    if(koboldai_vars.model == "ReadOnly"):
        koboldai_vars.noai = True

    # Start transformers and create pipeline
    if(not koboldai_vars.use_colab_tpu and koboldai_vars.model not in ["InferKit", "Colab", "API", "OAI", "GooseAI" , "ReadOnly", "TPUMeshTransformerGPTJ", "TPUMeshTransformerGPTNeoX"]):
        if(not koboldai_vars.noai):
            print("{0}Initializing transformers, please wait...{1}".format(colors.PURPLE, colors.END))
            for m in ("GPTJModel", "XGLMModel"):
                try:
                    globals()[m] = getattr(__import__("transformers"), m)
                except:
                    pass

            # Lazy loader
            import torch_lazy_loader
            def get_lazy_load_callback(n_layers, convert_to_float16=True):
                if not koboldai_vars.lazy_load:
                    return

                from tqdm.auto import tqdm

                global breakmodel
                import breakmodel

                if utils.HAS_ACCELERATE:
                    import accelerate.utils

                if args.breakmodel_disklayers is not None:
                    breakmodel.disk_blocks = args.breakmodel_disklayers

                disk_blocks = breakmodel.disk_blocks
                gpu_blocks = breakmodel.gpu_blocks
                ram_blocks = ram_blocks = n_layers - sum(gpu_blocks)
                cumulative_gpu_blocks = tuple(itertools.accumulate(gpu_blocks))

                def lazy_load_callback(model_dict: Dict[str, Union[torch_lazy_loader.LazyTensor, torch.Tensor]], f, **_):
                    if lazy_load_callback.nested:
                        return
                    lazy_load_callback.nested = True

                    device_map: Dict[str, Union[str, int]] = {}

                    @functools.lru_cache(maxsize=None)
                    def get_original_key(key):
                        return max((original_key for original_key in utils.module_names if original_key.endswith(key)), key=len)

                    for key, value in model_dict.items():
                        original_key = get_original_key(key)
                        if isinstance(value, torch_lazy_loader.LazyTensor) and not any(original_key.startswith(n) for n in utils.layers_module_names):
                            device_map[key] = koboldai_vars.gpu_device if koboldai_vars.hascuda and koboldai_vars.usegpu else "cpu" if not koboldai_vars.hascuda or not koboldai_vars.breakmodel else breakmodel.primary_device
                        else:
                            layer = int(max((n for n in utils.layers_module_names if original_key.startswith(n)), key=len).rsplit(".", 1)[1])
                            device = koboldai_vars.gpu_device if koboldai_vars.hascuda and koboldai_vars.usegpu else "disk" if layer < disk_blocks and layer < ram_blocks else "cpu" if not koboldai_vars.hascuda or not koboldai_vars.breakmodel else "shared" if layer < ram_blocks else bisect.bisect_right(cumulative_gpu_blocks, layer - ram_blocks)
                            device_map[key] = device

                    if utils.num_shards is None or utils.current_shard == 0:
                        utils.offload_index = {}
                        if utils.HAS_ACCELERATE:
                            if os.path.isdir("accelerate-disk-cache"):
                                # Delete all of the files in the disk cache folder without deleting the folder itself to allow people to create symbolic links for this folder
                                # (the folder doesn't contain any subfolders so os.remove will do just fine)
                                for filename in os.listdir("accelerate-disk-cache"):
                                    try:
                                        os.remove(os.path.join("accelerate-disk-cache", filename))
                                    except OSError:
                                        pass
                            os.makedirs("accelerate-disk-cache", exist_ok=True)
                        if utils.num_shards is not None:
                            num_tensors = len(utils.get_sharded_checkpoint_num_tensors(utils.from_pretrained_model_name, utils.from_pretrained_index_filename, **utils.from_pretrained_kwargs))
                        else:
                            num_tensors = len(device_map)
                        print(flush=True)
                        koboldai_vars.total_layers = num_tensors
                        koboldai_vars.loaded_layers = 0
                        utils.bar = tqdm(total=num_tensors, desc="Loading model tensors", file=Send_to_socketio())

                    with zipfile.ZipFile(f, "r") as z:
                        try:
                            last_storage_key = None
                            f = None
                            current_offset = 0
                            able_to_pin_layers = True
                            if utils.num_shards is not None:
                                utils.current_shard += 1
                            for key in sorted(device_map.keys(), key=lambda k: (model_dict[k].key, model_dict[k].seek_offset)):
                                storage_key = model_dict[key].key
                                if storage_key != last_storage_key or model_dict[key].seek_offset < current_offset:
                                    last_storage_key = storage_key
                                    if isinstance(f, zipfile.ZipExtFile):
                                        f.close()
                                    f = z.open(f"archive/data/{storage_key}")
                                    current_offset = 0
                                if current_offset != model_dict[key].seek_offset:
                                    f.read(model_dict[key].seek_offset - current_offset)
                                    current_offset = model_dict[key].seek_offset
                                device = device_map[key]
                                size = functools.reduce(lambda x, y: x * y, model_dict[key].shape, 1)
                                dtype = model_dict[key].dtype
                                nbytes = size if dtype is torch.bool else size * ((torch.finfo if dtype.is_floating_point else torch.iinfo)(dtype).bits >> 3)
                                #print(f"Transferring <{key}>  to  {f'({device.upper()})' if isinstance(device, str) else '[device ' + str(device) + ']'} ... ", end="", flush=True)
                                model_dict[key] = model_dict[key].materialize(f, map_location="cpu")
                                if model_dict[key].dtype is torch.float32:
                                    koboldai_vars.fp32_model = True
                                if convert_to_float16 and breakmodel.primary_device != "cpu" and koboldai_vars.hascuda and (koboldai_vars.breakmodel or koboldai_vars.usegpu) and model_dict[key].dtype is torch.float32:
                                    model_dict[key] = model_dict[key].to(torch.float16)
                                if breakmodel.primary_device == "cpu" or (not koboldai_vars.usegpu and not koboldai_vars.breakmodel and model_dict[key].dtype is torch.float16):
                                    model_dict[key] = model_dict[key].to(torch.float32)
                                if device == "shared":
                                    model_dict[key] = model_dict[key].to("cpu").detach_()
                                    if able_to_pin_layers and utils.HAS_ACCELERATE:
                                        try:
                                            model_dict[key] = model_dict[key].pin_memory()
                                        except:
                                            able_to_pin_layers = False
                                elif device == "disk":
                                    accelerate.utils.offload_weight(model_dict[key], get_original_key(key), "accelerate-disk-cache", index=utils.offload_index)
                                    model_dict[key] = model_dict[key].to("meta")
                                else:
                                    model_dict[key] = model_dict[key].to(device)
                                #print("OK", flush=True)
                                current_offset += nbytes
                                utils.bar.update(1)
                                koboldai_vars.loaded_layers += 1
                        finally:
                            if utils.num_shards is None or utils.current_shard >= utils.num_shards:
                                if utils.offload_index:
                                    for name, tensor in utils.named_buffers:
                                        if name not in utils.offload_index:
                                            accelerate.utils.offload_weight(tensor, name, "accelerate-disk-cache", index=utils.offload_index)
                                    accelerate.utils.save_offload_index(utils.offload_index, "accelerate-disk-cache")
                                utils.bar.close()
                                utils.bar = None
                            lazy_load_callback.nested = False
                            if isinstance(f, zipfile.ZipExtFile):
                                f.close()

                lazy_load_callback.nested = False
                return lazy_load_callback


            def get_hidden_size_from_model(model):
                try:
                    return int(model.model.decoder.project_in.in_features)
                except:
                    try:
                        return int(model.model.decoder.embed_tokens.out_features)
                    except:
                        try:
                            return int(model.transformer.hidden_size)
                        except:
                            try:
                                return int(model.transformer.embed_dim)
                            except:
                                return int(model.lm_head.in_features)
            
            def maybe_low_cpu_mem_usage() -> Dict[str, Any]:
                if(packaging.version.parse(transformers_version) < packaging.version.parse("4.11.0")):
                    print(f"\nWARNING:  Please upgrade to transformers 4.11.0 for lower RAM usage.  You have transformers {transformers_version}.", file=sys.stderr)
                    return {}
                return {"low_cpu_mem_usage": True}
            
            @contextlib.contextmanager
            def maybe_use_float16(always_use=False):
                if(always_use or (koboldai_vars.hascuda and args.lowmem and (koboldai_vars.usegpu or koboldai_vars.breakmodel))):
                    original_dtype = torch.get_default_dtype()
                    torch.set_default_dtype(torch.float16)
                    yield True
                    torch.set_default_dtype(original_dtype)
                else:
                    yield False

            # If custom GPT2 model was chosen
            if(koboldai_vars.model == "GPT2Custom"):
                koboldai_vars.lazy_load = False
                model_config = open(koboldai_vars.custmodpth + "/config.json", "r")
                js   = json.load(model_config)
                with(maybe_use_float16()):
                    try:
                        model = GPT2LMHeadModel.from_pretrained(koboldai_vars.custmodpth, revision=koboldai_vars.revision, cache_dir="cache")
                    except Exception as e:
                        if("out of memory" in traceback.format_exc().lower()):
                            raise RuntimeError("One of your GPUs ran out of memory when KoboldAI tried to load your model.")
                        raise e
                tokenizer = GPT2TokenizerFast.from_pretrained(koboldai_vars.custmodpth, revision=koboldai_vars.revision, cache_dir="cache")
                koboldai_vars.modeldim = get_hidden_size_from_model(model)
                # Is CUDA available? If so, use GPU, otherwise fall back to CPU
                if(koboldai_vars.hascuda and koboldai_vars.usegpu):
                    model = model.half().to(koboldai_vars.gpu_device)
                    generator = model.generate
                else:
                    model = model.to('cpu').float()
                    generator = model.generate
                patch_causallm(model)
            # Use the Generic implementation
            else:
                lowmem = maybe_low_cpu_mem_usage()
                # We must disable low_cpu_mem_usage (by setting lowmem to {}) if
                # using a GPT-2 model because GPT-2 is not compatible with this
                # feature yet
                if(koboldai_vars.model_type == "gpt2"):
                    lowmem = {}
                    koboldai_vars.lazy_load = False  # Also, lazy loader doesn't support GPT-2 models
                
                # If we're using torch_lazy_loader, we need to get breakmodel config
                # early so that it knows where to load the individual model tensors
                if (utils.HAS_ACCELERATE or koboldai_vars.lazy_load and koboldai_vars.hascuda and koboldai_vars.breakmodel) and not koboldai_vars.nobreakmodel:
                    device_config(model_config)

                # Download model from Huggingface if it does not exist, otherwise load locally
                
                #If we specify a model and it's in the root directory, we need to move it to the models directory (legacy folder structure to new)
                if os.path.isdir(koboldai_vars.model.replace('/', '_')):
                    import shutil
                    shutil.move(koboldai_vars.model.replace('/', '_'), "models/{}".format(koboldai_vars.model.replace('/', '_')))
                print("\n", flush=True)
                if(koboldai_vars.lazy_load):  # If we're using lazy loader, we need to figure out what the model's hidden layers are called
                    with torch_lazy_loader.use_lazy_torch_load(dematerialized_modules=True, use_accelerate_init_empty_weights=True):
                        try:
                            metamodel = AutoModelForCausalLM.from_config(model_config)
                        except Exception as e:
                            metamodel = GPTNeoForCausalLM.from_config(model_config)
                        utils.layers_module_names = utils.get_layers_module_names(metamodel)
                        utils.module_names = list(metamodel.state_dict().keys())
                        utils.named_buffers = list(metamodel.named_buffers(recurse=True))
                with maybe_use_float16(), torch_lazy_loader.use_lazy_torch_load(enable=koboldai_vars.lazy_load, callback=get_lazy_load_callback(utils.num_layers(model_config)) if koboldai_vars.lazy_load else None, dematerialized_modules=True):
                    if(koboldai_vars.lazy_load):  # torch_lazy_loader.py and low_cpu_mem_usage can't be used at the same time
                        lowmem = {}
                    if(os.path.isdir(koboldai_vars.custmodpth)):
                        try:
                            tokenizer = AutoTokenizer.from_pretrained(koboldai_vars.custmodpth, revision=koboldai_vars.revision, cache_dir="cache")
                        except Exception as e:
                            pass
                        try:
                            tokenizer = AutoTokenizer.from_pretrained(koboldai_vars.custmodpth, revision=koboldai_vars.revision, cache_dir="cache", use_fast=False)
                        except Exception as e:
                            try:
                                tokenizer = GPT2TokenizerFast.from_pretrained(koboldai_vars.custmodpth, revision=koboldai_vars.revision, cache_dir="cache")
                            except Exception as e:
                                tokenizer = GPT2TokenizerFast.from_pretrained("gpt2", revision=koboldai_vars.revision, cache_dir="cache")
                        try:
                            model     = AutoModelForCausalLM.from_pretrained(koboldai_vars.custmodpth, revision=koboldai_vars.revision, cache_dir="cache", **lowmem)
                        except Exception as e:
                            if("out of memory" in traceback.format_exc().lower()):
                                raise RuntimeError("One of your GPUs ran out of memory when KoboldAI tried to load your model.")
                            model     = GPTNeoForCausalLM.from_pretrained(koboldai_vars.custmodpth, revision=koboldai_vars.revision, cache_dir="cache", **lowmem)
                    elif(os.path.isdir("models/{}".format(koboldai_vars.model.replace('/', '_')))):
                        try:
                            tokenizer = AutoTokenizer.from_pretrained("models/{}".format(koboldai_vars.model.replace('/', '_')), revision=koboldai_vars.revision, cache_dir="cache")
                        except Exception as e:
                            pass
                        try:
                            tokenizer = AutoTokenizer.from_pretrained("models/{}".format(koboldai_vars.model.replace('/', '_')), revision=koboldai_vars.revision, cache_dir="cache", use_fast=False)
                        except Exception as e:
                            try:
                                tokenizer = GPT2TokenizerFast.from_pretrained("models/{}".format(koboldai_vars.model.replace('/', '_')), revision=koboldai_vars.revision, cache_dir="cache")
                            except Exception as e:
                                tokenizer = GPT2TokenizerFast.from_pretrained("gpt2", revision=koboldai_vars.revision, cache_dir="cache")
                        try:
                            model     = AutoModelForCausalLM.from_pretrained("models/{}".format(koboldai_vars.model.replace('/', '_')), revision=koboldai_vars.revision, cache_dir="cache", **lowmem)
                        except Exception as e:
                            if("out of memory" in traceback.format_exc().lower()):
                                raise RuntimeError("One of your GPUs ran out of memory when KoboldAI tried to load your model.")
                            model     = GPTNeoForCausalLM.from_pretrained("models/{}".format(koboldai_vars.model.replace('/', '_')), revision=koboldai_vars.revision, cache_dir="cache", **lowmem)
                    else:
                        old_rebuild_tensor = torch._utils._rebuild_tensor
                        def new_rebuild_tensor(storage: Union[torch_lazy_loader.LazyTensor, torch.Storage], storage_offset, shape, stride):
                            if(not isinstance(storage, torch_lazy_loader.LazyTensor)):
                                dtype = storage.dtype
                            else:
                                dtype = storage.storage_type.dtype
                                if(not isinstance(dtype, torch.dtype)):
                                    dtype = storage.storage_type(0).dtype
                            if(dtype is torch.float32 and len(shape) >= 2):
                                koboldai_vars.fp32_model = True
                            return old_rebuild_tensor(storage, storage_offset, shape, stride)
                        torch._utils._rebuild_tensor = new_rebuild_tensor

                        try:
                            tokenizer = AutoTokenizer.from_pretrained(koboldai_vars.model, revision=koboldai_vars.revision, cache_dir="cache")
                        except Exception as e:
                            pass
                        try:
                            tokenizer = AutoTokenizer.from_pretrained(koboldai_vars.model, revision=koboldai_vars.revision, cache_dir="cache", use_fast=False)
                        except Exception as e:
                            try:
                                tokenizer = GPT2TokenizerFast.from_pretrained(koboldai_vars.model, revision=koboldai_vars.revision, cache_dir="cache")
                            except Exception as e:
                                tokenizer = GPT2TokenizerFast.from_pretrained("gpt2", revision=koboldai_vars.revision, cache_dir="cache")
                        try:
                            model     = AutoModelForCausalLM.from_pretrained(koboldai_vars.model, revision=koboldai_vars.revision, cache_dir="cache", **lowmem)
                        except Exception as e:
                            if("out of memory" in traceback.format_exc().lower()):
                                raise RuntimeError("One of your GPUs ran out of memory when KoboldAI tried to load your model.")
                            model     = GPTNeoForCausalLM.from_pretrained(koboldai_vars.model, revision=koboldai_vars.revision, cache_dir="cache", **lowmem)

                        torch._utils._rebuild_tensor = old_rebuild_tensor

                        if not args.colab or args.savemodel:
                            import shutil
                            tokenizer.save_pretrained("models/{}".format(koboldai_vars.model.replace('/', '_')))
                            if(koboldai_vars.fp32_model):  # Use save_pretrained to convert fp32 models to fp16
                                model = model.half()
                                model.save_pretrained("models/{}".format(koboldai_vars.model.replace('/', '_')), max_shard_size="500MiB")
                            else:  # For fp16 models, we can just copy the model files directly
                                import transformers.configuration_utils
                                import transformers.modeling_utils
                                import transformers.file_utils
                                # Save the config.json
                                shutil.move(transformers.file_utils.get_from_cache(transformers.file_utils.hf_bucket_url(koboldai_vars.model, transformers.configuration_utils.CONFIG_NAME, revision=koboldai_vars.revision), cache_dir="cache", local_files_only=True), os.path.join("models/{}".format(koboldai_vars.model.replace('/', '_')), transformers.configuration_utils.CONFIG_NAME))
                                if(utils.num_shards is None):
                                    # Save the pytorch_model.bin of an unsharded model
                                    shutil.move(transformers.file_utils.get_from_cache(transformers.file_utils.hf_bucket_url(koboldai_vars.model, transformers.modeling_utils.WEIGHTS_NAME, revision=koboldai_vars.revision), cache_dir="cache", local_files_only=True), os.path.join("models/{}".format(koboldai_vars.model.replace('/', '_')), transformers.modeling_utils.WEIGHTS_NAME))
                                else:
                                    with open(utils.from_pretrained_index_filename) as f:
                                        map_data = json.load(f)
                                    filenames = set(map_data["weight_map"].values())
                                    # Save the pytorch_model.bin.index.json of a sharded model
                                    shutil.move(utils.from_pretrained_index_filename, os.path.join("models/{}".format(koboldai_vars.model.replace('/', '_')), transformers.modeling_utils.WEIGHTS_INDEX_NAME))
                                    # Then save the pytorch_model-#####-of-#####.bin files
                                    for filename in filenames:
                                        shutil.move(transformers.file_utils.get_from_cache(transformers.file_utils.hf_bucket_url(koboldai_vars.model, filename, revision=koboldai_vars.revision), cache_dir="cache", local_files_only=True), os.path.join("models/{}".format(koboldai_vars.model.replace('/', '_')), filename))
                            shutil.rmtree("cache/")

                if(koboldai_vars.badwordsids is koboldai_settings.badwordsids_default and koboldai_vars.model_type not in ("gpt2", "gpt_neo", "gptj")):
                    koboldai_vars.badwordsids = [[v] for k, v in tokenizer.get_vocab().items() if any(c in str(k) for c in "<>[]") if koboldai_vars.newlinemode != "s" or str(k) != "</s>"]

                patch_causallm(model)

                if(koboldai_vars.hascuda):
                    if(koboldai_vars.usegpu):
                        koboldai_vars.modeldim = get_hidden_size_from_model(model)
                        model = model.half().to(koboldai_vars.gpu_device)
                        generator = model.generate
                    elif(koboldai_vars.breakmodel):  # Use both RAM and VRAM (breakmodel)
                        koboldai_vars.modeldim = get_hidden_size_from_model(model)
                        if(not koboldai_vars.lazy_load):
                            device_config(model.config)
                        move_model_to_devices(model)
                    elif(utils.HAS_ACCELERATE and __import__("breakmodel").disk_blocks > 0):
                        move_model_to_devices(model)
                        koboldai_vars.modeldim = get_hidden_size_from_model(model)
                        generator = model.generate
                    else:
                        model = model.to('cpu').float()
                        koboldai_vars.modeldim = get_hidden_size_from_model(model)
                        generator = model.generate
                elif(utils.HAS_ACCELERATE and __import__("breakmodel").disk_blocks > 0):
                    move_model_to_devices(model)
                    koboldai_vars.modeldim = get_hidden_size_from_model(model)
                    generator = model.generate
                else:
                    model.to('cpu').float()
                    koboldai_vars.modeldim = get_hidden_size_from_model(model)
                    generator = model.generate
            
            # Suppress Author's Note by flagging square brackets (Old implementation)
            #vocab         = tokenizer.get_vocab()
            #vocab_keys    = vocab.keys()
            #koboldai_vars.badwords = gettokenids("[")
            #for key in koboldai_vars.badwords:
            #    koboldai_vars.badwordsids.append([vocab[key]])
            
            print("{0}OK! {1} pipeline created!{2}".format(colors.GREEN, koboldai_vars.model, colors.END))
        
        else:
            from transformers import GPT2TokenizerFast
            tokenizer = GPT2TokenizerFast.from_pretrained("gpt2", revision=koboldai_vars.revision, cache_dir="cache")
    else:
        from transformers import PreTrainedModel
        from transformers import modeling_utils
        old_from_pretrained = PreTrainedModel.from_pretrained.__func__
        @classmethod
        def new_from_pretrained(cls, pretrained_model_name_or_path, *model_args, **kwargs):
            koboldai_vars.fp32_model = False
            utils.num_shards = None
            utils.current_shard = 0
            utils.from_pretrained_model_name = pretrained_model_name_or_path
            utils.from_pretrained_index_filename = None
            utils.from_pretrained_kwargs = kwargs
            utils.bar = None
            if not args.no_aria2:
                utils.aria2_hook(pretrained_model_name_or_path, **kwargs)
            return old_from_pretrained(cls, pretrained_model_name_or_path, *model_args, **kwargs)
        PreTrainedModel.from_pretrained = new_from_pretrained
        if(hasattr(modeling_utils, "get_checkpoint_shard_files")):
            old_get_checkpoint_shard_files = modeling_utils.get_checkpoint_shard_files
            def new_get_checkpoint_shard_files(pretrained_model_name_or_path, index_filename, *args, **kwargs):
                utils.num_shards = utils.get_num_shards(index_filename)
                utils.from_pretrained_index_filename = index_filename
                return old_get_checkpoint_shard_files(pretrained_model_name_or_path, index_filename, *args, **kwargs)
            modeling_utils.get_checkpoint_shard_files = new_get_checkpoint_shard_files


        def tpumtjgenerate_warper_callback(scores) -> "np.array":
            scores_shape = scores.shape
            scores_list = scores.tolist()
            koboldai_vars.lua_koboldbridge.logits = koboldai_vars.lua_state.table()
            for r, row in enumerate(scores_list):
                koboldai_vars.lua_koboldbridge.logits[r+1] = koboldai_vars.lua_state.table(*row)
            koboldai_vars.lua_koboldbridge.vocab_size = scores_shape[-1]

            execute_genmod()

            scores = np.array(
                tuple(tuple(row.values()) for row in koboldai_vars.lua_koboldbridge.logits.values()),
                dtype=scores.dtype,
            )
            assert scores.shape == scores_shape

            return scores
        
        def tpumtjgenerate_stopping_callback(generated, n_generated, excluded_world_info) -> Tuple[List[set], bool, bool]:
            koboldai_vars.generated_tkns += 1

            assert len(excluded_world_info) == len(generated)
            regeneration_required = koboldai_vars.lua_koboldbridge.regeneration_required
            halt = koboldai_vars.abort or not koboldai_vars.lua_koboldbridge.generating or koboldai_vars.generated_tkns >= koboldai_vars.genamt
            koboldai_vars.lua_koboldbridge.regeneration_required = False

            global past

            for i in range(koboldai_vars.numseqs):
                koboldai_vars.lua_koboldbridge.generated[i+1][koboldai_vars.generated_tkns] = int(generated[i, tpu_mtj_backend.params["seq"] + n_generated - 1].item())

            if(not koboldai_vars.dynamicscan or halt):
                return excluded_world_info, regeneration_required, halt

            for i, t in enumerate(generated):
                decoded = utils.decodenewlines(tokenizer.decode(past[i])) + utils.decodenewlines(tokenizer.decode(t[tpu_mtj_backend.params["seq"] : tpu_mtj_backend.params["seq"] + n_generated]))
                _, found = checkworldinfo(decoded, force_use_txt=True, actions=koboldai_vars.actions)
                found -= excluded_world_info[i]
                if(len(found) != 0):
                    regeneration_required = True
                    break
            return excluded_world_info, regeneration_required, halt

        def tpumtjgenerate_compiling_callback() -> None:
            print(colors.GREEN + "TPU backend compilation triggered" + colors.END)
            koboldai_vars.compiling = True

        def tpumtjgenerate_stopped_compiling_callback() -> None:
            print(colors.GREEN + "TPU backend compilation stopped" + colors.END)
            koboldai_vars.compiling = False
        
        def tpumtjgenerate_settings_callback() -> dict:
            sampler_order = koboldai_vars.sampler_order[:]
            if len(sampler_order) < 7:  # Add repetition penalty at beginning if it's not present
                sampler_order = [6] + sampler_order
            return {
                "sampler_order": koboldai_vars.sampler_order,
                "top_p": float(koboldai_vars.top_p),
                "temp": float(koboldai_vars.temp),
                "top_k": int(koboldai_vars.top_k),
                "tfs": float(koboldai_vars.tfs),
                "typical": float(koboldai_vars.typical),
                "top_a": float(koboldai_vars.top_a),
                "repetition_penalty": float(koboldai_vars.rep_pen),
                "rpslope": float(koboldai_vars.rep_pen_slope),
                "rprange": int(koboldai_vars.rep_pen_range),
            }

        # If we're running Colab or OAI, we still need a tokenizer.
        if(koboldai_vars.model in ("Colab", "API")):
            from transformers import GPT2TokenizerFast
            tokenizer = GPT2TokenizerFast.from_pretrained("EleutherAI/gpt-neo-2.7B", revision=koboldai_vars.revision, cache_dir="cache")
            loadsettings()
        elif(koboldai_vars.model == "OAI"):
            from transformers import GPT2TokenizerFast
            tokenizer = GPT2TokenizerFast.from_pretrained("gpt2", revision=koboldai_vars.revision, cache_dir="cache")
            loadsettings()
        # Load the TPU backend if requested
        elif(koboldai_vars.use_colab_tpu or koboldai_vars.model in ("TPUMeshTransformerGPTJ", "TPUMeshTransformerGPTNeoX")):
            global tpu_mtj_backend
            import tpu_mtj_backend
            if(koboldai_vars.model == "TPUMeshTransformerGPTNeoX"):
                koboldai_vars.badwordsids = koboldai_vars.badwordsids_neox
            print("{0}Initializing Mesh Transformer JAX, please wait...{1}".format(colors.PURPLE, colors.END))
            if koboldai_vars.model in ("TPUMeshTransformerGPTJ", "TPUMeshTransformerGPTNeoX") and (not koboldai_vars.custmodpth or not os.path.isdir(koboldai_vars.custmodpth)):
                raise FileNotFoundError(f"The specified model path {repr(koboldai_vars.custmodpth)} is not the path to a valid folder")
            import tpu_mtj_backend
            if(koboldai_vars.model == "TPUMeshTransformerGPTNeoX"):
                tpu_mtj_backend.pad_token_id = 2
            tpu_mtj_backend.koboldai_vars = koboldai_vars
            tpu_mtj_backend.warper_callback = tpumtjgenerate_warper_callback
            tpu_mtj_backend.stopping_callback = tpumtjgenerate_stopping_callback
            tpu_mtj_backend.compiling_callback = tpumtjgenerate_compiling_callback
            tpu_mtj_backend.stopped_compiling_callback = tpumtjgenerate_stopped_compiling_callback
            tpu_mtj_backend.settings_callback = tpumtjgenerate_settings_callback
            koboldai_vars.allowsp = True
            loadmodelsettings()
            loadsettings()
            tpu_mtj_backend.load_model(koboldai_vars.custmodpth, hf_checkpoint=koboldai_vars.model not in ("TPUMeshTransformerGPTJ", "TPUMeshTransformerGPTNeoX") and koboldai_vars.use_colab_tpu, **koboldai_vars.modelconfig)
            koboldai_vars.modeldim = int(tpu_mtj_backend.params.get("d_embed", tpu_mtj_backend.params["d_model"]))
            tokenizer = tpu_mtj_backend.tokenizer
            if(koboldai_vars.badwordsids is koboldai_settings.badwordsids_default and koboldai_vars.model_type not in ("gpt2", "gpt_neo", "gptj")):
                koboldai_vars.badwordsids = [[v] for k, v in tokenizer.get_vocab().items() if any(c in str(k) for c in "<>[]") if koboldai_vars.newlinemode != "s" or str(k) != "</s>"]
        else:
            loadsettings()
    
    lua_startup()
    # Load scripts
    load_lua_scripts()
    
    final_startup()
    if not initial_load:
        set_aibusy(False)
        emit('from_server', {'cmd': 'hide_model_name'}, broadcast=True, room="UI_1")
        time.sleep(0.1)
        
        if not koboldai_vars.gamestarted:
            setStartState()
            sendsettings()
            refresh_settings()
    
    #Saving the tokenizer to the KoboldStoryRegister class so we can do token counting on the story data
    if 'tokenizer' in [x for x in globals()]:
        koboldai_vars.tokenizer = tokenizer
    
    #Let's load the presets
    with open('official.presets') as f:
        presets = json.load(f)
        koboldai_vars.uid_presets = {x['uid']: x for x in presets}
        #We want our data to be a 2 deep dict. Top level is "Recommended", "Same Class", "Model 1", "Model 2", etc
        #Next layer is "Official", "Custom"
        #Then the preset name
        
        to_use = OrderedDict()
        
        to_use["Recommended"] = {"Official": [], "Custom": []}
        to_use["Same Class"] = {"Official": [], "Custom": []}
        to_use["Other"] = {"Official": [], "Custom": []}
        used_ids = []
        #Build recommended first:
        for preset in presets:
            if preset['Model Type'] == koboldai_vars.model and preset['uid'] not in used_ids:
                if preset['Model Category'] == 'Custom':
                    to_use['Recommended']['Custom'].append(preset)
                else:
                    to_use['Recommended']['Official'].append(preset)
                used_ids.append(preset['uid'])
        #Build Same Class
        for preset in presets:
            if preset['Model Size'] in koboldai_vars.model.replace("6.7B", "6B") and preset['uid'] not in used_ids:
                if preset['Model Category'] == 'Custom':
                    to_use['Same Class']['Custom'].append(preset)
                else:
                    to_use['Same Class']['Official'].append(preset)
                used_ids.append(preset['uid'])
        #Build the rest of the stuff
        for preset in presets:
            if preset['uid'] not in used_ids:
                used_ids.append(preset['uid'])
                if preset['Model Category'] == 'Custom':
                    to_use["Other"]['Custom'].append(preset)
                else:
                    to_use["Other"]['Official'].append(preset)
        
        koboldai_vars.presets = to_use
    koboldai_vars.aibusy = False
    koboldai_vars.splist = [[f, get_softprompt_desc(os.path.join("./softprompts", f),None,True)] for f in os.listdir("./softprompts") if os.path.isfile(os.path.join("./softprompts", f)) and valid_softprompt(os.path.join("./softprompts", f))]
    if initial_load and koboldai_vars.cloudflare_link != "":
        print(format(colors.GREEN) + "KoboldAI has finished loading and is available at the following link for UI 1: " + koboldai_vars.cloudflare_link + format(colors.END))
        print(format(colors.GREEN) + "KoboldAI has finished loading and is available at the following link for UI 2: " + koboldai_vars.cloudflare_link + "/new_ui" + format(colors.END))

# Set up Flask routes
@app.route('/')
@app.route('/index')
def index():
    if args.no_ui:
        return redirect('/api/latest')
    if 'new_ui' in request.args:
        return render_template('index_new.html', hide_ai_menu=args.noaimenu)
    else:
        return render_template('index.html', hide_ai_menu=args.noaimenu, flaskwebgui=koboldai_vars.flaskwebgui)
@app.route('/api', strict_slashes=False)
def api():
    return redirect('/api/latest')
@app.route('/favicon.ico')
def favicon():
    return send_from_directory(app.root_path,
                                   'koboldai.ico', mimetype='image/vnd.microsoft.icon')    
@app.route('/download')
def download():
    if args.no_ui:
        raise NotFound()

    save_format = request.args.get("format", "json").strip().lower()

    if(save_format == "plaintext"):
        txt = koboldai_vars.prompt + "".join(koboldai_vars.actions.values())
        save = Response(txt)
        filename = path.basename(koboldai_vars.savedir)
        if filename[-5:] == ".json":
            filename = filename[:-5]
        save.headers.set('Content-Disposition', 'attachment', filename='%s.txt' % filename)
        return(save)

    # Build json to write
    js = {}
    js["gamestarted"] = koboldai_vars.gamestarted
    js["prompt"]      = koboldai_vars.prompt
    js["memory"]      = koboldai_vars.memory
    js["authorsnote"] = koboldai_vars.authornote
    js["anotetemplate"] = koboldai_vars.authornotetemplate
    js["actions"]     = koboldai_vars.actions.to_json()
    js["worldinfo"]   = []
        
    # Extract only the important bits of WI
    for wi in koboldai_vars.worldinfo:
        if(wi["constant"] or wi["key"] != ""):
            js["worldinfo"].append({
                "key": wi["key"],
                "keysecondary": wi["keysecondary"],
                "content": wi["content"],
                "comment": wi["comment"],
                "folder": wi["folder"],
                "selective": wi["selective"],
                "constant": wi["constant"]
            })
    
    save = Response(json.dumps(js, indent=3))
    filename = path.basename(koboldai_vars.savedir)
    if filename[-5:] == ".json":
        filename = filename[:-5]
    save.headers.set('Content-Disposition', 'attachment', filename='%s.json' % filename)
    return(save)


#============================ LUA API =============================#
_bridged = {}
F = TypeVar("F", bound=Callable)
def lua_startup():
    global _bridged
    global F
    global bridged
    #if(path.exists("settings/" + getmodelname().replace('/', '_') + ".settings")):
    #    file = open("settings/" + getmodelname().replace('/', '_') + ".settings", "r")
    #    js   = json.load(file)
    #    if("userscripts" in js):
    #        koboldai_vars.userscripts = []
    #        for userscript in js["userscripts"]:
    #            if type(userscript) is not str:
    #               continue
    #            userscript = userscript.strip()
    #            if len(userscript) != 0 and all(q not in userscript for q in ("..", ":")) and all(userscript[0] not in q for q in ("/", "\\")) and os.path.exists(fileops.uspath(userscript)):
    #                koboldai_vars.userscripts.append(userscript)
    #    if("corescript" in js and type(js["corescript"]) is str and all(q not in js["corescript"] for q in ("..", ":")) and all(js["corescript"][0] not in q for q in ("/", "\\"))):
    #        koboldai_vars.corescript = js["corescript"]
    #    else:
    #        koboldai_vars.corescript = "default.lua"
    #    file.close()
        
    #==================================================================#
    #  Lua runtime startup
    #==================================================================#

    print("", end="", flush=True)
    print(colors.PURPLE + "Initializing Lua Bridge... " + colors.END, end="", flush=True)

    # Set up Lua state
    koboldai_vars.lua_state = lupa.LuaRuntime(unpack_returned_tuples=True)

    # Load bridge.lua
    bridged = {
        "corescript_path": "cores",
        "userscript_path": "userscripts",
        "config_path": "userscripts",
        "lib_paths": koboldai_vars.lua_state.table("lualibs", os.path.join("extern", "lualibs")),
        "koboldai_vars": koboldai_vars,
    }
    for kwarg in _bridged:
        bridged[kwarg] = _bridged[kwarg]
    try:
        koboldai_vars.lua_kobold, koboldai_vars.lua_koboldcore, koboldai_vars.lua_koboldbridge = koboldai_vars.lua_state.globals().dofile("bridge.lua")(
            koboldai_vars.lua_state.globals().python,
            bridged,
        )
    except lupa.LuaError as e:
        print(colors.RED + "ERROR!" + colors.END)
        koboldai_vars.lua_koboldbridge.obliterate_multiverse()
        print("{0}{1}{2}".format(colors.RED, "***LUA ERROR***: ", colors.END), end="", file=sys.stderr)
        print("{0}{1}{2}".format(colors.RED, str(e).replace("\033", ""), colors.END), file=sys.stderr)
        socketio.emit("error", str(e), broadcast=True, room="UI_2")
        exit(1)
    print(colors.GREEN + "OK!" + colors.END)


def lua_log_format_name(name):
    return f"[{name}]" if type(name) is str else "CORE"


def bridged_kwarg(name=None):
    def _bridged_kwarg(f: F):
        _bridged[name if name is not None else f.__name__[4:] if f.__name__[:4] == "lua_" else f.__name__] = f
        return f
    return _bridged_kwarg

#==================================================================#
#  Event triggered when a userscript is loaded
#==================================================================#
@bridged_kwarg()
def load_callback(filename, modulename):
    print(colors.GREEN + f"Loading Userscript [{modulename}] <{filename}>" + colors.END)

#==================================================================#
#  Load all Lua scripts
#==================================================================#
def load_lua_scripts():
    print(colors.GREEN + "Loading Core Script" + colors.END)

    filenames = []
    modulenames = []
    descriptions = []

    lst = fileops.getusfiles(long_desc=True)
    filenames_dict = {ob["filename"]: i for i, ob in enumerate(lst)}

    for filename in koboldai_vars.userscripts:
        if filename in filenames_dict:
            i = filenames_dict[filename]
            filenames.append(filename)
            modulenames.append(lst[i]["modulename"])
            descriptions.append(lst[i]["description"])

    koboldai_vars.has_genmod = False

    try:
        koboldai_vars.lua_koboldbridge.obliterate_multiverse()
        tpool.execute(koboldai_vars.lua_koboldbridge.load_corescript, koboldai_vars.corescript)
        koboldai_vars.has_genmod = tpool.execute(koboldai_vars.lua_koboldbridge.load_userscripts, filenames, modulenames, descriptions)
        koboldai_vars.lua_running = True
    except lupa.LuaError as e:
        try:
            koboldai_vars.lua_koboldbridge.obliterate_multiverse()
        except:
            pass
        koboldai_vars.lua_running = False
        if(koboldai_vars.serverstarted):
            emit('from_server', {'cmd': 'errmsg', 'data': 'Lua script error; please check console.'}, broadcast=True, room="UI_1")
            sendUSStatItems()
        print("{0}{1}{2}".format(colors.RED, "***LUA ERROR***: ", colors.END), end="", file=sys.stderr)
        print("{0}{1}{2}".format(colors.RED, str(e).replace("\033", ""), colors.END), file=sys.stderr)
        print("{0}{1}{2}".format(colors.YELLOW, "Lua engine stopped; please open 'Userscripts' and press Load to reinitialize scripts.", colors.END), file=sys.stderr)
        socketio.emit("error", str(e), broadcast=True, room="UI_2")
        if(koboldai_vars.serverstarted):
            set_aibusy(0)

#==================================================================#
#  Print message that originates from the userscript with the given name
#==================================================================#
@bridged_kwarg()
def lua_print(msg):
    if(koboldai_vars.lua_logname != koboldai_vars.lua_koboldbridge.logging_name):
        koboldai_vars.lua_logname = koboldai_vars.lua_koboldbridge.logging_name
        print(colors.BLUE + lua_log_format_name(koboldai_vars.lua_logname) + ":" + colors.END, file=sys.stderr)
    print(colors.PURPLE + msg.replace("\033", "") + colors.END)

#==================================================================#
#  Print warning that originates from the userscript with the given name
#==================================================================#
@bridged_kwarg()
def lua_warn(msg):
    if(koboldai_vars.lua_logname != koboldai_vars.lua_koboldbridge.logging_name):
        koboldai_vars.lua_logname = koboldai_vars.lua_koboldbridge.logging_name
        print(colors.BLUE + lua_log_format_name(koboldai_vars.lua_logname) + ":" + colors.END, file=sys.stderr)
    print(colors.YELLOW + msg.replace("\033", "") + colors.END)

#==================================================================#
#  Decode tokens into a string using current tokenizer
#==================================================================#
@bridged_kwarg()
def lua_decode(tokens):
    tokens = list(tokens.values())
    assert type(tokens) is list
    if("tokenizer" not in globals()):
        from transformers import GPT2TokenizerFast
        global tokenizer
        tokenizer = GPT2TokenizerFast.from_pretrained("gpt2", revision=koboldai_vars.revision, cache_dir="cache")
    return utils.decodenewlines(tokenizer.decode(tokens))

#==================================================================#
#  Encode string into list of token IDs using current tokenizer
#==================================================================#
@bridged_kwarg()
def lua_encode(string):
    assert type(string) is str
    if("tokenizer" not in globals()):
        from transformers import GPT2TokenizerFast
        global tokenizer
        tokenizer = GPT2TokenizerFast.from_pretrained("gpt2", revision=koboldai_vars.revision, cache_dir="cache")
    return tokenizer.encode(utils.encodenewlines(string), max_length=int(4e9), truncation=True)

#==================================================================#
#  Computes context given a submission, Lua array of entry UIDs and a Lua array
#  of folder UIDs
#==================================================================#
@bridged_kwarg()
def lua_compute_context(submission, entries, folders, kwargs):
    assert type(submission) is str
    if(kwargs is None):
        kwargs = koboldai_vars.lua_state.table()
    actions = koboldai_vars.actions
    allowed_entries = None
    allowed_folders = None
    if(entries is not None):
        allowed_entries = set()
        i = 1
        while(entries[i] is not None):
            allowed_entries.add(int(entries[i]))
            i += 1
    if(folders is not None):
        allowed_folders = set()
        i = 1
        while(folders[i] is not None):
            allowed_folders.add(int(folders[i]))
            i += 1
    winfo, mem, anotetxt, _ = calcsubmitbudgetheader(
        submission,
        allowed_entries=allowed_entries,
        allowed_folders=allowed_folders,
        force_use_txt=True,
        scan_story=kwargs["scan_story"] if kwargs["scan_story"] != None else True,
    )
    if koboldai_vars.alt_gen:
       txt, _, _ = koboldai_vars.calc_ai_text()
       print("Using Alt Gen: {}".format(tokenizer.decode(txt)))
    else:
        txt, _, _ = calcsubmitbudget(
            len(actions),
            winfo,
            mem,
            anotetxt,
            actions,
        )
    return utils.decodenewlines(tokenizer.decode(txt))

#==================================================================#
#  Get property of a world info entry given its UID and property name
#==================================================================#
@bridged_kwarg()
def lua_get_attr(uid, k):
    assert type(uid) is int and type(k) is str
    if(uid in koboldai_vars.worldinfo_u and k in (
        "key",
        "keysecondary",
        "content",
        "comment",
        "folder",
        "num",
        "selective",
        "constant",
        "uid",
    )):
        return koboldai_vars.worldinfo_u[uid][k]

#==================================================================#
#  Set property of a world info entry given its UID, property name and new value
#==================================================================#
@bridged_kwarg()
def lua_set_attr(uid, k, v):
    assert type(uid) is int and type(k) is str
    assert uid in koboldai_vars.worldinfo_u and k in (
        "key",
        "keysecondary",
        "content",
        "comment",
        "selective",
        "constant",
    )
    if(type(koboldai_vars.worldinfo_u[uid][k]) is int and type(v) is float):
        v = int(v)
    assert type(koboldai_vars.worldinfo_u[uid][k]) is type(v)
    koboldai_vars.worldinfo_u[uid][k] = v
    print(colors.GREEN + f"{lua_log_format_name(koboldai_vars.lua_koboldbridge.logging_name)} set {k} of world info entry {uid} to {v}" + colors.END)

#==================================================================#
#  Get property of a world info folder given its UID and property name
#==================================================================#
@bridged_kwarg()
def lua_folder_get_attr(uid, k):
    assert type(uid) is int and type(k) is str
    if(uid in koboldai_vars.wifolders_d and k in (
        "name",
    )):
        return koboldai_vars.wifolders_d[uid][k]

#==================================================================#
#  Set property of a world info folder given its UID, property name and new value
#==================================================================#
@bridged_kwarg()
def lua_folder_set_attr(uid, k, v):
    assert type(uid) is int and type(k) is str
    assert uid in koboldai_vars.wifolders_d and k in (
        "name",
    )
    if(type(koboldai_vars.wifolders_d[uid][k]) is int and type(v) is float):
        v = int(v)
    assert type(koboldai_vars.wifolders_d[uid][k]) is type(v)
    koboldai_vars.wifolders_d[uid][k] = v
    print(colors.GREEN + f"{lua_log_format_name(koboldai_vars.lua_koboldbridge.logging_name)} set {k} of world info folder {uid} to {v}" + colors.END)

#==================================================================#
#  Get the "Amount to Generate"
#==================================================================#
@bridged_kwarg()
def lua_get_genamt():
    return koboldai_vars.genamt

#==================================================================#
#  Set the "Amount to Generate"
#==================================================================#
@bridged_kwarg()
def lua_set_genamt(genamt):
    assert koboldai_vars.lua_koboldbridge.userstate != "genmod" and type(genamt) in (int, float) and genamt >= 0
    print(colors.GREEN + f"{lua_log_format_name(koboldai_vars.lua_koboldbridge.logging_name)} set genamt to {int(genamt)}" + colors.END)
    koboldai_vars.genamt = int(genamt)

#==================================================================#
#  Get the "Gens Per Action"
#==================================================================#
@bridged_kwarg()
def lua_get_numseqs():
    return koboldai_vars.numseqs

#==================================================================#
#  Set the "Gens Per Action"
#==================================================================#
@bridged_kwarg()
def lua_set_numseqs(numseqs):
    assert type(numseqs) in (int, float) and numseqs >= 1
    print(colors.GREEN + f"{lua_log_format_name(koboldai_vars.lua_koboldbridge.logging_name)} set numseqs to {int(numseqs)}" + colors.END)
    koboldai_vars.numseqs = int(numseqs)

#==================================================================#
#  Check if a setting exists with the given name
#==================================================================#
@bridged_kwarg()
def lua_has_setting(setting):
    return setting in (
        "anotedepth",
        "settemp",
        "settopp",
        "settopk",
        "settfs",
        "settypical",
        "settopa",
        "setreppen",
        "setreppenslope",
        "setreppenrange",
        "settknmax",
        "setwidepth",
        "setuseprompt",
        "setadventure",
        "setchatmode",
        "setdynamicscan",
        "setnopromptgen",
        "autosave",
        "setrngpersist",
        "temp",
        "topp",
        "top_p",
        "topk",
        "top_k",
        "tfs",
        "typical",
        "topa",
        "reppen",
        "reppenslope",
        "reppenrange",
        "tknmax",
        "widepth",
        "useprompt",
        "chatmode",
        "chatname",
        "adventure",
        "dynamicscan",
        "nopromptgen",
        "rngpersist",
        "frmttriminc",
        "frmtrmblln",
        "frmtrmspch",
        "frmtadsnsp",
        "frmtsingleline",
        "triminc",
        "rmblln",
        "rmspch",
        "adsnsp",
        "singleline",
        "output_streaming",
        "show_probs"
    )

#==================================================================#
#  Return the setting with the given name if it exists
#==================================================================#
@bridged_kwarg()
def lua_get_setting(setting):
    if(setting in ("settemp", "temp")): return koboldai_vars.temp
    if(setting in ("settopp", "topp", "top_p")): return koboldai_vars.top_p
    if(setting in ("settopk", "topk", "top_k")): return koboldai_vars.top_k
    if(setting in ("settfs", "tfs")): return koboldai_vars.tfs
    if(setting in ("settypical", "typical")): return koboldai_vars.typical
    if(setting in ("settopa", "topa")): return koboldai_vars.top_a
    if(setting in ("setreppen", "reppen")): return koboldai_vars.rep_pen
    if(setting in ("setreppenslope", "reppenslope")): return koboldai_vars.rep_pen_slope
    if(setting in ("setreppenrange", "reppenrange")): return koboldai_vars.rep_pen_range
    if(setting in ("settknmax", "tknmax")): return koboldai_vars.max_length
    if(setting == "anotedepth"): return koboldai_vars.andepth
    if(setting in ("setwidepth", "widepth")): return koboldai_vars.widepth
    if(setting in ("setuseprompt", "useprompt")): return koboldai_vars.useprompt
    if(setting in ("setadventure", "adventure")): return koboldai_vars.adventure
    if(setting in ("setchatmode", "chatmode")): return koboldai_vars.chatmode
    if(setting in ("setdynamicscan", "dynamicscan")): return koboldai_vars.dynamicscan
    if(setting in ("setnopromptgen", "nopromptgen")): return koboldai_vars.nopromptgen
    if(setting in ("autosave", "autosave")): return koboldai_vars.autosave
    if(setting in ("setrngpersist", "rngpersist")): return koboldai_vars.rngpersist
    if(setting in ("frmttriminc", "triminc")): return koboldai_vars.frmttriminc
    if(setting in ("frmtrmblln", "rmblln")): return koboldai_vars.frmttrmblln
    if(setting in ("frmtrmspch", "rmspch")): return koboldai_vars.frmttrmspch
    if(setting in ("frmtadsnsp", "adsnsp")): return koboldai_vars.frmtadsnsp
    if(setting in ("frmtsingleline", "singleline")): return koboldai_vars.singleline
    if(setting == "output_streaming"): return koboldai_vars.output_streaming
    if(setting == "show_probs"): return koboldai_vars.show_probs

#==================================================================#
#  Set the setting with the given name if it exists
#==================================================================#
@bridged_kwarg()
def lua_set_setting(setting, v):
    actual_type = type(lua_get_setting(setting))
    assert v is not None and (actual_type is type(v) or (actual_type is int and type(v) is float))
    v = actual_type(v)
    print(colors.GREEN + f"{lua_log_format_name(koboldai_vars.lua_koboldbridge.logging_name)} set {setting} to {v}" + colors.END)
    if(setting in ("setadventure", "adventure") and v):
        koboldai_vars.actionmode = 1
    if(setting in ("settemp", "temp")): koboldai_vars.temp = v
    if(setting in ("settopp", "topp")): koboldai_vars.top_p = v
    if(setting in ("settopk", "topk")): koboldai_vars.top_k = v
    if(setting in ("settfs", "tfs")): koboldai_vars.tfs = v
    if(setting in ("settypical", "typical")): koboldai_vars.typical = v
    if(setting in ("settopa", "topa")): koboldai_vars.top_a = v
    if(setting in ("setreppen", "reppen")): koboldai_vars.rep_pen = v
    if(setting in ("setreppenslope", "reppenslope")): koboldai_vars.rep_pen_slope = v
    if(setting in ("setreppenrange", "reppenrange")): koboldai_vars.rep_pen_range = v
    if(setting in ("settknmax", "tknmax")): koboldai_vars.max_length = v; return True
    if(setting == "anotedepth"): koboldai_vars.andepth = v; return True
    if(setting in ("setwidepth", "widepth")): koboldai_vars.widepth = v; return True
    if(setting in ("setuseprompt", "useprompt")): koboldai_vars.useprompt = v; return True
    if(setting in ("setadventure", "adventure")): koboldai_vars.adventure = v
    if(setting in ("setdynamicscan", "dynamicscan")): koboldai_vars.dynamicscan = v
    if(setting in ("setnopromptgen", "nopromptgen")): koboldai_vars.nopromptgen = v
    if(setting in ("autosave", "noautosave")): koboldai_vars.autosave = v
    if(setting in ("setrngpersist", "rngpersist")): koboldai_vars.rngpersist = v
    if(setting in ("setchatmode", "chatmode")): koboldai_vars.chatmode = v
    if(setting in ("frmttriminc", "triminc")): koboldai_vars.frmttriminc = v
    if(setting in ("frmtrmblln", "rmblln")): koboldai_vars.frmttrmblln = v
    if(setting in ("frmtrmspch", "rmspch")): koboldai_vars.frmttrmspch = v
    if(setting in ("frmtadsnsp", "adsnsp")): koboldai_vars.frmtadsnsp = v
    if(setting in ("frmtsingleline", "singleline")): koboldai_vars.singleline = v
    if(setting == "output_streaming"): koboldai_vars.output_streaming = v
    if(setting == "show_probs"): koboldai_vars.show_probs = v

#==================================================================#
#  Get contents of memory
#==================================================================#
@bridged_kwarg()
def lua_get_memory():
    return koboldai_vars.memory

#==================================================================#
#  Set contents of memory
#==================================================================#
@bridged_kwarg()
def lua_set_memory(m):
    assert type(m) is str
    koboldai_vars.memory = m

#==================================================================#
#  Get contents of author's note
#==================================================================#
@bridged_kwarg()
def lua_get_authorsnote():
    return koboldai_vars.authornote

#==================================================================#
#  Set contents of author's note
#==================================================================#
@bridged_kwarg()
def lua_set_authorsnote(m):
    assert type(m) is str
    koboldai_vars.authornote = m

#==================================================================#
#  Get contents of author's note template
#==================================================================#
@bridged_kwarg()
def lua_get_authorsnotetemplate():
    return koboldai_vars.authornotetemplate

#==================================================================#
#  Set contents of author's note template
#==================================================================#
@bridged_kwarg()
def lua_set_authorsnotetemplate(m):
    assert type(m) is str
    koboldai_vars.authornotetemplate = m

#==================================================================#
#  Save settings and send them to client
#==================================================================#
@bridged_kwarg()
def lua_resend_settings():
    print("lua_resend_settings")
    settingschanged()
    refresh_settings()

#==================================================================#
#  Set story chunk text and delete the chunk if the new chunk is empty
#==================================================================#
@bridged_kwarg()
def lua_set_chunk(k, v):
    assert type(k) in (int, None) and type(v) is str
    assert k >= 0
    assert k != 0 or len(v) != 0
    if(len(v) == 0):
        print(colors.GREEN + f"{lua_log_format_name(koboldai_vars.lua_koboldbridge.logging_name)} deleted story chunk {k}" + colors.END)
        chunk = int(k)
        koboldai_vars.actions.delete_action(chunk-1)
        koboldai_vars.lua_deleted.add(chunk)
        send_debug()
    else:
        if(k == 0):
            print(colors.GREEN + f"{lua_log_format_name(koboldai_vars.lua_koboldbridge.logging_name)} edited prompt chunk" + colors.END)
        else:
            print(colors.GREEN + f"{lua_log_format_name(koboldai_vars.lua_koboldbridge.logging_name)} edited story chunk {k}" + colors.END)
        chunk = int(k)
        if(chunk == 0):
            if(koboldai_vars.lua_koboldbridge.userstate == "genmod"):
                koboldai_vars._prompt = v
            koboldai_vars.lua_edited.add(chunk)
            koboldai_vars.prompt = v
        else:
            koboldai_vars.lua_edited.add(chunk)
            koboldai_vars.actions[chunk-1] = v
            send_debug()

#==================================================================#
#  Get model type as "gpt-2-xl", "gpt-neo-2.7B", etc.
#==================================================================#
@bridged_kwarg()
def lua_get_modeltype():
    if(koboldai_vars.noai):
        return "readonly"
    if(koboldai_vars.model in ("Colab", "API", "OAI", "InferKit")):
        return "api"
    if(not koboldai_vars.use_colab_tpu and koboldai_vars.model not in ("TPUMeshTransformerGPTJ", "TPUMeshTransformerGPTNeoX") and (koboldai_vars.model in ("GPT2Custom", "NeoCustom") or koboldai_vars.model_type in ("gpt2", "gpt_neo", "gptj"))):
        hidden_size = get_hidden_size_from_model(model)
    if(koboldai_vars.model in ("gpt2",) or (koboldai_vars.model_type == "gpt2" and hidden_size == 768)):
        return "gpt2"
    if(koboldai_vars.model in ("gpt2-medium",) or (koboldai_vars.model_type == "gpt2" and hidden_size == 1024)):
        return "gpt2-medium"
    if(koboldai_vars.model in ("gpt2-large",) or (koboldai_vars.model_type == "gpt2" and hidden_size == 1280)):
        return "gpt2-large"
    if(koboldai_vars.model in ("gpt2-xl",) or (koboldai_vars.model_type == "gpt2" and hidden_size == 1600)):
        return "gpt2-xl"
    if(koboldai_vars.model_type == "gpt_neo" and hidden_size == 768):
        return "gpt-neo-125M"
    if(koboldai_vars.model in ("EleutherAI/gpt-neo-1.3B",) or (koboldai_vars.model_type == "gpt_neo" and hidden_size == 2048)):
        return "gpt-neo-1.3B"
    if(koboldai_vars.model in ("EleutherAI/gpt-neo-2.7B",) or (koboldai_vars.model_type == "gpt_neo" and hidden_size == 2560)):
        return "gpt-neo-2.7B"
    if(koboldai_vars.model in ("EleutherAI/gpt-j-6B",) or ((koboldai_vars.use_colab_tpu or koboldai_vars.model == "TPUMeshTransformerGPTJ") and tpu_mtj_backend.params["d_model"] == 4096) or (koboldai_vars.model_type in ("gpt_neo", "gptj") and hidden_size == 4096)):
        return "gpt-j-6B"
    return "unknown"

#==================================================================#
#  Get model backend as "transformers" or "mtj"
#==================================================================#
@bridged_kwarg()
def lua_get_modelbackend():
    if(koboldai_vars.noai):
        return "readonly"
    if(koboldai_vars.model in ("Colab", "API", "OAI", "InferKit")):
        return "api"
    if(koboldai_vars.use_colab_tpu or koboldai_vars.model in ("TPUMeshTransformerGPTJ", "TPUMeshTransformerGPTNeoX")):
        return "mtj"
    return "transformers"

#==================================================================#
#  Check whether model is loaded from a custom path
#==================================================================#
@bridged_kwarg()
def lua_is_custommodel():
    return koboldai_vars.model in ("GPT2Custom", "NeoCustom", "TPUMeshTransformerGPTJ", "TPUMeshTransformerGPTNeoX")

#==================================================================#
#  Return the filename (as a string) of the current soft prompt, or
#  None if no soft prompt is loaded
#==================================================================#
@bridged_kwarg()
def lua_get_spfilename():
    return koboldai_vars.spfilename.strip() or None

#==================================================================#
#  When called with a string as argument, sets the current soft prompt;
#  when called with None as argument, uses no soft prompt.
#  Returns True if soft prompt changed, False otherwise.
#==================================================================#
@bridged_kwarg()
def lua_set_spfilename(filename: Union[str, None]):
    if(filename is None):
        filename = ""
    filename = str(filename).strip()
    changed = lua_get_spfilename() != filename
    assert all(q not in filename for q in ("/", "\\"))
    spRequest("softprompts/"+filename)
    return changed

#==================================================================#
#  
#==================================================================#
def execute_inmod():
    setgamesaved(False)
    koboldai_vars.lua_logname = ...
    koboldai_vars.lua_edited = set()
    koboldai_vars.lua_deleted = set()
    try:
        tpool.execute(koboldai_vars.lua_koboldbridge.execute_inmod)
    except lupa.LuaError as e:
        koboldai_vars.lua_koboldbridge.obliterate_multiverse()
        koboldai_vars.lua_running = False
        emit('from_server', {'cmd': 'errmsg', 'data': 'Lua script error; please check console.'}, broadcast=True, room="UI_1")
        sendUSStatItems()
        print("{0}{1}{2}".format(colors.RED, "***LUA ERROR***: ", colors.END), end="", file=sys.stderr)
        print("{0}{1}{2}".format(colors.RED, str(e).replace("\033", ""), colors.END), file=sys.stderr)
        print("{0}{1}{2}".format(colors.YELLOW, "Lua engine stopped; please open 'Userscripts' and press Load to reinitialize scripts.", colors.END), file=sys.stderr)
        socketio.emit("error", str(e), broadcast=True, room="UI_2")
        set_aibusy(0)

def execute_genmod():
    koboldai_vars.lua_koboldbridge.execute_genmod()

def execute_outmod():
    setgamesaved(False)
    emit('from_server', {'cmd': 'hidemsg', 'data': ''}, broadcast=True, room="UI_1")
    try:
        tpool.execute(koboldai_vars.lua_koboldbridge.execute_outmod)
    except lupa.LuaError as e:
        koboldai_vars.lua_koboldbridge.obliterate_multiverse()
        koboldai_vars.lua_running = False
        emit('from_server', {'cmd': 'errmsg', 'data': 'Lua script error; please check console.'}, broadcast=True, room="UI_1")
        sendUSStatItems()
        print("{0}{1}{2}".format(colors.RED, "***LUA ERROR***: ", colors.END), end="", file=sys.stderr)
        print("{0}{1}{2}".format(colors.RED, str(e).replace("\033", ""), colors.END), file=sys.stderr)
        print("{0}{1}{2}".format(colors.YELLOW, "Lua engine stopped; please open 'Userscripts' and press Load to reinitialize scripts.", colors.END), file=sys.stderr)
        socketio.emit("error", str(e), broadcast=True, room="UI_2")
        set_aibusy(0)
    if(koboldai_vars.lua_koboldbridge.resend_settings_required):
        koboldai_vars.lua_koboldbridge.resend_settings_required = False
        lua_resend_settings()
    for k in koboldai_vars.lua_edited:
        inlineedit(k, koboldai_vars.actions[k])
    for k in koboldai_vars.lua_deleted:
        inlinedelete(k)




#============================ METHODS =============================#    

#==================================================================#
# Event triggered when browser SocketIO is loaded and connects to server
#==================================================================#
@socketio.on('connect')
def do_connect():
    if request.args.get("rely") == "true":
        return
    join_room("UI_{}".format(request.args.get('ui')))
    print("Joining Room UI_{}".format(request.args.get('ui')))
    if request.args.get("ui") == "2":
        ui2_connect()
        return
    print("{0}Client connected!{1}".format(colors.GREEN, colors.END))
    emit('from_server', {'cmd': 'setchatname', 'data': koboldai_vars.chatname}, room="UI_1")
    emit('from_server', {'cmd': 'setanotetemplate', 'data': koboldai_vars.authornotetemplate}, room="UI_1")
    emit('from_server', {'cmd': 'connected', 'smandelete': koboldai_vars.smandelete, 'smanrename': koboldai_vars.smanrename, 'modelname': getmodelname()}, room="UI_1")
    if(koboldai_vars.host):
        emit('from_server', {'cmd': 'runs_remotely'}, room="UI_1")
    if(koboldai_vars.flaskwebgui):
        emit('from_server', {'cmd': 'flaskwebgui'}, room="UI_1")
    if(koboldai_vars.allowsp):
        emit('from_server', {'cmd': 'allowsp', 'data': koboldai_vars.allowsp}, room="UI_1")

    sendUSStatItems()
    emit('from_server', {'cmd': 'spstatitems', 'data': {koboldai_vars.spfilename: koboldai_vars.spmeta} if koboldai_vars.allowsp and len(koboldai_vars.spfilename) else {}}, broadcast=True, room="UI_1")

    if(not koboldai_vars.gamestarted):
        setStartState()
        sendsettings()
        refresh_settings()
        koboldai_vars.laststory = None
        emit('from_server', {'cmd': 'setstoryname', 'data': koboldai_vars.laststory}, room="UI_1")
        sendwi()
        emit('from_server', {'cmd': 'setmemory', 'data': koboldai_vars.memory}, room="UI_1")
        emit('from_server', {'cmd': 'setanote', 'data': koboldai_vars.authornote}, room="UI_1")
        koboldai_vars.mode = "play"
    else:
        # Game in session, send current game data and ready state to browser
        refresh_story()
        sendsettings()
        refresh_settings()
        emit('from_server', {'cmd': 'setstoryname', 'data': koboldai_vars.laststory}, room="UI_1")
        sendwi()
        emit('from_server', {'cmd': 'setmemory', 'data': koboldai_vars.memory}, room="UI_1")
        emit('from_server', {'cmd': 'setanote', 'data': koboldai_vars.authornote}, room="UI_1")
        if(koboldai_vars.mode == "play"):
            if(not koboldai_vars.aibusy):
                emit('from_server', {'cmd': 'setgamestate', 'data': 'ready'}, room="UI_1")
            else:
                emit('from_server', {'cmd': 'setgamestate', 'data': 'wait'}, room="UI_1")
        elif(koboldai_vars.mode == "edit"):
            emit('from_server', {'cmd': 'editmode', 'data': 'true'}, room="UI_1")
        elif(koboldai_vars.mode == "memory"):
            emit('from_server', {'cmd': 'memmode', 'data': 'true'}, room="UI_1")
        elif(koboldai_vars.mode == "wi"):
            emit('from_server', {'cmd': 'wimode', 'data': 'true'}, room="UI_1")

    emit('from_server', {'cmd': 'gamesaved', 'data': koboldai_vars.gamesaved}, broadcast=True, room="UI_1")

#==================================================================#
# Event triggered when browser SocketIO sends data to the server
#==================================================================#
@socketio.on('message')
def get_message(msg):
    if not koboldai_vars.quiet:
        print("{0}Data received:{1}{2}".format(colors.GREEN, msg, colors.END))
    # Submit action
    if(msg['cmd'] == 'submit'):
        if(koboldai_vars.mode == "play"):
            if(koboldai_vars.aibusy):
                if(msg.get('allowabort', False)):
                    koboldai_vars.abort = True
                return
            koboldai_vars.abort = False
            koboldai_vars.lua_koboldbridge.feedback = None
            if(koboldai_vars.chatmode):
                if(type(msg['chatname']) is not str):
                    raise ValueError("Chatname must be a string")
                koboldai_vars.chatname = msg['chatname']
                settingschanged()
                emit('from_server', {'cmd': 'setchatname', 'data': koboldai_vars.chatname}, room="UI_1")
            koboldai_vars.recentrng = koboldai_vars.recentrngm = None
            actionsubmit(msg['data'], actionmode=msg['actionmode'])
        elif(koboldai_vars.mode == "edit"):
            editsubmit(msg['data'])
        elif(koboldai_vars.mode == "memory"):
            memsubmit(msg['data'])
    # Retry Action
    elif(msg['cmd'] == 'retry'):
        if(koboldai_vars.aibusy):
            if(msg.get('allowabort', False)):
                koboldai_vars.abort = True
            return
        koboldai_vars.abort = False
        if(koboldai_vars.chatmode):
            if(type(msg['chatname']) is not str):
                raise ValueError("Chatname must be a string")
            koboldai_vars.chatname = msg['chatname']
            settingschanged()
            emit('from_server', {'cmd': 'setchatname', 'data': koboldai_vars.chatname}, room="UI_1")
        actionretry(msg['data'])
    # Back/Undo Action
    elif(msg['cmd'] == 'back'):
        ignore = actionback()
    # Forward/Redo Action
    elif(msg['cmd'] == 'redo'):
        actionredo()
    # EditMode Action (old)
    elif(msg['cmd'] == 'edit'):
        if(koboldai_vars.mode == "play"):
            koboldai_vars.mode = "edit"
            emit('from_server', {'cmd': 'editmode', 'data': 'true'}, broadcast=True, room="UI_1")
        elif(koboldai_vars.mode == "edit"):
            koboldai_vars.mode = "play"
            emit('from_server', {'cmd': 'editmode', 'data': 'false'}, broadcast=True, room="UI_1")
    # EditLine Action (old)
    elif(msg['cmd'] == 'editline'):
        editrequest(int(msg['data']))
    # Inline edit
    elif(msg['cmd'] == 'inlineedit'):
        inlineedit(msg['chunk'], msg['data'])
    elif(msg['cmd'] == 'inlinedelete'):
        inlinedelete(msg['data'])
    # DeleteLine Action (old)
    elif(msg['cmd'] == 'delete'):
        deleterequest()
    elif(msg['cmd'] == 'memory'):
        togglememorymode()
    elif(not koboldai_vars.host and msg['cmd'] == 'savetofile'):
        savetofile()
    elif(not koboldai_vars.host and msg['cmd'] == 'loadfromfile'):
        loadfromfile()
    elif(msg['cmd'] == 'loadfromstring'):
        loadRequest(json.loads(msg['data']), filename=msg['filename'])
    elif(not koboldai_vars.host and msg['cmd'] == 'import'):
        importRequest()
    elif(msg['cmd'] == 'newgame'):
        newGameRequest()
    elif(msg['cmd'] == 'rndgame'):
        randomGameRequest(msg['data'], memory=msg['memory'])
    elif(msg['cmd'] == 'settemp'):
        koboldai_vars.temp = float(msg['data'])
        emit('from_server', {'cmd': 'setlabeltemp', 'data': msg['data']}, broadcast=True, room="UI_1")
        settingschanged()
        refresh_settings()
    elif(msg['cmd'] == 'settopp'):
        koboldai_vars.top_p = float(msg['data'])
        emit('from_server', {'cmd': 'setlabeltopp', 'data': msg['data']}, broadcast=True, room="UI_1")
        settingschanged()
        refresh_settings()
    elif(msg['cmd'] == 'settopk'):
        koboldai_vars.top_k = int(msg['data'])
        emit('from_server', {'cmd': 'setlabeltopk', 'data': msg['data']}, broadcast=True, room="UI_1")
        settingschanged()
        refresh_settings()
    elif(msg['cmd'] == 'settfs'):
        koboldai_vars.tfs = float(msg['data'])
        emit('from_server', {'cmd': 'setlabeltfs', 'data': msg['data']}, broadcast=True, room="UI_1")
        settingschanged()
        refresh_settings()
    elif(msg['cmd'] == 'settypical'):
        koboldai_vars.typical = float(msg['data'])
        emit('from_server', {'cmd': 'setlabeltypical', 'data': msg['data']}, broadcast=True, room="UI_1")
        settingschanged()
        refresh_settings()
    elif(msg['cmd'] == 'settopa'):
        koboldai_vars.top_a = float(msg['data'])
        emit('from_server', {'cmd': 'setlabeltopa', 'data': msg['data']}, broadcast=True, room="UI_1")
        settingschanged()
        refresh_settings()
    elif(msg['cmd'] == 'setreppen'):
        koboldai_vars.rep_pen = float(msg['data'])
        emit('from_server', {'cmd': 'setlabelreppen', 'data': msg['data']}, broadcast=True, room="UI_1")
        settingschanged()
        refresh_settings()
    elif(msg['cmd'] == 'setreppenslope'):
        koboldai_vars.rep_pen_slope = float(msg['data'])
        emit('from_server', {'cmd': 'setlabelreppenslope', 'data': msg['data']}, broadcast=True, room="UI_1")
        settingschanged()
        refresh_settings()
    elif(msg['cmd'] == 'setreppenrange'):
        koboldai_vars.rep_pen_range = float(msg['data'])
        emit('from_server', {'cmd': 'setlabelreppenrange', 'data': msg['data']}, broadcast=True, room="UI_1")
        settingschanged()
        refresh_settings()
    elif(msg['cmd'] == 'setoutput'):
        koboldai_vars.genamt = int(msg['data'])
        emit('from_server', {'cmd': 'setlabeloutput', 'data': msg['data']}, broadcast=True, room="UI_1")
        settingschanged()
        refresh_settings()
    elif(msg['cmd'] == 'settknmax'):
        koboldai_vars.max_length = int(msg['data'])
        emit('from_server', {'cmd': 'setlabeltknmax', 'data': msg['data']}, broadcast=True, room="UI_1")
        settingschanged()
        refresh_settings()
    elif(msg['cmd'] == 'setikgen'):
        koboldai_vars.ikgen = int(msg['data'])
        emit('from_server', {'cmd': 'setlabelikgen', 'data': msg['data']}, broadcast=True, room="UI_1")
        settingschanged()
        refresh_settings()
    # Author's Note field update
    elif(msg['cmd'] == 'anote'):
        anotesubmit(msg['data'], template=msg['template'])
    # Author's Note depth update
    elif(msg['cmd'] == 'anotedepth'):
        koboldai_vars.andepth = int(msg['data'])
        emit('from_server', {'cmd': 'setlabelanotedepth', 'data': msg['data']}, broadcast=True, room="UI_1")
        settingschanged()
        refresh_settings()
    # Format - Trim incomplete sentences
    elif(msg['cmd'] == 'frmttriminc'):
        koboldai_vars.frmttriminc = msg['data']
        settingschanged()
        refresh_settings()
    elif(msg['cmd'] == 'frmtrmblln'):
        koboldai_vars.frmtrmblln = msg['data']
        settingschanged()
        refresh_settings()
    elif(msg['cmd'] == 'frmtrmspch'):
        koboldai_vars.frmtrmspch = msg['data']
        settingschanged()
        refresh_settings()
    elif(msg['cmd'] == 'frmtadsnsp'):
        koboldai_vars.frmtadsnsp = msg['data']
        settingschanged()
        refresh_settings()
    elif(msg['cmd'] == 'singleline'):
        koboldai_vars.singleline = msg['data']
        settingschanged()
        refresh_settings()
    elif(msg['cmd'] == 'importselect'):
        koboldai_vars.importnum = int(msg["data"].replace("import", ""))
    elif(msg['cmd'] == 'importcancel'):
        emit('from_server', {'cmd': 'popupshow', 'data': False}, room="UI_1")
        koboldai_vars.importjs  = {}
    elif(msg['cmd'] == 'importaccept'):
        emit('from_server', {'cmd': 'popupshow', 'data': False}, room="UI_1")
        importgame()
    elif(msg['cmd'] == 'wi'):
        togglewimode()
    elif(msg['cmd'] == 'wiinit'):
        if(int(msg['data']) < len(koboldai_vars.worldinfo)):
            setgamesaved(False)
            koboldai_vars.worldinfo[msg['data']]["init"] = True
            addwiitem(folder_uid=msg['folder'])
    elif(msg['cmd'] == 'wifolderinit'):
        addwifolder()
    elif(msg['cmd'] == 'wimoveitem'):
        movewiitem(msg['destination'], msg['data'])
    elif(msg['cmd'] == 'wimovefolder'):
        movewifolder(msg['destination'], msg['data'])
    elif(msg['cmd'] == 'widelete'):
        deletewi(msg['data'])
    elif(msg['cmd'] == 'wifolderdelete'):
        deletewifolder(msg['data'])
    elif(msg['cmd'] == 'wiexpand'):
        assert 0 <= int(msg['data']) < len(koboldai_vars.worldinfo)
        setgamesaved(False)
        emit('from_server', {'cmd': 'wiexpand', 'data': msg['data']}, broadcast=True, room="UI_1")
    elif(msg['cmd'] == 'wiexpandfolder'):
        assert 0 <= int(msg['data']) < len(koboldai_vars.worldinfo)
        setgamesaved(False)
        emit('from_server', {'cmd': 'wiexpandfolder', 'data': msg['data']}, broadcast=True, room="UI_1")
    elif(msg['cmd'] == 'wifoldercollapsecontent'):
        setgamesaved(False)
        koboldai_vars.wifolders_d[msg['data']]['collapsed'] = True
        emit('from_server', {'cmd': 'wifoldercollapsecontent', 'data': msg['data']}, broadcast=True, room="UI_1")
    elif(msg['cmd'] == 'wifolderexpandcontent'):
        setgamesaved(False)
        koboldai_vars.wifolders_d[msg['data']]['collapsed'] = False
        emit('from_server', {'cmd': 'wifolderexpandcontent', 'data': msg['data']}, broadcast=True, room="UI_1")
    elif(msg['cmd'] == 'wiupdate'):
        setgamesaved(False)
        num = int(msg['num'])
        fields = ("key", "keysecondary", "content", "comment")
        for field in fields:
            if(field in msg['data'] and type(msg['data'][field]) is str):
                koboldai_vars.worldinfo[num][field] = msg['data'][field]
        emit('from_server', {'cmd': 'wiupdate', 'num': msg['num'], 'data': {field: koboldai_vars.worldinfo[num][field] for field in fields}}, broadcast=True, room="UI_1")
    elif(msg['cmd'] == 'wifolderupdate'):
        setgamesaved(False)
        uid = int(msg['uid'])
        fields = ("name", "collapsed")
        for field in fields:
            if(field in msg['data'] and type(msg['data'][field]) is (str if field != "collapsed" else bool)):
                koboldai_vars.wifolders_d[uid][field] = msg['data'][field]
        emit('from_server', {'cmd': 'wifolderupdate', 'uid': msg['uid'], 'data': {field: koboldai_vars.wifolders_d[uid][field] for field in fields}}, broadcast=True, room="UI_1")
    elif(msg['cmd'] == 'wiselon'):
        setgamesaved(False)
        koboldai_vars.worldinfo[msg['data']]["selective"] = True
        emit('from_server', {'cmd': 'wiselon', 'data': msg['data']}, broadcast=True, room="UI_1")
    elif(msg['cmd'] == 'wiseloff'):
        setgamesaved(False)
        koboldai_vars.worldinfo[msg['data']]["selective"] = False
        emit('from_server', {'cmd': 'wiseloff', 'data': msg['data']}, broadcast=True, room="UI_1")
    elif(msg['cmd'] == 'wiconstanton'):
        setgamesaved(False)
        koboldai_vars.worldinfo[msg['data']]["constant"] = True
        emit('from_server', {'cmd': 'wiconstanton', 'data': msg['data']}, broadcast=True, room="UI_1")
    elif(msg['cmd'] == 'wiconstantoff'):
        setgamesaved(False)
        koboldai_vars.worldinfo[msg['data']]["constant"] = False
        emit('from_server', {'cmd': 'wiconstantoff', 'data': msg['data']}, broadcast=True, room="UI_1")
    elif(msg['cmd'] == 'sendwilist'):
        commitwi(msg['data'])
    elif(msg['cmd'] == 'aidgimport'):
        importAidgRequest(msg['data'])
    elif(msg['cmd'] == 'saveasrequest'):
        saveas(msg['data'])
    elif(msg['cmd'] == 'saverequest'):
        save()
    elif(msg['cmd'] == 'loadlistrequest'):
        getloadlist()
    elif(msg['cmd'] == 'splistrequest'):
        getsplist()
    elif(msg['cmd'] == 'uslistrequest'):
        unloaded, loaded = getuslist()
        emit('from_server', {'cmd': 'buildus', 'data': {"unloaded": unloaded, "loaded": loaded}}, room="UI_1")
    elif(msg['cmd'] == 'samplerlistrequest'):
        emit('from_server', {'cmd': 'buildsamplers', 'data': koboldai_vars.sampler_order}, room="UI_1")
    elif(msg['cmd'] == 'usloaded'):
        koboldai_vars.userscripts = []
        for userscript in msg['data']:
            if type(userscript) is not str:
                continue
            userscript = userscript.strip()
            if len(userscript) != 0 and all(q not in userscript for q in ("..", ":")) and all(userscript[0] not in q for q in ("/", "\\")) and os.path.exists(fileops.uspath(userscript)):
                koboldai_vars.userscripts.append(userscript)
        settingschanged()
    elif(msg['cmd'] == 'usload'):
        load_lua_scripts()
        unloaded, loaded = getuslist()
        sendUSStatItems()
    elif(msg['cmd'] == 'samplers'):
        sampler_order = msg["data"]
        sampler_order_min_length = 6
        sampler_order_max_length = 7
        if(not isinstance(sampler_order, list)):
            raise ValueError(f"Sampler order must be a list, but got a {type(sampler_order)}")
        if(not (sampler_order_min_length <= len(sampler_order) <= sampler_order_max_length)):
            raise ValueError(f"Sampler order must be a list of length greater than or equal to {sampler_order_min_length} and less than or equal to {sampler_order_max_length}, but got a list of length {len(sampler_order)}")
        if(not all(isinstance(e, int) for e in sampler_order)):
            raise ValueError(f"Sampler order must be a list of ints, but got a list with at least one non-int element")
        if(min(sampler_order) != 0 or max(sampler_order) != len(sampler_order) - 1 or len(set(sampler_order)) != len(sampler_order)):
            raise ValueError(f"Sampler order list of length {len(sampler_order)} must be a permutation of the first {len(sampler_order)} nonnegative integers")
        koboldai_vars.sampler_order = sampler_order
        settingschanged()
    elif(msg['cmd'] == 'list_model'):
        sendModelSelection(menu=msg['data'])
    elif(msg['cmd'] == 'load_model'):
        if not os.path.exists("settings/"):
            os.mkdir("settings")
        changed = True
        if not utils.HAS_ACCELERATE:
            msg['disk_layers'] = "0"
        if os.path.exists("settings/" + koboldai_vars.model_selected.replace('/', '_') + ".breakmodel"):
            with open("settings/" + koboldai_vars.model_selected.replace('/', '_') + ".breakmodel", "r") as file:
                data = file.read().split('\n')[:2]
                if len(data) < 2:
                    data.append("0")
                gpu_layers, disk_layers = data
                if gpu_layers == msg['gpu_layers'] and disk_layers == msg['disk_layers']:
                    changed = False
        if changed:
            if koboldai_vars.model_selected in ["NeoCustom", "GPT2Custom"]:
                filename = "settings/{}.breakmodel".format(os.path.basename(os.path.normpath(koboldai_vars.custmodpth)))
            else:
                filename = "settings/{}.breakmodel".format(koboldai_vars.model_selected.replace('/', '_'))
            f = open(filename, "w")
            f.write(str(msg['gpu_layers']) + '\n' + str(msg['disk_layers']))
            f.close()
        koboldai_vars.colaburl = msg['url'] + "/request"
        koboldai_vars.model = koboldai_vars.model_selected
        load_model(use_gpu=msg['use_gpu'], gpu_layers=msg['gpu_layers'], disk_layers=msg['disk_layers'], online_model=msg['online_model'])
    elif(msg['cmd'] == 'show_model'):
        print("Model Name: {}".format(getmodelname()))
        emit('from_server', {'cmd': 'show_model_name', 'data': getmodelname()}, broadcast=True, room="UI_1")
    elif(msg['cmd'] == 'selectmodel'):
        # This is run when a model line is selected from the UI (line from the model_menu variable) that is tagged as not a menu
        # otherwise we should be running the msg['cmd'] == 'list_model'
        
        # We have to do a bit of processing though, if we select a custom path, we need to list out the contents of folders
        # But if we select something else, we need to potentially show model layers for each GPU
        # We might also need to show key input. All of that happens here
        
        # The data variable will contain the model name. But our Custom lines need a bit more processing
        # If we're on a custom line that we have selected a model for, the path variable will be in msg
        # so if that's missing we need to run the menu to show the model folders in the models folder
        if msg['data'] in ('NeoCustom', 'GPT2Custom') and 'path' not in msg and 'path_modelname' not in msg:
            if 'folder' not in msg or koboldai_vars.host:
                folder = "./models"
            else:
                folder = msg['folder']
            sendModelSelection(menu=msg['data'], folder=folder)
        elif msg['data'] in ('NeoCustom', 'GPT2Custom') and 'path_modelname' in msg:
            #Here the user entered custom text in the text box. This could be either a model name or a path.
            if check_if_dir_is_model(msg['path_modelname']):
                koboldai_vars.model_selected = msg['data']
                koboldai_vars.custmodpth = msg['path_modelname']
                get_model_info(msg['data'], directory=msg['path'])
            else:
                koboldai_vars.model_selected = msg['path_modelname']
                try:
                    get_model_info(koboldai_vars.model_selected)
                except:
                    emit('from_server', {'cmd': 'errmsg', 'data': "The model entered doesn't exist."}, room="UI_1")
        elif msg['data'] in ('NeoCustom', 'GPT2Custom'):
            if check_if_dir_is_model(msg['path']):
                koboldai_vars.model_selected = msg['data']
                koboldai_vars.custmodpth = msg['path']
                get_model_info(msg['data'], directory=msg['path'])
            else:
                if koboldai_vars.host:
                    sendModelSelection(menu=msg['data'], folder="./models")
                else:
                    sendModelSelection(menu=msg['data'], folder=msg['path'])
        else:
            koboldai_vars.model_selected = msg['data']
            if 'path' in msg:
                koboldai_vars.custmodpth = msg['path']
                get_model_info(msg['data'], directory=msg['path'])
            else:
                get_model_info(koboldai_vars.model_selected)
    elif(msg['cmd'] == 'delete_model'):
        if "{}/models".format(os.getcwd()) in os.path.abspath(msg['data']) or "{}\\models".format(os.getcwd()) in os.path.abspath(msg['data']):
            if check_if_dir_is_model(msg['data']):
                print(colors.YELLOW + "WARNING: Someone deleted " + msg['data'])
                import shutil
                shutil.rmtree(msg['data'])
                sendModelSelection(menu=msg['menu'])
            else:
                print(colors.RED + "ERROR: Someone attempted to delete " + msg['data'] + " but this is not a valid model")
        else:
            print(colors.RED + "WARNING!!: Someone maliciously attempted to delete " + msg['data'] + " the attempt has been blocked.")
    elif(msg['cmd'] == 'OAI_Key_Update'):
        get_oai_models({'model': koboldai_vars.model, 'key': msg['key']})
    elif(msg['cmd'] == 'loadselect'):
        koboldai_vars.loadselect = msg["data"]
    elif(msg['cmd'] == 'spselect'):
        koboldai_vars.spselect = msg["data"]
    elif(msg['cmd'] == 'loadrequest'):
        loadRequest(fileops.storypath(koboldai_vars.loadselect))
    elif(msg['cmd'] == 'sprequest'):
        spRequest("softprompts/"+koboldai_vars.spselect)
    elif(msg['cmd'] == 'deletestory'):
        deletesave(msg['data'])
    elif(msg['cmd'] == 'renamestory'):
        renamesave(msg['data'], msg['newname'])
    elif(msg['cmd'] == 'clearoverwrite'):    
        koboldai_vars.svowname = ""
        koboldai_vars.saveow   = False
    elif(msg['cmd'] == 'seqsel'):
        selectsequence(msg['data'])
    elif(msg['cmd'] == 'seqpin'):
        pinsequence(msg['data'])
    elif(msg['cmd'] == 'setnumseq'):
        koboldai_vars.numseqs = int(msg['data'])
        emit('from_server', {'cmd': 'setlabelnumseq', 'data': msg['data']}, room="UI_1")
        settingschanged()
        refresh_settings()
    elif(msg['cmd'] == 'setwidepth'):
        koboldai_vars.widepth = int(msg['data'])
        emit('from_server', {'cmd': 'setlabelwidepth', 'data': msg['data']}, room="UI_1")
        settingschanged()
        refresh_settings()
    elif(msg['cmd'] == 'setuseprompt'):
        koboldai_vars.useprompt = msg['data']
        settingschanged()
        refresh_settings()
    elif(msg['cmd'] == 'setadventure'):
        koboldai_vars.adventure = msg['data']
        koboldai_vars.chatmode = False
        settingschanged()
        refresh_settings()
    elif(msg['cmd'] == 'autosave'):
        koboldai_vars.autosave = msg['data']
        settingschanged()
        refresh_settings()
    elif(msg['cmd'] == 'setchatmode'):
        koboldai_vars.chatmode = msg['data']
        koboldai_vars.adventure = False
        settingschanged()
        refresh_settings()
    elif(msg['cmd'] == 'setdynamicscan'):
        koboldai_vars.dynamicscan = msg['data']
        settingschanged()
        refresh_settings()
    elif(msg['cmd'] == 'setnopromptgen'):
        koboldai_vars.nopromptgen = msg['data']
        settingschanged()
        refresh_settings()
    elif(msg['cmd'] == 'setrngpersist'):
        koboldai_vars.rngpersist = msg['data']
        settingschanged()
        refresh_settings()
    elif(msg['cmd'] == 'setnogenmod'):
        koboldai_vars.nogenmod = msg['data']
        settingschanged()
        refresh_settings()
    elif(msg['cmd'] == 'setfulldeterminism'):
        koboldai_vars.full_determinism = msg['data']
        settingschanged()
        refresh_settings()
    elif(msg['cmd'] == 'setoutputstreaming'):
        koboldai_vars.output_streaming = msg['data']
        settingschanged()
        refresh_settings()
    elif(msg['cmd'] == 'setshowprobs'):
        koboldai_vars.show_probs = msg['data']
        settingschanged()
        refresh_settings()
    elif(not koboldai_vars.host and msg['cmd'] == 'importwi'):
        wiimportrequest()
    elif(msg['cmd'] == 'debug'):
        koboldai_vars.debug = msg['data']
        emit('from_server', {'cmd': 'set_debug', 'data': msg['data']}, broadcast=True, room="UI_1")
        if koboldai_vars.debug:
            send_debug()
    elif(msg['cmd'] == 'getfieldbudget'):
        unencoded = msg["data"]["unencoded"]
        field = msg["data"]["field"]

        # Tokenizer may be undefined here when a model has not been chosen.
        if "tokenizer" not in globals():
            # We don't have a tokenizer, just return nulls.
            emit(
                'from_server',
                {'cmd': 'showfieldbudget', 'data': {"length": None, "max": None, "field": field}},
            )
            return

        header_length = len(tokenizer._koboldai_header)
        max_tokens = koboldai_vars.max_length - header_length - koboldai_vars.sp_length - koboldai_vars.genamt

        if not unencoded:
            # Unencoded is empty, just return 0
            emit(
                'from_server',
                {'cmd': 'showfieldbudget', 'data': {"length": 0, "max": max_tokens, "field": field}},
                broadcast=True
            )
        else:
            if field == "anoteinput":
                unencoded = buildauthorsnote(unencoded, msg["data"]["anotetemplate"])
            tokens_length = len(tokenizer.encode(unencoded))

            emit(
                'from_server',
                {'cmd': 'showfieldbudget', 'data': {"length": tokens_length, "max": max_tokens, "field": field}},
                broadcast=True
            )

#==================================================================#
#  Send userscripts list to client
#==================================================================#
def sendUSStatItems():
    _, loaded = getuslist()
    loaded = loaded if koboldai_vars.lua_running else []
    last_userscripts = [e["filename"] for e in loaded]
    emit('from_server', {'cmd': 'usstatitems', 'data': loaded, 'flash': last_userscripts != koboldai_vars.last_userscripts}, broadcast=True, room="UI_1")
    koboldai_vars.last_userscripts = last_userscripts

#==================================================================#
#  KoboldAI Markup Formatting (Mixture of Markdown and sanitized html)
#==================================================================#
def kml(txt):
   txt = txt.replace('>', '&gt;')
   txt = bleach.clean(markdown.markdown(txt), tags = ['p', 'em', 'strong', 'code', 'h1', 'h2', 'h3', 'h4', 'h5', 'h6', 'li', 'ul', 'b', 'i', 'a', 'span', 'button'], styles = ['color', 'font-weight'], attributes=['id', 'class', 'style', 'href'])
   return txt

#==================================================================#
#  Send start message and tell Javascript to set UI state
#==================================================================#
def setStartState():
    if(koboldai_vars.welcome):
        txt = kml(koboldai_vars.welcome) + "<br/>"
    else:
        txt = "<span>Welcome to <span class=\"color_cyan\">KoboldAI</span>! You are running <span class=\"color_green\">"+getmodelname()+"</span>.<br/>"
    if(not koboldai_vars.noai and not koboldai_vars.welcome):
        txt = txt + "Please load a game or enter a prompt below to begin!</span>"
    if(koboldai_vars.noai):
        txt = txt + "Please load or import a story to read. There is no AI in this mode."
    emit('from_server', {'cmd': 'updatescreen', 'gamestarted': koboldai_vars.gamestarted, 'data': txt}, broadcast=True, room="UI_1")
    emit('from_server', {'cmd': 'setgamestate', 'data': 'start'}, broadcast=True, room="UI_1")

#==================================================================#
#  Transmit applicable settings to SocketIO to build UI sliders/toggles
#==================================================================#
def sendsettings():
    # Send settings for selected AI type
    emit('from_server', {'cmd': 'reset_menus'}, room="UI_1")
    if(koboldai_vars.model != "InferKit"):
        for set in gensettings.gensettingstf:
            if 'UI_V2_Only' not in set:
                emit('from_server', {'cmd': 'addsetting', 'data': set}, room="UI_1")
    else:
        for set in gensettings.gensettingsik:
            if 'UI_V2_Only' not in set:
                emit('from_server', {'cmd': 'addsetting', 'data': set}, room="UI_1")
    
    # Send formatting options
    for frm in gensettings.formatcontrols:
        emit('from_server', {'cmd': 'addformat', 'data': frm}, room="UI_1")
        # Add format key to vars if it wasn't loaded with client.settings
        if(not hasattr(koboldai_vars, frm["id"])):
            setattr(koboldai_vars, frm["id"], False)

#==================================================================#
#  Set value of gamesaved
#==================================================================#
def setgamesaved(gamesaved):
    assert type(gamesaved) is bool
    if(gamesaved != koboldai_vars.gamesaved):
        emit('from_server', {'cmd': 'gamesaved', 'data': gamesaved}, broadcast=True, room="UI_1")
    koboldai_vars.gamesaved = gamesaved

#==================================================================#
#  Take input text from SocketIO and decide what to do with it
#==================================================================#

def check_for_backend_compilation():
    if(koboldai_vars.checking):
        return
    koboldai_vars.checking = True
    for _ in range(31):
        time.sleep(0.06276680299820175)
        if(koboldai_vars.compiling):
            emit('from_server', {'cmd': 'warnmsg', 'data': 'Compiling TPU backend&mdash;this usually takes 1&ndash;2 minutes...'}, broadcast=True, room="UI_1")
            break
    koboldai_vars.checking = False

def actionsubmit(data, actionmode=0, force_submit=False, force_prompt_gen=False, disable_recentrng=False, no_generate=False):
    # Ignore new submissions if the AI is currently busy
    if(koboldai_vars.aibusy):
        return
    
    while(True):
        set_aibusy(1)
        koboldai_vars.actions.clear_unused_options()
        if(koboldai_vars.model == "API"):
            global tokenizer
            tokenizer_id = requests.get(
                koboldai_vars.colaburl[:-8] + "/api/v1/model",
            ).json()["result"]
            if tokenizer_id != koboldai_vars.api_tokenizer_id:
                try:
                    if(os.path.isdir(tokenizer_id)):
                        try:
                            tokenizer = AutoTokenizer.from_pretrained(tokenizer_id, revision=koboldai_vars.revision, cache_dir="cache")
                        except:
                            tokenizer = AutoTokenizer.from_pretrained(tokenizer_id, revision=koboldai_vars.revision, cache_dir="cache", use_fast=False)
                    elif(os.path.isdir("models/{}".format(tokenizer_id.replace('/', '_')))):
                        try:
                            tokenizer = AutoTokenizer.from_pretrained("models/{}".format(tokenizer_id.replace('/', '_')), revision=koboldai_vars.revision, cache_dir="cache")
                        except:
                            tokenizer = AutoTokenizer.from_pretrained("models/{}".format(tokenizer_id.replace('/', '_')), revision=koboldai_vars.revision, cache_dir="cache", use_fast=False)
                    else:
                        try:
                            tokenizer = AutoTokenizer.from_pretrained(tokenizer_id, revision=koboldai_vars.revision, cache_dir="cache")
                        except:
                            tokenizer = AutoTokenizer.from_pretrained(tokenizer_id, revision=koboldai_vars.revision, cache_dir="cache", use_fast=False)
                except:
                    print(f"WARNING:  Unknown tokenizer {repr(tokenizer_id)}")
                koboldai_vars.api_tokenizer_id = tokenizer_id

        if(disable_recentrng):
            koboldai_vars.recentrng = koboldai_vars.recentrngm = None

        koboldai_vars.recentback = False
        koboldai_vars.recentedit = False
        koboldai_vars.actionmode = actionmode

        # "Action" mode
        if(actionmode == 1):
            data = data.strip().lstrip('>')
            data = re.sub(r'\n+', ' ', data)
            if(len(data)):
                data = f"\n\n> {data}\n"
        
        # "Chat" mode
        if(koboldai_vars.chatmode and koboldai_vars.gamestarted):
            data = re.sub(r'\n+', ' ', data)
            if(len(data)):
                data = f"\n{koboldai_vars.chatname}: {data}\n"
        
        # If we're not continuing, store a copy of the raw input
        if(data != ""):
            koboldai_vars.lastact = data
        
        if(not koboldai_vars.gamestarted):
            koboldai_vars.submission = data
            if(not no_generate):
                execute_inmod()
            koboldai_vars.submission = re.sub(r"[^\S\r\n]*([\r\n]*)$", r"\1", koboldai_vars.submission)  # Remove trailing whitespace, excluding newlines
            data = koboldai_vars.submission
            if(not force_submit and len(data.strip()) == 0):
                set_aibusy(0)
                socketio.emit("error", "No prompt or random story theme entered", broadcast=True, room="UI_2")
                assert False
            # Start the game
            koboldai_vars.gamestarted = True
            if(not koboldai_vars.noai and koboldai_vars.lua_koboldbridge.generating and (not koboldai_vars.nopromptgen or force_prompt_gen)):
                # Save this first action as the prompt
                koboldai_vars.prompt = data
                # Clear the startup text from game screen
                emit('from_server', {'cmd': 'updatescreen', 'gamestarted': False, 'data': 'Please wait, generating story...'}, broadcast=True, room="UI_1")
                calcsubmit(data) # Run the first action through the generator
                if(not koboldai_vars.abort and koboldai_vars.lua_koboldbridge.restart_sequence is not None and len(koboldai_vars.genseqs) == 0):
                    data = ""
                    force_submit = True
                    disable_recentrng = True
                    continue
                emit('from_server', {'cmd': 'scrolldown', 'data': ''}, broadcast=True, room="UI_1")
                break
            else:
                # Save this first action as the prompt
                koboldai_vars.prompt = data if len(data) > 0 else '"'
                for i in range(koboldai_vars.numseqs):
                    koboldai_vars.lua_koboldbridge.outputs[i+1] = ""
                if(not no_generate):
                    execute_outmod()
                koboldai_vars.lua_koboldbridge.regeneration_required = False
                genout = []
                for i in range(koboldai_vars.numseqs):
                    genout.append({"generated_text": koboldai_vars.lua_koboldbridge.outputs[i+1]})
                    assert type(genout[-1]["generated_text"]) is str
                koboldai_vars.actions.append_options([applyoutputformatting(x["generated_text"]) for x in genout])
                genout = [{"generated_text": x['text']} for x in koboldai_vars.actions.get_current_options()]
                if(len(genout) == 1):
                    genresult(genout[0]["generated_text"], flash=False)
                    refresh_story()
                    if(len(koboldai_vars.actions) > 0):
                        emit('from_server', {'cmd': 'texteffect', 'data': koboldai_vars.actions.get_last_key() + 1}, broadcast=True, room="UI_1")
                    if(not koboldai_vars.abort and koboldai_vars.lua_koboldbridge.restart_sequence is not None):
                        data = ""
                        force_submit = True
                        disable_recentrng = True
                        continue
                else:
                    if(not koboldai_vars.abort and koboldai_vars.lua_koboldbridge.restart_sequence is not None and koboldai_vars.lua_koboldbridge.restart_sequence > 0):
                        genresult(genout[koboldai_vars.lua_koboldbridge.restart_sequence-1]["generated_text"], flash=False)
                        refresh_story()
                        data = ""
                        force_submit = True
                        disable_recentrng = True
                        continue
                    genselect(genout)
                    refresh_story()
                set_aibusy(0)
                emit('from_server', {'cmd': 'scrolldown', 'data': ''}, broadcast=True, room="UI_1")
                break
        else:
            # Apply input formatting & scripts before sending to tokenizer
            if(koboldai_vars.actionmode == 0):
                data = applyinputformatting(data)
            koboldai_vars.submission = data
            if(not no_generate):
                execute_inmod()
            koboldai_vars.submission = re.sub(r"[^\S\r\n]*([\r\n]*)$", r"\1", koboldai_vars.submission)  # Remove trailing whitespace, excluding newlines
            data = koboldai_vars.submission
            # Dont append submission if it's a blank/continue action
            if(data != ""):
                # Store the result in the Action log
                if(len(koboldai_vars.prompt.strip()) == 0):
                    koboldai_vars.prompt = data
                else:
                    koboldai_vars.actions.append(data)
                update_story_chunk('last')
                send_debug()

            if(not no_generate and not koboldai_vars.noai and koboldai_vars.lua_koboldbridge.generating):
                # Off to the tokenizer!
                calcsubmit(data)
                if(not koboldai_vars.abort and koboldai_vars.lua_koboldbridge.restart_sequence is not None and len(koboldai_vars.genseqs) == 0):
                    data = ""
                    force_submit = True
                    disable_recentrng = True
                    continue
                emit('from_server', {'cmd': 'scrolldown', 'data': ''}, broadcast=True, room="UI_1")
                break
            else:
                if(not no_generate):
                    for i in range(koboldai_vars.numseqs):
                        koboldai_vars.lua_koboldbridge.outputs[i+1] = ""
                    execute_outmod()
                    koboldai_vars.lua_koboldbridge.regeneration_required = False
                genout = []
                for i in range(koboldai_vars.numseqs):
                    genout.append({"generated_text": koboldai_vars.lua_koboldbridge.outputs[i+1] if not no_generate else ""})
                    assert type(genout[-1]["generated_text"]) is str
                koboldai_vars.actions.append_options([applyoutputformatting(x["generated_text"]) for x in genout])
                genout = [{"generated_text": x['text']} for x in koboldai_vars.actions.get_current_options()]
                if(len(genout) == 1):
                    genresult(genout[0]["generated_text"])
                    if(not no_generate and not koboldai_vars.abort and koboldai_vars.lua_koboldbridge.restart_sequence is not None):
                        data = ""
                        force_submit = True
                        disable_recentrng = True
                        continue
                else:
                    if(not no_generate and not koboldai_vars.abort and koboldai_vars.lua_koboldbridge.restart_sequence is not None and koboldai_vars.lua_koboldbridge.restart_sequence > 0):
                        genresult(genout[koboldai_vars.lua_koboldbridge.restart_sequence-1]["generated_text"])
                        data = ""
                        force_submit = True
                        disable_recentrng = True
                        continue
                    genselect(genout)
                set_aibusy(0)
                emit('from_server', {'cmd': 'scrolldown', 'data': ''}, broadcast=True, room="UI_1")
                break

def apiactionsubmit_generate(txt, minimum, maximum):
    koboldai_vars.generated_tkns = 0

    if not koboldai_vars.quiet:
        print("{0}Min:{1}, Max:{2}, Txt:{3}{4}".format(colors.YELLOW, minimum, maximum, utils.decodenewlines(tokenizer.decode(txt)), colors.END))

    # Clear CUDA cache if using GPU
    if(koboldai_vars.hascuda and (koboldai_vars.usegpu or koboldai_vars.breakmodel)):
        gc.collect()
        torch.cuda.empty_cache()

    # Submit input text to generator
    _genout, already_generated = tpool.execute(_generate, txt, minimum, maximum, set())

    genout = [applyoutputformatting(utils.decodenewlines(tokenizer.decode(tokens[-already_generated:]))) for tokens in _genout]

    # Clear CUDA cache again if using GPU
    if(koboldai_vars.hascuda and (koboldai_vars.usegpu or koboldai_vars.breakmodel)):
        del _genout
        gc.collect()
        torch.cuda.empty_cache()

    return genout

def apiactionsubmit_tpumtjgenerate(txt, minimum, maximum):
    koboldai_vars.generated_tkns = 0

    if(koboldai_vars.full_determinism):
        tpu_mtj_backend.set_rng_seed(koboldai_vars.seed)

    if not koboldai_vars.quiet:
        print("{0}Min:{1}, Max:{2}, Txt:{3}{4}".format(colors.YELLOW, minimum, maximum, utils.decodenewlines(tokenizer.decode(txt)), colors.END))

    koboldai_vars._prompt = koboldai_vars.prompt

    # Submit input text to generator
    soft_tokens = tpumtjgetsofttokens()
    genout = tpool.execute(
        tpu_mtj_backend.infer_static,
        np.uint32(txt),
        gen_len = maximum-minimum+1,
        temp=koboldai_vars.temp,
        top_p=koboldai_vars.top_p,
        top_k=koboldai_vars.top_k,
        tfs=koboldai_vars.tfs,
        typical=koboldai_vars.typical,
        top_a=koboldai_vars.top_a,
        numseqs=koboldai_vars.numseqs,
        repetition_penalty=koboldai_vars.rep_pen,
        rpslope=koboldai_vars.rep_pen_slope,
        rprange=koboldai_vars.rep_pen_range,
        soft_embeddings=koboldai_vars.sp,
        soft_tokens=soft_tokens,
        sampler_order=koboldai_vars.sampler_order,
    )
    genout = [applyoutputformatting(utils.decodenewlines(tokenizer.decode(txt))) for txt in genout]

    return genout

def apiactionsubmit(data, use_memory=False, use_world_info=False, use_story=False, use_authors_note=False):
    if(koboldai_vars.model == "Colab"):
        raise NotImplementedError("API generation is not supported in old Colab API mode.")
    elif(koboldai_vars.model == "API"):
        raise NotImplementedError("API generation is not supported in API mode.")
    elif(koboldai_vars.model == "OAI"):
        raise NotImplementedError("API generation is not supported in OpenAI/GooseAI mode.")
    elif(koboldai_vars.model == "ReadOnly"):
        raise NotImplementedError("API generation is not supported in read-only mode; please load a model and then try again.")

    data = applyinputformatting(data)

    if(koboldai_vars.memory != "" and koboldai_vars.memory[-1] != "\n"):
        mem = koboldai_vars.memory + "\n"
    else:
        mem = koboldai_vars.memory

    if(use_authors_note and koboldai_vars.authornote != ""):
        anotetxt  = ("\n" + koboldai_vars.authornotetemplate + "\n").replace("<|>", koboldai_vars.authornote)
    else:
        anotetxt = ""

    MIN_STORY_TOKENS = 8
    story_tokens = []
    mem_tokens = []
    wi_tokens = []

    story_budget = lambda: koboldai_vars.max_length - koboldai_vars.sp_length - koboldai_vars.genamt - len(tokenizer._koboldai_header) - len(story_tokens) - len(mem_tokens) - len(wi_tokens)
    budget = lambda: story_budget() + MIN_STORY_TOKENS
    if budget() < 0:
        abort(Response(json.dumps({"detail": {
            "msg": f"Your Max Tokens setting is too low for your current soft prompt and tokenizer to handle. It needs to be at least {koboldai_vars.max_length - budget()}.",
            "type": "token_overflow",
        }}), mimetype="application/json", status=500))

    if use_memory:
        mem_tokens = tokenizer.encode(utils.encodenewlines(mem))[-budget():]

    if use_world_info:
        world_info, _ = checkworldinfo(data, force_use_txt=True, scan_story=use_story)
        wi_tokens = tokenizer.encode(utils.encodenewlines(world_info))[-budget():]

    if use_story:
        if koboldai_vars.useprompt:
            story_tokens = tokenizer.encode(utils.encodenewlines(koboldai_vars.prompt))[-budget():]

    story_tokens = tokenizer.encode(utils.encodenewlines(data))[-story_budget():] + story_tokens

    if use_story:
        for i, action in enumerate(reversed(koboldai_vars.actions.values())):
            if story_budget() <= 0:
                assert story_budget() == 0
                break
            story_tokens = tokenizer.encode(utils.encodenewlines(action))[-story_budget():] + story_tokens
            if i == koboldai_vars.andepth - 1:
                story_tokens = tokenizer.encode(utils.encodenewlines(anotetxt))[-story_budget():] + story_tokens
        if not koboldai_vars.useprompt:
            story_tokens = tokenizer.encode(utils.encodenewlines(koboldai_vars.prompt))[-budget():] + story_tokens

    tokens = tokenizer._koboldai_header + mem_tokens + wi_tokens + story_tokens
    assert story_budget() >= 0
    minimum = len(tokens) + 1
    maximum = len(tokens) + koboldai_vars.genamt

    if(not koboldai_vars.use_colab_tpu and koboldai_vars.model not in ["Colab", "API", "OAI", "TPUMeshTransformerGPTJ", "TPUMeshTransformerGPTNeoX"]):
        genout = apiactionsubmit_generate(tokens, minimum, maximum)
    elif(koboldai_vars.use_colab_tpu or koboldai_vars.model in ("TPUMeshTransformerGPTJ", "TPUMeshTransformerGPTNeoX")):
        genout = apiactionsubmit_tpumtjgenerate(tokens, minimum, maximum)

    return genout

#==================================================================#
#  
#==================================================================#
def actionretry(data):
    if(koboldai_vars.noai):
        emit('from_server', {'cmd': 'errmsg', 'data': "Retry function unavailable in Read Only mode."}, room="UI_1")
        return
    if(koboldai_vars.recentrng is not None):
        if(not koboldai_vars.aibusy):
            randomGameRequest(koboldai_vars.recentrng, memory=koboldai_vars.recentrngm)
        return
    if actionback():
        actionsubmit("", actionmode=koboldai_vars.actionmode, force_submit=True)
        send_debug()
    elif(not koboldai_vars.useprompt):
        emit('from_server', {'cmd': 'errmsg', 'data': "Please enable \"Always Add Prompt\" to retry with your prompt."}, room="UI_1")

#==================================================================#
#  
#==================================================================#
def actionback():
    if(koboldai_vars.aibusy):
        return
    # Remove last index of actions and refresh game screen
    if(len(koboldai_vars.genseqs) == 0 and len(koboldai_vars.actions) > 0):
        last_key = koboldai_vars.actions.get_last_key()
        koboldai_vars.actions.pop()
        koboldai_vars.recentback = True
        remove_story_chunk(last_key + 1)
        success = True
    elif(len(koboldai_vars.genseqs) == 0):
        emit('from_server', {'cmd': 'errmsg', 'data': "Cannot delete the prompt."}, room="UI_1")
        success =  False
    else:
        koboldai_vars.genseqs = []
        success = True
    send_debug()
    return success
        
def actionredo():
    genout = [[x['text'], "redo" if x['Previous Selection'] else "pinned" if x['Pinned'] else "normal"] for x in koboldai_vars.actions.get_redo_options()]
    if len(genout) == 0:
        emit('from_server', {'cmd': 'popuperror', 'data': "There's nothing to redo"}, broadcast=True, room="UI_1")
    elif len(genout) == 1:
        genresult(genout[0][0], flash=True, ignore_formatting=True)
    else:
        koboldai_vars.genseqs = [{"generated_text": x[0]} for x in genout]
        emit('from_server', {'cmd': 'genseqs', 'data': genout}, broadcast=True, room="UI_1")
    send_debug()

#==================================================================#
#  
#==================================================================#
def buildauthorsnote(authorsnote, template):
    # Build Author's Note if set
    if authorsnote == "":
        return ""
    return ("\n" + template + "\n").replace("<|>", authorsnote)

def calcsubmitbudgetheader(txt, **kwargs):
    # Scan for WorldInfo matches
    winfo, found_entries = checkworldinfo(txt, **kwargs)

    # Add a newline to the end of memory
    if(koboldai_vars.memory != "" and koboldai_vars.memory[-1] != "\n"):
        mem = koboldai_vars.memory + "\n"
    else:
        mem = koboldai_vars.memory

    anotetxt = buildauthorsnote(koboldai_vars.authornote, koboldai_vars.authornotetemplate)

    return winfo, mem, anotetxt, found_entries

def calcsubmitbudget(actionlen, winfo, mem, anotetxt, actions, submission=None, budget_deduction=0):
    forceanote   = False # In case we don't have enough actions to hit A.N. depth
    anoteadded   = False # In case our budget runs out before we hit A.N. depth
    anotetkns    = []  # Placeholder for Author's Note tokens
    lnanote      = 0   # Placeholder for Author's Note length

    lnsp = koboldai_vars.sp_length

    if("tokenizer" not in globals()):
        from transformers import GPT2TokenizerFast
        global tokenizer
        tokenizer = GPT2TokenizerFast.from_pretrained("gpt2", revision=koboldai_vars.revision, cache_dir="cache")

    lnheader = len(tokenizer._koboldai_header)

    # Calculate token budget
    prompttkns = tokenizer.encode(utils.encodenewlines(koboldai_vars.comregex_ai.sub('', koboldai_vars.prompt)), max_length=int(2e9), truncation=True)
    lnprompt   = len(prompttkns)

    memtokens = tokenizer.encode(utils.encodenewlines(mem), max_length=int(2e9), truncation=True)
    lnmem     = len(memtokens)
    if(lnmem > koboldai_vars.max_length - lnheader - lnsp - koboldai_vars.genamt - budget_deduction):
        raise OverflowError("The memory in your story is too long. Please either write a shorter memory text or increase the Max Tokens setting. If you are using a soft prompt, additionally consider using a smaller soft prompt.")

    witokens  = tokenizer.encode(utils.encodenewlines(winfo), max_length=int(2e9), truncation=True)
    lnwi      = len(witokens)
    if(lnmem + lnwi > koboldai_vars.max_length - lnheader - lnsp - koboldai_vars.genamt - budget_deduction):
        raise OverflowError("The current active world info keys take up too many tokens. Please either write shorter world info, decrease World Info Depth or increase the Max Tokens setting. If you are using a soft prompt, additionally consider using a smaller soft prompt.")

    if(anotetxt != ""):
        anotetkns = tokenizer.encode(utils.encodenewlines(anotetxt), max_length=int(2e9), truncation=True)
        lnanote   = len(anotetkns)
        if(lnmem + lnwi + lnanote > koboldai_vars.max_length - lnheader - lnsp - koboldai_vars.genamt - budget_deduction):
            raise OverflowError("The author's note in your story is too long. Please either write a shorter author's note or increase the Max Tokens setting. If you are using a soft prompt, additionally consider using a smaller soft prompt.")

    if(koboldai_vars.useprompt):
        budget = koboldai_vars.max_length - lnsp - lnprompt - lnmem - lnanote - lnwi - koboldai_vars.genamt - budget_deduction
    else:
        budget = koboldai_vars.max_length - lnheader - lnsp - lnmem - lnanote - lnwi - koboldai_vars.genamt - budget_deduction

    lnsubmission = len(tokenizer.encode(utils.encodenewlines(koboldai_vars.comregex_ai.sub('', submission)), max_length=int(2e9), truncation=True)) if submission is not None else 0
    maybe_lnprompt = lnprompt if koboldai_vars.useprompt and actionlen > 0 else 0

    if(lnmem + lnwi + lnanote + maybe_lnprompt + lnsubmission > koboldai_vars.max_length - lnheader - lnsp - koboldai_vars.genamt - budget_deduction):
        raise OverflowError("Your submission is too long. Please either write a shorter submission or increase the Max Tokens setting. If you are using a soft prompt, additionally consider using a smaller soft prompt. If you are using the Always Add Prompt setting, turning it off may help.")

    assert budget >= 0

    if(actionlen == 0):
        # First/Prompt action
        tokens = (tokenizer._koboldai_header if koboldai_vars.model not in ("Colab", "API", "OAI") else []) + memtokens + witokens + anotetkns + prompttkns
        assert len(tokens) <= koboldai_vars.max_length - lnsp - koboldai_vars.genamt - budget_deduction
        ln = len(tokens) + lnsp
        return tokens, ln+1, ln+koboldai_vars.genamt
    else:
        tokens     = []
        
        # Check if we have the action depth to hit our A.N. depth
        if(anotetxt != "" and actionlen < koboldai_vars.andepth):
            forceanote = True
        
        # Get most recent action tokens up to our budget
        n = 0
        for key in reversed(actions):
            chunk = koboldai_vars.comregex_ai.sub('', actions[key])
            
            assert budget >= 0
            if(budget <= 0):
                break
            acttkns = tokenizer.encode(utils.encodenewlines(chunk), max_length=int(2e9), truncation=True)
            tknlen = len(acttkns)
            if(tknlen < budget):
                tokens = acttkns + tokens
                budget -= tknlen
            else:
                count = budget * -1
                truncated_action_tokens = acttkns[count:]
                tokens = truncated_action_tokens + tokens
                budget = 0
                break
            
            # Inject Author's Note if we've reached the desired depth
            if(n == koboldai_vars.andepth-1):
                if(anotetxt != ""):
                    tokens = anotetkns + tokens # A.N. len already taken from bdgt
                    anoteadded = True
            n += 1
        
        # If we're not using the prompt every time and there's still budget left,
        # add some prompt.
        if(not koboldai_vars.useprompt):
            if(budget > 0):
                prompttkns = prompttkns[-budget:]
            else:
                prompttkns = []

        # Did we get to add the A.N.? If not, do it here
        if(anotetxt != ""):
            if((not anoteadded) or forceanote):
                # header, mem, wi, anote, prompt, actions
                tokens = (tokenizer._koboldai_header if koboldai_vars.model not in ("Colab", "API", "OAI") else []) + memtokens + witokens + anotetkns + prompttkns + tokens
            else:
                tokens = (tokenizer._koboldai_header if koboldai_vars.model not in ("Colab", "API", "OAI") else []) + memtokens + witokens + prompttkns + tokens
        else:
            # Prepend Memory, WI, and Prompt before action tokens
            tokens = (tokenizer._koboldai_header if koboldai_vars.model not in ("Colab", "API", "OAI") else []) + memtokens + witokens + prompttkns + tokens

        # Send completed bundle to generator
        assert len(tokens) <= koboldai_vars.max_length - lnsp - koboldai_vars.genamt - budget_deduction
        ln = len(tokens) + lnsp

        return tokens, ln+1, ln+koboldai_vars.genamt

#==================================================================#
# Take submitted text and build the text to be given to generator
#==================================================================#
def calcsubmit(txt):
    anotetxt     = ""    # Placeholder for Author's Note text
    forceanote   = False # In case we don't have enough actions to hit A.N. depth
    anoteadded   = False # In case our budget runs out before we hit A.N. depth
    actionlen    = len(koboldai_vars.actions)

    winfo, mem, anotetxt, found_entries = calcsubmitbudgetheader(txt)
 
    # For all transformers models
    if(koboldai_vars.model != "InferKit"):
        if koboldai_vars.alt_gen:
            subtxt, min, max  = koboldai_vars.calc_ai_text(submitted_text=txt)
            print("Using Alt Gen: {}".format(tokenizer.decode(subtxt)))
        else:
            subtxt, min, max = calcsubmitbudget(actionlen, winfo, mem, anotetxt, koboldai_vars.actions, submission=txt)
        if(actionlen == 0):
            if(not koboldai_vars.use_colab_tpu and koboldai_vars.model not in ["Colab", "API", "OAI", "TPUMeshTransformerGPTJ", "TPUMeshTransformerGPTNeoX"]):
                generate(subtxt, min, max, found_entries=found_entries)
            elif(koboldai_vars.model == "Colab"):
                sendtocolab(utils.decodenewlines(tokenizer.decode(subtxt)), min, max)
            elif(koboldai_vars.model == "API"):
                sendtoapi(utils.decodenewlines(tokenizer.decode(subtxt)), min, max)
            elif(koboldai_vars.model == "OAI"):
                oairequest(utils.decodenewlines(tokenizer.decode(subtxt)), min, max)
            elif(koboldai_vars.use_colab_tpu or koboldai_vars.model in ("TPUMeshTransformerGPTJ", "TPUMeshTransformerGPTNeoX")):
                tpumtjgenerate(subtxt, min, max, found_entries=found_entries)
        else:
            if(not koboldai_vars.use_colab_tpu and koboldai_vars.model not in ["Colab", "API", "OAI", "TPUMeshTransformerGPTJ", "TPUMeshTransformerGPTNeoX"]):
                generate(subtxt, min, max, found_entries=found_entries)
            elif(koboldai_vars.model == "Colab"):
                sendtocolab(utils.decodenewlines(tokenizer.decode(subtxt)), min, max)
            elif(koboldai_vars.model == "API"):
                sendtoapi(utils.decodenewlines(tokenizer.decode(subtxt)), min, max)
            elif(koboldai_vars.model == "OAI"):
                oairequest(utils.decodenewlines(tokenizer.decode(subtxt)), min, max)
            elif(koboldai_vars.use_colab_tpu or koboldai_vars.model in ("TPUMeshTransformerGPTJ", "TPUMeshTransformerGPTNeoX")):
                tpumtjgenerate(subtxt, min, max, found_entries=found_entries)
                    
    # For InferKit web API
    else:
        # Check if we have the action depth to hit our A.N. depth
        if(anotetxt != "" and actionlen < koboldai_vars.andepth):
            forceanote = True
        
        if(koboldai_vars.useprompt):
            budget = koboldai_vars.ikmax - len(koboldai_vars.comregex_ai.sub('', koboldai_vars.prompt)) - len(anotetxt) - len(mem) - len(winfo) - 1
        else:
            budget = koboldai_vars.ikmax - len(anotetxt) - len(mem) - len(winfo) - 1
            
        subtxt = ""
        prompt = koboldai_vars.comregex_ai.sub('', koboldai_vars.prompt)
        n = 0
        for key in reversed(koboldai_vars.actions):
            chunk = koboldai_vars.actions[key]
            
            if(budget <= 0):
                    break
            actlen = len(chunk)
            if(actlen < budget):
                subtxt = chunk + subtxt
                budget -= actlen
            else:
                count = budget * -1
                subtxt = chunk[count:] + subtxt
                budget = 0
                break
            
            # If we're not using the prompt every time and there's still budget left,
            # add some prompt.
            if(not koboldai_vars.useprompt):
                if(budget > 0):
                    prompt = koboldai_vars.comregex_ai.sub('', koboldai_vars.prompt)[-budget:]
                else:
                    prompt = ""
            
            # Inject Author's Note if we've reached the desired depth
            if(n == koboldai_vars.andepth-1):
                if(anotetxt != ""):
                    subtxt = anotetxt + subtxt # A.N. len already taken from bdgt
                    anoteadded = True
            n += 1
        
        # Did we get to add the A.N.? If not, do it here
        if(anotetxt != ""):
            if((not anoteadded) or forceanote):
                subtxt = mem + winfo + anotetxt + prompt + subtxt
            else:
                subtxt = mem + winfo + prompt + subtxt
        else:
            subtxt = mem + winfo + prompt + subtxt
        
        # Send it!
        ikrequest(subtxt)

#==================================================================#
# Send text to generator and deal with output
#==================================================================#

def _generate(txt, minimum, maximum, found_entries):
    if(koboldai_vars.full_determinism):
        torch.manual_seed(koboldai_vars.seed)

    gen_in = torch.tensor(txt, dtype=torch.long)[None]
    if(koboldai_vars.sp is not None):
        soft_tokens = torch.arange(
            model.config.vocab_size,
            model.config.vocab_size + koboldai_vars.sp.shape[0],
        )
        gen_in = torch.cat((soft_tokens[None], gen_in), dim=-1)
    assert gen_in.shape[-1] + koboldai_vars.genamt <= koboldai_vars.max_length

    if(koboldai_vars.hascuda and koboldai_vars.usegpu):
        gen_in = gen_in.to(koboldai_vars.gpu_device)
    elif(koboldai_vars.hascuda and koboldai_vars.breakmodel):
        gen_in = gen_in.to(breakmodel.primary_device)
    else:
        gen_in = gen_in.to('cpu')

    model.kai_scanner_excluded_world_info = found_entries

    koboldai_vars._prompt = koboldai_vars.prompt

    with torch.no_grad():
        already_generated = 0
        numseqs = koboldai_vars.numseqs
        while True:
            genout = generator(
                gen_in, 
                do_sample=True, 
                max_length=int(2e9),
                repetition_penalty=1.0,
                bad_words_ids=koboldai_vars.badwordsids,
                use_cache=True,
                num_return_sequences=numseqs
                )
            already_generated += len(genout[0]) - len(gen_in[0])
            assert already_generated <= koboldai_vars.genamt
            if(model.kai_scanner.halt or not model.kai_scanner.regeneration_required):
                break
            assert genout.ndim >= 2
            assert genout.shape[0] == koboldai_vars.numseqs
            if(koboldai_vars.lua_koboldbridge.generated_cols and koboldai_vars.generated_tkns != koboldai_vars.lua_koboldbridge.generated_cols):
                raise RuntimeError("Inconsistency detected between KoboldAI Python and Lua backends")
            if(already_generated != koboldai_vars.generated_tkns):
                raise RuntimeError("WI scanning error")
            for r in range(koboldai_vars.numseqs):
                for c in range(already_generated):
                    assert koboldai_vars.lua_koboldbridge.generated[r+1][c+1] is not None
                    genout[r][genout.shape[-1] - already_generated + c] = koboldai_vars.lua_koboldbridge.generated[r+1][c+1]
            encoded = []
            for i in range(koboldai_vars.numseqs):
                txt = utils.decodenewlines(tokenizer.decode(genout[i, -already_generated:]))
                winfo, mem, anotetxt, _found_entries = calcsubmitbudgetheader(txt, force_use_txt=True, actions=koboldai_vars.actions)
                found_entries[i].update(_found_entries)
                if koboldai_vars.alt_gen:
                   txt, _, _ = koboldai_vars.calc_ai_text(submitted_text=txt)
                   print("Using Alt Gen: {}".format(tokenizer.decode(txt)))
                else:
                    txt, _, _ = calcsubmitbudget(len(koboldai_vars.actions), winfo, mem, anotetxt, koboldai_vars.actions, submission=txt)
                encoded.append(torch.tensor(txt, dtype=torch.long, device=genout.device))
            max_length = len(max(encoded, key=len))
            encoded = torch.stack(tuple(torch.nn.functional.pad(e, (max_length - len(e), 0), value=model.config.pad_token_id or model.config.eos_token_id) for e in encoded))
            genout = torch.cat(
                (
                    encoded,
                    genout[..., -already_generated:],
                ),
                dim=-1
            )
            if(koboldai_vars.sp is not None):
                soft_tokens = torch.arange(
                    model.config.vocab_size,
                    model.config.vocab_size + koboldai_vars.sp.shape[0],
                    device=genout.device,
                )
                genout = torch.cat((soft_tokens.tile(koboldai_vars.numseqs, 1), genout), dim=-1)
            assert genout.shape[-1] + koboldai_vars.genamt - already_generated <= koboldai_vars.max_length
            diff = genout.shape[-1] - gen_in.shape[-1]
            minimum += diff
            maximum += diff
            gen_in = genout
            numseqs = 1
    
    return genout, already_generated
    

def generate(txt, minimum, maximum, found_entries=None):    
    koboldai_vars.generated_tkns = 0

    if(found_entries is None):
        found_entries = set()
    found_entries = tuple(found_entries.copy() for _ in range(koboldai_vars.numseqs))

    if not koboldai_vars.quiet:
        print("{0}Min:{1}, Max:{2}, Txt:{3}{4}".format(colors.YELLOW, minimum, maximum, utils.decodenewlines(tokenizer.decode(txt)), colors.END))

    # Store context in memory to use it for comparison with generated content
    koboldai_vars.lastctx = utils.decodenewlines(tokenizer.decode(txt))

    # Clear CUDA cache if using GPU
    if(koboldai_vars.hascuda and (koboldai_vars.usegpu or koboldai_vars.breakmodel)):
        gc.collect()
        torch.cuda.empty_cache()

    # Submit input text to generator
    try:
        genout, already_generated = tpool.execute(_generate, txt, minimum, maximum, found_entries)
    except Exception as e:
        if(issubclass(type(e), lupa.LuaError)):
            koboldai_vars.lua_koboldbridge.obliterate_multiverse()
            koboldai_vars.lua_running = False
            emit('from_server', {'cmd': 'errmsg', 'data': 'Lua script error; please check console.'}, broadcast=True, room="UI_1")
            sendUSStatItems()
            print("{0}{1}{2}".format(colors.RED, "***LUA ERROR***: ", colors.END), end="", file=sys.stderr)
            print("{0}{1}{2}".format(colors.RED, str(e).replace("\033", ""), colors.END), file=sys.stderr)
            print("{0}{1}{2}".format(colors.YELLOW, "Lua engine stopped; please open 'Userscripts' and press Load to reinitialize scripts.", colors.END), file=sys.stderr)
            socketio.emit("error", str(e), broadcast=True, room="UI_2")
        else:
            emit('from_server', {'cmd': 'errmsg', 'data': 'Error occurred during generator call; please check console.'}, broadcast=True, room="UI_1")
            print("{0}{1}{2}".format(colors.RED, traceback.format_exc().replace("\033", ""), colors.END), file=sys.stderr)
            socketio.emit("error", str(e), broadcast=True, room="UI_2")
        set_aibusy(0)
        return

    for i in range(koboldai_vars.numseqs):
        koboldai_vars.lua_koboldbridge.generated[i+1][koboldai_vars.generated_tkns] = int(genout[i, -1].item())
        koboldai_vars.lua_koboldbridge.outputs[i+1] = utils.decodenewlines(tokenizer.decode(genout[i, -already_generated:]))

    execute_outmod()
    if(koboldai_vars.lua_koboldbridge.regeneration_required):
        koboldai_vars.lua_koboldbridge.regeneration_required = False
        genout = []
        for i in range(koboldai_vars.numseqs):
            genout.append({"generated_text": koboldai_vars.lua_koboldbridge.outputs[i+1]})
            assert type(genout[-1]["generated_text"]) is str
    else:
        genout = [{"generated_text": utils.decodenewlines(tokenizer.decode(tokens[-already_generated:]))} for tokens in genout]
    print([applyoutputformatting(x["generated_text"]) for x in genout])
    
    if(len(genout) == 1):
        genresult(genout[0]["generated_text"])
        #koboldai_vars.actions.append(applyoutputformatting(genout[0]["generated_text"]))
    else:
        koboldai_vars.actions.append_options([applyoutputformatting(x["generated_text"]) for x in genout])
        genout = [{"generated_text": x['text']} for x in koboldai_vars.actions.get_current_options()]
        if(koboldai_vars.lua_koboldbridge.restart_sequence is not None and koboldai_vars.lua_koboldbridge.restart_sequence > 0):
            genresult(genout[koboldai_vars.lua_koboldbridge.restart_sequence-1]["generated_text"])
        else:
            genselect(genout)
    
    # Clear CUDA cache again if using GPU
    if(koboldai_vars.hascuda and (koboldai_vars.usegpu or koboldai_vars.breakmodel)):
        del genout
        gc.collect()
        torch.cuda.empty_cache()
    
    set_aibusy(0)

#==================================================================#
#  Deal with a single return sequence from generate()
#==================================================================#
def genresult(genout, flash=True, ignore_formatting=False):
    if not koboldai_vars.quiet:
        print("{0}{1}{2}".format(colors.CYAN, genout, colors.END))
    
    # Format output before continuing
    if not ignore_formatting:
        genout = applyoutputformatting(genout)

    koboldai_vars.lua_koboldbridge.feedback = genout

    if(len(genout) == 0):
        return
    
    # Add formatted text to Actions array and refresh the game screen
    if(len(koboldai_vars.prompt.strip()) == 0):
        koboldai_vars.prompt = genout
    else:
        koboldai_vars.actions.append(genout)
    update_story_chunk('last')
    if(flash):
        emit('from_server', {'cmd': 'texteffect', 'data': koboldai_vars.actions.get_last_key() + 1 if len(koboldai_vars.actions) else 0}, broadcast=True, room="UI_1")
    send_debug()

#==================================================================#
#  Send generator sequences to the UI for selection
#==================================================================#
def genselect(genout):
    i = 0
    for result in genout:
        # Apply output formatting rules to sequences
        result["generated_text"] = applyoutputformatting(result["generated_text"])
        if not koboldai_vars.quiet:
            print("{0}[Result {1}]\n{2}{3}".format(colors.CYAN, i, result["generated_text"], colors.END))
        i += 1
    
    
    # Store sequences in memory until selection is made
    koboldai_vars.genseqs = genout
    
    
    genout = koboldai_vars.actions.get_current_options_no_edits(ui=1)

    # Send sequences to UI for selection
    emit('from_server', {'cmd': 'genseqs', 'data': genout}, broadcast=True, room="UI_1")
    send_debug()

#==================================================================#
#  Send selected sequence to action log and refresh UI
#==================================================================#
def selectsequence(n):
    if(len(koboldai_vars.genseqs) == 0):
        return
    koboldai_vars.lua_koboldbridge.feedback = koboldai_vars.genseqs[int(n)]["generated_text"]
    if(len(koboldai_vars.lua_koboldbridge.feedback) != 0):
        koboldai_vars.actions.append(koboldai_vars.lua_koboldbridge.feedback)
        update_story_chunk('last')
        emit('from_server', {'cmd': 'texteffect', 'data': koboldai_vars.actions.get_last_key() + 1 if len(koboldai_vars.actions) else 0}, broadcast=True, room="UI_1")
    emit('from_server', {'cmd': 'hidegenseqs', 'data': ''}, broadcast=True, room="UI_1")
    koboldai_vars.genseqs = []

    if(koboldai_vars.lua_koboldbridge.restart_sequence is not None):
        actionsubmit("", actionmode=koboldai_vars.actionmode, force_submit=True, disable_recentrng=True)
    send_debug()

#==================================================================#
#  Pin/Unpin the selected sequence
#==================================================================#
def pinsequence(n):
    if n.isnumeric():
        koboldai_vars.actions.toggle_pin(koboldai_vars.actions.get_last_key()+1, int(n))
        text = koboldai_vars.genseqs[int(n)]['generated_text']
    send_debug()


#==================================================================#
#  Send transformers-style request to ngrok/colab host
#==================================================================#
def sendtocolab(txt, min, max):
    # Log request to console
    if not koboldai_vars.quiet:
        print("{0}Tokens:{1}, Txt:{2}{3}".format(colors.YELLOW, min-1, txt, colors.END))
    
    # Store context in memory to use it for comparison with generated content
    koboldai_vars.lastctx = txt
    
    # Build request JSON data
    reqdata = {
        'text': txt,
        'min': min,
        'max': max,
        'rep_pen': koboldai_vars.rep_pen,
        'rep_pen_slope': koboldai_vars.rep_pen_slope,
        'rep_pen_range': koboldai_vars.rep_pen_range,
        'temperature': koboldai_vars.temp,
        'top_p': koboldai_vars.top_p,
        'top_k': koboldai_vars.top_k,
        'tfs': koboldai_vars.tfs,
        'typical': koboldai_vars.typical,
        'topa': koboldai_vars.top_a,
        'numseqs': koboldai_vars.numseqs,
        'retfultxt': False
    }
    
    # Create request
    req = requests.post(
        koboldai_vars.colaburl, 
        json = reqdata
        )
    
    # Deal with the response
    if(req.status_code == 200):
        js = req.json()["data"]
        
        # Try to be backwards compatible with outdated colab
        if("text" in js):
            genout = [getnewcontent(js["text"])]
        else:
            genout = js["seqs"]
        
        for i in range(koboldai_vars.numseqs):
            koboldai_vars.lua_koboldbridge.outputs[i+1] = genout[i]

        execute_outmod()
        if(koboldai_vars.lua_koboldbridge.regeneration_required):
            koboldai_vars.lua_koboldbridge.regeneration_required = False
            genout = []
            for i in range(koboldai_vars.numseqs):
                genout.append(koboldai_vars.lua_koboldbridge.outputs[i+1])
                assert type(genout[-1]) is str

        koboldai_vars.actions.clear_unused_options()
        koboldai_vars.actions.append_options([applyoutputformatting(x["generated_text"]) for x in genout])
        genout = [{"generated_text": x['text']} for x in koboldai_vars.actions.get_current_options()]
        if(len(genout) == 1):
            
            genresult(genout[0])
        else:
            # Convert torch output format to transformers
            seqs = []
            for seq in genout:
                seqs.append({"generated_text": seq})
            if(koboldai_vars.lua_koboldbridge.restart_sequence is not None and koboldai_vars.lua_koboldbridge.restart_sequence > 0):
                genresult(genout[koboldai_vars.lua_koboldbridge.restart_sequence-1]["generated_text"])
            else:
                genselect(genout)
        
        # Format output before continuing
        #genout = applyoutputformatting(getnewcontent(genout))
        
        # Add formatted text to Actions array and refresh the game screen
        #koboldai_vars.actions.append(genout)
        #refresh_story()
        #emit('from_server', {'cmd': 'texteffect', 'data': koboldai_vars.actions.get_last_key() + 1 if len(koboldai_vars.actions) else 0})
        
        set_aibusy(0)
    else:
        errmsg = "Colab API Error: Failed to get a reply from the server. Please check the colab console."
        print("{0}{1}{2}".format(colors.RED, errmsg, colors.END))
        emit('from_server', {'cmd': 'errmsg', 'data': errmsg}, broadcast=True, room="UI_1")
        set_aibusy(0)


#==================================================================#
#  Send transformers-style request to KoboldAI API
#==================================================================#
def sendtoapi(txt, min, max):
    # Log request to console
    if not koboldai_vars.quiet:
        print("{0}Tokens:{1}, Txt:{2}{3}".format(colors.YELLOW, min-1, txt, colors.END))
    
    # Store context in memory to use it for comparison with generated content
    koboldai_vars.lastctx = txt
    
    # Build request JSON data
    reqdata = {
        'prompt': txt,
        'max_length': max - min + 1,
        'max_context_length': koboldai_vars.max_length,
        'rep_pen': koboldai_vars.rep_pen,
        'rep_pen_slope': koboldai_vars.rep_pen_slope,
        'rep_pen_range': koboldai_vars.rep_pen_range,
        'temperature': koboldai_vars.temp,
        'top_p': koboldai_vars.top_p,
        'top_k': koboldai_vars.top_k,
        'top_a': koboldai_vars.top_a,
        'tfs': koboldai_vars.tfs,
        'typical': koboldai_vars.typical,
        'n': koboldai_vars.numseqs,
    }
    
    # Create request
    while True:
        req = requests.post(
            koboldai_vars.colaburl[:-8] + "/api/v1/generate",
            json=reqdata,
        )
        if(req.status_code == 503):  # Server is currently generating something else so poll until it's our turn
            time.sleep(1)
            continue
        js = req.json()
        if(req.status_code != 200):
            errmsg = "KoboldAI API Error: Failed to get a reply from the server. Please check the console."
            print("{0}{1}{2}".format(colors.RED, json.dumps(js, indent=2), colors.END))
            emit('from_server', {'cmd': 'errmsg', 'data': errmsg}, broadcast=True)
            set_aibusy(0)
            return

        genout = [obj["text"] for obj in js["results"]]

        for i in range(koboldai_vars.numseqs):
            koboldai_vars.lua_koboldbridge.outputs[i+1] = genout[i]

        execute_outmod()
        if(koboldai_vars.lua_koboldbridge.regeneration_required):
            koboldai_vars.lua_koboldbridge.regeneration_required = False
            genout = []
            for i in range(koboldai_vars.numseqs):
                genout.append(koboldai_vars.lua_koboldbridge.outputs[i+1])
                assert type(genout[-1]) is str

        if(len(genout) == 1):
            genresult(genout[0])
        else:
            # Convert torch output format to transformers
            seqs = []
            for seq in genout:
                seqs.append({"generated_text": seq})
            if(koboldai_vars.lua_koboldbridge.restart_sequence is not None and koboldai_vars.lua_koboldbridge.restart_sequence > 0):
                genresult(genout[koboldai_vars.lua_koboldbridge.restart_sequence-1]["generated_text"])
            else:
                genselect(genout)

        set_aibusy(0)
        return


#==================================================================#
#  Send text to TPU mesh transformer backend
#==================================================================#
def tpumtjgenerate(txt, minimum, maximum, found_entries=None):
    if(koboldai_vars.full_determinism):
        tpu_mtj_backend.set_rng_seed(koboldai_vars.seed)

    koboldai_vars.generated_tkns = 0

    if(found_entries is None):
        found_entries = set()
    found_entries = tuple(found_entries.copy() for _ in range(koboldai_vars.numseqs))

    if not koboldai_vars.quiet:
        print("{0}Min:{1}, Max:{2}, Txt:{3}{4}".format(colors.YELLOW, minimum, maximum, utils.decodenewlines(tokenizer.decode(txt)), colors.END))

    koboldai_vars._prompt = koboldai_vars.prompt

    # Submit input text to generator
    try:
        soft_tokens = tpumtjgetsofttokens()

        global past

        socketio.start_background_task(copy_current_request_context(check_for_backend_compilation))

        if(koboldai_vars.dynamicscan or (not koboldai_vars.nogenmod and koboldai_vars.has_genmod)):

            context = np.tile(np.uint32(txt), (koboldai_vars.numseqs, 1))
            past = np.empty((koboldai_vars.numseqs, 0), dtype=np.uint32)

            while(True):
                genout, n_generated, regeneration_required, halt = tpool.execute(
                    tpu_mtj_backend.infer_dynamic,
                    context,
                    gen_len = maximum-minimum+1,
                    numseqs=koboldai_vars.numseqs,
                    soft_embeddings=koboldai_vars.sp,
                    soft_tokens=soft_tokens,
                    excluded_world_info=found_entries,
                )

                past = np.pad(past, ((0, 0), (0, n_generated)))
                for r in range(koboldai_vars.numseqs):
                    for c in range(koboldai_vars.lua_koboldbridge.generated_cols):
                        assert koboldai_vars.lua_koboldbridge.generated[r+1][c+1] is not None
                        past[r, c] = koboldai_vars.lua_koboldbridge.generated[r+1][c+1]

                if(koboldai_vars.abort or halt or not regeneration_required):
                    break
                print("(regeneration triggered)")

                encoded = []
                for i in range(koboldai_vars.numseqs):
                    txt = utils.decodenewlines(tokenizer.decode(past[i]))
                    winfo, mem, anotetxt, _found_entries = calcsubmitbudgetheader(txt, force_use_txt=True, actions=koboldai_vars.actions)
                    found_entries[i].update(_found_entries)
                    if koboldai_vars.alt_gen:
                       txt, _, _ = koboldai_vars.calc_ai_text(submitted_text=txt)
                       print("Using Alt Gen: {}".format(tokenizer.decode(txt)))
                    else:
                        txt, _, _ = calcsubmitbudget(len(koboldai_vars.actions), winfo, mem, anotetxt, koboldai_vars.actions, submission=txt)
                    encoded.append(np.array(txt, dtype=np.uint32))
                max_length = len(max(encoded, key=len))
                encoded = np.stack(tuple(np.pad(e, (max_length - len(e), 0), constant_values=tpu_mtj_backend.pad_token_id) for e in encoded))
                context = np.concatenate(
                    (
                        encoded,
                        past,
                    ),
                    axis=-1,
                )

        else:
            genout = tpool.execute(
                tpu_mtj_backend.infer_static,
                np.uint32(txt),
                gen_len = maximum-minimum+1,
                temp=koboldai_vars.temp,
                top_p=koboldai_vars.top_p,
                top_k=koboldai_vars.top_k,
                tfs=koboldai_vars.tfs,
                typical=koboldai_vars.typical,
                top_a=koboldai_vars.top_a,
                numseqs=koboldai_vars.numseqs,
                repetition_penalty=koboldai_vars.rep_pen,
                rpslope=koboldai_vars.rep_pen_slope,
                rprange=koboldai_vars.rep_pen_range,
                soft_embeddings=koboldai_vars.sp,
                soft_tokens=soft_tokens,
                sampler_order=koboldai_vars.sampler_order,
            )
            past = genout
            for i in range(koboldai_vars.numseqs):
                koboldai_vars.lua_koboldbridge.generated[i+1] = koboldai_vars.lua_state.table(*genout[i].tolist())
            koboldai_vars.lua_koboldbridge.generated_cols = koboldai_vars.generated_tkns = genout[0].shape[-1]

    except Exception as e:
        if(issubclass(type(e), lupa.LuaError)):
            koboldai_vars.lua_koboldbridge.obliterate_multiverse()
            koboldai_vars.lua_running = False
            emit('from_server', {'cmd': 'errmsg', 'data': 'Lua script error; please check console.'}, broadcast=True, room="UI_1")
            sendUSStatItems()
            print("{0}{1}{2}".format(colors.RED, "***LUA ERROR***: ", colors.END), end="", file=sys.stderr)
            print("{0}{1}{2}".format(colors.RED, str(e).replace("\033", ""), colors.END), file=sys.stderr)
            print("{0}{1}{2}".format(colors.YELLOW, "Lua engine stopped; please open 'Userscripts' and press Load to reinitialize scripts.", colors.END), file=sys.stderr)
            socketio.emit("error", str(e), broadcast=True, room="UI_2")
        else:
            emit('from_server', {'cmd': 'errmsg', 'data': 'Error occurred during generator call; please check console.'}, broadcast=True, room="UI_1")
            print("{0}{1}{2}".format(colors.RED, traceback.format_exc().replace("\033", ""), colors.END), file=sys.stderr)
            socketio.emit("error", str(e), broadcast=True, room="UI_2")
        set_aibusy(0)
        return

    for i in range(koboldai_vars.numseqs):
        koboldai_vars.lua_koboldbridge.outputs[i+1] = utils.decodenewlines(tokenizer.decode(past[i]))
    genout = past

    execute_outmod()
    if(koboldai_vars.lua_koboldbridge.regeneration_required):
        koboldai_vars.lua_koboldbridge.regeneration_required = False
        genout = []
        for i in range(koboldai_vars.numseqs):
            genout.append({"generated_text": koboldai_vars.lua_koboldbridge.outputs[i+1]})
            assert type(genout[-1]["generated_text"]) is str
    else:
        genout = [{"generated_text": utils.decodenewlines(tokenizer.decode(txt))} for txt in genout]

    koboldai_vars.actions.append_options([applyoutputformatting(x["generated_text"]) for x in genout])
    genout = [{"generated_text": x['text']} for x in koboldai_vars.actions.get_current_options()]
    if(len(koboldai_vars.actions.get_current_options()) == 1):
        genresult(koboldai_vars.actions.get_current_options()[0]['text'])
    else:
        if(koboldai_vars.lua_koboldbridge.restart_sequence is not None and koboldai_vars.lua_koboldbridge.restart_sequence > 0):
            genresult(genout[koboldai_vars.lua_koboldbridge.restart_sequence-1]["generated_text"])
        else:
            genselect([{"generated_text": x['text']} for x in koboldai_vars.actions.get_current_options()])

    set_aibusy(0)


#==================================================================#
# Replaces returns and newlines with HTML breaks
#==================================================================#
def formatforhtml(txt):
    return txt.replace("\\r\\n", "<br/>").replace("\\r", "<br/>").replace("\\n", "<br/>").replace("\r\n", "<br/>").replace('\n', '<br/>').replace('\r', '<br/>').replace('&lt;/s&gt;', '<br/>')

#==================================================================#
# Strips submitted text from the text returned by the AI
#==================================================================#
def getnewcontent(txt):
    # If the submitted context was blank, then everything is new
    if(koboldai_vars.lastctx == ""):
        return txt
    
    # Tokenize the last context and the generated content
    ctxtokens = tokenizer.encode(utils.encodenewlines(koboldai_vars.lastctx), max_length=int(2e9), truncation=True)
    txttokens = tokenizer.encode(utils.encodenewlines(txt), max_length=int(2e9), truncation=True)
    dif       = (len(txttokens) - len(ctxtokens)) * -1
    
    # Remove the context from the returned text
    newtokens = txttokens[dif:]
    
    return utils.decodenewlines(tokenizer.decode(newtokens))

#==================================================================#
# Applies chosen formatting options to text submitted to AI
#==================================================================#
def applyinputformatting(txt):
    # Add sentence spacing
    if(koboldai_vars.frmtadsnsp):
        txt = utils.addsentencespacing(txt, koboldai_vars)
 
    return txt

#==================================================================#
# Applies chosen formatting options to text returned from AI
#==================================================================#
def applyoutputformatting(txt):
    # Use standard quotes and apostrophes
    txt = utils.fixquotes(txt)

    # Adventure mode clipping of all characters after '>'
    if(koboldai_vars.adventure):
        txt = koboldai_vars.acregex_ai.sub('', txt)
    
    # Trim incomplete sentences
    if(koboldai_vars.frmttriminc and not koboldai_vars.chatmode):
        txt = utils.trimincompletesentence(txt)
    # Replace blank lines
    if(koboldai_vars.frmtrmblln or koboldai_vars.chatmode):
        txt = utils.replaceblanklines(txt)
    # Remove special characters
    if(koboldai_vars.frmtrmspch):
        txt = utils.removespecialchars(txt, koboldai_vars)
	# Single Line Mode
    if(koboldai_vars.singleline or koboldai_vars.chatmode):
        txt = utils.singlelineprocessing(txt, koboldai_vars)
    
    return txt

#==================================================================#
# Sends the current story content to the Game Screen
#==================================================================#
def refresh_story():
    text_parts = ['<chunk n="0" id="n0" tabindex="-1">', koboldai_vars.comregex_ui.sub(lambda m: '\n'.join('<comment>' + l + '</comment>' for l in m.group().split('\n')), html.escape(koboldai_vars.prompt)), '</chunk>']
    for idx in koboldai_vars.actions:
        item = koboldai_vars.actions[idx]
        idx += 1
        item = html.escape(item)
        item = koboldai_vars.comregex_ui.sub(lambda m: '\n'.join('<comment>' + l + '</comment>' for l in m.group().split('\n')), item)  # Add special formatting to comments
        item = koboldai_vars.acregex_ui.sub('<action>\\1</action>', item)  # Add special formatting to adventure actions
        text_parts.extend(('<chunk n="', str(idx), '" id="n', str(idx), '" tabindex="-1">', item, '</chunk>'))
    emit('from_server', {'cmd': 'updatescreen', 'gamestarted': koboldai_vars.gamestarted, 'data': formatforhtml(''.join(text_parts))}, broadcast=True, room="UI_1")


#==================================================================#
# Signals the Game Screen to update one of the chunks
#==================================================================#
def update_story_chunk(idx: Union[int, str]):
    if idx == 'last':
        if len(koboldai_vars.actions) <= 1:
            # In this case, we are better off just refreshing the whole thing as the
            # prompt might not have been shown yet (with a "Generating story..."
            # message instead).
            refresh_story()
            setgamesaved(False)
            return

        idx = (koboldai_vars.actions.get_last_key() if len(koboldai_vars.actions) else 0) + 1

    if idx == 0:
        text = koboldai_vars.prompt
    else:
        # Actions are 0 based, but in chunks 0 is the prompt.
        # So the chunk index is one more than the corresponding action index.
        if(idx - 1 not in koboldai_vars.actions):
            return
        text = koboldai_vars.actions[idx - 1]

    item = html.escape(text)
    item = koboldai_vars.comregex_ui.sub(lambda m: '\n'.join('<comment>' + l + '</comment>' for l in m.group().split('\n')), item)  # Add special formatting to comments
    item = koboldai_vars.acregex_ui.sub('<action>\\1</action>', item)  # Add special formatting to adventure actions

    chunk_text = f'<chunk n="{idx}" id="n{idx}" tabindex="-1">{formatforhtml(item)}</chunk>'
    emit('from_server', {'cmd': 'updatechunk', 'data': {'index': idx, 'html': chunk_text}}, broadcast=True, room="UI_1")

    setgamesaved(False)

    #If we've set the auto save flag, we'll now save the file
    if koboldai_vars.autosave and (".json" in koboldai_vars.savedir):
        save()


#==================================================================#
# Signals the Game Screen to remove one of the chunks
#==================================================================#
def remove_story_chunk(idx: int):
    emit('from_server', {'cmd': 'removechunk', 'data': idx}, broadcast=True, room="UI_1")
    setgamesaved(False)


#==================================================================#
# Sends the current generator settings to the Game Menu
#==================================================================#
def refresh_settings():
    # Suppress toggle change events while loading state
    emit('from_server', {'cmd': 'allowtoggle', 'data': False}, broadcast=True, room="UI_1")
    
    if(koboldai_vars.model != "InferKit"):
        emit('from_server', {'cmd': 'updatetemp', 'data': koboldai_vars.temp}, broadcast=True, room="UI_1")
        emit('from_server', {'cmd': 'updatetopp', 'data': koboldai_vars.top_p}, broadcast=True, room="UI_1")
        emit('from_server', {'cmd': 'updatetopk', 'data': koboldai_vars.top_k}, broadcast=True, room="UI_1")
        emit('from_server', {'cmd': 'updatetfs', 'data': koboldai_vars.tfs}, broadcast=True, room="UI_1")
        emit('from_server', {'cmd': 'updatetypical', 'data': koboldai_vars.typical}, broadcast=True, room="UI_1")
        emit('from_server', {'cmd': 'updatetopa', 'data': koboldai_vars.top_a}, broadcast=True, room="UI_1")
        emit('from_server', {'cmd': 'updatereppen', 'data': koboldai_vars.rep_pen}, broadcast=True, room="UI_1")
        emit('from_server', {'cmd': 'updatereppenslope', 'data': koboldai_vars.rep_pen_slope}, broadcast=True, room="UI_1")
        emit('from_server', {'cmd': 'updatereppenrange', 'data': koboldai_vars.rep_pen_range}, broadcast=True, room="UI_1")
        emit('from_server', {'cmd': 'updateoutlen', 'data': koboldai_vars.genamt}, broadcast=True, room="UI_1")
        emit('from_server', {'cmd': 'updatetknmax', 'data': koboldai_vars.max_length}, broadcast=True, room="UI_1")
        emit('from_server', {'cmd': 'updatenumseq', 'data': koboldai_vars.numseqs}, broadcast=True, room="UI_1")
    else:
        emit('from_server', {'cmd': 'updatetemp', 'data': koboldai_vars.temp}, broadcast=True, room="UI_1")
        emit('from_server', {'cmd': 'updatetopp', 'data': koboldai_vars.top_p}, broadcast=True, room="UI_1")
        emit('from_server', {'cmd': 'updateikgen', 'data': koboldai_vars.ikgen}, broadcast=True, room="UI_1")
    
    emit('from_server', {'cmd': 'updateanotedepth', 'data': koboldai_vars.andepth}, broadcast=True, room="UI_1")
    emit('from_server', {'cmd': 'updatewidepth', 'data': koboldai_vars.widepth}, broadcast=True, room="UI_1")
    emit('from_server', {'cmd': 'updateuseprompt', 'data': koboldai_vars.useprompt}, broadcast=True, room="UI_1")
    emit('from_server', {'cmd': 'updateadventure', 'data': koboldai_vars.adventure}, broadcast=True, room="UI_1")
    emit('from_server', {'cmd': 'updatechatmode', 'data': koboldai_vars.chatmode}, broadcast=True, room="UI_1")
    emit('from_server', {'cmd': 'updatedynamicscan', 'data': koboldai_vars.dynamicscan}, broadcast=True, room="UI_1")
    emit('from_server', {'cmd': 'updateautosave', 'data': koboldai_vars.autosave}, broadcast=True, room="UI_1")
    emit('from_server', {'cmd': 'updatenopromptgen', 'data': koboldai_vars.nopromptgen}, broadcast=True, room="UI_1")
    emit('from_server', {'cmd': 'updaterngpersist', 'data': koboldai_vars.rngpersist}, broadcast=True, room="UI_1")
    emit('from_server', {'cmd': 'updatenogenmod', 'data': koboldai_vars.nogenmod}, broadcast=True, room="UI_1")
    emit('from_server', {'cmd': 'updatefulldeterminism', 'data': koboldai_vars.full_determinism}, broadcast=True, room="UI_1")
    
    emit('from_server', {'cmd': 'updatefrmttriminc', 'data': koboldai_vars.frmttriminc}, broadcast=True, room="UI_1")
    emit('from_server', {'cmd': 'updatefrmtrmblln', 'data': koboldai_vars.frmtrmblln}, broadcast=True, room="UI_1")
    emit('from_server', {'cmd': 'updatefrmtrmspch', 'data': koboldai_vars.frmtrmspch}, broadcast=True, room="UI_1")
    emit('from_server', {'cmd': 'updatefrmtadsnsp', 'data': koboldai_vars.frmtadsnsp}, broadcast=True, room="UI_1")
    emit('from_server', {'cmd': 'updatesingleline', 'data': koboldai_vars.singleline}, broadcast=True, room="UI_1")
    emit('from_server', {'cmd': 'updateoutputstreaming', 'data': koboldai_vars.output_streaming}, broadcast=True, room="UI_1")
    emit('from_server', {'cmd': 'updateshowprobs', 'data': koboldai_vars.show_probs}, broadcast=True, room="UI_1")
    
    # Allow toggle events again
    emit('from_server', {'cmd': 'allowtoggle', 'data': True}, broadcast=True, room="UI_1")

#==================================================================#
#  Sets the logical and display states for the AI Busy condition
#==================================================================#
def set_aibusy(state):
    if(koboldai_vars.disable_set_aibusy):
        return
    if(state):
        koboldai_vars.aibusy = True
        emit('from_server', {'cmd': 'setgamestate', 'data': 'wait'}, broadcast=True, room="UI_1")
    else:
        koboldai_vars.aibusy = False
        emit('from_server', {'cmd': 'setgamestate', 'data': 'ready'}, broadcast=True, room="UI_1")

#==================================================================#
# 
#==================================================================#
def editrequest(n):
    if(n == 0):
        txt = koboldai_vars.prompt
    else:
        txt = koboldai_vars.actions[n-1]
    
    koboldai_vars.editln = n
    emit('from_server', {'cmd': 'setinputtext', 'data': txt}, broadcast=True, room="UI_1")
    emit('from_server', {'cmd': 'enablesubmit', 'data': ''}, broadcast=True, room="UI_1")

#==================================================================#
# 
#==================================================================#
def editsubmit(data):
    koboldai_vars.recentedit = True
    if(koboldai_vars.editln == 0):
        koboldai_vars.prompt = data
    else:
        koboldai_vars.actions[koboldai_vars.editln-1] = data
    
    koboldai_vars.mode = "play"
    update_story_chunk(koboldai_vars.editln)
    emit('from_server', {'cmd': 'texteffect', 'data': koboldai_vars.editln}, broadcast=True, room="UI_1")
    emit('from_server', {'cmd': 'editmode', 'data': 'false'}, room="UI_1")
    send_debug()

#==================================================================#
#  
#==================================================================#
def deleterequest():
    koboldai_vars.recentedit = True
    # Don't delete prompt
    if(koboldai_vars.editln == 0):
        # Send error message
        pass
    else:
        koboldai_vars.actions.delete_action(koboldai_vars.editln-1)
        koboldai_vars.mode = "play"
        remove_story_chunk(koboldai_vars.editln)
        emit('from_server', {'cmd': 'editmode', 'data': 'false'}, room="UI_1")
    send_debug()

#==================================================================#
# 
#==================================================================#
def inlineedit(chunk, data):
    koboldai_vars.recentedit = True
    chunk = int(chunk)
    if(chunk == 0):
        if(len(data.strip()) == 0):
            return
        koboldai_vars.prompt = data
    else:
        if(chunk-1 in koboldai_vars.actions):
            koboldai_vars.actions[chunk-1] = data
        else:
            print(f"WARNING: Attempted to edit non-existent chunk {chunk}")

    setgamesaved(False)
    update_story_chunk(chunk)
    emit('from_server', {'cmd': 'texteffect', 'data': chunk}, broadcast=True, room="UI_1")
    emit('from_server', {'cmd': 'editmode', 'data': 'false'}, broadcast=True, room="UI_1")
    send_debug()

#==================================================================#
#  
#==================================================================#
def inlinedelete(chunk):
    koboldai_vars.recentedit = True
    chunk = int(chunk)
    # Don't delete prompt
    if(chunk == 0):
        # Send error message
        update_story_chunk(chunk)
        emit('from_server', {'cmd': 'errmsg', 'data': "Cannot delete the prompt."}, room="UI_1")
        emit('from_server', {'cmd': 'editmode', 'data': 'false'}, broadcast=True, room="UI_1")
    else:
        if(chunk-1 in koboldai_vars.actions):
            koboldai_vars.actions.delete_action(chunk-1)
        else:
            print(f"WARNING: Attempted to delete non-existent chunk {chunk}")
        setgamesaved(False)
        remove_story_chunk(chunk)
        emit('from_server', {'cmd': 'editmode', 'data': 'false'}, broadcast=True, room="UI_1")
    send_debug()

#==================================================================#
#   Toggles the game mode for memory editing and sends UI commands
#==================================================================#
def togglememorymode():
    if(koboldai_vars.mode == "play"):
        koboldai_vars.mode = "memory"
        emit('from_server', {'cmd': 'memmode', 'data': 'true'}, broadcast=True, room="UI_1")
        emit('from_server', {'cmd': 'setinputtext', 'data': koboldai_vars.memory}, broadcast=True, room="UI_1")
        emit('from_server', {'cmd': 'setanote', 'data': koboldai_vars.authornote}, broadcast=True, room="UI_1")
        emit('from_server', {'cmd': 'setanotetemplate', 'data': koboldai_vars.authornotetemplate}, broadcast=True, room="UI_1")
    elif(koboldai_vars.mode == "memory"):
        koboldai_vars.mode = "play"
        emit('from_server', {'cmd': 'memmode', 'data': 'false'}, broadcast=True, room="UI_1")

#==================================================================#
#   Toggles the game mode for WI editing and sends UI commands
#==================================================================#
def togglewimode():
    if(koboldai_vars.mode == "play"):
        koboldai_vars.mode = "wi"
        emit('from_server', {'cmd': 'wimode', 'data': 'true'}, broadcast=True, room="UI_1")
    elif(koboldai_vars.mode == "wi"):
        # Commit WI fields first
        requestwi()
        # Then set UI state back to Play
        koboldai_vars.mode = "play"
        emit('from_server', {'cmd': 'wimode', 'data': 'false'}, broadcast=True, room="UI_1")
    sendwi()

#==================================================================#
#   
#==================================================================#
def addwiitem(folder_uid=None):
    assert folder_uid is None or folder_uid in koboldai_vars.wifolders_d
    ob = {"key": "", "keysecondary": "", "content": "", "comment": "", "folder": folder_uid, "num": len(koboldai_vars.worldinfo), "init": False, "selective": False, "constant": False}
    koboldai_vars.worldinfo.append(ob)
    while(True):
        uid = int.from_bytes(os.urandom(4), "little", signed=True)
        if(uid not in koboldai_vars.worldinfo_u):
            break
    koboldai_vars.worldinfo_u[uid] = koboldai_vars.worldinfo[-1]
    koboldai_vars.worldinfo[-1]["uid"] = uid
    if(folder_uid is not None):
        koboldai_vars.wifolders_u[folder_uid].append(koboldai_vars.worldinfo[-1])
    emit('from_server', {'cmd': 'addwiitem', 'data': ob}, broadcast=True, room="UI_1")

#==================================================================#
#   Creates a new WI folder with an unused cryptographically secure random UID
#==================================================================#
def addwifolder():
    while(True):
        uid = int.from_bytes(os.urandom(4), "little", signed=True)
        if(uid not in koboldai_vars.wifolders_d):
            break
    ob = {"name": "", "collapsed": False}
    koboldai_vars.wifolders_d[uid] = ob
    koboldai_vars.wifolders_l.append(uid)
    koboldai_vars.wifolders_u[uid] = []
    emit('from_server', {'cmd': 'addwifolder', 'uid': uid, 'data': ob}, broadcast=True, room="UI_1")
    addwiitem(folder_uid=uid)

#==================================================================#
#   Move the WI entry with UID src so that it immediately precedes
#   the WI entry with UID dst
#==================================================================#
def movewiitem(dst, src):
    setgamesaved(False)
    if(koboldai_vars.worldinfo_u[src]["folder"] is not None):
        for i, e in enumerate(koboldai_vars.wifolders_u[koboldai_vars.worldinfo_u[src]["folder"]]):
            if(e is koboldai_vars.worldinfo_u[src]):
                koboldai_vars.wifolders_u[koboldai_vars.worldinfo_u[src]["folder"]].pop(i)
                break
    if(koboldai_vars.worldinfo_u[dst]["folder"] is not None):
        koboldai_vars.wifolders_u[koboldai_vars.worldinfo_u[dst]["folder"]].append(koboldai_vars.worldinfo_u[src])
    koboldai_vars.worldinfo_u[src]["folder"] = koboldai_vars.worldinfo_u[dst]["folder"]
    for i, e in enumerate(koboldai_vars.worldinfo):
        if(e is koboldai_vars.worldinfo_u[src]):
            _src = i
        elif(e is koboldai_vars.worldinfo_u[dst]):
            _dst = i
    koboldai_vars.worldinfo.insert(_dst - (_dst >= _src), koboldai_vars.worldinfo.pop(_src))
    sendwi()

#==================================================================#
#   Move the WI folder with UID src so that it immediately precedes
#   the WI folder with UID dst
#==================================================================#
def movewifolder(dst, src):
    setgamesaved(False)
    koboldai_vars.wifolders_l.remove(src)
    if(dst is None):
        # If dst is None, that means we should move src to be the last folder
        koboldai_vars.wifolders_l.append(src)
    else:
        koboldai_vars.wifolders_l.insert(koboldai_vars.wifolders_l.index(dst), src)
    sendwi()

#==================================================================#
#   
#==================================================================#
def sendwi():
    # Cache len of WI
    ln = len(koboldai_vars.worldinfo)

    # Clear contents of WI container
    emit('from_server', {'cmd': 'wistart', 'wifolders_d': koboldai_vars.wifolders_d, 'wifolders_l': koboldai_vars.wifolders_l, 'data': ''}, broadcast=True, room="UI_1")

    # Stable-sort WI entries in order of folder
    stablesortwi()

    koboldai_vars.worldinfo_i = [wi for wi in koboldai_vars.worldinfo if wi["init"]]

    # If there are no WI entries, send an empty WI object
    if(ln == 0):
        addwiitem()
    else:
        # Send contents of WI array
        last_folder = ...
        for wi in koboldai_vars.worldinfo:
            if(wi["folder"] != last_folder):
                emit('from_server', {'cmd': 'addwifolder', 'uid': wi["folder"], 'data': koboldai_vars.wifolders_d[wi["folder"]] if wi["folder"] is not None else None}, broadcast=True, room="UI_1")
                last_folder = wi["folder"]
            ob = wi
            emit('from_server', {'cmd': 'addwiitem', 'data': ob}, broadcast=True, room="UI_1")
    
    emit('from_server', {'cmd': 'wifinish', 'data': ''}, broadcast=True, room="UI_1")

#==================================================================#
#  Request current contents of all WI HTML elements
#==================================================================#
def requestwi():
    list = []
    for wi in koboldai_vars.worldinfo:
        list.append(wi["num"])
    emit('from_server', {'cmd': 'requestwiitem', 'data': list}, room="UI_1")

#==================================================================#
#  Stable-sort WI items so that items in the same folder are adjacent,
#  and items in different folders are sorted based on the order of the folders
#==================================================================#
def stablesortwi():
    mapping = {uid: index for index, uid in enumerate(koboldai_vars.wifolders_l)}
    koboldai_vars.worldinfo.sort(key=lambda x: mapping[x["folder"]] if x["folder"] is not None else float("inf"))
    last_folder = ...
    last_wi = None
    for i, wi in enumerate(koboldai_vars.worldinfo):
        wi["num"] = i
        wi["init"] = True
        if(wi["folder"] != last_folder):
            if(last_wi is not None and last_folder is not ...):
                last_wi["init"] = False
            last_folder = wi["folder"]
        last_wi = wi
    if(last_wi is not None):
        last_wi["init"] = False
    for folder in koboldai_vars.wifolders_u:
        koboldai_vars.wifolders_u[folder].sort(key=lambda x: x["num"])

#==================================================================#
#  Extract object from server and send it to WI objects
#==================================================================#
def commitwi(ar):
    for ob in ar:
        ob["uid"] = int(ob["uid"])
        koboldai_vars.worldinfo_u[ob["uid"]]["key"]          = ob["key"]
        koboldai_vars.worldinfo_u[ob["uid"]]["keysecondary"] = ob["keysecondary"]
        koboldai_vars.worldinfo_u[ob["uid"]]["content"]      = ob["content"]
        koboldai_vars.worldinfo_u[ob["uid"]]["comment"]      = ob.get("comment", "")
        koboldai_vars.worldinfo_u[ob["uid"]]["folder"]       = ob.get("folder", None)
        koboldai_vars.worldinfo_u[ob["uid"]]["selective"]    = ob["selective"]
        koboldai_vars.worldinfo_u[ob["uid"]]["constant"]     = ob.get("constant", False)
    stablesortwi()
    koboldai_vars.worldinfo_i = [wi for wi in koboldai_vars.worldinfo if wi["init"]]

#==================================================================#
#  
#==================================================================#
def deletewi(uid):
    if(uid in koboldai_vars.worldinfo_u):
        setgamesaved(False)
        # Store UID of deletion request
        koboldai_vars.deletewi = uid
        if(koboldai_vars.deletewi is not None):
            if(koboldai_vars.worldinfo_u[koboldai_vars.deletewi]["folder"] is not None):
                for i, e in enumerate(koboldai_vars.wifolders_u[koboldai_vars.worldinfo_u[koboldai_vars.deletewi]["folder"]]):
                    if(e is koboldai_vars.worldinfo_u[koboldai_vars.deletewi]):
                        koboldai_vars.wifolders_u[koboldai_vars.worldinfo_u[koboldai_vars.deletewi]["folder"]].pop(i)
            for i, e in enumerate(koboldai_vars.worldinfo):
                if(e is koboldai_vars.worldinfo_u[koboldai_vars.deletewi]):
                    del koboldai_vars.worldinfo[i]
                    break
            del koboldai_vars.worldinfo_u[koboldai_vars.deletewi]
            # Send the new WI array structure
            sendwi()
            # And reset deletewi
            koboldai_vars.deletewi = None

#==================================================================#
#  
#==================================================================#
def deletewifolder(uid):
    uid = int(uid)
    del koboldai_vars.wifolders_u[uid]
    del koboldai_vars.wifolders_d[uid]
    del koboldai_vars.wifolders_l[koboldai_vars.wifolders_l.index(uid)]
    setgamesaved(False)
    # Delete uninitialized entries in the folder we're going to delete
    koboldai_vars.worldinfo = [wi for wi in koboldai_vars.worldinfo if wi["folder"] != uid or wi["init"]]
    koboldai_vars.worldinfo_i = [wi for wi in koboldai_vars.worldinfo if wi["init"]]
    # Move WI entries that are inside of the folder we're going to delete
    # so that they're outside of all folders
    for wi in koboldai_vars.worldinfo:
        if(wi["folder"] == uid):
            wi["folder"] = None

    sendwi()

#==================================================================#
#  Look for WI keys in text to generator 
#==================================================================#
def checkworldinfo(txt, allowed_entries=None, allowed_folders=None, force_use_txt=False, scan_story=True, actions=None):
    original_txt = txt

    if(actions is None):
        actions = koboldai_vars.actions

    # Dont go any further if WI is empty
    if(len(koboldai_vars.worldinfo) == 0):
        return "", set()
    
    # Cache actions length
    ln = len(actions)
    
    # Don't bother calculating action history if widepth is 0
    if(koboldai_vars.widepth > 0 and scan_story):
        depth = koboldai_vars.widepth
        # If this is not a continue, add 1 to widepth since submitted
        # text is already in action history @ -1
        if(not force_use_txt and (txt != "" and koboldai_vars.prompt != txt)):
            txt    = ""
            depth += 1
        
        if(ln > 0):
            chunks = actions[-depth:]
            #i = 0
            #for key in reversed(actions):
            #    chunk = actions[key]
            #    chunks.appendleft(chunk)
            #    i += 1
            #    if(i == depth):
            #        break
        if(ln >= depth):
            txt = "".join(chunks)
        elif(ln > 0):
            txt = koboldai_vars.comregex_ai.sub('', koboldai_vars.prompt) + "".join(chunks)
        elif(ln == 0):
            txt = koboldai_vars.comregex_ai.sub('', koboldai_vars.prompt)

    if(force_use_txt):
        txt += original_txt

    # Scan text for matches on WI keys
    wimem = ""
    found_entries = set()
    for wi in koboldai_vars.worldinfo:
        if(allowed_entries is not None and wi["uid"] not in allowed_entries):
            continue
        if(allowed_folders is not None and wi["folder"] not in allowed_folders):
            continue

        if(wi.get("constant", False)):
            wimem = wimem + wi["content"] + "\n"
            found_entries.add(id(wi))
            continue

        if(len(wi["key"].strip()) > 0 and (not wi.get("selective", False) or len(wi.get("keysecondary", "").strip()) > 0)):
            # Split comma-separated keys
            keys = wi["key"].split(",")
            keys_secondary = wi.get("keysecondary", "").split(",")

            for k in keys:
                ky = k
                # Remove leading/trailing spaces if the option is enabled
                if(koboldai_vars.wirmvwhtsp):
                    ky = k.strip()
                if ky in txt:
                    if wi.get("selective", False) and len(keys_secondary):
                        found = False
                        for ks in keys_secondary:
                            ksy = ks
                            if(koboldai_vars.wirmvwhtsp):
                                ksy = ks.strip()
                            if ksy in txt:
                                wimem = wimem + wi["content"] + "\n"
                                found_entries.add(id(wi))
                                found = True
                                break
                        if found:
                            break
                    else:
                        wimem = wimem + wi["content"] + "\n"
                        found_entries.add(id(wi))
                        break
    
    return wimem, found_entries
    
#==================================================================#
#  Commit changes to Memory storage
#==================================================================#
def memsubmit(data):
    emit('from_server', {'cmd': 'setinputtext', 'data': data}, broadcast=True, room="UI_1")
    # Maybe check for length at some point
    # For now just send it to storage
    if(data != koboldai_vars.memory):
        setgamesaved(False)
    koboldai_vars.memory = data
    koboldai_vars.mode = "play"
    emit('from_server', {'cmd': 'memmode', 'data': 'false'}, broadcast=True, room="UI_1")
    
    # Ask for contents of Author's Note field
    emit('from_server', {'cmd': 'getanote', 'data': ''}, room="UI_1")

#==================================================================#
#  Commit changes to Author's Note
#==================================================================#
def anotesubmit(data, template=""):
    assert type(data) is str and type(template) is str
    # Maybe check for length at some point
    # For now just send it to storage
    if(data != koboldai_vars.authornote):
        setgamesaved(False)
    koboldai_vars.authornote = data

    if(koboldai_vars.authornotetemplate != template):
        koboldai_vars.setauthornotetemplate = template
        print("anotesubmit")
        settingschanged()
    koboldai_vars.authornotetemplate = template

    emit('from_server', {'cmd': 'setanote', 'data': koboldai_vars.authornote}, broadcast=True, room="UI_1")
    emit('from_server', {'cmd': 'setanotetemplate', 'data': koboldai_vars.authornotetemplate}, broadcast=True, room="UI_1")

#==================================================================#
#  Assembles game data into a request to InferKit API
#==================================================================#
def ikrequest(txt):
    # Log request to console
    if not koboldai_vars.quiet:
        print("{0}Len:{1}, Txt:{2}{3}".format(colors.YELLOW, len(txt), txt, colors.END))
    
    # Build request JSON data
    reqdata = {
        'forceNoEnd': True,
        'length': koboldai_vars.ikgen,
        'prompt': {
            'isContinuation': False,
            'text': txt
        },
        'startFromBeginning': False,
        'streamResponse': False,
        'temperature': koboldai_vars.temp,
        'topP': koboldai_vars.top_p
    }
    
    # Create request
    req = requests.post(
        koboldai_vars.url, 
        json    = reqdata,
        headers = {
            'Authorization': 'Bearer '+koboldai_vars.apikey
            }
        )
    
    # Deal with the response
    if(req.status_code == 200):
        genout = req.json()["data"]["text"]

        koboldai_vars.lua_koboldbridge.outputs[1] = genout

        execute_outmod()
        if(koboldai_vars.lua_koboldbridge.regeneration_required):
            koboldai_vars.lua_koboldbridge.regeneration_required = False
            genout = koboldai_vars.lua_koboldbridge.outputs[1]
            assert genout is str

        if not koboldai_vars.quiet:
            print("{0}{1}{2}".format(colors.CYAN, genout, colors.END))
        koboldai_vars.actions.append(genout)
        update_story_chunk('last')
        emit('from_server', {'cmd': 'texteffect', 'data': koboldai_vars.actions.get_last_key() + 1 if len(koboldai_vars.actions) else 0}, broadcast=True, room="UI_1")
        send_debug()
        set_aibusy(0)
    else:
        # Send error message to web client
        er = req.json()
        if("error" in er):
            code = er["error"]["extensions"]["code"]
        elif("errors" in er):
            code = er["errors"][0]["extensions"]["code"]
            
        errmsg = "InferKit API Error: {0} - {1}".format(req.status_code, code)
        emit('from_server', {'cmd': 'errmsg', 'data': errmsg}, broadcast=True, room="UI_1")
        set_aibusy(0)

#==================================================================#
#  Assembles game data into a request to OpenAI API
#==================================================================#
def oairequest(txt, min, max):
    # Log request to console
    if not koboldai_vars.quiet:
        print("{0}Len:{1}, Txt:{2}{3}".format(colors.YELLOW, len(txt), txt, colors.END))
    
    # Store context in memory to use it for comparison with generated content
    koboldai_vars.lastctx = txt
    
    # Build request JSON data
    if 'GooseAI' in args.configname:
        reqdata = {
            'prompt': txt,
            'max_tokens': koboldai_vars.genamt,
            'temperature': koboldai_vars.temp,
            'top_a': koboldai_vars.top_a,
            'top_p': koboldai_vars.top_p,
            'top_k': koboldai_vars.top_k,
            'tfs': koboldai_vars.tfs,
            'typical_p': koboldai_vars.typical,
            'repetition_penalty': koboldai_vars.rep_pen,
            'repetition_penalty_slope': koboldai_vars.rep_pen_slope,
            'repetition_penalty_range': koboldai_vars.rep_pen_range,
            'n': koboldai_vars.numseqs,
            'stream': False
        }
    else:
        reqdata = {
            'prompt': txt,
            'max_tokens': koboldai_vars.genamt,
            'temperature': koboldai_vars.temp,
            'top_p': koboldai_vars.top_p,
            'n': koboldai_vars.numseqs,
            'stream': False
        }
    
    req = requests.post(
        koboldai_vars.oaiurl, 
        json    = reqdata,
        headers = {
            'Authorization': 'Bearer '+koboldai_vars.oaiapikey,
            'Content-Type': 'application/json'
            }
        )
    
    # Deal with the response
    if(req.status_code == 200):
        outputs = [out["text"] for out in req.json()["choices"]]

        for idx in range(len(outputs)):
            koboldai_vars.lua_koboldbridge.outputs[idx+1] = outputs[idx]

        execute_outmod()
        if (koboldai_vars.lua_koboldbridge.regeneration_required):
            koboldai_vars.lua_koboldbridge.regeneration_required = False
            genout = []
            for i in range(len(outputs)):
                genout.append(
                    {"generated_text": koboldai_vars.lua_koboldbridge.outputs[i + 1]})
                assert type(genout[-1]["generated_text"]) is str
        else:
            genout = [
                {"generated_text": utils.decodenewlines(txt)}
                for txt in outputs]

        koboldai_vars.actions.append_options([applyoutputformatting(x["generated_text"]) for x in genout])
        genout = [{"generated_text": x['text']} for x in koboldai_vars.actions.get_current_options()]
        if (len(genout) == 1):
            genresult(genout[0]["generated_text"])
        else:
            if (koboldai_vars.lua_koboldbridge.restart_sequence is not None and
                    koboldai_vars.lua_koboldbridge.restart_sequence > 0):
                genresult(genout[koboldai_vars.lua_koboldbridge.restart_sequence - 1][
                              "generated_text"])
            else:
                genselect(genout)

        if not koboldai_vars.quiet:
            print("{0}{1}{2}".format(colors.CYAN, genout, colors.END))

        set_aibusy(0)
    else:
        # Send error message to web client            
        er = req.json()
        if("error" in er):
            type    = er["error"]["type"]
            message = er["error"]["message"]
            
        errmsg = "OpenAI API Error: {0} - {1}".format(type, message)
        emit('from_server', {'cmd': 'errmsg', 'data': errmsg}, broadcast=True, room="UI_1")
        set_aibusy(0)

#==================================================================#
#  Forces UI to Play mode
#==================================================================#
def exitModes():
    if(koboldai_vars.mode == "edit"):
        emit('from_server', {'cmd': 'editmode', 'data': 'false'}, broadcast=True, room="UI_1")
    elif(koboldai_vars.mode == "memory"):
        emit('from_server', {'cmd': 'memmode', 'data': 'false'}, broadcast=True, room="UI_1")
    elif(koboldai_vars.mode == "wi"):
        emit('from_server', {'cmd': 'wimode', 'data': 'false'}, broadcast=True, room="UI_1")
    koboldai_vars.mode = "play"

#==================================================================#
#  Launch in-browser save prompt
#==================================================================#
def saveas(data):
    
    name = data['name']
    savepins = data['pins']
    # Check if filename exists already
    name = utils.cleanfilename(name)
    if(not fileops.saveexists(name) or (koboldai_vars.saveow and koboldai_vars.svowname == name)):
        # All clear to save
        e = saveRequest(fileops.storypath(name), savepins=savepins)
        koboldai_vars.saveow = False
        koboldai_vars.svowname = ""
        if(e is None):
            emit('from_server', {'cmd': 'hidesaveas', 'data': ''}, room="UI_1")
        else:
            print("{0}{1}{2}".format(colors.RED, str(e), colors.END))
            emit('from_server', {'cmd': 'popuperror', 'data': str(e)}, room="UI_1")
    else:
        # File exists, prompt for overwrite
        koboldai_vars.saveow   = True
        koboldai_vars.svowname = name
        emit('from_server', {'cmd': 'askforoverwrite', 'data': ''}, room="UI_1")

#==================================================================#
#  Launch in-browser story-delete prompt
#==================================================================#
def deletesave(name):
    name = utils.cleanfilename(name)
    e = fileops.deletesave(name)
    if(e is None):
        if(koboldai_vars.smandelete):
            emit('from_server', {'cmd': 'hidepopupdelete', 'data': ''}, room="UI_1")
            getloadlist()
        else:
            emit('from_server', {'cmd': 'popuperror', 'data': "The server denied your request to delete this story"}, room="UI_1")
    else:
        print("{0}{1}{2}".format(colors.RED, str(e), colors.END))
        emit('from_server', {'cmd': 'popuperror', 'data': str(e)}, room="UI_1")

#==================================================================#
#  Launch in-browser story-rename prompt
#==================================================================#
def renamesave(name, newname):
    # Check if filename exists already
    name = utils.cleanfilename(name)
    newname = utils.cleanfilename(newname)
    if(not fileops.saveexists(newname) or name == newname or (koboldai_vars.saveow and koboldai_vars.svowname == newname)):
        e = fileops.renamesave(name, newname)
        koboldai_vars.saveow = False
        koboldai_vars.svowname = ""
        if(e is None):
            if(koboldai_vars.smanrename):
                emit('from_server', {'cmd': 'hidepopuprename', 'data': ''}, room="UI_1")
                getloadlist()
            else:
                emit('from_server', {'cmd': 'popuperror', 'data': "The server denied your request to rename this story"}, room="UI_1")
        else:
            print("{0}{1}{2}".format(colors.RED, str(e), colors.END))
            emit('from_server', {'cmd': 'popuperror', 'data': str(e)}, room="UI_1")
    else:
        # File exists, prompt for overwrite
        koboldai_vars.saveow   = True
        koboldai_vars.svowname = newname
        emit('from_server', {'cmd': 'askforoverwrite', 'data': ''}, room="UI_1")

#==================================================================#
#  Save the currently running story
#==================================================================#
def save():
    # Check if a file is currently open
    if(".json" in koboldai_vars.savedir):
        saveRequest(koboldai_vars.savedir)
    else:
        emit('from_server', {'cmd': 'saveas', 'data': ''}, room="UI_1")

#==================================================================#
#  Save the story via file browser
#==================================================================#
def savetofile():
    savpath = fileops.getsavepath(koboldai_vars.savedir, "Save Story As", [("Json", "*.json")])
    saveRequest(savpath)

#==================================================================#
#  Save the story to specified path
#==================================================================#
def saveRequest(savpath, savepins=True):    
    if(savpath):
        # Leave Edit/Memory mode before continuing
        exitModes()
        
        # Save path for future saves
        koboldai_vars.savedir = savpath
        txtpath = os.path.splitext(savpath)[0] + ".txt"
        # Build json to write
        js = {}
        js["gamestarted"] = koboldai_vars.gamestarted
        js["prompt"]      = koboldai_vars.prompt
        js["memory"]      = koboldai_vars.memory
        js["authorsnote"] = koboldai_vars.authornote
        js["anotetemplate"] = koboldai_vars.authornotetemplate
        js["actions"]     = tuple(koboldai_vars.actions.values())
        if savepins:
            js["actions_metadata"]     = koboldai_vars.actions.options(ui_version=1)
        js["worldinfo"]   = []
        js["wifolders_d"] = koboldai_vars.wifolders_d
        js["wifolders_l"] = koboldai_vars.wifolders_l
		
        # Extract only the important bits of WI
        for wi in koboldai_vars.worldinfo_i:
            if(True):
                js["worldinfo"].append({
                    "key": wi["key"],
                    "keysecondary": wi["keysecondary"],
                    "content": wi["content"],
                    "comment": wi["comment"],
                    "folder": wi["folder"],
                    "selective": wi["selective"],
                    "constant": wi["constant"]
                })
                
        txt = koboldai_vars.prompt + "".join(koboldai_vars.actions.values())

        # Write it
        try:
            file = open(savpath, "w")
        except Exception as e:
            return e
        try:
            file.write(json.dumps(js, indent=3))
        except Exception as e:
            file.close()
            return e
        file.close()
        
        try:
            file = open(txtpath, "w")
        except Exception as e:
            return e
        try:
            file.write(txt)
        except Exception as e:
            file.close()
            return e
        file.close()

        filename = path.basename(savpath)
        if(filename.endswith('.json')):
            filename = filename[:-5]
        koboldai_vars.laststory = filename
        emit('from_server', {'cmd': 'setstoryname', 'data': koboldai_vars.laststory}, broadcast=True, room="UI_1")
        setgamesaved(True)
        print("{0}Story saved to {1}!{2}".format(colors.GREEN, path.basename(savpath), colors.END))

#==================================================================#
#  Show list of saved stories
#==================================================================#
def getloadlist(data=None):
    emit('from_server', {'cmd': 'buildload', 'data': fileops.getstoryfiles()}, room="UI_1")

#==================================================================#
#  Show list of soft prompts
#==================================================================#
def getsplist():
    if(koboldai_vars.allowsp):
        emit('from_server', {'cmd': 'buildsp', 'data': fileops.getspfiles(koboldai_vars.modeldim)}, room="UI_1")

#==================================================================#
#  Get list of userscripts
#==================================================================#
def getuslist():
    files = {i: v for i, v in enumerate(fileops.getusfiles())}
    loaded = []
    unloaded = []
    userscripts = set(koboldai_vars.userscripts)
    for i in range(len(files)):
        if files[i]["filename"] not in userscripts:
            unloaded.append(files[i])
    files = {files[k]["filename"]: files[k] for k in files}
    userscripts = set(files.keys())
    for filename in koboldai_vars.userscripts:
        if filename in userscripts:
            loaded.append(files[filename])
    return unloaded, loaded

#==================================================================#
#  Load a saved story via file browser
#==================================================================#
def loadfromfile():
    loadpath = fileops.getloadpath(koboldai_vars.savedir, "Select Story File", [("Json", "*.json")])
    loadRequest(loadpath)

#==================================================================#
#  Load a stored story from a file
#==================================================================#
def loadRequest(loadpath, filename=None):
    if(loadpath):
        # Leave Edit/Memory mode before continuing
        exitModes()
        
        
        # Read file contents into JSON object
        if(isinstance(loadpath, str)):
            with open(loadpath, "r") as file:
                js = json.load(file)
            if(filename is None):
                filename = path.basename(loadpath)
        else:
            js = loadpath
            if(filename is None):
                filename = "untitled.json"
        js['v1_loadpath'] = loadpath
        js['v1_filename'] = filename
        loadJSON(js)

def loadJSON(json_text_or_dict):
    if isinstance(json_text_or_dict, str):
        json_data = json.loads(json_text_or_dict)
    else:
        json_data = json_text_or_dict
    if "file_version" in json_data:
        if json_data['file_version'] == 2:
            load_story_v2(json_data)
        else:
            load_story_v1(json_data)
    else:
        load_story_v1(json_data)

def load_story_v1(js):
    loadpath = js['v1_loadpath']
    filename = js['v1_filename']
    
    _filename = filename
    if(filename.endswith('.json')):
        _filename = filename[:-5]
    session['story'] = _filename
    #create the story
    #koboldai_vars.create_story(session['story'])
    koboldai_vars.create_story('default')
    
    koboldai_vars.laststory = _filename
    #set the story_name
    koboldai_vars.story_name = _filename
    

    # Copy file contents to vars
    koboldai_vars.gamestarted = js["gamestarted"]
    koboldai_vars.prompt      = js["prompt"]
    koboldai_vars.memory      = js["memory"]
    koboldai_vars.worldinfo_v2.reset()
    koboldai_vars.worldinfo   = []
    koboldai_vars.worldinfo_i = []
    koboldai_vars.worldinfo_u = {}
    koboldai_vars.wifolders_d = {int(k): v for k, v in js.get("wifolders_d", {}).items()}
    koboldai_vars.wifolders_l = js.get("wifolders_l", [])
    koboldai_vars.wifolders_u = {uid: [] for uid in koboldai_vars.wifolders_d}
    koboldai_vars.lastact     = ""
    koboldai_vars.submission  = ""
    koboldai_vars.lastctx     = ""
    koboldai_vars.genseqs = []

    actions = collections.deque(js["actions"])
    


    if(len(koboldai_vars.prompt.strip()) == 0):
        while(len(actions)):
            action = actions.popleft()
            if(len(action.strip()) != 0):
                koboldai_vars.prompt = action
                break
        else:
            koboldai_vars.gamestarted = False
    if(koboldai_vars.gamestarted):
        for s in actions:
            koboldai_vars.actions.append(s)

    if "actions_metadata" in js:
        if type(js["actions_metadata"]) == dict:
            for key in js["actions_metadata"]:
                if js["actions_metadata"][key]["Alternative Text"] != []:
                    data = js["actions_metadata"][key]["Alternative Text"]
                    for i in range(len(js["actions_metadata"][key]["Alternative Text"])):
                        data[i]["text"] = data[i].pop("Text")
                    koboldai_vars.actions.set_options(data, key)
    
    # Try not to break older save files
    if("authorsnote" in js):
        koboldai_vars.authornote = js["authorsnote"]
    else:
        koboldai_vars.authornote = ""
    if("anotetemplate" in js):
        koboldai_vars.authornotetemplate = js["anotetemplate"]
    else:
        koboldai_vars.authornotetemplate = "[Author's note: <|>]"
    
    if("worldinfo" in js):
        num = 0
        for wi in js["worldinfo"]:
            koboldai_vars.worldinfo_v2.add_item([x.strip() for x in wi["key"].split(",")][0], wi["key"], wi.get("keysecondary", ""), 
                                                wi.get("folder", "root"), wi.get("constant", False), 
                                                wi["content"], wi.get("comment", ""))

    # Save path for save button
    koboldai_vars.savedir = loadpath
    
    # Clear loadselect var
    koboldai_vars.loadselect = ""
    
    # Refresh game screen
    emit('from_server', {'cmd': 'setstoryname', 'data': koboldai_vars.laststory}, broadcast=True, room="UI_1")
    setgamesaved(True)
    sendwi()
    emit('from_server', {'cmd': 'setmemory', 'data': koboldai_vars.memory}, broadcast=True, room="UI_1")
    emit('from_server', {'cmd': 'setanote', 'data': koboldai_vars.authornote}, broadcast=True, room="UI_1")
    emit('from_server', {'cmd': 'setanotetemplate', 'data': koboldai_vars.authornotetemplate}, broadcast=True, room="UI_1")
    refresh_story()
    emit('from_server', {'cmd': 'setgamestate', 'data': 'ready'}, broadcast=True, room="UI_1")
    emit('from_server', {'cmd': 'hidegenseqs', 'data': ''}, broadcast=True, room="UI_1")
    print("{0}Story loaded from {1}!{2}".format(colors.GREEN, filename, colors.END))
    
    send_debug()

def load_story_v2(js):
    session['story'] = js['story_name']
    koboldai_vars.load_story(session['story'], js)
    

#==================================================================#
# Import an AIDungon game exported with Mimi's tool
#==================================================================#
def importRequest():
    importpath = fileops.getloadpath(koboldai_vars.savedir, "Select AID CAT File", [("Json", "*.json")])
    
    if(importpath):
        # Leave Edit/Memory mode before continuing
        exitModes()
        
        # Read file contents into JSON object
        file = open(importpath, "rb")
        koboldai_vars.importjs = json.load(file)
        
        # If a bundle file is being imported, select just the Adventures object
        if type(koboldai_vars.importjs) is dict and "stories" in koboldai_vars.importjs:
            koboldai_vars.importjs = koboldai_vars.importjs["stories"]
        
        # Clear Popup Contents
        emit('from_server', {'cmd': 'clearpopup', 'data': ''}, broadcast=True, room="UI_1")
        
        # Initialize koboldai_vars
        num = 0
        koboldai_vars.importnum = -1
        
        # Get list of stories
        for story in koboldai_vars.importjs:
            ob = {}
            ob["num"]   = num
            if(story["title"] != "" and story["title"] != None):
                ob["title"] = story["title"]
            else:
                ob["title"] = "(No Title)"
            if(story["description"] != "" and story["description"] != None):
                ob["descr"] = story["description"]
            else:
                ob["descr"] = "(No Description)"
            if("actions" in story):
                ob["acts"]  = len(story["actions"])
            elif("actionWindow" in story):
                ob["acts"]  = len(story["actionWindow"])
            emit('from_server', {'cmd': 'addimportline', 'data': ob}, room="UI_1")
            num += 1
        
        # Show Popup
        emit('from_server', {'cmd': 'popupshow', 'data': True}, room="UI_1")

#==================================================================#
# Import an AIDungon game selected in popup
#==================================================================#
def importgame():
    if(koboldai_vars.importnum >= 0):
        # Cache reference to selected game
        ref = koboldai_vars.importjs[koboldai_vars.importnum]
        
        # Copy game contents to koboldai_vars
        koboldai_vars.gamestarted = True
        
        # Support for different versions of export script
        if("actions" in ref):
            if(len(ref["actions"]) > 0):
                koboldai_vars.prompt = ref["actions"][0]["text"]
            else:
                koboldai_vars.prompt = ""
        elif("actionWindow" in ref):
            if(len(ref["actionWindow"]) > 0):
                koboldai_vars.prompt = ref["actionWindow"][0]["text"]
            else:
                koboldai_vars.prompt = ""
        else:
            koboldai_vars.prompt = ""
        koboldai_vars.memory      = ref["memory"]
        koboldai_vars.authornote  = ref["authorsNote"] if type(ref["authorsNote"]) is str else ""
        koboldai_vars.authornotetemplate = "[Author's note: <|>]"
        koboldai_vars.actions.reset()
        koboldai_vars.actions_metadata = {}
        koboldai_vars.worldinfo   = []
        koboldai_vars.worldinfo_i = []
        koboldai_vars.worldinfo_u = {}
        koboldai_vars.wifolders_d = {}
        koboldai_vars.wifolders_l = []
        koboldai_vars.wifolders_u = {uid: [] for uid in koboldai_vars.wifolders_d}
        koboldai_vars.lastact     = ""
        koboldai_vars.submission  = ""
        koboldai_vars.lastctx     = ""
        
        # Get all actions except for prompt
        if("actions" in ref):
            if(len(ref["actions"]) > 1):
                for act in ref["actions"][1:]:
                    koboldai_vars.actions.append(act["text"])
        elif("actionWindow" in ref):
            if(len(ref["actionWindow"]) > 1):
                for act in ref["actionWindow"][1:]:
                    koboldai_vars.actions.append(act["text"])
        
        # Get just the important parts of world info
        if(ref["worldInfo"] != None):
            if(len(ref["worldInfo"]) > 1):
                num = 0
                for wi in ref["worldInfo"]:
                    koboldai_vars.worldinfo.append({
                        "key": wi["keys"],
                        "keysecondary": wi.get("keysecondary", ""),
                        "content": wi["entry"],
                        "comment": wi.get("comment", ""),
                        "folder": wi.get("folder", None),
                        "num": num,
                        "init": True,
                        "selective": wi.get("selective", False),
                        "constant": wi.get("constant", False),
                        "uid": None,
                    })
                    while(True):
                        uid = int.from_bytes(os.urandom(4), "little", signed=True)
                        if(uid not in koboldai_vars.worldinfo_u):
                            break
                    koboldai_vars.worldinfo_u[uid] = koboldai_vars.worldinfo[-1]
                    koboldai_vars.worldinfo[-1]["uid"] = uid
                    if(koboldai_vars.worldinfo[-1]["folder"]) is not None:
                        koboldai_vars.wifolders_u[koboldai_vars.worldinfo[-1]["folder"]].append(koboldai_vars.worldinfo[-1])
                    num += 1

        for uid in koboldai_vars.wifolders_l + [None]:
            koboldai_vars.worldinfo.append({"key": "", "keysecondary": "", "content": "", "comment": "", "folder": uid, "num": None, "init": False, "selective": False, "constant": False, "uid": None})
            while(True):
                uid = int.from_bytes(os.urandom(4), "little", signed=True)
                if(uid not in koboldai_vars.worldinfo_u):
                    break
            koboldai_vars.worldinfo_u[uid] = koboldai_vars.worldinfo[-1]
            koboldai_vars.worldinfo[-1]["uid"] = uid
            if(koboldai_vars.worldinfo[-1]["folder"] is not None):
                koboldai_vars.wifolders_u[koboldai_vars.worldinfo[-1]["folder"]].append(koboldai_vars.worldinfo[-1])
        stablesortwi()
        koboldai_vars.worldinfo_i = [wi for wi in koboldai_vars.worldinfo if wi["init"]]
        
        # Clear import data
        koboldai_vars.importjs = {}
        
        # Reset current save
        koboldai_vars.savedir = getcwd()+"\\stories"
        
        # Refresh game screen
        koboldai_vars.laststory = None
        emit('from_server', {'cmd': 'setstoryname', 'data': koboldai_vars.laststory}, broadcast=True, room="UI_1")
        setgamesaved(False)
        sendwi()
        emit('from_server', {'cmd': 'setmemory', 'data': koboldai_vars.memory}, broadcast=True, room="UI_1")
        emit('from_server', {'cmd': 'setanote', 'data': koboldai_vars.authornote}, broadcast=True, room="UI_1")
        emit('from_server', {'cmd': 'setanotetemplate', 'data': koboldai_vars.authornotetemplate}, broadcast=True, room="UI_1")
        refresh_story()
        emit('from_server', {'cmd': 'setgamestate', 'data': 'ready'}, broadcast=True, room="UI_1")
        emit('from_server', {'cmd': 'hidegenseqs', 'data': ''}, broadcast=True, room="UI_1")

#==================================================================#
# Import an aidg.club prompt and start a new game with it.
#==================================================================#
def importAidgRequest(id):    
    exitModes()
    
    urlformat = "https://aetherroom.club/api/"
    req = requests.get(urlformat+id)
    if(req.status_code == 200):
        js = req.json()
        
        # Import game state
        
        koboldai_vars.create_story("")
        koboldai_vars.gamestarted = True
        koboldai_vars.prompt      = js["promptContent"]
        koboldai_vars.memory      = js["memory"]
        koboldai_vars.authornote  = js["authorsNote"]
        
        
        if not koboldai_vars.memory:
            koboldai_vars.memory = ""
        if not koboldai_vars.authornote:
            koboldai_vars.authornote = ""
        
        num = 0
        for wi in js["worldInfos"]:
            koboldai_vars.worldinfo.append({
                "key": wi["keys"],
                "keysecondary": wi.get("keysecondary", ""),
                "content": wi["entry"],
                "comment": wi.get("comment", ""),
                "folder": wi.get("folder", None),
                "num": num,
                "init": True,
                "selective": wi.get("selective", False),
                "constant": wi.get("constant", False),
                "uid": None,
            })
            
            koboldai_vars.worldinfo_v2.add_item([x.strip() for x in wi["keys"].split(",")][0], wi["keys"], wi.get("keysecondary", ""), 
                                                wi.get("folder", "root"), wi.get("constant", False), 
                                                wi["entry"], wi.get("comment", ""))
                                                
            

        # Reset current save
        koboldai_vars.savedir = getcwd()+"\\stories"
        
        # Refresh game screen
        koboldai_vars.laststory = None
        emit('from_server', {'cmd': 'setstoryname', 'data': koboldai_vars.laststory}, broadcast=True, room="UI_1")
        setgamesaved(False)
        sendwi()
        emit('from_server', {'cmd': 'setmemory', 'data': koboldai_vars.memory}, broadcast=True, room="UI_1")
        emit('from_server', {'cmd': 'setanote', 'data': koboldai_vars.authornote}, broadcast=True, room="UI_1")
        emit('from_server', {'cmd': 'setanotetemplate', 'data': koboldai_vars.authornotetemplate}, broadcast=True, room="UI_1")
        refresh_story()
        emit('from_server', {'cmd': 'setgamestate', 'data': 'ready'}, broadcast=True, room="UI_1")

#==================================================================#
#  Import World Info JSON file
#==================================================================#
def wiimportrequest():
    importpath = fileops.getloadpath(koboldai_vars.savedir, "Select World Info File", [("Json", "*.json")])
    if(importpath):
        file = open(importpath, "rb")
        js = json.load(file)
        if(len(js) > 0):
            # If the most recent WI entry is blank, remove it.
            if(not koboldai_vars.worldinfo[-1]["init"]):
                del koboldai_vars.worldinfo[-1]
            # Now grab the new stuff
            num = len(koboldai_vars.worldinfo)
            for wi in js:
                koboldai_vars.worldinfo.append({
                    "key": wi["keys"],
                    "keysecondary": wi.get("keysecondary", ""),
                    "content": wi["entry"],
                    "comment": wi.get("comment", ""),
                    "folder": wi.get("folder", None),
                    "num": num,
                    "init": True,
                    "selective": wi.get("selective", False),
                    "constant": wi.get("constant", False),
                    "uid": None,
                })
                while(True):
                    uid = int.from_bytes(os.urandom(4), "little", signed=True)
                    if(uid not in koboldai_vars.worldinfo_u):
                        break
                koboldai_vars.worldinfo_u[uid] = koboldai_vars.worldinfo[-1]
                koboldai_vars.worldinfo[-1]["uid"] = uid
                if(koboldai_vars.worldinfo[-1]["folder"]) is not None:
                    koboldai_vars.wifolders_u[koboldai_vars.worldinfo[-1]["folder"]].append(koboldai_vars.worldinfo[-1])
                num += 1
            for uid in [None]:
                koboldai_vars.worldinfo.append({"key": "", "keysecondary": "", "content": "", "comment": "", "folder": uid, "num": None, "init": False, "selective": False, "constant": False, "uid": None})
                while(True):
                    uid = int.from_bytes(os.urandom(4), "little", signed=True)
                    if(uid not in koboldai_vars.worldinfo_u):
                        break
                koboldai_vars.worldinfo_u[uid] = koboldai_vars.worldinfo[-1]
                koboldai_vars.worldinfo[-1]["uid"] = uid
                if(koboldai_vars.worldinfo[-1]["folder"] is not None):
                    koboldai_vars.wifolders_u[koboldai_vars.worldinfo[-1]["folder"]].append(koboldai_vars.worldinfo[-1])
        
        if not koboldai_vars.quiet:
            print("{0}".format(koboldai_vars.worldinfo[0]))
                
        # Refresh game screen
        setgamesaved(False)
        sendwi()

#==================================================================#
#  Starts a new story
#==================================================================#
def newGameRequest(): 
    # Leave Edit/Memory mode before continuing
    exitModes()
    
    # Clear vars values
    koboldai_vars.gamestarted = False
    koboldai_vars.prompt      = ""
    koboldai_vars.memory      = ""
    koboldai_vars.actions.reset()
    koboldai_vars.actions_metadata = {}
    
    koboldai_vars.authornote  = ""
    koboldai_vars.authornotetemplate = koboldai_vars.setauthornotetemplate
    koboldai_vars.worldinfo   = []
    koboldai_vars.worldinfo_i = []
    koboldai_vars.worldinfo_u = {}
    koboldai_vars.wifolders_d = {}
    koboldai_vars.wifolders_l = []
    koboldai_vars.lastact     = ""
    koboldai_vars.submission  = ""
    koboldai_vars.lastctx     = ""
    
    # Reset current save
    koboldai_vars.savedir = getcwd()+"\\stories"
    
    # Refresh game screen
    koboldai_vars.laststory = None
    emit('from_server', {'cmd': 'setstoryname', 'data': koboldai_vars.laststory}, broadcast=True, room="UI_1")
    setgamesaved(True)
    sendwi()
    emit('from_server', {'cmd': 'setmemory', 'data': koboldai_vars.memory}, broadcast=True, room="UI_1")
    emit('from_server', {'cmd': 'setanote', 'data': koboldai_vars.authornote}, broadcast=True, room="UI_1")
    emit('from_server', {'cmd': 'setanotetemplate', 'data': koboldai_vars.authornotetemplate}, broadcast=True, room="UI_1")
    setStartState()

def randomGameRequest(topic, memory=""): 
    if(koboldai_vars.noai):
        newGameRequest()
        koboldai_vars.memory = memory
        emit('from_server', {'cmd': 'setmemory', 'data': koboldai_vars.memory}, broadcast=True, room="UI_1")
        return
    koboldai_vars.recentrng = topic
    koboldai_vars.recentrngm = memory
    newGameRequest()
    setgamesaved(False)
    _memory = memory
    if(len(memory) > 0):
        _memory = memory.rstrip() + "\n\n"
    koboldai_vars.memory      = _memory + "You generate the following " + topic + " story concept :"
    koboldai_vars.lua_koboldbridge.feedback = None
    actionsubmit("", force_submit=True, force_prompt_gen=True)
    koboldai_vars.memory      = memory
    emit('from_server', {'cmd': 'setmemory', 'data': koboldai_vars.memory}, broadcast=True, room="UI_1")

def final_startup():
    # Prevent tokenizer from taking extra time the first time it's used
    def __preempt_tokenizer():
        if("tokenizer" not in globals()):
            return
        utils.decodenewlines(tokenizer.decode([25678, 559]))
        tokenizer.encode(utils.encodenewlines("eunoia"))
    threading.Thread(target=__preempt_tokenizer).start()

    # Load soft prompt specified by the settings file, if applicable
    if(path.exists("settings/" + getmodelname().replace('/', '_') + ".v2_settings")):
        file = open("settings/" + getmodelname().replace('/', '_') + ".v2_settings", "r")
        js   = json.load(file)
        if(koboldai_vars.allowsp and "softprompt" in js and type(js["softprompt"]) is str and all(q not in js["softprompt"] for q in ("..", ":")) and (len(js["softprompt"]) != 0 and all(js["softprompt"][0] not in q for q in ("/", "\\")))):
            if valid_softprompt("softprompts/"+js["softprompt"]):
                spRequest("softprompts/"+js["softprompt"])
        else:
            koboldai_vars.spfilename = ""
        file.close()

    # Precompile TPU backend if required
    if(koboldai_vars.use_colab_tpu or koboldai_vars.model in ("TPUMeshTransformerGPTJ", "TPUMeshTransformerGPTNeoX")):
        soft_tokens = tpumtjgetsofttokens()
        if(koboldai_vars.dynamicscan or (not koboldai_vars.nogenmod and koboldai_vars.has_genmod)):
            threading.Thread(
                target=tpu_mtj_backend.infer_dynamic,
                args=(np.tile(np.uint32((23403, 727, 20185)), (koboldai_vars.numseqs, 1)),),
                kwargs={
                    "soft_embeddings": koboldai_vars.sp,
                    "soft_tokens": soft_tokens,
                    "gen_len": 1,
                    "use_callback": False,
                    "numseqs": koboldai_vars.numseqs,
                    "excluded_world_info": list(set() for _ in range(koboldai_vars.numseqs)),
                },
            ).start()
        else:
            threading.Thread(
                target=tpu_mtj_backend.infer_static,
                args=(np.uint32((23403, 727, 20185)),),
                kwargs={
                    "soft_embeddings": koboldai_vars.sp,
                    "soft_tokens": soft_tokens,
                    "gen_len": 1,
                    "numseqs": koboldai_vars.numseqs,
                },
            ).start()

    # Set the initial RNG seed
    if(koboldai_vars.seed is not None):
        if(koboldai_vars.use_colab_tpu):
            if(koboldai_vars.seed_specified):
                __import__("tpu_mtj_backend").set_rng_seed(koboldai_vars.seed)
            else:
                __import__("tpu_mtj_backend").randomize_rng_seed()
        else:
            if(koboldai_vars.seed_specified):
                __import__("torch").manual_seed(koboldai_vars.seed)
            else:
                __import__("torch").seed()
    koboldai_vars.seed = __import__("tpu_mtj_backend").get_rng_seed() if koboldai_vars.use_colab_tpu else __import__("torch").initial_seed()

def send_debug():
    if koboldai_vars.debug:
        debug_info = ""
        try:
            debug_info = "{}Seed: {} ({})\n".format(debug_info, repr(__import__("tpu_mtj_backend").get_rng_seed() if koboldai_vars.use_colab_tpu else __import__("torch").initial_seed()), "specified by user in settings file" if koboldai_vars.seed_specified else "randomly generated")
        except:
            pass
        try:
            debug_info = "{}Newline Mode: {}\n".format(debug_info, koboldai_vars.newlinemode)
        except:
            pass
        try:
            debug_info = "{}Action Length: {}\n".format(debug_info, koboldai_vars.actions.get_last_key())
        except:
            pass
        try:
            debug_info = "{}Actions Metadata Length: {}\n".format(debug_info, max(koboldai_vars.actions_metadata) if len(koboldai_vars.actions_metadata) > 0 else 0)
        except:
            pass
        try:
            debug_info = "{}Actions: {}\n".format(debug_info, [k for k in koboldai_vars.actions])
        except:
            pass
        try:
            debug_info = "{}Actions Metadata: {}\n".format(debug_info, [k for k in koboldai_vars.actions_metadata])
        except:
            pass
        try:
            debug_info = "{}Last Action: {}\n".format(debug_info, koboldai_vars.actions[koboldai_vars.actions.get_last_key()])
        except:
            pass
        try:
            debug_info = "{}Last Metadata: {}\n".format(debug_info, koboldai_vars.actions_metadata[max(koboldai_vars.actions_metadata)])
        except:
            pass

        emit('from_server', {'cmd': 'debug_info', 'data': debug_info}, broadcast=True, room="UI_1")


#==================================================================#
# Load file browser for soft prompts
#==================================================================#
@socketio.on('show_folder_soft_prompt')
def show_folder_soft_prompt(data):
    file_popup("Load Softprompt", "./softprompts", "", renameable=True, folder_only=False, editable=False, deleteable=True, jailed=True, item_check=None)

#==================================================================#
# Load file browser for user scripts
#==================================================================#
@socketio.on('show_folder_usersripts')
def show_folder_usersripts(data):
    file_popup("Load Softprompt", "./userscripts", "", renameable=True, folder_only=False, editable=True, deleteable=True, jailed=True, item_check=None)
# UI V2 CODE
#==================================================================#
@app.route('/ai_text')
def ai_text():
    start_time = time.time()
    text = koboldai_vars.calc_ai_text()
    print("Generating Game Text took {} seconds".format(time.time()-start_time))
    return text
    
    
    

#==================================================================#
# UI V2 CODE
#==================================================================#
@app.route('/new_ui')
def new_ui_index():
    if 'story' in session:
        if session['story'] not in koboldai_vars.story_list():
            session['story'] = 'default'
    return render_template('index_new.html', settings=gensettings.gensettingstf, on_colab=koboldai_vars.on_colab )

def ui2_connect():
    #Send all variables to client
    koboldai_vars.send_to_ui()
    
    pass
    
#==================================================================#
# UI V2 CODE Themes
#==================================================================#
@app.route('/themes/<path:path>')
def ui2_serve_themes(path):
    return send_from_directory('themes', path)
    

#==================================================================#
# File Popup options
#==================================================================#
@socketio.on('upload_file')
def upload_file(data):
    print("upload_file {}".format(data['filename']))
    if 'current_folder' in session:
        path = os.path.abspath(os.path.join(session['current_folder'], data['filename']).replace("\\", "/")).replace("\\", "/")
        print("Want to save to {}".format(path))
        if 'popup_jailed_dir' not in session:
            print("Someone is trying to upload a file to your server. Blocked.")
        elif session['popup_jailed_dir'] is None:
            if os.path.exists(path):
                emit("error_popup", "The file already exists. Please delete it or rename the file before uploading", broadcast=False, room="UI_2");
            else:
                with open(path, "wb") as f:
                    f.write(data['data'])
                get_files_folders(session['current_folder'])
        elif session['popup_jailed_dir'] in session['current_folder']:
            if os.path.exists(path):
                emit("error_popup", "The file already exists. Please delete it or rename the file before uploading", broadcast=False,  room="UI_2");
            else:
                with open(path, "wb") as f:
                    f.write(data['data'])
                get_files_folders(session['current_folder'])

@socketio.on('popup_change_folder')
def popup_change_folder(data):
    print("Doing popup change folder: {}".format(data))
    if 'popup_jailed_dir' not in session:
        print("Someone is trying to get at files in your server. Blocked.")
        return
    if session['popup_jailed_dir'] is None:
        get_files_folders(data)
    elif session['popup_jailed_dir'] in data:
        get_files_folders(data)
    else:
        print("User is trying to get at files in your server outside the jail. Blocked. Jailed Dir: {}  Requested Dir: {}".format(session['popup_jailed_dir'], data))

@socketio.on('popup_rename')
def popup_rename(data):
    if 'popup_renameable' not in session:
        print("Someone is trying to rename a file in your server. Blocked.")
        return
    if not session['popup_renameable']:
        print("Someone is trying to rename a file in your server. Blocked.")
        return
    
    if session['popup_jailed_dir'] is None:
        os.rename(data['file'], data['new_name'])
        get_files_folders(os.path.dirname(data['file']))
    elif session['popup_jailed_dir'] in data:
        os.rename(data['file'], data['new_name'])
        get_files_folders(os.path.dirname(data['file']))
    else:
        print("User is trying to rename files in your server outside the jail. Blocked. Jailed Dir: {}  Requested Dir: {}".format(session['popup_jailed_dir'], data['file']))

@socketio.on('popup_delete')
def popup_delete(data):
    if 'popup_deletable' not in session:
        print("Someone is trying to delete a file in your server. Blocked.")
        return
    if not session['popup_deletable']:
        print("Someone is trying to delete a file in your server. Blocked.")
        return
    
    if session['popup_jailed_dir'] is None:
        import shutil
        if os.path.isdir(data):
            shutil.rmtree(data)
        else:
            os.remove(data)
        path = os.path.abspath(data).replace("\\", "/")
        if path[-1] == "/":
            path = path[:-1]
        path = "/".join(path.split("/")[:-1])
        get_files_folders(path)
    elif session['popup_jailed_dir'] in data:
        import shutil
        if os.path.isdir(data):
            shutil.rmtree(data)
        else:
            os.remove(data)
        path = os.path.abspath(data).replace("\\", "/")
        if path[-1] == "/":
            path = path[:-1]
        path = "/".join(path.split("/")[:-1])
        get_files_folders(path)
    else:
        print("User is trying to delete files in your server outside the jail. Blocked. Jailed Dir: {}  Requested Dir: {}".format(session['popup_jailed_dir'], data))

@socketio.on('popup_edit')
def popup_edit(data):
    if 'popup_editable' not in session:
        print("Someone is trying to edit a file in your server. Blocked.")
        return
    if not session['popup_editable']:
        print("Someone is trying to edit a file in your server. Blocked.")
        return
    
    if session['popup_jailed_dir'] is None:
        emit("popup_edit_file", {"file": data, "text": open(data, 'r', encoding='utf-8').read()});
    elif session['popup_jailed_dir'] in data:
        emit("popup_edit_file", {"file": data, "text": open(data, 'r', encoding='utf-8').read()});
    else:
        print("User is trying to delete files in your server outside the jail. Blocked. Jailed Dir: {}  Requested Dir: {}".format(session['popup_jailed_dir'], data))

@socketio.on('popup_change_file')
def popup_change_file(data):
    if 'popup_editable' not in session:
        print("Someone is trying to edit a file in your server. Blocked.")
        return
    if not session['popup_editable']:
        print("Someone is trying to edit a file in your server. Blocked.")
        return
    
    if session['popup_jailed_dir'] is None:
        with open(data['file'], 'w') as f:
            f.write(data['data'])
    elif session['popup_jailed_dir'] in data['file']:
        with open(data['file'], 'w') as f:
            f.write(data['data'])
    else:
        print("User is trying to delete files in your server outside the jail. Blocked. Jailed Dir: {}  Requested Dir: {}".format(session['popup_jailed_dir'], data))

def file_popup(popup_title, starting_folder, return_event, upload=True, jailed=True, folder_only=True, renameable=False, deleteable=False, 
                                                           editable=False, show_breadcrumbs=True, item_check=None, show_hidden=False,
                                                           valid_only=False, hide_extention=False, extra_parameter_function=None,
                                                           column_names=['File Name'], show_filename=True, show_folders=True,
                                                           column_widths=["100%"], sort="Modified", advanced_sort=None, desc=False):
    #starting_folder = The folder we're going to get folders and/or items from
    #return_event = the socketio event that will be emitted when the load button is clicked
    #jailed = if set to true will look for the session variable jailed_folder and prevent navigation outside of that folder
    #folder_only = will only show folders, no files
    #deletable = will show the delete icons/methods.
    #editable = will show the edit icons/methods
    #show_breadcrumbs = will show the breadcrumbs at the top of the screen
    #item_check will call this function to check if the item is valid as a selection if not none. Will pass absolute directory as only argument to function
    #show_hidden = ... really, you have to ask?
    #valid_only = only show valid files
    #hide_extention = hide extensions
    if jailed:
        session['popup_jailed_dir'] = os.path.abspath(starting_folder).replace("\\", "/")
    else:
        session['popup_jailed_dir'] = None
    session['popup_deletable'] = deleteable
    session['popup_renameable'] = renameable
    session['popup_editable'] = editable
    session['popup_show_hidden'] = show_hidden
    session['popup_item_check'] = item_check
    session['extra_parameter_function'] = extra_parameter_function
    session['column_names'] = column_names
    session['popup_folder_only'] = folder_only
    session['popup_show_breadcrumbs'] = show_breadcrumbs
    session['upload'] = upload
    session['valid_only'] = valid_only
    session['hide_extention'] = hide_extention
    session['show_filename'] = show_filename
    session['column_widths'] = column_widths
    session['sort'] = sort
    session['desc'] = desc
    session['show_folders'] = show_folders
    session['advanced_sort'] = advanced_sort
    
    socketio.emit("load_popup", {"popup_title": popup_title, "call_back": return_event, "renameable": renameable, "deleteable": deleteable, "editable": editable, 'upload': upload}, broadcast=False, room="UI_2")
    socketio.emit("load_popup", {"popup_title": popup_title, "call_back": return_event, "renameable": renameable, "deleteable": deleteable, "editable": editable, 'upload': upload}, broadcast=True, room="UI_1")
    
    get_files_folders(starting_folder)
    
def get_files_folders(starting_folder):
    import stat
    session['current_folder'] = os.path.abspath(starting_folder).replace("\\", "/")
    item_check = session['popup_item_check']
    extra_parameter_function = session['extra_parameter_function']
    show_breadcrumbs = session['popup_show_breadcrumbs']
    show_hidden = session['popup_show_hidden']
    folder_only = session['popup_folder_only']
    valid_only = session['valid_only']
    column_names = session['column_names']
    hide_extention = session['hide_extention']
    show_filename = session['show_filename']
    column_widths = session['column_widths']
    sort = session['sort']
    desc = session['desc']
    show_folders = session['show_folders']
    advanced_sort = session['advanced_sort']
    
    if starting_folder == 'This PC':
        breadcrumbs = [['This PC', 'This PC']]
        items = [["{}:/".format(chr(i)), "{}:\\".format(chr(i))] for i in range(65, 91) if os.path.exists("{}:".format(chr(i)))]
    else:
        path = os.path.abspath(starting_folder).replace("\\", "/")
        if path[-1] == "/":
            path = path[:-1]
        breadcrumbs = []
        for i in range(len(path.split("/"))):
            breadcrumbs.append(["/".join(path.split("/")[:i+1]),
                                 path.split("/")[i]])
        if len(breadcrumbs) == 1:
            breadcrumbs = [["{}:/".format(chr(i)), "{}:\\".format(chr(i))] for i in range(65, 91) if os.path.exists("{}:".format(chr(i)))]
        else:
            if len([["{}:/".format(chr(i)), "{}:\\".format(chr(i))] for i in range(65, 91) if os.path.exists("{}:".format(chr(i)))]) > 0:
                breadcrumbs.insert(0, ['This PC', 'This PC'])
        
        #if we're jailed, remove the stuff before the jail from the breadcrumbs
        if session['popup_jailed_dir'] is not None:
            
            breadcrumbs = breadcrumbs[len(session['popup_jailed_dir'].split("/")):]
        
        folders = []
        files = []
        base_path = os.path.abspath(starting_folder).replace("\\", "/")
        if advanced_sort is not None:
            files_to_check = advanced_sort(base_path, desc=desc)
        else:
            files_to_check = get_files_sorted(base_path, sort, desc=desc)
        for item in files_to_check:
            item_full_path = os.path.join(base_path, item).replace("\\", "/")
            if hasattr(os.stat(item_full_path), "st_file_attributes"):
                hidden = bool(os.stat(item_full_path).st_file_attributes & stat.FILE_ATTRIBUTE_HIDDEN)
            else:
                hidden = item[0] == "."
            if item_check is None:
                valid_selection = True
            else:
                valid_selection = item_check(item_full_path)
            if extra_parameter_function is None:
                extra_parameters = []
            else:
                extra_parameters = extra_parameter_function(item_full_path, item, valid_selection)
                
            if (show_hidden and hidden) or not hidden:
                if os.path.isdir(os.path.join(base_path, item)):
                    folders.append([True, item_full_path, item,  valid_selection, extra_parameters])
                else:
                    if hide_extention:
                        item = ".".join(item.split(".")[:-1])
                    if valid_only:
                        if valid_selection:
                            files.append([False, item_full_path, item,  valid_selection, extra_parameters])
                    else:
                        files.append([False, item_full_path, item,  valid_selection, extra_parameters])
                        
        if show_folders:
            items = folders
        else:
            items = []
        if not folder_only:
            items += files
            
    #items is a list of [Folder True/False, full path, file/folder name, validity of item to load, [list of extra columns]]
    socketio.emit("popup_items", {"items": items, "column_names": column_names, "show_filename": show_filename, "column_widths": column_widths}, broadcast=False, include_self=True, room="UI_2")
    socketio.emit("popup_items", items, broadcast=True, include_self=True, room="UI_1")
    if show_breadcrumbs:
        socketio.emit("popup_breadcrumbs", breadcrumbs, broadcast=False, room="UI_2")
        socketio.emit("popup_breadcrumbs", breadcrumbs, broadcast=True, room="UI_1")

def get_files_sorted(path, sort, desc=False):
    data = {}
    for file in os.scandir(path=path):
        if sort == "Modified":
            data[file.name] = datetime.datetime.fromtimestamp(file.stat().st_mtime)
        elif sort == "Accessed":
            data[file.name] = datetime.datetime.fromtimestamp(file.stat().st_atime)
        elif sort == "Created":
            data[file.name] = datetime.datetime.fromtimestamp(file.stat().st_ctime)
        elif sort == "Name":
            data[file.name] = file.name
            
    return [key[0] for key in sorted(data.items(), key=lambda kv: (kv[1], kv[0]), reverse=desc)]
        

#==================================================================#
# Event triggered when browser SocketIO detects a variable change
#==================================================================#
@socketio.on('var_change')
def UI_2_var_change(data):
    if 'value' not in data:
        return
    classname = data['ID'].split("_")[0]
    name = data['ID'][len(classname)+1:]
    classname += "_settings"
    
    #Need to fix the data type of value to match the module
    if type(getattr(koboldai_vars, name)) == int:
        value = int(data['value'])
    elif type(getattr(koboldai_vars, name)) == float:
        value = float(data['value'])
    elif type(getattr(koboldai_vars, name)) == bool:
        value = bool(data['value'])
    elif type(getattr(koboldai_vars, name)) == str:
        value = str(data['value'])
    elif type(getattr(koboldai_vars, name)) == list:
        value = list(data['value'])
    else:
        print("Unknown Type {} = {}".format(name, type(getattr(koboldai_vars, name))))
    
    #print("Setting {} to {} as type {}".format(name, value, type(value)))
    setattr(koboldai_vars, name, value)
    
    #Now let's save except for story changes
    if classname != "story_settings":
        if classname == "model_settings":
            filename = "settings/{}.v2_settings".format(koboldai_vars.model.replace("/", "_"))
        else:
            filename = "settings/{}.v2_settings".format(classname)
        
        with open(filename, "w") as settings_file:
            settings_file.write(getattr(koboldai_vars, "_{}".format(classname)).to_json())
    
    return {'id': data['ID'], 'status': "Saved"}
    
#==================================================================#
# Saving Story
#==================================================================#
@socketio.on('save_story')
def UI_2_save_story(data):
    print("Saving Story")
    if data is None:
        #We need to check to see if there is a file already and if it's not the same story so we can ask the client if this is OK
        save_name = koboldai_vars.story_name if koboldai_vars.story_name != "" else "untitled"
        same_story = True
        if os.path.exists("stories/{}_v2.json".format(save_name)):
            with open("stories/{}_v2.json".format(save_name), "r") as settings_file:
                json_data = json.load(settings_file)
                if 'story_id' in json_data:
                    same_story = json_data['story_id'] == koboldai_vars.story_id
                else:
                    same_story = False
        
        if same_story:
            koboldai_vars.save_story()
            return "OK"
        else:
            return "overwrite?"
    else:    
        #We have an ack that it's OK to save over the file if one exists
        koboldai_vars.save_story()
    
#==================================================================#
# Save story to json
#==================================================================#
@app.route("/json")
def UI_2_save_to_json():
    return Response(
        koboldai_vars.to_json('story_settings'),
        mimetype="application/json",
        headers={"Content-disposition":
                 "attachment; filename={}_v2.json".format(koboldai_vars.story_name)})
    
    
#==================================================================#
# Event triggered when Selected Text is edited
#==================================================================#
@socketio.on('Set Selected Text')
def UI_2_Set_Selected_Text(data):
    print("Updating Selected Text: {}".format(data))
    koboldai_vars.actions[int(data['id'])] = data['text']

#==================================================================#
# Event triggered when Option is Selected
#==================================================================#
@socketio.on('Use Option Text')
def UI_2_Use_Option_Text(data):
    if koboldai_vars.prompt == "":
        koboldai_vars.prompt = koboldai_vars.actions.get_current_options()[int(data['option'])]['text']
        koboldai_vars.actions.clear_unused_options()
    else:
        koboldai_vars.actions.use_option(int(data['option']), action_step=int(data['chunk']))


#==================================================================#
# Event triggered when user clicks the submit button
#==================================================================#
@socketio.on('submit')
def UI_2_submit(data):
    print(data)
    if not koboldai_vars.noai and data['theme'] != "":
        print("doing random prompt")
        memory = koboldai_vars.memory
        koboldai_vars.memory = "{}\n\nYou generate the following {} story concept :".format(koboldai_vars.memory, data['theme'])
        koboldai_vars.lua_koboldbridge.feedback = None
        actionsubmit("", force_submit=True, force_prompt_gen=True)
        koboldai_vars.memory = memory
    else:
        print("doing normal input")
        koboldai_vars.actions.clear_unused_options()
        koboldai_vars.lua_koboldbridge.feedback = None
        koboldai_vars.recentrng = koboldai_vars.recentrngm = None
        if koboldai_vars.actions.action_count == -1:
            actionsubmit(data['data'], actionmode=0)
        else:
            actionsubmit(data['data'], actionmode=koboldai_vars.actionmode)
 
 #==================================================================#
# Event triggered when user clicks the submit button
#==================================================================#
@socketio.on('abort')
def UI_2_abort(data):
    print("got abort")
    koboldai_vars.abort = True
    print(koboldai_vars.abort)

 
#==================================================================#
# Event triggered when user clicks the pin button
#==================================================================#
@socketio.on('Pinning')
def UI_2_Pinning(data):
    koboldai_vars.actions.toggle_pin(int(data['chunk']), int(data['option']))
    
#==================================================================#
# Event triggered when user clicks the back button
#==================================================================#
@socketio.on('back')
def UI_2_back(data):
    print("back")
    koboldai_vars.actions.clear_unused_options()
    ignore = koboldai_vars.actions.pop()
    
#==================================================================#
# Event triggered when user clicks the redo button
#==================================================================#
@socketio.on('redo')
def UI_2_redo(data):
    if len(koboldai_vars.actions.get_current_options()) == 1:
        koboldai_vars.actions.use_option(0)
    

#==================================================================#
# Event triggered when user clicks the retry button
#==================================================================#
@socketio.on('retry')
def UI_2_retry(data):
    
    if len(koboldai_vars.actions.get_current_options_no_edits()) == 0:
        UI_2_back(None)
    koboldai_vars.actions.clear_unused_options()
    koboldai_vars.lua_koboldbridge.feedback = None
    koboldai_vars.recentrng = koboldai_vars.recentrngm = None
    actionsubmit("", actionmode=koboldai_vars.actionmode)
    
#==================================================================#
# Event triggered when user clicks the load model button
#==================================================================#
@socketio.on('load_model_button')
def UI_2_load_model_button(data):
    sendModelSelection()
    
#==================================================================#
# Event triggered when user clicks the a model
#==================================================================#
@socketio.on('select_model')
def UI_2_select_model(data):
    print(data)
    
    #We've selected a menu
    if data['model'] in model_menu:
        sendModelSelection(menu=data['model'])
    #We've selected a custom line
    elif data['menu'] in ("NeoCustom", "GPT2Custom"):
        get_model_info(data['menu'], directory=data['display_name'])
    #We've selected a custom menu folder
    elif data['model'] in ("NeoCustom", "GPT2Custom") and 'path' in data:
        sendModelSelection(menu=data['model'], folder=data['path'])
    #We've selected a custom menu
    elif data['model'] in ("NeoCustom", "GPT2Custom"):
        sendModelSelection(menu=data['model'], folder="./models")
    else:
        #We now have some model we want to potentially load.
        #First we need to send the client the model parameters (layers, etc)
        get_model_info(data['model'])

#==================================================================#
# Event triggered when user loads a model
#==================================================================#
@socketio.on('load_model')
def UI_2_load_model(data):
    print(data)
    if not os.path.exists("settings/"):
        os.mkdir("settings")
    changed = True
    if not utils.HAS_ACCELERATE:
        data['disk_layers'] = "0"
    if os.path.exists("settings/" + data['model'].replace('/', '_') + ".breakmodel"):
        with open("settings/" + data['model'].replace('/', '_') + ".breakmodel", "r") as file:
            file_data = file.read().split('\n')[:2]
            if len(file_data) < 2:
                file_data.append("0")
            gpu_layers, disk_layers = file_data
            if gpu_layers == data['gpu_layers'] and disk_layers == data['disk_layers']:
                changed = False
    if changed:
        f = open("settings/" + data['model'].replace('/', '_') + ".breakmodel", "w")
        f.write("{}\n{}".format(data['gpu_layers'], data['disk_layers']))
        f.close()
    koboldai_vars.colaburl = data['url'] + "/request"
    koboldai_vars.model = data['model']
    koboldai_vars.custmodpth = data['path']
    print("loading Model")
    load_model(use_gpu=data['use_gpu'], gpu_layers=data['gpu_layers'], disk_layers=data['disk_layers'], online_model=data['online_model'])

#==================================================================#
# Event triggered when load story is clicked
#==================================================================#
@socketio.on('load_story_list')
def UI_2_load_story_list(data):
    file_popup("Select Story to Load", "./stories", "load_story", upload=True, jailed=True, folder_only=False, renameable=True, 
                                                                  deleteable=True, show_breadcrumbs=True, item_check=valid_story,
                                                                  valid_only=True, hide_extention=True, extra_parameter_function=get_story_length,
                                                                  column_names=['Story Name', 'Action Count'], show_filename=False,
                                                                  column_widths=['auto', '100px'], advanced_sort=story_sort,
                                                                  sort="Modified", desc=True)
                                                                  
def get_story_length(item_full_path, item, valid_selection):
    if not valid_selection:
        return ["", ""]
    with open(item_full_path, "r") as f:
        js = json.load(f)
        title = js['story_name'] if 'story_name' in js else ".".join(item.split(".")[:-1])
        if 'file_version' not in js:
            return [title, len(js['actions'])]
        if js['file_version'] == 1:
            return [title, len(js['actions'])]
        return [title, 0 if js['actions']['action_count'] == -1 else js['actions']['action_count'] ]
    

def valid_story(file):
        if file.endswith(".json"):
            with open(file, "r") as f:
                try:
                    js = json.load(f)
                except:
                    pass
                    return False
                
                return 'actions' in js

def story_sort(base_path, desc=False):
    files = {}
    for file in os.scandir(path=base_path):
        if file.name.endswith(".json"):
            filename = os.path.join(base_path, file.name).replace("\\", "/")
            with open(filename, "r") as f:
                try:
                    js = json.load(f)
                except:
                    pass
                
                if 'story_name' in js and js['story_name'] in koboldai_vars.story_loads:
                    files[file.name] = datetime.datetime.strptime(koboldai_vars.story_loads[js['story_name']], "%m/%d/%Y, %H:%M:%S")
                else:
                    files[file.name] = datetime.datetime.fromtimestamp(file.stat().st_mtime)
    return [key[0] for key in sorted(files.items(), key=lambda kv: (kv[1], kv[0]), reverse=desc)]


#==================================================================#
# Event triggered on load story
#==================================================================#
@socketio.on('load_story')
def UI_2_load_story(file):
    print("loading {}".format(file))
    loadRequest(file)

#==================================================================#
# Event triggered on load story
#==================================================================#
@socketio.on('new_story')
def UI_2_new_story(data):
    koboldai_vars.create_story("")
    
    
#==================================================================#
# Event triggered when user moves world info
#==================================================================#
@socketio.on('move_wi')
def UI_2_move_wi(data):
    print(data)
    if data['folder'] is None:
        koboldai_vars.worldinfo_v2.reorder(int(data['dragged_id']), int(data['drop_id']))
    else:
        koboldai_vars.worldinfo_v2.add_item_to_folder(int(data['dragged_id']), data['folder'], before=int(data['drop_id']))

#==================================================================#
# Event triggered when user moves world info
#==================================================================#
@socketio.on('wi_set_folder')
def UI_2_wi_set_folder(data):
    print(data)
    koboldai_vars.worldinfo_v2.add_item_to_folder(int(data['dragged_id']), data['folder'])

#==================================================================#
# Event triggered when user renames world info folder
#==================================================================#
@socketio.on('Rename_World_Info_Folder')
def UI_2_Rename_World_Info_Folder(data):
    print("Rename_World_Info_Folder")
    print(data)
    koboldai_vars.worldinfo_v2.rename_folder(data['old_folder'], data['new_folder'])

#==================================================================#
# Event triggered when user edits world info item
#==================================================================#
@socketio.on('edit_world_info')
def UI_2_edit_world_info(data):
    print("edit_world_info")
    print(data)
    
    if data['uid'] < 0:
        koboldai_vars.worldinfo_v2.add_item(data['title'], data['key'], 
                                             data['keysecondary'], data['folder'], 
                                             data['constant'], data['manual_text'], 
                                             data['comment'], wpp=data['wpp'], use_wpp=data['use_wpp'])
        emit("delete_new_world_info_entry", {})
    else:
        koboldai_vars.worldinfo_v2.edit_item(data['uid'], data['title'], data['key'], 
                                             data['keysecondary'], data['folder'], 
                                             data['constant'], data['manual_text'], 
                                             data['comment'], wpp=data['wpp'], use_wpp=data['use_wpp'])


#==================================================================#
# Event triggered when user edits world info item
#==================================================================#
@socketio.on('create_world_info_folder')
def UI_2_create_world_info_folder(data):
    koboldai_vars.worldinfo_v2.add_folder("New Folder")

#==================================================================#
# Event triggered when user edits world info item
#==================================================================#
@socketio.on('delete_world_info')
def UI_2_delete_world_info(uid):
    koboldai_vars.worldinfo_v2.delete(int(uid))

#==================================================================#
# Event triggered when user exports world info folder
#==================================================================#
@app.route('/export_world_info_folder')
def UI_2_export_world_info_folder():
    if 'folder' in request.args:
        data = koboldai_vars.worldinfo_v2.to_json(folder=request.args['folder'])
        folder = request.args['folder']
    else:
        data = koboldai_vars.worldinfo_v2.to_json()
        folder = koboldai_vars.story_name
    return Response(
        json.dumps(data, indent="\t"),
        mimetype="application/json",
        headers={"Content-disposition":
                 "attachment; filename={}_world_info.json".format(folder)}
        )

#==================================================================#
# Event triggered when user exports world info folder
#==================================================================#
@socketio.on('upload_world_info_folder')
def UI_2_upload_world_info_folder(data):
    json_data = json.loads(data['data'])
    koboldai_vars.worldinfo_v2.load_json(json_data, folder=data['folder'])

@socketio.on('import_world_info')
def UI_2_import_world_info(data):
    wi_data = data["data"]
    uids = {}

    for folder_name, children in wi_data["folders"].items():
        koboldai_vars.worldinfo_v2.add_folder(folder_name)
        for child in children:
            # Child is index
            if child not in uids:
                entry_data = wi_data["entries"][str(child)]
                uids[child] = koboldai_vars.worldinfo_v2.add_item(
                    title=entry_data["title"],
                    key=entry_data["key"],
                    keysecondary=entry_data["keysecondary"],
                    folder=folder_name,
                    constant=entry_data["constant"],
                    manual_text=entry_data["manual_text"],
                    comment=entry_data["comment"],
                    use_wpp=entry_data["use_wpp"],
                    wpp=entry_data["wpp"],
                )
            koboldai_vars.worldinfo_v2.add_item_to_folder(uids[child], folder_name)


#==================================================================#
# Event triggered when user edits phrase biases
#==================================================================#
@socketio.on('phrase_bias_update')
def UI_2_phrase_bias_update(biases):
    print(biases)
    koboldai_vars.biases = biases



#==================================================================#
# Event triggered to rely a message
#==================================================================#
def socket_io_relay(queue, socketio):
    while True:
        if not queue.empty():
            while not queue.empty():
                data = queue.get()
                socketio.emit(data[0], data[1], **data[2])
                #socketio.emit(data[0], data[1], broadcast=True, room="UI_2")
        time.sleep(0.2)
        

#==================================================================#
# Event triggered when program errors out
#==================================================================#
def my_except_hook(exctype, value, traceback):
    print("sending error to clients")
    socketio.emit("error", "{}: {}".format(exctype, value), broadcast=True, room="UI_2")
    sys.__excepthook__(exctype, value, traceback)
sys.excepthook = my_except_hook

from werkzeug.exceptions import HTTPException

@app.errorhandler(Exception)
def handle_exception(e):
    # pass through HTTP errors
    if isinstance(e, HTTPException):
        return e

    # now you're handling non-HTTP exceptions only
    print("sending error to clients")
    socketio.emit("error", "{}: {}".format(e.message, e.args), broadcast=True, room="UI_2")
    return render_template("500_generic.html", e=e), 500


#==================================================================#
# Event triggered when Softprompt load menu is clicked
#==================================================================#
@socketio.on('load_softprompt_list')
def UI_2_load_softprompt_list(data):
    if not koboldai_vars.allowsp:
        socketio.emit("error", "Soft prompts are not supported by your current model/backend", broadcast=True, room="UI_2")
    assert koboldai_vars.allowsp, "Soft prompts are not supported by your current model/backend"
    file_popup("Select Softprompt to Load", "./softprompts", "load_softprompt", upload=True, jailed=True, folder_only=False, renameable=True, 
                                                                  deleteable=True, show_breadcrumbs=True, item_check=valid_softprompt,
                                                                  valid_only=True, hide_extention=True, extra_parameter_function=get_softprompt_desc,
                                                                  column_names=['Softprompt Name', 'Softprompt Description'],
                                                                  show_filename=False,
                                                                  column_widths=['150px', 'auto'])
                                                                
def valid_softprompt(file):
    z, version, shape, fortran_order, dtype = fileops.checksp(file, koboldai_vars.modeldim)
    if z in [1, 2, 3, 4]:
        return False
    elif not isinstance(z, zipfile.ZipFile):
        print("not zip")
        return False
    else:
        return True

def get_softprompt_desc(item_full_path, item, valid_selection):
    if not valid_selection:
        return [None, None]
    z = zipfile.ZipFile(item_full_path)
    with z.open('meta.json') as f:
        ob = json.load(f)
        return [ob['name'], ob['description']]

#==================================================================#
# Event triggered when Softprompt is loaded
#==================================================================#
@socketio.on('load_softprompt')
def UI_2_load_softprompt(data):
    print("Load softprompt: {}".format(data))
    spRequest(data)

#==================================================================#
# Event triggered when load userscripts is clicked
#==================================================================#
@socketio.on('load_userscripts_list')
def UI_2_load_userscripts_list(data):
    file_popup("Select Userscripts to Load", "./userscripts", "load_userscripts", upload=True, jailed=True, folder_only=False, renameable=True, editable=True, 
                                                                  deleteable=True, show_breadcrumbs=False, item_check=valid_userscripts_to_load,
                                                                  valid_only=True, hide_extention=True, extra_parameter_function=get_userscripts_desc,
                                                                  column_names=['Module Name', 'Description'],
                                                                  show_filename=True, show_folders=False,
                                                                  column_widths=['200px', '150px', 'auto'])
                                                                
def valid_userscripts_to_load(file):
    print("{} is valid: {}".format(file, file.endswith(".lua") and os.path.basename(file) not in koboldai_vars.userscripts))
    return file.endswith(".lua") and os.path.basename(file) not in koboldai_vars.userscripts
    
def valid_userscripts_to_unload(file):
    return file.endswith(".lua") and os.path.basename(file) in koboldai_vars.userscripts

def get_userscripts_desc(item_full_path, item, valid_selection):
    if not valid_selection:
        return [None, None]
    ob = ["", ""]
    description = []
    multiline = False
    with open(item_full_path) as f:
        ob[0] = f.readline().strip().replace("\033", "")
        if ob[0][:2] != "--":
            ob[0] = file
        else:
            ob[0] = ob[0][2:]
            if ob[0][:2] == "[[":
                ob[0] = ob[0][2:]
                multiline = True
            ob[0] = ob[0].lstrip("-").strip()
            for line in f:
                line = line.strip().replace("\033", "")
                if multiline:
                    index = line.find("]]")
                    if index > -1:
                        description.append(line[:index])
                        if index != len(line) - 2:
                            break
                        multiline = False
                    else:
                        description.append(line)
                else:
                    if line[:2] != "--":
                        break
                    line = line[2:]
                    if line[:2] == "[[":
                        multiline = True
                        line = line[2:]
                    description.append(line.strip())
    ob[1] = "\n".join(description)
    if len(ob[1]) > 250:
        ob[1] = ob[1][:247] + "..."
    return ob

#==================================================================#
# Event triggered when userscript's are loaded
#==================================================================#
@socketio.on('load_userscripts')
def UI_2_load_userscripts(data):
    print("Loading Userscripts: {}".format(os.path.basename(data)))
    koboldai_vars.userscripts = [x for x in koboldai_vars.userscripts if x != os.path.basename(data)]+[os.path.basename(data)]
    load_lua_scripts()
    
#==================================================================#
# Event triggered when userscript's are unloaded
#==================================================================#
@socketio.on('unload_userscripts')
def UI_2_unload_userscripts(data):
    print("Unloading Userscript: {}".format(data))
    koboldai_vars.userscripts = [x for x in koboldai_vars.userscripts if x != data]
    load_lua_scripts()



#==================================================================#
# Event triggered when aidg.club loaded
#==================================================================#
@socketio.on('load_aidg_club')
def UI_2_load_aidg_club(data):
    print("Load aidg.club: {}".format(data))
    importAidgRequest(data) 


#==================================================================#
# Event triggered when Theme Changed
#==================================================================#
@socketio.on('theme_change')
def UI_2_theme_change(data):
    with open("themes/{}.css".format(data['name']), "w") as f:
        f.write(":root {\n")
        for key, value in data['theme'].items():
            f.write("\t{}: {};\n".format(key, value.replace(";", "")))
        f.write("}")
    print("Theme Saved")


#==================================================================#
# Refresh SP List
#==================================================================#
@socketio.on('sp_list_refresh')
def UI_2_sp_list_refresh(data):
    koboldai_vars.splist = [[f, get_softprompt_desc(os.path.join("./softprompts", f),None,True)] for f in os.listdir("./softprompts") if os.path.isfile(os.path.join("./softprompts", f)) and valid_softprompt(os.path.join("./softprompts", f))]


#==================================================================#
# Refresh Theme List
#==================================================================#
@socketio.on('theme_list_refresh')
def UI_2_theme_list_refresh(data):
    koboldai_vars.theme_list = [".".join(f.split(".")[:-1]) for f in os.listdir("./themes") if os.path.isfile(os.path.join("./themes", f))]

#==================================================================#
# Test
#==================================================================#
@app.route("/actions")
def show_actions():
    return koboldai_vars.actions.actions
    
@app.route("/vars")
def show_vars():
    json_data = {}
    json_data['story_settings'] = json.loads(koboldai_vars.to_json("story_settings"))
    json_data['model_settings'] = json.loads(koboldai_vars.to_json("model_settings"))
    json_data['user_settings'] = json.loads(koboldai_vars.to_json("user_settings"))
    json_data['system_settings'] = json.loads(koboldai_vars.to_json("system_settings"))
    return json_data

    

#==================================================================#
class EmptySchema(KoboldSchema):
    pass

class BasicTextResultInnerSchema(KoboldSchema):
    text: str = fields.String(required=True)

class BasicTextResultSchema(KoboldSchema):
    result: BasicTextResultInnerSchema = fields.Nested(BasicTextResultInnerSchema)

class BasicResultInnerSchema(KoboldSchema):
    result: str = fields.String(required=True)

class BasicResultSchema(KoboldSchema):
    result: BasicResultInnerSchema = fields.Nested(BasicResultInnerSchema, required=True)

class BasicResultsSchema(KoboldSchema):
    results: BasicResultInnerSchema = fields.List(fields.Nested(BasicResultInnerSchema), required=True)

class BasicStringSchema(KoboldSchema):
    value: str = fields.String(required=True)

class BasicBooleanSchema(KoboldSchema):
    value: bool = fields.Boolean(required=True)

class BasicUIDSchema(KoboldSchema):
    uid: str = fields.Integer(required=True, validate=validate.Range(min=-2147483648, max=2147483647), metadata={"description": "32-bit signed integer unique to this world info entry/folder."})

class BasicErrorSchema(KoboldSchema):
    msg: str = fields.String(required=True)
    type: str = fields.String(required=True)

class StoryEmptyErrorSchema(KoboldSchema):
    detail: BasicErrorSchema = fields.Nested(BasicErrorSchema, required=True)

class StoryTooShortErrorSchema(KoboldSchema):
    detail: BasicErrorSchema = fields.Nested(BasicErrorSchema, required=True)

class OutOfMemoryErrorSchema(KoboldSchema):
    detail: BasicErrorSchema = fields.Nested(BasicErrorSchema, required=True)

class NotFoundErrorSchema(KoboldSchema):
    detail: BasicErrorSchema = fields.Nested(BasicErrorSchema, required=True)

api_out_of_memory_response = """507:
          description: Out of memory
          content:
            application/json:
              schema: OutOfMemoryErrorSchema
              examples:
                gpu.cuda:
                  value:
                    detail:
                      msg: "KoboldAI ran out of memory: CUDA out of memory. Tried to allocate 20.00 MiB (GPU 0; 4.00 GiB total capacity; 2.97 GiB already allocated; 0 bytes free; 2.99 GiB reserved in total by PyTorch)"
                      type: out_of_memory.gpu.cuda
                gpu.hip:
                  value:
                    detail:
                      msg: "KoboldAI ran out of memory: HIP out of memory. Tried to allocate 20.00 MiB (GPU 0; 4.00 GiB total capacity; 2.97 GiB already allocated; 0 bytes free; 2.99 GiB reserved in total by PyTorch)"
                      type: out_of_memory.gpu.hip
                tpu.hbm:
                  value:
                    detail:
                      msg: "KoboldAI ran out of memory: Compilation failed: Compilation failure: Ran out of memory in memory space hbm. Used 8.83G of 8.00G hbm. Exceeded hbm capacity by 848.88M."
                      type: out_of_memory.tpu.hbm
                cpu.default_cpu_allocator:
                  value:
                    detail:
                      msg: "KoboldAI ran out of memory: DefaultCPUAllocator: not enough memory: you tried to allocate 209715200 bytes."
                      type: out_of_memory.cpu.default_cpu_allocator
                unknown.unknown:
                  value:
                    detail:
                      msg: "KoboldAI ran out of memory."
                      type: out_of_memory.unknown.unknown"""

class ValidationErrorSchema(KoboldSchema):
    detail: Dict[str, List[str]] = fields.Dict(keys=fields.String(), values=fields.List(fields.String(), validate=validate.Length(min=1)), required=True)

api_validation_error_response = """422:
          description: Validation error
          content:
            application/json:
              schema: ValidationErrorSchema"""

class ServerBusyErrorSchema(KoboldSchema):
    detail: BasicErrorSchema = fields.Nested(BasicErrorSchema, required=True)

api_server_busy_response = """503:
          description: Server is busy
          content:
            application/json:
              schema: ServerBusyErrorSchema
              example:
                detail:
                  msg: Server is busy; please try again later.
                  type: service_unavailable"""

class NotImplementedErrorSchema(KoboldSchema):
    detail: BasicErrorSchema = fields.Nested(BasicErrorSchema, required=True)

api_not_implemented_response = """501:
          description: Not implemented
          content:
            application/json:
              schema: NotImplementedErrorSchema
              example:
                detail:
                  msg: API generation is not supported in read-only mode; please load a model and then try again.
                  type: not_implemented"""

class SamplerSettingsSchema(KoboldSchema):
    rep_pen: Optional[float] = fields.Float(validate=validate.Range(min=1), metadata={"description": "Base repetition penalty value."})
    rep_pen_range: Optional[int] = fields.Integer(validate=validate.Range(min=0), metadata={"description": "Repetition penalty range."})
    rep_pen_slope: Optional[float] = fields.Float(validate=validate.Range(min=0), metadata={"description": "Repetition penalty slope."})
    top_k: Optional[int] = fields.Integer(validate=validate.Range(min=0), metadata={"description": "Top-k sampling value."})
    top_a: Optional[float] = fields.Float(validate=validate.Range(min=0), metadata={"description": "Top-a sampling value."})
    top_p: Optional[float] = fields.Float(validate=validate.Range(min=0, max=1), metadata={"description": "Top-p sampling value."})
    tfs: Optional[float] = fields.Float(validate=validate.Range(min=0, max=1), metadata={"description": "Tail free sampling value."})
    typical: Optional[float] = fields.Float(validate=validate.Range(min=0, max=1), metadata={"description": "Typical sampling value."})
    temperature: Optional[float] = fields.Float(validate=validate.Range(min=0, min_inclusive=False), metadata={"description": "Temperature value."})

def soft_prompt_validator(soft_prompt: str):
    if len(soft_prompt.strip()) == 0:
        return
    if not koboldai_vars.allowsp:
        raise ValidationError("Cannot use soft prompts with current backend.")
    if any(q in soft_prompt for q in ("/", "\\")):
        return
    z, _, _, _, _ = fileops.checksp(soft_prompt.strip(), koboldai_vars.modeldim)
    if isinstance(z, int):
        raise ValidationError("Must be a valid soft prompt name.")
    z.close()
    return True

def story_load_validator(name: str):
    if any(q in name for q in ("/", "\\")):
        return
    if len(name.strip()) == 0 or not os.path.isfile(fileops.storypath(name)):
        raise ValidationError("Must be a valid story name.")
    return True

class GenerationInputSchema(SamplerSettingsSchema):
    prompt: str = fields.String(required=True, metadata={"description": "This is the submission."})
    use_memory: bool = fields.Boolean(load_default=False, metadata={"description": "Whether or not to use the memory from the KoboldAI GUI when generating text."})
    use_story: bool = fields.Boolean(load_default=False, metadata={"description": "Whether or not to use the story from the KoboldAI GUI when generating text."})
    use_authors_note: bool = fields.Boolean(load_default=False, metadata={"description": "Whether or not to use the author's note from the KoboldAI GUI when generating text. This has no effect unless `use_story` is also enabled."})
    use_world_info: bool = fields.Boolean(load_default=False, metadata={"description": "Whether or not to use the world info from the KoboldAI GUI when generating text."})
    use_userscripts: bool = fields.Boolean(load_default=False, metadata={"description": "Whether or not to use the userscripts from the KoboldAI GUI when generating text."})
    soft_prompt: Optional[str] = fields.String(metadata={"description": "Soft prompt to use when generating. If set to the empty string or any other string containing no non-whitespace characters, uses no soft prompt."}, validate=[soft_prompt_validator, validate.Regexp(r"^[^/\\]*$")])
    max_length: int = fields.Integer(validate=validate.Range(min=1, max=512), metadata={"description": "Number of tokens to generate."})
    max_context_length: int = fields.Integer(validate=validate.Range(min=512, max=2048), metadata={"description": "Maximum number of tokens to send to the model."})
    n: int = fields.Integer(validate=validate.Range(min=1, max=5), metadata={"description": "Number of outputs to generate."})
    disable_output_formatting: bool = fields.Boolean(load_default=True, metadata={"description": "When enabled, all output formatting options default to `false` instead of the value in the KoboldAI GUI."})
    frmttriminc: Optional[bool] = fields.Boolean(metadata={"description": "Output formatting option. When enabled, removes some characters from the end of the output such that the output doesn't end in the middle of a sentence. If the output is less than one sentence long, does nothing.\n\nIf `disable_output_formatting` is `true`, this defaults to `false` instead of the value in the KoboldAI GUI."})
    frmtrmblln: Optional[bool] = fields.Boolean(metadata={"description": "Output formatting option. When enabled, replaces all occurrences of two or more consecutive newlines in the output with one newline.\n\nIf `disable_output_formatting` is `true`, this defaults to `false` instead of the value in the KoboldAI GUI."})
    frmtrmspch: Optional[bool] = fields.Boolean(metadata={"description": "Output formatting option. When enabled, removes `#/@%{}+=~|\^<>` from the output.\n\nIf `disable_output_formatting` is `true`, this defaults to `false` instead of the value in the KoboldAI GUI."})
    singleline: Optional[bool] = fields.Boolean(metadata={"description": "Output formatting option. When enabled, removes everything after the first line of the output, including the newline.\n\nIf `disable_output_formatting` is `true`, this defaults to `false` instead of the value in the KoboldAI GUI."})
    disable_input_formatting: bool = fields.Boolean(load_default=True, metadata={"description": "When enabled, all input formatting options default to `false` instead of the value in the KoboldAI GUI"})
    frmtadsnsp: Optional[bool] = fields.Boolean(metadata={"description": "Input formatting option. When enabled, adds a leading space to your input if there is no trailing whitespace at the end of the previous action.\n\nIf `disable_input_formatting` is `true`, this defaults to `false` instead of the value in the KoboldAI GUI."})

class GenerationResultSchema(KoboldSchema):
    text: str = fields.String(required=True, metadata={"description": "Generated output as plain text."})

class GenerationOutputSchema(KoboldSchema):
    results: List[GenerationResultSchema] = fields.List(fields.Nested(GenerationResultSchema), required=True, metadata={"description": "Array of generated outputs."})

class StoryNumsChunkSchema(KoboldSchema):
    num: int = fields.Integer(required=True, metadata={"description": "Guaranteed to not equal the `num` of any other active story chunk. Equals 0 iff this is the first action of the story (the prompt)."})

class StoryChunkSchema(StoryNumsChunkSchema, KoboldSchema):
    text: str = fields.String(required=True, metadata={"description": "The text inside this story chunk."})

class StorySchema(KoboldSchema):
    results: List[StoryChunkSchema] = fields.List(fields.Nested(StoryChunkSchema), required=True, metadata={"description": "Array of story actions. The array is sorted such that actions closer to the end of this array are closer to the end of the story."})

class BasicBooleanSchema(KoboldSchema):
    result: bool = fields.Boolean(required=True)

class StoryNumsSchema(KoboldSchema):
    results: List[int] = fields.List(fields.Integer(), required=True, metadata={"description": "Array of story action nums. The array is sorted such that actions closer to the end of this array are closer to the end of the story."})

class StoryChunkResultSchema(KoboldSchema):
    result: StoryChunkSchema = fields.Nested(StoryChunkSchema, required=True)

class StoryChunkNumSchema(KoboldSchema):
    value: int = fields.Integer(required=True)

class StoryChunkTextSchema(KoboldSchema):
    value: str = fields.String(required=True)

class StoryChunkSetTextSchema(KoboldSchema):
    value: str = fields.String(required=True, validate=validate.Regexp(r"^(.|\n)*\S$"))

class StoryLoadSchema(KoboldSchema):
    name: str = fields.String(required=True, validate=[story_load_validator, validate.Regexp(r"^[^/\\]*$")])

class StorySaveSchema(KoboldSchema):
    name: str = fields.String(required=True, validate=validate.Regexp(r"^(?=.*\S)(?!.*[/\\]).*$"))

class WorldInfoEntrySchema(KoboldSchema):
    uid: int = fields.Integer(required=True, validate=validate.Range(min=-2147483648, max=2147483647), metadata={"description": "32-bit signed integer unique to this world info entry."})
    content: str = fields.String(required=True, metadata={"description": "The \"What To Remember\" for this entry."})
    key: str = fields.String(required=True, metadata={"description": "Comma-separated list of keys, or of primary keys if selective mode is enabled."})
    keysecondary: str = fields.String(metadata={"description": "Comma-separated list of secondary keys if selective mode is enabled."})
    selective: bool = fields.Boolean(required=True, metadata={"description": "Whether or not selective mode is enabled for this world info entry."})
    constant: bool = fields.Boolean(required=True, metadata={"description": "Whether or not constant mode is enabled for this world info entry."})
    comment: bool = fields.String(required=True, metadata={"description": "The comment/description/title for this world info entry."})

class WorldInfoEntryResultSchema(KoboldSchema):
    result: WorldInfoEntrySchema = fields.Nested(WorldInfoEntrySchema, required=True)

class WorldInfoFolderBasicSchema(KoboldSchema):
    uid: int = fields.Integer(required=True, validate=validate.Range(min=-2147483648, max=2147483647), metadata={"description": "32-bit signed integer unique to this world info folder."})
    name: str = fields.String(required=True, metadata={"description": "Name of this world info folder."})

class WorldInfoFolderSchema(WorldInfoFolderBasicSchema):
    entries: List[WorldInfoEntrySchema] = fields.List(fields.Nested(WorldInfoEntrySchema), required=True)

class WorldInfoFolderUIDsSchema(KoboldSchema):
    uid: int = fields.Integer(required=True, validate=validate.Range(min=-2147483648, max=2147483647), metadata={"description": "32-bit signed integer unique to this world info folder."})
    entries: List[int] = fields.List(fields.Integer(required=True, validate=validate.Range(min=-2147483648, max=2147483647), metadata={"description": "32-bit signed integer unique to this world info entry."}), required=True)

class WorldInfoEntriesSchema(KoboldSchema):
    entries: List[WorldInfoEntrySchema] = fields.List(fields.Nested(WorldInfoEntrySchema), required=True)

class WorldInfoFoldersSchema(KoboldSchema):
    folders: List[WorldInfoFolderBasicSchema] = fields.List(fields.Nested(WorldInfoFolderBasicSchema), required=True)

class WorldInfoSchema(WorldInfoEntriesSchema):
    folders: List[WorldInfoFolderSchema] = fields.List(fields.Nested(WorldInfoFolderSchema), required=True)

class WorldInfoEntriesUIDsSchema(KoboldSchema):
    entries: List[int] = fields.List(fields.Integer(required=True, validate=validate.Range(min=-2147483648, max=2147483647), metadata={"description": "32-bit signed integer unique to this world info entry."}), required=True)

class WorldInfoFoldersUIDsSchema(KoboldSchema):
    folders: List[int] = fields.List(fields.Integer(required=True, validate=validate.Range(min=-2147483648, max=2147483647), metadata={"description": "32-bit signed integer unique to this world info folder."}), required=True)

class WorldInfoUIDsSchema(WorldInfoEntriesUIDsSchema):
    folders: List[WorldInfoFolderSchema] = fields.List(fields.Nested(WorldInfoFolderUIDsSchema), required=True)

class ModelSelectionSchema(KoboldSchema):
    model: str = fields.String(required=True, validate=validate.Regexp(r"^(?!\s*NeoCustom)(?!\s*GPT2Custom)(?!\s*TPUMeshTransformerGPTJ)(?!\s*TPUMeshTransformerGPTNeoX)(?!\s*GooseAI)(?!\s*OAI)(?!\s*InferKit)(?!\s*Colab)(?!\s*API).*$"), metadata={"description": 'Hugging Face model ID, the path to a model folder (relative to the "models" folder in the KoboldAI root folder) or "ReadOnly" for no model'})

def _generate_text(body: GenerationInputSchema):
    if koboldai_vars.aibusy or koboldai_vars.genseqs:
        abort(Response(json.dumps({"detail": {
            "msg": "Server is busy; please try again later.",
            "type": "service_unavailable",
        }}), mimetype="application/json", status=503))
    mapping = {
        "disable_input_formatting": ("koboldai_vars", "disable_input_formatting", None),
        "disable_output_formatting": ("koboldai_vars", "disable_output_formatting", None),
        "rep_pen": ("koboldai_vars", "rep_pen", None),
        "rep_pen_range": ("koboldai_vars", "rep_pen_range", None),
        "rep_pen_slope": ("koboldai_vars", "rep_pen_slope", None),
        "top_k": ("koboldai_vars", "top_k", None),
        "top_a": ("koboldai_vars", "top_a", None),
        "top_p": ("koboldai_vars", "top_p", None),
        "tfs": ("koboldai_vars", "tfs", None),
        "typical": ("koboldai_vars", "typical", None),
        "temperature": ("koboldai_vars", "temp", None),
        "frmtadsnsp": ("koboldai_vars", "frmtadsnsp", "input"),
        "frmttriminc": ("koboldai_vars", "frmttriminc", "output"),
        "frmtrmblln": ("koboldai_vars", "frmtrmblln", "output"),
        "frmtrmspch": ("koboldai_vars", "frmtrmspch", "output"),
        "singleline": ("koboldai_vars", "singleline", "output"),
        "max_length": ("koboldai_vars", "genamt", None),
        "max_context_length": ("koboldai_vars", "max_length", None),
        "n": ("koboldai_vars", "numseqs", None),
    }
    saved_settings = {}
    set_aibusy(1)
    disable_set_aibusy = koboldai_vars.disable_set_aibusy
    koboldai_vars.disable_set_aibusy = True
    _standalone = koboldai_vars.standalone
    koboldai_vars.standalone = True
    show_probs = koboldai_vars.show_probs
    koboldai_vars.show_probs = False
    output_streaming = koboldai_vars.output_streaming
    koboldai_vars.output_streaming = False
    for key, entry in mapping.items():
        obj = {"koboldai_vars": koboldai_vars}[entry[0]]
        if entry[2] == "input" and koboldai_vars.disable_input_formatting and not hasattr(body, key):
            setattr(body, key, False)
        if entry[2] == "output" and koboldai_vars.disable_output_formatting and not hasattr(body, key):
            setattr(body, key, False)
        if getattr(body, key, None) is not None:
            if entry[1].startswith("@"):
                saved_settings[key] = obj[entry[1][1:]]
                obj[entry[1][1:]] = getattr(body, key)
            else:
                saved_settings[key] = getattr(obj, entry[1])
                setattr(obj, entry[1], getattr(body, key))
    try:
        if koboldai_vars.allowsp and getattr(body, "soft_prompt", None) is not None:
            if any(q in body.soft_prompt for q in ("/", "\\")):
                raise RuntimeError
            old_spfilename = koboldai_vars.spfilename
            spRequest(body.soft_prompt.strip())
        genout = apiactionsubmit(body.prompt, use_memory=body.use_memory, use_story=body.use_story, use_world_info=body.use_world_info, use_authors_note=body.use_authors_note)
        output = {"results": [{"text": txt} for txt in genout]}
    finally:
        for key in saved_settings:
            entry = mapping[key]
            obj = {"koboldai_vars": koboldai_vars}[entry[0]]
            if getattr(body, key, None) is not None:
                if entry[1].startswith("@"):
                    if obj[entry[1][1:]] == getattr(body, key):
                        obj[entry[1][1:]] = saved_settings[key]
                else:
                    if getattr(obj, entry[1]) == getattr(body, key):
                        setattr(obj, entry[1], saved_settings[key])
        koboldai_vars.disable_set_aibusy = disable_set_aibusy
        koboldai_vars.standalone = _standalone
        koboldai_vars.show_probs = show_probs
        koboldai_vars.output_streaming = output_streaming
        if koboldai_vars.allowsp and getattr(body, "soft_prompt", None) is not None:
            spRequest(old_spfilename)
        set_aibusy(0)
    return output


@api_v1.get("/info/version")
@api_schema_wrap
def get_version():
    """---
    get:
      summary: Current API version
      tags:
        - info
      description: |-2
        Returns the version of the API that you are currently using.
      responses:
        200:
          description: Successful request
          content:
            application/json:
              schema: BasicResultSchema
              example:
                result: 1.0.0
    """
    return {"result": api_version}


@api_v1.get("/info/version/latest")
@api_schema_wrap
def get_version_latest():
    """---
    get:
      summary: Latest API version
      tags:
        - info
      description: |-2
        Returns the latest API version available.
      responses:
        200:
          description: Successful request
          content:
            application/json:
              schema: BasicResultSchema
              example:
                result: 1.0.0
    """
    return {"result": api_versions[-1]}


@api_v1.get("/info/version/list")
@api_schema_wrap
def get_version_list():
    """---
    get:
      summary: List API versions
      tags:
        - info
      description: |-2
        Returns a list of available API versions sorted in ascending order.
      responses:
        200:
          description: Successful request
          content:
            application/json:
              schema: BasicResultsSchema
              example:
                results:
                  - 1.0.0
    """
    return {"results": api_versions}


@api_v1.post("/generate")
@api_schema_wrap
def post_generate(body: GenerationInputSchema):
    """---
    post:
      summary: Generate text
      tags:
        - generate
      description: |-2
        Generates text given a submission, sampler settings, soft prompt and number of return sequences.

        By default, the story, userscripts, memory, author's note and world info are disabled.

        Unless otherwise specified, optional values default to the values in the KoboldAI GUI.
      requestBody:
        required: true
        content:
          application/json:
            schema: GenerationInputSchema
            example:
              prompt: |-2
                Explosions of suspicious origin occur at AMNAT satellite-receiver stations from Turkey to Labrador as three high-level Canadian defense ministers vanish and then a couple of days later are photographed at a Volgograd bistro hoisting shots of Stolichnaya with Slavic bimbos on their knee.
              top_p: 0.9
              temperature: 0.5
      responses:
        200:
          description: Successful request
          content:
            application/json:
              schema: GenerationOutputSchema
              example:
                results:
                  - text: |-2
                       It is later established that all of the cabinet members have died of old age.
                      MEGAMATRIX becomes involved in the growing number of mass abductions and kidnappings. Many disappearances occur along highways in western Canada, usually when traffic has come to a standstill because of a stalled truck or snowstorm. One or two abducted individuals will be released within a day or so but never
        {api_validation_error_response}
        {api_not_implemented_response}
        {api_server_busy_response}
        {api_out_of_memory_response}
    """
    return _generate_text(body)


@api_v1.get("/model")
@api_schema_wrap
def get_model():
    """---
    get:
      summary: Retrieve the current model string
      description: |-2
        Gets the current model string, which is shown in the title of the KoboldAI GUI in parentheses, e.g. "KoboldAI Client (KoboldAI/fairseq-dense-13B-Nerys-v2)".
      tags:
        - model
      responses:
        200:
          description: Successful request
          content:
            application/json:
              schema: BasicResultSchema
              example:
                result: KoboldAI/fairseq-dense-13B-Nerys-v2
    """
    return {"result": koboldai_vars.model}


@api_v1.put("/model")
@api_schema_wrap
def put_model(body: ModelSelectionSchema):
    """---
    put:
      summary: Load a model
      description: |-2
        Loads a model given its Hugging Face model ID, the path to a model folder (relative to the "models" folder in the KoboldAI root folder) or "ReadOnly" for no model.
      tags:
        - model
      requestBody:
        required: true
        content:
          application/json:
            schema: ModelSelectionSchema
            example:
              model: ReadOnly
      responses:
        200:
          description: Successful request
          content:
            application/json:
              schema: EmptySchema
        {api_validation_error_response}
        {api_server_busy_response}
    """
    if koboldai_vars.aibusy or koboldai_vars.genseqs:
        abort(Response(json.dumps({"detail": {
            "msg": "Server is busy; please try again later.",
            "type": "service_unavailable",
        }}), mimetype="application/json", status=503))
    set_aibusy(1)
    old_model = koboldai_vars.model
    koboldai_vars.model = body.model.strip()
    try:
        load_model(use_breakmodel_args=True, breakmodel_args_default_to_cpu=True)
    except Exception as e:
        koboldai_vars.model = old_model
        raise e
    set_aibusy(0)
    return {}


def prompt_validator(prompt: str):
    if len(prompt.strip()) == 0:
        raise ValidationError("String does not match expected pattern.")

class SubmissionInputSchema(KoboldSchema):
    prompt: str = fields.String(required=True, validate=prompt_validator, metadata={"pattern": r"^.*\S.*$", "description": "This is the submission."})
    disable_input_formatting: bool = fields.Boolean(load_default=True, metadata={"description": "When enabled, disables all input formatting options, overriding their individual enabled/disabled states."})
    frmtadsnsp: Optional[bool] = fields.Boolean(metadata={"description": "Input formatting option. When enabled, adds a leading space to your input if there is no trailing whitespace at the end of the previous action."})

@api_v1.post("/story/end")
@api_schema_wrap
def post_story_end(body: SubmissionInputSchema):
    """---
    post:
      summary: Add an action to the end of the story
      tags:
        - story
      description: |-2
        Inserts a single action at the end of the story in the KoboldAI GUI without generating text.
      requestBody:
        required: true
        content:
          application/json:
            schema: SubmissionInputSchema
            example:
              prompt: |-2
                 This is some text to put at the end of the story.
      responses:
        200:
          description: Successful request
          content:
            application/json:
              schema: EmptySchema
        {api_validation_error_response}
        {api_server_busy_response}
    """
    if koboldai_vars.aibusy or koboldai_vars.genseqs:
        abort(Response(json.dumps({"detail": {
            "msg": "Server is busy; please try again later.",
            "type": "service_unavailable",
        }}), mimetype="application/json", status=503))
    set_aibusy(1)
    disable_set_aibusy = koboldai_vars.disable_set_aibusy
    koboldai_vars.disable_set_aibusy = True
    _standalone = koboldai_vars.standalone
    koboldai_vars.standalone = True
    numseqs = koboldai_vars.numseqs
    koboldai_vars.numseqs = 1
    try:
        actionsubmit(body.prompt, force_submit=True, no_generate=True)
    finally:
        koboldai_vars.disable_set_aibusy = disable_set_aibusy
        koboldai_vars.standalone = _standalone
        koboldai_vars.numseqs = numseqs
    set_aibusy(0)
    return {}


@api_v1.get("/story/end")
@api_schema_wrap
def get_story_end():
    """---
    get:
      summary: Retrieve the last action of the story
      tags:
        - story
      description: |-2
        Returns the last action of the story in the KoboldAI GUI.
      responses:
        200:
          description: Successful request
          content:
            application/json:
              schema: StoryChunkResultSchema
        510:
          description: Story is empty
          content:
            application/json:
              schema: StoryEmptyErrorSchema
              example:
                detail:
                  msg: Could not retrieve the last action of the story because the story is empty.
                  type: story_empty
    """
    if not koboldai_vars.gamestarted:
        abort(Response(json.dumps({"detail": {
            "msg": "Could not retrieve the last action of the story because the story is empty.",
            "type": "story_empty",
        }}), mimetype="application/json", status=510))
    if len(koboldai_vars.actions) == 0:
        return {"result": {"text": koboldai_vars.prompt, "num": 0}}
    return {"result": {"text": koboldai_vars.actions[koboldai_vars.actions.get_last_key()], "num": koboldai_vars.actions.get_last_key() + 1}}


@api_v1.get("/story/end/num")
@api_schema_wrap
def get_story_end_num():
    """---
    get:
      summary: Retrieve the num of the last action of the story
      tags:
        - story
      description: |-2
        Returns the `num` of the last action of the story in the KoboldAI GUI.
      responses:
        200:
          description: Successful request
          content:
            application/json:
              schema: StoryChunkNumSchema
        510:
          description: Story is empty
          content:
            application/json:
              schema: StoryEmptyErrorSchema
              example:
                detail:
                  msg: Could not retrieve the last action of the story because the story is empty.
                  type: story_empty
    """
    if not koboldai_vars.gamestarted:
        abort(Response(json.dumps({"detail": {
            "msg": "Could not retrieve the last action of the story because the story is empty.",
            "type": "story_empty",
        }}), mimetype="application/json", status=510))
    if len(koboldai_vars.actions) == 0:
        return {"result": {"text": 0}}
    return {"result": {"text": koboldai_vars.actions.get_last_key() + 1}}


@api_v1.get("/story/end/text")
@api_schema_wrap
def get_story_end_text():
    """---
    get:
      summary: Retrieve the text of the last action of the story
      tags:
        - story
      description: |-2
        Returns the text of the last action of the story in the KoboldAI GUI.
      responses:
        200:
          description: Successful request
          content:
            application/json:
              schema: StoryChunkTextSchema
        510:
          description: Story is empty
          content:
            application/json:
              schema: StoryEmptyErrorSchema
              example:
                detail:
                  msg: Could not retrieve the last action of the story because the story is empty.
                  type: story_empty
    """
    if not koboldai_vars.gamestarted:
        abort(Response(json.dumps({"detail": {
            "msg": "Could not retrieve the last action of the story because the story is empty.",
            "type": "story_empty",
        }}), mimetype="application/json", status=510))
    if len(koboldai_vars.actions) == 0:
        return {"result": {"text": koboldai_vars.prompt}}
    return {"result": {"text": koboldai_vars.actions[koboldai_vars.actions.get_last_key()]}}


@api_v1.put("/story/end/text")
@api_schema_wrap
def put_story_end_text(body: StoryChunkSetTextSchema):
    """---
    put:
      summary: Set the text of the last action of the story
      tags:
        - story
      description: |-2
        Sets the text of the last action of the story in the KoboldAI GUI to the desired value.
      requestBody:
        required: true
        content:
          application/json:
            schema: StoryChunkSetTextSchema
            example:
              value: string
      responses:
        200:
          description: Successful request
          content:
            application/json:
              schema: EmptySchema
        510:
          description: Story is empty
          content:
            application/json:
              schema: StoryEmptyErrorSchema
              example:
                detail:
                  msg: Could not retrieve the last action of the story because the story is empty.
                  type: story_empty
        {api_validation_error_response}
    """
    if not koboldai_vars.gamestarted:
        abort(Response(json.dumps({"detail": {
            "msg": "Could not retrieve the last action of the story because the story is empty.",
            "type": "story_empty",
        }}), mimetype="application/json", status=510))
    value = body.value.rstrip()
    if len(koboldai_vars.actions) == 0:
        inlineedit(0, value)
    else:
        inlineedit(koboldai_vars.actions.get_last_key() + 1, value)
    return {}


@api_v1.post("/story/end/delete")
@api_schema_wrap
def post_story_end_delete(body: EmptySchema):
    """---
    post:
      summary: Remove the last action of the story
      tags:
        - story
      description: |-2
        Removes the last action of the story in the KoboldAI GUI.
      requestBody:
        required: true
        content:
          application/json:
            schema: EmptySchema
      responses:
        200:
          description: Successful request
          content:
            application/json:
              schema: EmptySchema
        510:
          description: Story too short
          content:
            application/json:
              schema: StoryTooShortErrorSchema
              example:
                detail:
                  msg: Could not delete the last action of the story because the number of actions in the story is less than or equal to 1.
                  type: story_too_short
        {api_validation_error_response}
        {api_server_busy_response}
    """
    if koboldai_vars.aibusy or koboldai_vars.genseqs:
        abort(Response(json.dumps({"detail": {
            "msg": "Server is busy; please try again later.",
            "type": "service_unavailable",
        }}), mimetype="application/json", status=503))
    if not koboldai_vars.gamestarted or not len(koboldai_vars.actions):
        abort(Response(json.dumps({"detail": {
            "msg": "Could not delete the last action of the story because the number of actions in the story is less than or equal to 1.",
            "type": "story_too_short",
        }}), mimetype="application/json", status=510))
    actionback()
    return {}


@api_v1.get("/story")
@api_schema_wrap
def get_story():
    """---
    get:
      summary: Retrieve the entire story
      tags:
        - story
      description: |-2
        Returns the entire story currently shown in the KoboldAI GUI.
      responses:
        200:
          description: Successful request
          content:
            application/json:
              schema: StorySchema
    """
    chunks = []
    if koboldai_vars.gamestarted:
        chunks.append({"num": 0, "text": koboldai_vars.prompt})
    for num, action in koboldai_vars.actions.items():
        chunks.append({"num": num + 1, "text": action})
    return {"results": chunks}


@api_v1.get("/story/nums")
@api_schema_wrap
def get_story_nums():
    """---
    get:
      summary: Retrieve a list of the nums of the chunks in the current story
      tags:
        - story
      description: |-2
        Returns the `num`s of the story chunks currently shown in the KoboldAI GUI.
      responses:
        200:
          description: Successful request
          content:
            application/json:
              schema: StorySchema
    """
    chunks = []
    if koboldai_vars.gamestarted:
        chunks.append(0)
    for num in koboldai_vars.actions.keys():
        chunks.append(num + 1)
    return {"results": chunks}


@api_v1.get("/story/nums/<int(signed=True):num>")
@api_schema_wrap
def get_story_nums_num(num: int):
    """---
    get:
      summary: Determine whether or not there is a story chunk with the given num
      tags:
        - story
      parameters:
        - name: num
          in: path
          description: |-2
            `num` of the desired story chunk.
          schema:
            type: integer
      responses:
        200:
          description: Successful request
          content:
            application/json:
              schema: BasicBooleanSchema
    """
    if num == 0:
        return {"result": koboldai_vars.gamestarted}
    return {"result": num - 1 in koboldai_vars.actions}


@api_v1.get("/story/<int(signed=True):num>")
@api_schema_wrap
def get_story_num(num: int):
    """---
    get:
      summary: Retrieve a story chunk
      tags:
        - story
      description: |-2
        Returns information about a story chunk given its `num`.
      parameters:
        - name: num
          in: path
          description: |-2
            `num` of the desired story chunk.
          schema:
            type: integer
      responses:
        200:
          description: Successful request
          content:
            application/json:
              schema: StoryChunkResultSchema
        404:
          description: Not found
          content:
            application/json:
              schema: NotFoundErrorSchema
              example:
                detail:
                  msg: No chunk with the given num exists.
                  type: key_error
    """
    if num == 0:
        if not koboldai_vars.gamestarted:
            abort(Response(json.dumps({"detail": {
                "msg": "No chunk with the given num exists.",
                "type": "key_error",
            }}), mimetype="application/json", status=404))
        return {"result": {"text": koboldai_vars.prompt, "num": num}}
    if num - 1 not in koboldai_vars.actions:
        abort(Response(json.dumps({"detail": {
            "msg": "No chunk with the given num exists.",
            "type": "key_error",
        }}), mimetype="application/json", status=404))
    return {"result": {"text": koboldai_vars.actions[num - 1], "num": num}}


@api_v1.get("/story/<int(signed=True):num>/text")
@api_schema_wrap
def get_story_num_text(num: int):
    """---
    get:
      summary: Retrieve the text of a story chunk
      tags:
        - story
      description: |-2
        Returns the text inside a story chunk given its `num`.
      parameters:
        - name: num
          in: path
          description: |-2
            `num` of the desired story chunk.
          schema:
            type: integer
      responses:
        200:
          description: Successful request
          content:
            application/json:
              schema: StoryChunkTextSchema
        404:
          description: Not found
          content:
            application/json:
              schema: NotFoundErrorSchema
              example:
                detail:
                  msg: No chunk with the given num exists.
                  type: key_error
    """
    if num == 0:
        if not koboldai_vars.gamestarted:
            abort(Response(json.dumps({"detail": {
                "msg": "No chunk with the given num exists.",
                "type": "key_error",
            }}), mimetype="application/json", status=404))
        return {"value": koboldai_vars.prompt}
    if num - 1 not in koboldai_vars.actions:
        abort(Response(json.dumps({"detail": {
            "msg": "No chunk with the given num exists.",
            "type": "key_error",
        }}), mimetype="application/json", status=404))
    return {"value": koboldai_vars.actions[num - 1]}


@api_v1.put("/story/<int(signed=True):num>/text")
@api_schema_wrap
def put_story_num_text(body: StoryChunkSetTextSchema, num: int):
    """---
    put:
      summary: Set the text of a story chunk
      tags:
        - story
      description: |-2
        Sets the text inside a story chunk given its `num`.
      parameters:
        - name: num
          in: path
          description: |-2
            `num` of the desired story chunk.
          schema:
            type: integer
      requestBody:
        required: true
        content:
          application/json:
            schema: StoryChunkSetTextSchema
            example:
              value: string
      responses:
        200:
          description: Successful request
          content:
            application/json:
              schema: EmptySchema
        404:
          description: Not found
          content:
            application/json:
              schema: NotFoundErrorSchema
              example:
                detail:
                  msg: No chunk with the given num exists.
                  type: key_error
        {api_validation_error_response}
    """
    if num == 0:
        if not koboldai_vars.gamestarted:
            abort(Response(json.dumps({"detail": {
                "msg": "No chunk with the given num exists.",
                "type": "key_error",
            }}), mimetype="application/json", status=404))
        inlineedit(0, body.value.rstrip())
        return {}
    if num - 1 not in koboldai_vars.actions:
        abort(Response(json.dumps({"detail": {
            "msg": "No chunk with the given num exists.",
            "type": "key_error",
        }}), mimetype="application/json", status=404))
    inlineedit(num, body.value.rstrip())
    return {}


@api_v1.delete("/story/<int(signed=True):num>")
@api_schema_wrap
def post_story_num_delete(num: int):
    """---
    delete:
      summary: Remove a story chunk
      tags:
        - story
      description: |-2
        Removes a story chunk from the story in the KoboldAI GUI given its `num`. Cannot be used to delete the first action (the prompt).
      parameters:
        - name: num
          in: path
          description: |-2
            `num` of the desired story chunk. Must be larger than or equal to 1.
          schema:
            type: integer
            minimum: 1
      responses:
        200:
          description: Successful request
          content:
            application/json:
              schema: EmptySchema
        404:
          description: Not found
          content:
            application/json:
              schema: NotFoundErrorSchema
              example:
                detail:
                  msg: No chunk with the given num exists.
                  type: key_error
        {api_server_busy_response}
    """
    if num < 1:
        abort(Response(json.dumps({"detail": {
            "num": ["Must be greater than or equal to 1."],
        }}), mimetype="application/json", status=422))
    if num - 1 not in koboldai_vars.actions:
        abort(Response(json.dumps({"detail": {
            "msg": "No chunk with the given num exists.",
            "type": "key_error",
        }}), mimetype="application/json", status=404))
    if koboldai_vars.aibusy or koboldai_vars.genseqs:
        abort(Response(json.dumps({"detail": {
            "msg": "Server is busy; please try again later.",
            "type": "service_unavailable",
        }}), mimetype="application/json", status=503))
    inlinedelete(num)
    return {}


@api_v1.delete("/story")
@api_schema_wrap
def delete_story():
    """---
    delete:
      summary: Clear the story
      tags:
        - story
      description: |-2
        Starts a new blank story.
      responses:
        200:
          description: Successful request
          content:
            application/json:
              schema: EmptySchema
        {api_server_busy_response}
    """
    if koboldai_vars.aibusy or koboldai_vars.genseqs:
        abort(Response(json.dumps({"detail": {
            "msg": "Server is busy; please try again later.",
            "type": "service_unavailable",
        }}), mimetype="application/json", status=503))
    newGameRequest()
    return {}


@api_v1.put("/story/load")
@api_schema_wrap
def put_story_load(body: StoryLoadSchema):
    """---
    put:
      summary: Load a story
      tags:
        - story
      description: |-2
        Loads a story given its filename (without the .json).
      requestBody:
        required: true
        content:
          application/json:
            schema: StoryLoadSchema
            example:
              name: string
      responses:
        200:
          description: Successful request
          content:
            application/json:
              schema: EmptySchema
        {api_validation_error_response}
        {api_server_busy_response}
    """
    if koboldai_vars.aibusy or koboldai_vars.genseqs:
        abort(Response(json.dumps({"detail": {
            "msg": "Server is busy; please try again later.",
            "type": "service_unavailable",
        }}), mimetype="application/json", status=503))
    loadRequest(fileops.storypath(body.name.strip()))
    return {}


@api_v1.put("/story/save")
@api_schema_wrap
def put_story_save(body: StorySaveSchema):
    """---
    put:
      summary: Save the current story
      tags:
        - story
      description: |-2
        Saves the current story given its destination filename (without the .json).
      requestBody:
        required: true
        content:
          application/json:
            schema: StorySaveSchema
            example:
              name: string
      responses:
        200:
          description: Successful request
          content:
            application/json:
              schema: EmptySchema
        {api_validation_error_response}
    """
    saveRequest(fileops.storypath(body.name.strip()))
    return {}


@api_v1.get("/world_info")
@api_schema_wrap
def get_world_info():
    """---
    get:
      summary: Retrieve all world info entries
      tags:
        - world_info
      description: |-2
        Returns all world info entries currently shown in the KoboldAI GUI.

        The `folders` are sorted in the same order as they are in the GUI and the `entries` within the folders and within the parent `result` object are all sorted in the same order as they are in their respective parts of the GUI.
      responses:
        200:
          description: Successful request
          content:
            application/json:
              schema: WorldInfoSchema
    """
    folders = []
    entries = []
    ln = len(koboldai_vars.worldinfo)
    stablesortwi()
    koboldai_vars.worldinfo_i = [wi for wi in koboldai_vars.worldinfo if wi["init"]]
    folder: Optional[list] = None
    if ln:
        last_folder = ...
        for wi in koboldai_vars.worldinfo_i:
            if wi["folder"] != last_folder:
                folder = []
                if wi["folder"] is not None:
                    folders.append({"uid": wi["folder"], "name": koboldai_vars.wifolders_d[wi["folder"]]["name"], "entries": folder})
                last_folder = wi["folder"]
            (folder if wi["folder"] is not None else entries).append({k: v for k, v in wi.items() if k not in ("init", "folder", "num") and (wi["selective"] or k != "keysecondary")})
    return {"folders": folders, "entries": entries}

@api_v1.get("/world_info/uids")
@api_schema_wrap
def get_world_info_uids():
    """---
    get:
      summary: Retrieve the UIDs of all world info entries
      tags:
        - world_info
      description: |-2
        Returns in a similar format as GET /world_info except only the `uid`s are returned.
      responses:
        200:
          description: Successful request
          content:
            application/json:
              schema: WorldInfoUIDsSchema
    """
    folders = []
    entries = []
    ln = len(koboldai_vars.worldinfo)
    stablesortwi()
    koboldai_vars.worldinfo_i = [wi for wi in koboldai_vars.worldinfo if wi["init"]]
    folder: Optional[list] = None
    if ln:
        last_folder = ...
        for wi in koboldai_vars.worldinfo_i:
            if wi["folder"] != last_folder:
                folder = []
                if wi["folder"] is not None:
                    folders.append({"uid": wi["folder"], "entries": folder})
                last_folder = wi["folder"]
            (folder if wi["folder"] is not None else entries).append(wi["uid"])
    return {"folders": folders, "entries": entries}


@api_v1.get("/world_info/uids/<int(signed=True):uid>")
@api_schema_wrap
def get_world_info_uids_uid(uid: int):
    """---
    get:
      summary: Determine whether or not there is a world info entry with the given UID
      tags:
        - world_info
      parameters:
        - name: uid
          in: path
          description: |-2
            `uid` of the desired world info entry.
          schema:
            type: integer
            minimum: -2147483648
            maximum: 2147483647
      responses:
        200:
          description: Successful request
          content:
            application/json:
              schema: BasicBooleanSchema
    """
    return {"result": uid in koboldai_vars.worldinfo_u and koboldai_vars.worldinfo_u[uid]["init"]}


@api_v1.get("/world_info/folders")
@api_schema_wrap
def get_world_info_folders():
    """---
    get:
      summary: Retrieve all world info folders
      tags:
        - world_info
      description: |-2
        Returns details about all world info folders currently shown in the KoboldAI GUI.

        The `folders` are sorted in the same order as they are in the GUI.
      responses:
        200:
          description: Successful request
          content:
            application/json:
              schema: WorldInfoFoldersSchema
    """
    stablesortwi()
    koboldai_vars.worldinfo_i = [wi for wi in koboldai_vars.worldinfo if wi["init"]]
    return {"folders": [{"uid": folder, **{k: v for k, v in koboldai_vars.wifolders_d[folder].items() if k != "collapsed"}} for folder in koboldai_vars.wifolders_l]}


@api_v1.get("/world_info/folders/uids")
@api_schema_wrap
def get_world_info_folders_uids():
    """---
    get:
      summary: Retrieve the UIDs all world info folders
      tags:
        - world_info
      description: |-2
        Returns the `uid`s of all world info folders currently shown in the KoboldAI GUI.

        The `folders` are sorted in the same order as they are in the GUI.
      responses:
        200:
          description: Successful request
          content:
            application/json:
              schema: WorldInfoFoldersUIDsSchema
    """
    stablesortwi()
    koboldai_vars.worldinfo_i = [wi for wi in koboldai_vars.worldinfo if wi["init"]]
    return {"folders": koboldai_vars.wifolders_l}


@api_v1.get("/world_info/folders/none")
@api_schema_wrap
def get_world_info_folders_none():
    """---
    get:
      summary: Retrieve all world info entries not in a folder
      tags:
        - world_info
      description: |-2
        Returns all world info entries that are not in a world info folder.

        The `entries` are sorted in the same order as they are in the KoboldAI GUI.
      responses:
        200:
          description: Successful request
          content:
            application/json:
              schema: WorldInfoEntriesSchema
    """
    entries = []
    stablesortwi()
    koboldai_vars.worldinfo_i = [wi for wi in koboldai_vars.worldinfo if wi["init"]]
    for wi in reversed(koboldai_vars.worldinfo_i):
        if wi["folder"] is not None:
            break
        entries.append({k: v for k, v in wi.items() if k not in ("init", "folder", "num") and (wi["selective"] or k != "keysecondary")})
    return {"entries": list(reversed(entries))}


@api_v1.get("/world_info/folders/none/uids")
@api_schema_wrap
def get_world_info_folders_none_uids():
    """---
    get:
      summary: Retrieve the UIDs of all world info entries not in a folder
      tags:
        - world_info
      description: |-2
        Returns the `uid`s of all world info entries that are not in a world info folder.

        The `entries` are sorted in the same order as they are in the KoboldAI GUI.
      responses:
        200:
          description: Successful request
          content:
            application/json:
              schema: WorldInfoEntriesUIDsSchema
    """
    entries = []
    stablesortwi()
    koboldai_vars.worldinfo_i = [wi for wi in koboldai_vars.worldinfo if wi["init"]]
    for wi in reversed(koboldai_vars.worldinfo_i):
        if wi["folder"] is not None:
            break
        entries.append(wi["uid"])
    return {"entries": list(reversed(entries))}


@api_v1.get("/world_info/folders/none/uids/<int(signed=True):uid>")
@api_schema_wrap
def get_world_info_folders_none_uids_uid(uid: int):
    """---
    get:
      summary: Determine whether or not there is a world info entry with the given UID that is not in a world info folder
      tags:
        - world_info
      parameters:
        - name: uid
          in: path
          description: |-2
            `uid` of the desired world info entry.
          schema:
            type: integer
            minimum: -2147483648
            maximum: 2147483647
      responses:
        200:
          description: Successful request
          content:
            application/json:
              schema: BasicBooleanSchema
    """
    return {"result": uid in koboldai_vars.worldinfo_u and koboldai_vars.worldinfo_u[uid]["folder"] is None and koboldai_vars.worldinfo_u[uid]["init"]}


@api_v1.get("/world_info/folders/<int(signed=True):uid>")
@api_schema_wrap
def get_world_info_folders_uid(uid: int):
    """---
    get:
      summary: Retrieve all world info entries in the given folder
      tags:
        - world_info
      parameters:
        - name: uid
          in: path
          description: |-2
            `uid` of the desired world info folder.
          schema:
            type: integer
            minimum: -2147483648
            maximum: 2147483647
      description: |-2
        Returns all world info entries that are in the world info folder with the given `uid`.

        The `entries` are sorted in the same order as they are in the KoboldAI GUI.
      responses:
        200:
          description: Successful request
          content:
            application/json:
              schema: WorldInfoEntriesSchema
        404:
          description: Not found
          content:
            application/json:
              schema: NotFoundErrorSchema
              example:
                detail:
                  msg: No world info folder with the given uid exists.
                  type: key_error
    """
    if uid not in koboldai_vars.wifolders_d:
        abort(Response(json.dumps({"detail": {
            "msg": "No world info folder with the given uid exists.",
            "type": "key_error",
        }}), mimetype="application/json", status=404))
    entries = []
    stablesortwi()
    koboldai_vars.worldinfo_i = [wi for wi in koboldai_vars.worldinfo if wi["init"]]
    for wi in koboldai_vars.wifolders_u[uid]:
        if wi["init"]:
            entries.append({k: v for k, v in wi.items() if k not in ("init", "folder", "num") and (wi["selective"] or k != "keysecondary")})
    return {"entries": entries}


@api_v1.get("/world_info/folders/<int(signed=True):uid>/uids")
@api_schema_wrap
def get_world_info_folders_uid_uids(uid: int):
    """---
    get:
      summary: Retrieve the UIDs of all world info entries in the given folder
      tags:
        - world_info
      parameters:
        - name: uid
          in: path
          description: |-2
            `uid` of the desired world info folder.
          schema:
            type: integer
            minimum: -2147483648
            maximum: 2147483647
      description: |-2
        Returns the `uid`s of all world info entries that are in the world info folder with the given `uid`.

        The `entries` are sorted in the same order as they are in the KoboldAI GUI.
      responses:
        200:
          description: Successful request
          content:
            application/json:
              schema: WorldInfoEntriesUIDsSchema
        404:
          description: Not found
          content:
            application/json:
              schema: NotFoundErrorSchema
              example:
                detail:
                  msg: No world info folder with the given uid exists.
                  type: key_error
    """
    if uid not in koboldai_vars.wifolders_d:
        abort(Response(json.dumps({"detail": {
            "msg": "No world info folder with the given uid exists.",
            "type": "key_error",
        }}), mimetype="application/json", status=404))
    entries = []
    stablesortwi()
    koboldai_vars.worldinfo_i = [wi for wi in koboldai_vars.worldinfo if wi["init"]]
    for wi in koboldai_vars.wifolders_u[uid]:
        if wi["init"]:
            entries.append(wi["uid"])
    return {"entries": entries}


@api_v1.get("/world_info/folders/<int(signed=True):folder_uid>/uids/<int(signed=True):entry_uid>")
@api_schema_wrap
def get_world_info_folders_folder_uid_uids_entry_uid(folder_uid: int, entry_uid: int):
    """---
    get:
      summary: Determine whether or not there is a world info entry with the given UID in the world info folder with the given UID
      tags:
        - world_info
      parameters:
        - name: folder_uid
          in: path
          description: |-2
            `uid` of the desired world info folder.
          schema:
            type: integer
            minimum: -2147483648
            maximum: 2147483647
        - name: entry_uid
          in: path
          description: |-2
            `uid` of the desired world info entry.
          schema:
            type: integer
            minimum: -2147483648
            maximum: 2147483647
      responses:
        200:
          description: Successful request
          content:
            application/json:
              schema: BasicBooleanSchema
    """
    return {"result": entry_uid in koboldai_vars.worldinfo_u and koboldai_vars.worldinfo_u[entry_uid]["folder"] == folder_uid and koboldai_vars.worldinfo_u[entry_uid]["init"]}


@api_v1.get("/world_info/folders/<int(signed=True):uid>/name")
@api_schema_wrap
def get_world_info_folders_uid_name(uid: int):
    """---
    get:
      summary: Retrieve the name of the world info folder with the given UID
      tags:
        - world_info
      parameters:
        - name: uid
          in: path
          description: |-2
            `uid` of the desired world info folder.
          schema:
            type: integer
            minimum: -2147483648
            maximum: 2147483647
      responses:
        200:
          description: Successful request
          content:
            application/json:
              schema: BasicStringSchema
        404:
          description: Not found
          content:
            application/json:
              schema: NotFoundErrorSchema
              example:
                detail:
                  msg: No world info folder with the given uid exists.
                  type: key_error
    """
    if uid not in koboldai_vars.wifolders_d:
        abort(Response(json.dumps({"detail": {
            "msg": "No world info folder with the given uid exists.",
            "type": "key_error",
        }}), mimetype="application/json", status=404))
    return {"value": koboldai_vars.wifolders_d[uid]["name"]}


@api_v1.put("/world_info/folders/<int(signed=True):uid>/name")
@api_schema_wrap
def put_world_info_folders_uid_name(body: BasicStringSchema, uid: int):
    """---
    put:
      summary: Set the name of the world info folder with the given UID to the specified value
      tags:
        - world_info
      parameters:
        - name: uid
          in: path
          description: |-2
            `uid` of the desired world info folder.
          schema:
            type: integer
            minimum: -2147483648
            maximum: 2147483647
      requestBody:
        required: true
        content:
          application/json:
            schema: BasicStringSchema
            example:
              value: string
      responses:
        200:
          description: Successful request
          content:
            application/json:
              schema: EmptySchema
        404:
          description: Not found
          content:
            application/json:
              schema: NotFoundErrorSchema
              example:
                detail:
                  msg: No world info folder with the given uid exists.
                  type: key_error
        {api_validation_error_response}
    """
    if uid not in koboldai_vars.wifolders_d:
        abort(Response(json.dumps({"detail": {
            "msg": "No world info folder with the given uid exists.",
            "type": "key_error",
        }}), mimetype="application/json", status=404))
    koboldai_vars.wifolders_d[uid]["name"] = body.value
    setgamesaved(False)
    return {}


@api_v1.get("/world_info/<int(signed=True):uid>")
@api_schema_wrap
def get_world_info_uid(uid: int):
    """---
    get:
      summary: Retrieve information about the world info entry with the given UID
      tags:
        - world_info
      parameters:
        - name: uid
          in: path
          description: |-2
            `uid` of the desired world info entry.
          schema:
            type: integer
            minimum: -2147483648
            maximum: 2147483647
      responses:
        200:
          description: Successful request
          content:
            application/json:
              schema: WorldInfoEntrySchema
        404:
          description: Not found
          content:
            application/json:
              schema: NotFoundErrorSchema
              example:
                detail:
                  msg: No world info entry with the given uid exists.
                  type: key_error
    """
    if uid not in koboldai_vars.worldinfo_u:
        abort(Response(json.dumps({"detail": {
            "msg": "No world info entry with the given uid exists.",
            "type": "key_error",
        }}), mimetype="application/json", status=404))
    wi = koboldai_vars.worldinfo_u[uid]
    return {k: v for k, v in wi.items() if k not in ("init", "folder", "num") and (wi["selective"] or k != "keysecondary")}


@api_v1.get("/world_info/<int(signed=True):uid>/comment")
@api_schema_wrap
def get_world_info_uid_comment(uid: int):
    """---
    get:
      summary: Retrieve the comment of the world info entry with the given UID
      tags:
        - world_info
      parameters:
        - name: uid
          in: path
          description: |-2
            `uid` of the desired world info entry.
          schema:
            type: integer
            minimum: -2147483648
            maximum: 2147483647
      responses:
        200:
          description: Successful request
          content:
            application/json:
              schema: BasicStringSchema
        404:
          description: Not found
          content:
            application/json:
              schema: NotFoundErrorSchema
              example:
                detail:
                  msg: No world info entry with the given uid exists.
                  type: key_error
    """
    if uid not in koboldai_vars.worldinfo_u:
        abort(Response(json.dumps({"detail": {
            "msg": "No world info entry with the given uid exists.",
            "type": "key_error",
        }}), mimetype="application/json", status=404))
    return {"value": koboldai_vars.worldinfo_u[uid]["comment"]}


@api_v1.put("/world_info/<int(signed=True):uid>/comment")
@api_schema_wrap
def put_world_info_uid_comment(body: BasicStringSchema, uid: int):
    """---
    put:
      summary: Set the comment of the world info entry with the given UID to the specified value
      tags:
        - world_info
      parameters:
        - name: uid
          in: path
          description: |-2
            `uid` of the desired world info entry.
          schema:
            type: integer
            minimum: -2147483648
            maximum: 2147483647
      requestBody:
        required: true
        content:
          application/json:
            schema: BasicStringSchema
            example:
              value: string
      responses:
        200:
          description: Successful request
          content:
            application/json:
              schema: EmptySchema
        404:
          description: Not found
          content:
            application/json:
              schema: NotFoundErrorSchema
              example:
                detail:
                  msg: No world info entry with the given uid exists.
                  type: key_error
        {api_validation_error_response}
    """
    if uid not in koboldai_vars.worldinfo_u:
        abort(Response(json.dumps({"detail": {
            "msg": "No world info entry with the given uid exists.",
            "type": "key_error",
        }}), mimetype="application/json", status=404))
    koboldai_vars.worldinfo_u[uid]["comment"] = body.value
    setgamesaved(False)
    return {}


@api_v1.get("/world_info/<int(signed=True):uid>/content")
@api_schema_wrap
def get_world_info_uid_content(uid: int):
    """---
    get:
      summary: Retrieve the content of the world info entry with the given UID
      tags:
        - world_info
      parameters:
        - name: uid
          in: path
          description: |-2
            `uid` of the desired world info entry.
          schema:
            type: integer
            minimum: -2147483648
            maximum: 2147483647
      responses:
        200:
          description: Successful request
          content:
            application/json:
              schema: BasicStringSchema
        404:
          description: Not found
          content:
            application/json:
              schema: NotFoundErrorSchema
              example:
                detail:
                  msg: No world info entry with the given uid exists.
                  type: key_error
    """
    if uid not in koboldai_vars.worldinfo_u:
        abort(Response(json.dumps({"detail": {
            "msg": "No world info entry with the given uid exists.",
            "type": "key_error",
        }}), mimetype="application/json", status=404))
    return {"value": koboldai_vars.worldinfo_u[uid]["content"]}


@api_v1.put("/world_info/<int(signed=True):uid>/content")
@api_schema_wrap
def put_world_info_uid_content(body: BasicStringSchema, uid: int):
    """---
    put:
      summary: Set the content of the world info entry with the given UID to the specified value
      tags:
        - world_info
      parameters:
        - name: uid
          in: path
          description: |-2
            `uid` of the desired world info entry.
          schema:
            type: integer
            minimum: -2147483648
            maximum: 2147483647
      requestBody:
        required: true
        content:
          application/json:
            schema: BasicStringSchema
            example:
              value: string
      responses:
        200:
          description: Successful request
          content:
            application/json:
              schema: EmptySchema
        404:
          description: Not found
          content:
            application/json:
              schema: NotFoundErrorSchema
              example:
                detail:
                  msg: No world info entry with the given uid exists.
                  type: key_error
        {api_validation_error_response}
    """
    if uid not in koboldai_vars.worldinfo_u:
        abort(Response(json.dumps({"detail": {
            "msg": "No world info entry with the given uid exists.",
            "type": "key_error",
        }}), mimetype="application/json", status=404))
    koboldai_vars.worldinfo_u[uid]["content"] = body.value
    setgamesaved(False)
    return {}


@api_v1.get("/world_info/<int(signed=True):uid>/key")
@api_schema_wrap
def get_world_info_uid_key(uid: int):
    """---
    get:
      summary: Retrieve the keys or primary keys of the world info entry with the given UID
      tags:
        - world_info
      parameters:
        - name: uid
          in: path
          description: |-2
            `uid` of the desired world info entry.
          schema:
            type: integer
            minimum: -2147483648
            maximum: 2147483647
      responses:
        200:
          description: Successful request
          content:
            application/json:
              schema: BasicStringSchema
        404:
          description: Not found
          content:
            application/json:
              schema: NotFoundErrorSchema
              example:
                detail:
                  msg: No world info entry with the given uid exists.
                  type: key_error
    """
    if uid not in koboldai_vars.worldinfo_u:
        abort(Response(json.dumps({"detail": {
            "msg": "No world info entry with the given uid exists.",
            "type": "key_error",
        }}), mimetype="application/json", status=404))
    return {"value": koboldai_vars.worldinfo_u[uid]["key"]}


@api_v1.put("/world_info/<int(signed=True):uid>/key")
@api_schema_wrap
def put_world_info_uid_key(body: BasicStringSchema, uid: int):
    """---
    put:
      summary: Set the keys or primary keys of the world info entry with the given UID to the specified value
      tags:
        - world_info
      parameters:
        - name: uid
          in: path
          description: |-2
            `uid` of the desired world info entry.
          schema:
            type: integer
            minimum: -2147483648
            maximum: 2147483647
      requestBody:
        required: true
        content:
          application/json:
            schema: BasicStringSchema
            example:
              value: string
      responses:
        200:
          description: Successful request
          content:
            application/json:
              schema: EmptySchema
        404:
          description: Not found
          content:
            application/json:
              schema: NotFoundErrorSchema
              example:
                detail:
                  msg: No world info entry with the given uid exists.
                  type: key_error
        {api_validation_error_response}
    """
    if uid not in koboldai_vars.worldinfo_u:
        abort(Response(json.dumps({"detail": {
            "msg": "No world info entry with the given uid exists.",
            "type": "key_error",
        }}), mimetype="application/json", status=404))
    koboldai_vars.worldinfo_u[uid]["key"] = body.value
    setgamesaved(False)
    return {}


@api_v1.get("/world_info/<int(signed=True):uid>/keysecondary")
@api_schema_wrap
def get_world_info_uid_keysecondary(uid: int):
    """---
    get:
      summary: Retrieve the secondary keys of the world info entry with the given UID
      tags:
        - world_info
      parameters:
        - name: uid
          in: path
          description: |-2
            `uid` of the desired world info entry.
          schema:
            type: integer
            minimum: -2147483648
            maximum: 2147483647
      responses:
        200:
          description: Successful request
          content:
            application/json:
              schema: BasicStringSchema
        404:
          description: Not found
          content:
            application/json:
              schema: NotFoundErrorSchema
              example:
                detail:
                  msg: No world info entry with the given uid exists.
                  type: key_error
    """
    if uid not in koboldai_vars.worldinfo_u:
        abort(Response(json.dumps({"detail": {
            "msg": "No world info entry with the given uid exists.",
            "type": "key_error",
        }}), mimetype="application/json", status=404))
    return {"value": koboldai_vars.worldinfo_u[uid]["keysecondary"]}


@api_v1.put("/world_info/<int(signed=True):uid>/keysecondary")
@api_schema_wrap
def put_world_info_uid_keysecondary(body: BasicStringSchema, uid: int):
    """---
    put:
      summary: Set the secondary keys of the world info entry with the given UID to the specified value
      tags:
        - world_info
      parameters:
        - name: uid
          in: path
          description: |-2
            `uid` of the desired world info entry.
          schema:
            type: integer
            minimum: -2147483648
            maximum: 2147483647
      requestBody:
        required: true
        content:
          application/json:
            schema: BasicStringSchema
            example:
              value: string
      responses:
        200:
          description: Successful request
          content:
            application/json:
              schema: EmptySchema
        404:
          description: Not found
          content:
            application/json:
              schema: NotFoundErrorSchema
              example:
                detail:
                  msg: No world info entry with the given uid exists.
                  type: key_error
        {api_validation_error_response}
    """
    if uid not in koboldai_vars.worldinfo_u:
        abort(Response(json.dumps({"detail": {
            "msg": "No world info entry with the given uid exists.",
            "type": "key_error",
        }}), mimetype="application/json", status=404))
    koboldai_vars.worldinfo_u[uid]["keysecondary"] = body.value
    setgamesaved(False)
    return {}


@api_v1.get("/world_info/<int(signed=True):uid>/selective")
@api_schema_wrap
def get_world_info_uid_selective(uid: int):
    """---
    get:
      summary: Retrieve the selective mode state of the world info entry with the given UID
      tags:
        - world_info
      parameters:
        - name: uid
          in: path
          description: |-2
            `uid` of the desired world info entry.
          schema:
            type: integer
            minimum: -2147483648
            maximum: 2147483647
      responses:
        200:
          description: Successful request
          content:
            application/json:
              schema: BasicBooleanSchema
        404:
          description: Not found
          content:
            application/json:
              schema: NotFoundErrorSchema
              example:
                detail:
                  msg: No world info entry with the given uid exists.
                  type: key_error
    """
    if uid not in koboldai_vars.worldinfo_u:
        abort(Response(json.dumps({"detail": {
            "msg": "No world info entry with the given uid exists.",
            "type": "key_error",
        }}), mimetype="application/json", status=404))
    return {"value": koboldai_vars.worldinfo_u[uid]["selective"]}


@api_v1.put("/world_info/<int(signed=True):uid>/selective")
@api_schema_wrap
def put_world_info_uid_selective(body: BasicBooleanSchema, uid: int):
    """---
    put:
      summary: Set the selective mode state of the world info entry with the given UID to the specified value
      tags:
        - world_info
      parameters:
        - name: uid
          in: path
          description: |-2
            `uid` of the desired world info entry.
          schema:
            type: integer
            minimum: -2147483648
            maximum: 2147483647
      requestBody:
        required: true
        content:
          application/json:
            schema: BasicBooleanSchema
            example:
              value: true
      responses:
        200:
          description: Successful request
          content:
            application/json:
              schema: EmptySchema
        404:
          description: Not found
          content:
            application/json:
              schema: NotFoundErrorSchema
              example:
                detail:
                  msg: No world info entry with the given uid exists.
                  type: key_error
        {api_validation_error_response}
    """
    if uid not in koboldai_vars.worldinfo_u:
        abort(Response(json.dumps({"detail": {
            "msg": "No world info entry with the given uid exists.",
            "type": "key_error",
        }}), mimetype="application/json", status=404))
    koboldai_vars.worldinfo_u[uid]["selective"] = body.value
    setgamesaved(False)
    return {}


@api_v1.get("/world_info/<int(signed=True):uid>/constant")
@api_schema_wrap
def get_world_info_uid_constant(uid: int):
    """---
    get:
      summary: Retrieve the constant mode state of the world info entry with the given UID
      tags:
        - world_info
      parameters:
        - name: uid
          in: path
          description: |-2
            `uid` of the desired world info entry.
          schema:
            type: integer
            minimum: -2147483648
            maximum: 2147483647
      responses:
        200:
          description: Successful request
          content:
            application/json:
              schema: BasicBooleanSchema
        404:
          description: Not found
          content:
            application/json:
              schema: NotFoundErrorSchema
              example:
                detail:
                  msg: No world info entry with the given uid exists.
                  type: key_error
    """
    if uid not in koboldai_vars.worldinfo_u:
        abort(Response(json.dumps({"detail": {
            "msg": "No world info entry with the given uid exists.",
            "type": "key_error",
        }}), mimetype="application/json", status=404))
    return {"value": koboldai_vars.worldinfo_u[uid]["constant"]}


@api_v1.put("/world_info/<int(signed=True):uid>/constant")
@api_schema_wrap
def put_world_info_uid_constant(body: BasicBooleanSchema, uid: int):
    """---
    put:
      summary: Set the constant mode state of the world info entry with the given UID to the specified value
      tags:
        - world_info
      parameters:
        - name: uid
          in: path
          description: |-2
            `uid` of the desired world info entry.
          schema:
            type: integer
            minimum: -2147483648
            maximum: 2147483647
      requestBody:
        required: true
        content:
          application/json:
            schema: BasicBooleanSchema
            example:
              value: true
      responses:
        200:
          description: Successful request
          content:
            application/json:
              schema: EmptySchema
        404:
          description: Not found
          content:
            application/json:
              schema: NotFoundErrorSchema
              example:
                detail:
                  msg: No world info entry with the given uid exists.
                  type: key_error
        {api_validation_error_response}
    """
    if uid not in koboldai_vars.worldinfo_u:
        abort(Response(json.dumps({"detail": {
            "msg": "No world info entry with the given uid exists.",
            "type": "key_error",
        }}), mimetype="application/json", status=404))
    koboldai_vars.worldinfo_u[uid]["constant"] = body.value
    setgamesaved(False)
    return {}


@api_v1.post("/world_info/folders/none")
@api_schema_wrap
def post_world_info_folders_none(body: EmptySchema):
    """---
    post:
      summary: Create a new world info entry outside of a world info folder, at the end of the world info
      tags:
        - world_info
      requestBody:
        required: true
        content:
          application/json:
            schema: EmptySchema
      responses:
        200:
          description: Successful request
          content:
            application/json:
              schema: BasicUIDSchema
        {api_validation_error_response}
    """
    stablesortwi()
    koboldai_vars.worldinfo_i = [wi for wi in koboldai_vars.worldinfo if wi["init"]]
    setgamesaved(False)
    emit('from_server', {'cmd': 'wiexpand', 'data': koboldai_vars.worldinfo[-1]["num"]}, broadcast=True)
    koboldai_vars.worldinfo[-1]["init"] = True
    addwiitem(folder_uid=None)
    return {"uid": koboldai_vars.worldinfo[-2]["uid"]}


@api_v1.post("/world_info/folders/<int(signed=True):uid>")
@api_schema_wrap
def post_world_info_folders_uid(body: EmptySchema, uid: int):
    """---
    post:
      summary: Create a new world info entry at the end of the world info folder with the given UID
      tags:
        - world_info
      parameters:
        - name: uid
          in: path
          description: |-2
            `uid` of the desired world info folder.
          schema:
            type: integer
            minimum: -2147483648
            maximum: 2147483647
      requestBody:
        required: true
        content:
          application/json:
            schema: EmptySchema
      responses:
        200:
          description: Successful request
          content:
            application/json:
              schema: BasicUIDSchema
        404:
          description: Not found
          content:
            application/json:
              schema: NotFoundErrorSchema
              example:
                detail:
                  msg: No world info folder with the given uid exists.
                  type: key_error
        {api_validation_error_response}
    """
    if uid not in koboldai_vars.wifolders_d:
        abort(Response(json.dumps({"detail": {
            "msg": "No world info folder with the given uid exists.",
            "type": "key_error",
        }}), mimetype="application/json", status=404))
    stablesortwi()
    koboldai_vars.worldinfo_i = [wi for wi in koboldai_vars.worldinfo if wi["init"]]
    setgamesaved(False)
    emit('from_server', {'cmd': 'wiexpand', 'data': koboldai_vars.wifolders_u[uid][-1]["num"]}, broadcast=True)
    koboldai_vars.wifolders_u[uid][-1]["init"] = True
    addwiitem(folder_uid=uid)
    return {"uid": koboldai_vars.wifolders_u[uid][-2]["uid"]}


@api_v1.delete("/world_info/<int(signed=True):uid>")
@api_schema_wrap
def delete_world_info_uid(uid: int):
    """---
    delete:
      summary: Delete the world info entry with the given UID
      tags:
        - world_info
      parameters:
        - name: uid
          in: path
          description: |-2
            `uid` of the desired world info entry.
          schema:
            type: integer
            minimum: -2147483648
            maximum: 2147483647
      responses:
        200:
          description: Successful request
          content:
            application/json:
              schema: EmptySchema
        404:
          description: Not found
          content:
            application/json:
              schema: NotFoundErrorSchema
              example:
                detail:
                  msg: No world info entry with the given uid exists.
                  type: key_error
    """
    if uid not in koboldai_vars.worldinfo_u:
        abort(Response(json.dumps({"detail": {
            "msg": "No world info entry with the given uid exists.",
            "type": "key_error",
        }}), mimetype="application/json", status=404))
    deletewi(uid)
    return {}


@api_v1.post("/world_info/folders")
@api_schema_wrap
def post_world_info_folders(body: EmptySchema):
    """---
    post:
      summary: Create a new world info folder at the end of the world info
      tags:
        - world_info
      requestBody:
        required: true
        content:
          application/json:
            schema: EmptySchema
      responses:
        200:
          description: Successful request
          content:
            application/json:
              schema: BasicUIDSchema
        {api_validation_error_response}
    """
    addwifolder()
    return {"uid": koboldai_vars.wifolders_l[-1]}


@api_v1.delete("/world_info/folders/<int(signed=True):uid>")
@api_schema_wrap
def delete_world_info_folders_uid(uid: int):
    """---
    delete:
      summary: Delete the world info folder with the given UID
      tags:
        - world_info
      parameters:
        - name: uid
          in: path
          description: |-2
            `uid` of the desired world info folder.
          schema:
            type: integer
            minimum: -2147483648
            maximum: 2147483647
      responses:
        200:
          description: Successful request
          content:
            application/json:
              schema: EmptySchema
        404:
          description: Not found
          content:
            application/json:
              schema: NotFoundErrorSchema
              example:
                detail:
                  msg: No world info folders with the given uid exists.
                  type: key_error
    """
    if uid not in koboldai_vars.wifolders_d:
        abort(Response(json.dumps({"detail": {
            "msg": "No world info folder with the given uid exists.",
            "type": "key_error",
        }}), mimetype="application/json", status=404))
    deletewifolder(uid)
    return {}


def _make_f_get(obj, _var_name, _name, _schema, _example_yaml_value):
    def f_get():
        """---
    get:
      summary: Retrieve the current {} setting value
      tags:
        - config
      responses:
        200:
          description: Successful request
          content:
            application/json:
              schema: {}
              example:
                value: {}
        """
        _obj = {"koboldai_vars": koboldai_vars}[obj]
        if _var_name.startswith("@"):
            return {"value": _obj[_var_name[1:]]}
        else:
            return {"value": getattr(_obj, _var_name)}
    f_get.__doc__ = f_get.__doc__.format(_name, _schema, _example_yaml_value)
    return f_get

def _make_f_put(schema_class: Type[KoboldSchema], obj, _var_name, _name, _schema, _example_yaml_value):
    def f_put(body: schema_class):
        """---
    put:
      summary: Set {} setting to specified value
      tags:
        - config
      requestBody:
        required: true
        content:
          application/json:
            schema: {}
            example:
              value: {}
      responses:
        200:
          description: Successful request
          content:
            application/json:
              schema: EmptySchema
        {api_validation_error_response}
        """
        _obj = {"koboldai_vars": koboldai_vars}[obj]
        if _var_name.startswith("@"):
            _obj[_var_name[1:]] = body.value
        else:
            setattr(_obj, _var_name, body.value)
        settingschanged()
        refresh_settings()
        return {}
    f_put.__doc__ = f_put.__doc__.format(_name, _schema, _example_yaml_value, api_validation_error_response=api_validation_error_response)
    return f_put

def create_config_endpoint(method="GET", schema="MemorySchema"):
    _name = globals()[schema].KoboldMeta.name
    _var_name = globals()[schema].KoboldMeta.var_name
    _route_name = globals()[schema].KoboldMeta.route_name
    _obj = globals()[schema].KoboldMeta.obj
    _example_yaml_value = globals()[schema].KoboldMeta.example_yaml_value
    _schema = schema
    f = _make_f_get(_obj, _var_name, _name, _schema, _example_yaml_value) if method == "GET" else _make_f_put(globals()[schema], _obj, _var_name, _name, _schema, _example_yaml_value)
    f.__name__ = f"{method.lower()}_config_{_name}"
    f = api_schema_wrap(f)
    for api in (api_v1,):
        f = api.route(f"/config/{_route_name}", methods=[method])(f)

class SoftPromptSettingSchema(KoboldSchema):
    value: str = fields.String(required=True, validate=[soft_prompt_validator, validate.Regexp(r"^[^/\\]*$")], metadata={"description": "Soft prompt name, or a string containing only whitespace for no soft prompt. If using the GET method and no soft prompt is loaded, this will always be the empty string."})

@api_v1.get("/config/soft_prompt")
@api_schema_wrap
def get_config_soft_prompt():
    """---
    get:
      summary: Retrieve the current soft prompt name
      tags:
        - config
      responses:
        200:
          description: Successful request
          content:
            application/json:
              schema: SoftPromptSettingSchema
              example:
                value: ""
    """
    return {"value": koboldai_vars.spfilename.strip()}

@api_v1.put("/config/soft_prompt")
@api_schema_wrap
def put_config_soft_prompt(body: SoftPromptSettingSchema):
    """---
    put:
      summary: Set soft prompt by name
      tags:
        - config
      requestBody:
        required: true
        content:
          application/json:
            schema: SoftPromptSettingSchema
            example:
              value: ""
      responses:
        200:
          description: Successful request
          content:
            application/json:
              schema: EmptySchema
        {api_validation_error_response}
    """
    if koboldai_vars.allowsp:
        spRequest(body.value)
        settingschanged()
    return {}

config_endpoint_schemas: List[Type[KoboldSchema]] = []

def config_endpoint_schema(c: Type[KoboldSchema]):
    config_endpoint_schemas.append(c)
    return c


@config_endpoint_schema
class MemorySettingSchema(KoboldSchema):
    value = fields.String(required=True)
    class KoboldMeta:
        route_name = "memory"
        obj = "koboldai_vars"
        var_name = "memory"
        name = "memory"
        example_yaml_value = "Memory"

@config_endpoint_schema
class AuthorsNoteSettingSchema(KoboldSchema):
    value = fields.String(required=True)
    class KoboldMeta:
        route_name = "authors_note"
        obj = "koboldai_vars"
        var_name = "authornote"
        name = "author's note"
        example_yaml_value = "''"

@config_endpoint_schema
class AuthorsNoteTemplateSettingSchema(KoboldSchema):
    value = fields.String(required=True)
    class KoboldMeta:
        route_name = "authors_note_template"
        obj = "koboldai_vars"
        var_name = "authornotetemplate"
        name = "author's note template"
        example_yaml_value = "\"[Author's note: <|>]\""

@config_endpoint_schema
class TopKSamplingSettingSchema(KoboldSchema):
    value = fields.Integer(validate=validate.Range(min=0), required=True)
    class KoboldMeta:
        route_name = "top_k"
        obj = "koboldai_vars"
        var_name = "top_k"
        name = "top-k sampling"
        example_yaml_value = "0"

@config_endpoint_schema
class TopASamplingSettingSchema(KoboldSchema):
    value = fields.Float(validate=validate.Range(min=0), required=True)
    class KoboldMeta:
        route_name = "top_a"
        obj = "koboldai_vars"
        var_name = "top_a"
        name = "top-a sampling"
        example_yaml_value = "0.0"

@config_endpoint_schema
class TopPSamplingSettingSchema(KoboldSchema):
    value = fields.Float(validate=validate.Range(min=0, max=1), required=True)
    class KoboldMeta:
        route_name = "top_p"
        obj = "koboldai_vars"
        var_name = "top_p"
        name = "top-p sampling"
        example_yaml_value = "0.9"

@config_endpoint_schema
class TailFreeSamplingSettingSchema(KoboldSchema):
    value = fields.Float(validate=validate.Range(min=0, max=1), required=True)
    class KoboldMeta:
        route_name = "tfs"
        obj = "koboldai_vars"
        var_name = "tfs"
        name = "tail free sampling"
        example_yaml_value = "1.0"

@config_endpoint_schema
class TypicalSamplingSettingSchema(KoboldSchema):
    value = fields.Float(validate=validate.Range(min=0, max=1), required=True)
    class KoboldMeta:
        route_name = "typical"
        obj = "koboldai_vars"
        var_name = "typical"
        name = "typical sampling"
        example_yaml_value = "1.0"

@config_endpoint_schema
class TemperatureSamplingSettingSchema(KoboldSchema):
    value = fields.Float(validate=validate.Range(min=0, min_inclusive=False), required=True)
    class KoboldMeta:
        route_name = "temperature"
        obj = "koboldai_vars"
        var_name = "temp"
        name = "temperature"
        example_yaml_value = "0.5"

@config_endpoint_schema
class GensPerActionSettingSchema(KoboldSchema):
    value = fields.Integer(validate=validate.Range(min=0, max=5), required=True)
    class KoboldMeta:
        route_name = "n"
        obj = "koboldai_vars"
        var_name = "numseqs"
        name = "Gens Per Action"
        example_yaml_value = "1"

@config_endpoint_schema
class MaxLengthSettingSchema(KoboldSchema):
    value = fields.Integer(validate=validate.Range(min=1, max=512), required=True)
    class KoboldMeta:
        route_name = "max_length"
        obj = "koboldai_vars"
        var_name = "genamt"
        name = "max length"
        example_yaml_value = "80"

@config_endpoint_schema
class WorldInfoDepthSettingSchema(KoboldSchema):
    value = fields.Integer(validate=validate.Range(min=1, max=5), required=True)
    class KoboldMeta:
        route_name = "world_info_depth"
        obj = "koboldai_vars"
        var_name = "widepth"
        name = "world info depth"
        example_yaml_value = "3"

@config_endpoint_schema
class AuthorsNoteDepthSettingSchema(KoboldSchema):
    value = fields.Integer(validate=validate.Range(min=1, max=5), required=True)
    class KoboldMeta:
        route_name = "authors_note_depth"
        obj = "koboldai_vars"
        var_name = "andepth"
        name = "author's note depth"
        example_yaml_value = "3"

@config_endpoint_schema
class MaxContextLengthSettingSchema(KoboldSchema):
    value = fields.Integer(validate=validate.Range(min=512, max=2048), required=True)
    class KoboldMeta:
        route_name = "max_context_length"
        obj = "koboldai_vars"
        var_name = "max_length"
        name = "max context length"
        example_yaml_value = "2048"

@config_endpoint_schema
class TrimIncompleteSentencesSettingsSchema(KoboldSchema):
    value = fields.Boolean(required=True)
    class KoboldMeta:
        route_name = "frmttriminc"
        obj = "koboldai_vars"
        var_name = "frmttriminc"
        name = "trim incomplete sentences (output formatting)"
        example_yaml_value = "false"

@config_endpoint_schema
class RemoveBlankLinesSettingsSchema(KoboldSchema):
    value = fields.Boolean(required=True)
    class KoboldMeta:
        route_name = "frmtrmblln"
        obj = "koboldai_vars"
        var_name = "frmtrmblln"
        name = "remove blank lines (output formatting)"
        example_yaml_value = "false"

@config_endpoint_schema
class RemoveSpecialCharactersSettingsSchema(KoboldSchema):
    value = fields.Boolean(required=True)
    class KoboldMeta:
        route_name = "frmtrmspch"
        obj = "koboldai_vars"
        var_name = "frmtrmspch"
        name = "remove special characters (output formatting)"
        example_yaml_value = "false"

@config_endpoint_schema
class SingleLineSettingsSchema(KoboldSchema):
    value = fields.Boolean(required=True)
    class KoboldMeta:
        route_name = "singleline"
        obj = "koboldai_vars"
        var_name = "singleline"
        name = "single line (output formatting)"
        example_yaml_value = "false"

@config_endpoint_schema
class AddSentenceSpacingSettingsSchema(KoboldSchema):
    value = fields.Boolean(required=True)
    class KoboldMeta:
        route_name = "frmtadsnsp"
        obj = "koboldai_vars"
        var_name = "frmtadsnsp"
        name = "add sentence spacing (input formatting)"
        example_yaml_value = "false"



for schema in config_endpoint_schemas:
    create_config_endpoint(schema=schema.__name__, method="GET")
    create_config_endpoint(schema=schema.__name__, method="PUT")


#==================================================================#
#  Final startup commands to launch Flask app
#==================================================================#
def startup():
    if koboldai_vars.model == "" or koboldai_vars.model is None:
        koboldai_vars.model = "ReadOnly"
    socketio.start_background_task(load_model, **{'initial_load':True})
            
print("", end="", flush=True)
if __name__ == "__main__":
    print("{0}\nStarting webserver...{1}".format(colors.GREEN, colors.END), flush=True)

    general_startup()
    patch_transformers()
    startup()
    # Start Flask/SocketIO (Blocking, so this must be last method!)
    port = args.port if "port" in args and args.port is not None else 5000
    koboldai_vars.port = port
    
    if(koboldai_vars.host):
        if(args.localtunnel):
            import subprocess, shutil
            localtunnel = subprocess.Popen([shutil.which('lt'), '-p', str(port), 'http'], stdout=subprocess.PIPE)
            attempts = 0
            while attempts < 10:
                try:
                    cloudflare = str(localtunnel.stdout.readline())
                    cloudflare = (re.search("(?P<url>https?:\/\/[^\s]+loca.lt)", cloudflare).group("url"))
                    break
                except:
                    attempts += 1
                    time.sleep(3)
                    continue
            if attempts == 10:
                print("LocalTunnel could not be created, falling back to cloudflare...")
                from flask_cloudflared import _run_cloudflared
                cloudflare = _run_cloudflared(port)
        elif(args.ngrok):
            from flask_ngrok import _run_ngrok
            cloudflare = _run_ngrok()
        elif(args.remote):
           from flask_cloudflared import _run_cloudflared
           cloudflare = _run_cloudflared(port)
        if(args.localtunnel or args.ngrok or args.remote):
            with open('cloudflare.log', 'w') as cloudflarelog:
                cloudflarelog.write("KoboldAI has finished loading and is available at the following link : " + cloudflare)
                koboldai_vars.cloudflare_link = cloudflare
                print(format(colors.GREEN) + "KoboldAI has finished loading and is available at the following link for UI 1: " + cloudflare + format(colors.END))
                print(format(colors.GREEN) + "KoboldAI has finished loading and is available at the following link for UI 2: " + cloudflare + "/new_ui" + format(colors.END))
        else:
            print("{0}Webserver has started, you can now connect to this machine at port {1}{2}"
                  .format(colors.GREEN, port, colors.END))
        koboldai_vars.serverstarted = True
        
        socketio.run(app, host='0.0.0.0', port=port)
    else:
        if args.unblock:
            if not args.no_ui:
                import webbrowser
                webbrowser.open_new('http://localhost:{0}'.format(port))
            print("{0}Server started!\nYou may now connect with a browser at http://127.0.0.1:{1}/{2}"
                  .format(colors.GREEN, port, colors.END))
            koboldai_vars.serverstarted = True
            socketio.run(app, port=port, host='0.0.0.0')
        else:
            try:
                from flaskwebgui import FlaskUI
                koboldai_vars.serverstarted = True
                koboldai_vars.flaskwebgui = True
                FlaskUI(app, socketio=socketio, start_server="flask-socketio", maximized=True, close_server_on_exit=True).run()
            except:
                if not args.no_ui:
                    import webbrowser
                    webbrowser.open_new('http://localhost:{0}'.format(port))
                print("{0}Server started!\nYou may now connect with a browser at http://127.0.0.1:{1}/{2}"
                        .format(colors.GREEN, port, colors.END))
                koboldai_vars.serverstarted = True
                socketio.run(app, port=port)

else:
    general_startup()
    patch_transformers()
    startup()
    koboldai_settings.port = args.port if "port" in args and args.port is not None else 5000
    print("{0}\nServer started in WSGI mode!{1}".format(colors.GREEN, colors.END), flush=True)
    <|MERGE_RESOLUTION|>--- conflicted
+++ resolved
@@ -1200,13 +1200,7 @@
                     break_values = break_values.split(",")
             else:
                 break_values = [layer_count]
-<<<<<<< HEAD
             break_values = [int(x) for x in break_values if x != '']
-=======
-            if break_values == ['']:
-                break_values = []
-            break_values = [int(x) for x in break_values]
->>>>>>> 278d16c2
             break_values += [0] * (gpu_count - len(break_values))
     emit('from_server', {'cmd': 'selected_model_info', 'key_value': key_value, 'key':key, 
                          'gpu':gpu, 'layer_count':layer_count, 'breakmodel':breakmodel, 
