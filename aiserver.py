--- conflicted
+++ resolved
@@ -1345,13 +1345,9 @@
     parser.add_argument("--summarizer_model", action='store', default="philschmid/bart-large-cnn-samsum", help="Huggingface model to use for summarization. Defaults to sshleifer/distilbart-cnn-12-6")
     parser.add_argument("--max_summary_length", action='store', default=75, help="Maximum size for summary to send to image generation")
     parser.add_argument("--multi_story", action='store_true', default=False, help="Allow multi-story mode (experimental)")
-<<<<<<< HEAD
     parser.add_argument("--peft", type=str, help="Specify the path or HuggingFace ID of a Peft to load it. Not supported on TPU. (Experimental)")
-    
-=======
     parser.add_argument("--trust_remote_code", action='store_true', default=False, help="Allow Huggingface Models to Execute Code (Insecure!)")  
      
->>>>>>> 04592e50
     parser.add_argument('-f', action='store', help="option for compatability with colab memory profiles")
     parser.add_argument('-v', '--verbosity', action='count', default=0, help="The default logging level is ERROR or higher. This value increases the amount of logging seen in your screen")
     parser.add_argument('-q', '--quiesce', action='count', default=0, help="The default logging level is ERROR or higher. This value decreases the amount of logging seen in your screen")
