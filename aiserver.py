--- conflicted
+++ resolved
@@ -1727,8 +1727,6 @@
     dynamic_processor_wrap(TailFreeLogitsWarper, "tfs", "tfs", cond=lambda x: x < 1.0)
     dynamic_processor_wrap(TypicalLogitsWarper, "typical", "typical", cond=lambda x: x < 1.0)
     dynamic_processor_wrap(TemperatureLogitsWarper, "temperature", "temp", cond=lambda x: x != 1.0)
-    RepetitionPenaltyLogitsProcessor.__init__ = AdvancedRepetitionPenaltyLogitsProcessor.__init__
-    RepetitionPenaltyLogitsProcessor.__call__ = AdvancedRepetitionPenaltyLogitsProcessor.__call__
 
     class LuaLogitsProcessor(LogitsProcessor):
 
@@ -1744,7 +1742,6 @@
             if(vars.standalone):
                 return scores
 
-<<<<<<< HEAD
             scores_shape = scores.shape
             scores_list = scores.tolist()
             vars.lua_koboldbridge.logits = vars.lua_state.table()
@@ -1753,40 +1750,6 @@
             vars.lua_koboldbridge.vocab_size = scores_shape[-1]
 
             execute_genmod()
-=======
-        def dynamic_processor_wrap(cls, field_name, var_name, cond=None):
-            old_call = cls.__call__
-            def new_call(self, *args, **kwargs):
-                if(not isinstance(field_name, str) and isinstance(field_name, Iterable)):
-                    conds = []
-                    for f, v in zip(field_name, var_name):
-                        conds.append(getattr(vars, v))
-                        setattr(self, f, conds[-1])
-                else:
-                    conds = getattr(vars, var_name)
-                    setattr(self, field_name, conds)
-                assert len(args) == 2
-                if(cond is None or cond(conds)):
-                    return old_call(self, *args, **kwargs)
-                return args[1]
-            cls.__call__ = new_call
-        dynamic_processor_wrap(AdvancedRepetitionPenaltyLogitsProcessor, ("penalty", "penalty_slope", "penalty_range"), ("rep_pen", "rep_pen_slope", "rep_pen_range"), cond=lambda x: x[0] != 1.0)
-        dynamic_processor_wrap(TopKLogitsWarper, "top_k", "top_k", cond=lambda x: x > 0)
-        dynamic_processor_wrap(TopPLogitsWarper, "top_p", "top_p", cond=lambda x: x < 1.0)
-        dynamic_processor_wrap(TailFreeLogitsWarper, "tfs", "tfs", cond=lambda x: x < 1.0)
-        dynamic_processor_wrap(TemperatureLogitsWarper, "temperature", "temp", cond=lambda x: x != 1.0)
-
-        class LuaLogitsProcessor(LogitsProcessor):
-
-            def __init__(self):
-                pass
-
-            def __call__(self, input_ids: torch.LongTensor, scores: torch.FloatTensor) -> torch.FloatTensor:
-                assert scores.ndim == 2
-                assert input_ids.ndim == 2
-                self.regeneration_required = False
-                self.halt = False
->>>>>>> 2db1f2f7
 
             scores = torch.tensor(
                 tuple(tuple(row.values()) for row in vars.lua_koboldbridge.logits.values()),
@@ -1809,7 +1772,6 @@
 
             if vars.numseqs > 1 or not vars.show_probs:
                 return scores
-<<<<<<< HEAD
 
             probs = F.softmax(scores, dim = -1).cpu().numpy()[0]
 
@@ -1841,6 +1803,7 @@
             self.__warper_list.append(TailFreeLogitsWarper(tfs=0.5, min_tokens_to_keep=1 + (beams > 1)))
             self.__warper_list.append(TypicalLogitsWarper(typical=0.5, min_tokens_to_keep=1 + (beams > 1)))
             self.__warper_list.append(TemperatureLogitsWarper(temperature=0.5))
+            self.__warper_list.append(AdvancedRepetitionPenaltyLogitsProcessor())
 
         def __call__(self, input_ids: torch.LongTensor, scores: torch.FloatTensor, *args, **kwargs):
             for k in vars.sampler_order:
@@ -1915,50 +1878,6 @@
             if(not vars.standalone and vars.lua_koboldbridge.generated_cols and vars.generated_tkns != vars.lua_koboldbridge.generated_cols):
                 raise RuntimeError(f"Inconsistency detected between KoboldAI Python and Lua backends ({vars.generated_tkns} != {vars.lua_koboldbridge.generated_cols})")
             if(vars.abort or vars.generated_tkns >= vars.genamt):
-=======
-        
-        def new_get_logits_processor(*args, **kwargs) -> LogitsProcessorList:
-            processors = new_get_logits_processor.old_get_logits_processor(*args, **kwargs)
-            processors.insert(0, LuaLogitsProcessor())
-            return processors
-        new_get_logits_processor.old_get_logits_processor = transformers.generation_utils.GenerationMixin._get_logits_processor
-        transformers.generation_utils.GenerationMixin._get_logits_processor = new_get_logits_processor
-
-        def new_get_logits_warper(beams: int = 1,) -> LogitsProcessorList:
-            warper_list = LogitsProcessorList()
-            warper_list.append(TopKLogitsWarper(top_k=1, min_tokens_to_keep=1 + (beams > 1)))
-            warper_list.append(TopPLogitsWarper(top_p=0.5, min_tokens_to_keep=1 + (beams > 1)))
-            warper_list.append(TailFreeLogitsWarper(tfs=0.5, min_tokens_to_keep=1 + (beams > 1)))
-            warper_list.append(TemperatureLogitsWarper(temperature=0.5))
-            warper_list.append(AdvancedRepetitionPenaltyLogitsProcessor())
-            return warper_list
-        
-        def new_sample(self, *args, **kwargs):
-            assert kwargs.pop("logits_warper", None) is not None
-            kwargs["logits_warper"] = new_get_logits_warper(
-                beams=1,
-            )
-            return new_sample.old_sample(self, *args, **kwargs)
-        new_sample.old_sample = transformers.generation_utils.GenerationMixin.sample
-        transformers.generation_utils.GenerationMixin.sample = new_sample
-
-
-        # Allow bad words filter to ban <|endoftext|> token
-        import transformers.generation_logits_process
-        def new_init(self, bad_words_ids: List[List[int]], eos_token_id: int):
-            return new_init.old_init(self, bad_words_ids, -1)
-        new_init.old_init = transformers.generation_logits_process.NoBadWordsLogitsProcessor.__init__
-        transformers.generation_logits_process.NoBadWordsLogitsProcessor.__init__ = new_init
-
-
-        # Sets up dynamic world info scanner
-        class DynamicWorldInfoScanCriteria(StoppingCriteria):
-            def __init__(
-                self,
-                tokenizer,
-                excluded_world_info: List[Set],
-            ):
->>>>>>> 2db1f2f7
                 self.regeneration_required = False
                 self.halt = False
                 return True
