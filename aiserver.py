#!/usr/bin/python3
#==================================================================#
# KoboldAI
# Version: 1.18.1
# By: KoboldAIDev and the KoboldAI Community
#==================================================================#

# External packages
import eventlet
eventlet.monkey_patch(all=True, thread=False, os=False)
import os
os.system("")
__file__ = os.path.dirname(os.path.realpath(__file__))
os.chdir(__file__)
os.environ['EVENTLET_THREADPOOL_SIZE'] = '1'
os.environ['TOKENIZERS_PARALLELISM'] = 'false'
from eventlet import tpool

import logging
logging.getLogger("urllib3").setLevel(logging.ERROR)

from os import path, getcwd
import time
import re
import json
import datetime
import collections
import zipfile
import packaging
import packaging.version
import contextlib
import traceback
import threading
import markdown
import bleach
import itertools
import bisect
import functools
import traceback
import inspect
import warnings
import multiprocessing
import copy
from collections.abc import Iterable
from collections import OrderedDict
from typing import Any, Callable, TypeVar, Tuple, Union, Dict, Set, List, Optional, Type

import requests
import html
import argparse
import sys
import gc

import lupa
import importlib

# KoboldAI
import fileops
import gensettings
from utils import debounce
import utils
import koboldai_settings
import torch
from transformers import StoppingCriteria, GPT2TokenizerFast, GPT2LMHeadModel, GPTNeoForCausalLM, GPTNeoModel, AutoModelForCausalLM, AutoTokenizer, PreTrainedModel, modeling_utils
from transformers import __version__ as transformers_version
import transformers
try:
    from transformers.models.opt.modeling_opt import OPTDecoder
except:
    pass
import transformers.generation_utils
global tpu_mtj_backend


if lupa.LUA_VERSION[:2] != (5, 4):
    print(f"Please install lupa==1.10. You have lupa {lupa.__version__}.", file=sys.stderr)

patch_causallm_patched = False

# Make sure tqdm progress bars display properly in Colab
from tqdm.auto import tqdm
old_init = tqdm.__init__
def new_init(self, *args, **kwargs):
    old_init(self, *args, **kwargs)
    if(self.ncols == 0 and kwargs.get("ncols") != 0):
        self.ncols = 99
tqdm.__init__ = new_init

# Fix some issues with the OPT tokenizer
from transformers import PreTrainedTokenizerBase
old_pretrainedtokenizerbase_from_pretrained = PreTrainedTokenizerBase.from_pretrained.__func__
@classmethod
def new_pretrainedtokenizerbase_from_pretrained(cls, *args, **kwargs):
    tokenizer = old_pretrainedtokenizerbase_from_pretrained(cls, *args, **kwargs)
    tokenizer._koboldai_header = tokenizer.encode("")
    tokenizer.add_bos_token = False
    tokenizer.add_prefix_space = False
    return tokenizer
PreTrainedTokenizerBase.from_pretrained = new_pretrainedtokenizerbase_from_pretrained

#==================================================================#
# Variables & Storage
#==================================================================#

# Terminal tags for colored text
class colors:
    PURPLE    = '\033[95m'
    BLUE      = '\033[94m'
    CYAN      = '\033[96m'
    GREEN     = '\033[92m'
    YELLOW    = '\033[93m'
    RED       = '\033[91m'
    END       = '\033[0m'
    UNDERLINE = '\033[4m'

# AI models Menu
# This is a dict of lists where they key is the menu name, and the list is the menu items.
# Each item takes the 4 elements, 1: Text to display, 2: Model Name (koboldai_vars.model) or menu name (Key name for another menu),
# 3: the memory requirement for the model, 4: if the item is a menu or not (True/False)
model_menu = {
    'mainmenu': [
        ["Load a model from its directory", "NeoCustom", "", False],
        ["Load an old GPT-2 model (eg CloverEdition)", "GPT2Custom", "", False],
        ["Adventure Models", "adventurelist", "", True],
        ["Novel Models", "novellist", "", True],
        ["NSFW Models", "nsfwlist", "", True],
        ["Untuned OPT", "optlist", "", True],
        ["Untuned GPT-Neo/J", "gptneolist", "", True],
        ["Untuned Fairseq Dense", "fsdlist", "", True],
        ["Untuned XGLM", "xglmlist", "", True],
        ["Untuned GPT2", "gpt2list", "", True],
        ["Online Services", "apilist", "", True],
        ["Read Only (No AI)", "ReadOnly", "", False]
        ],
    'adventurelist': [
        ["Nerys FSD 13B V2 (Hybrid)", "KoboldAI/fairseq-dense-13B-Nerys-v2", "32GB", False],
        ["Nerys FSD 13B (Hybrid)", "KoboldAI/fairseq-dense-13B-Nerys", "32GB", False],
        ["Skein 6B", "KoboldAI/GPT-J-6B-Skein", "16GB", False],
        ["OPT Nerys 6B V2", "KoboldAI/OPT-6B-nerys-v2", "16GB", False],
        ["Adventure 6B", "KoboldAI/GPT-J-6B-Adventure", "16GB", False],
        ["Nerys FSD 2.7B (Hybrid)", "KoboldAI/fairseq-dense-2.7B-Nerys", "8GB", False],
        ["Adventure 2.7B", "KoboldAI/GPT-Neo-2.7B-AID", "8GB", False],
        ["Adventure 1.3B", "KoboldAI/GPT-Neo-1.3B-Adventure", "6GB", False],
        ["Adventure 125M (Mia)", "Merry/AID-Neo-125M", "2GB", False],
        ["Return to Main Menu", "mainmenu", "", True],
        ],
    'novellist': [
        ["Nerys FSD 13B V2 (Hybrid)", "KoboldAI/fairseq-dense-13B-Nerys-v2", "32GB", False],
        ["Janeway FSD 13B", "KoboldAI/fairseq-dense-13B-Janeway", "32GB", False],
        ["Nerys FSD 13B (Hybrid)", "KoboldAI/fairseq-dense-13B-Nerys", "32GB", False],
        ["OPT Nerys 6B V2", "KoboldAI/OPT-6B-nerys-v2", "16GB", False],
        ["Janeway FSD 6.7B", "KoboldAI/fairseq-dense-6.7B-Janeway", "16GB", False],
        ["Janeway Neo 6B", "KoboldAI/GPT-J-6B-Janeway", "16GB", False],
        ["Janeway Neo 2.7B", "KoboldAI/GPT-Neo-2.7B-Janeway", "8GB", False],
        ["Janeway FSD 2.7B", "KoboldAI/fairseq-dense-2.7B-Janeway", "8GB", False],
        ["Nerys FSD 2.7B (Hybrid)", "KoboldAI/fairseq-dense-2.7B-Nerys", "8GB", False],
        ["Horni-LN 2.7B", "KoboldAI/GPT-Neo-2.7B-Horni-LN", "8GB", False],
        ["Picard 2.7B (Older Janeway)", "KoboldAI/GPT-Neo-2.7B-Picard", "8GB", False],
        ["Return to Main Menu", "mainmenu", "", True],
        ],
    'nsfwlist': [
        ["Shinen FSD 13B (NSFW)", "KoboldAI/fairseq-dense-13B-Shinen", "32GB", False],
        ["Shinen FSD 6.7B (NSFW)", "KoboldAI/fairseq-dense-6.7B-Shinen", "16GB", False],
        ["Lit 6B (NSFW)", "hakurei/lit-6B", "16GB", False],
        ["Shinen 6B (NSFW)", "KoboldAI/GPT-J-6B-Shinen", "16GB", False],
        ["Horni 2.7B (NSFW)", "KoboldAI/GPT-Neo-2.7B-Horni", "8GB", False],
        ["Shinen 2.7B (NSFW)", "KoboldAI/GPT-Neo-2.7B-Shinen", "8GB", False],
        ["Return to Main Menu", "mainmenu", "", True],
        ],
    'chatlist': [
        ["Convo 6B (Chatbot)", "hitomi-team/convo-6B", "16GB", False],
        ["C1 6B (Chatbot)", "hakurei/c1-6B", "16GB", False],
        ["C1 1.3B (Chatbot)", "iokru/c1-1.3B", "6GB", False],
        ["Return to Main Menu", "mainmenu", "", True],
        ],
    'gptneolist': [
        ["GPT-J 6B", "EleutherAI/gpt-j-6B", "16GB", False],
        ["GPT-Neo 2.7B", "EleutherAI/gpt-neo-2.7B", "8GB", False],
        ["GPT-Neo 1.3B", "EleutherAI/gpt-neo-1.3B", "6GB", False],
        ["GPT-Neo 125M", "EleutherAI/gpt-neo-125M", "2GB", False],
        ["Return to Main Menu", "mainmenu", "", True],
        ],
    'gpt2list': [
        ["GPT-2 XL", "gpt2-xl", "6GB", False],
        ["GPT-2 Large", "gpt2-large", "4GB", False],
        ["GPT-2 Med", "gpt2-medium", "2GB", False],
        ["GPT-2", "gpt2", "2GB", False],
        ["Return to Main Menu", "mainmenu", "", True],
        ],
    'optlist': [
        ["OPT 66B", "facebook/opt-66b", "128GB", False],
        ["OPT 30B", "facebook/opt-30b", "64GB", False],
        ["OPT 13B", "facebook/opt-13b", "32GB", False],
        ["OPT 6.7B", "facebook/opt-6.7b", "16GB", False],
        ["OPT 2.7B", "facebook/opt-2.7b", "8GB", False],
        ["OPT 1.3B", "facebook/opt-1.3b", "4GB", False],
        ["OPT 350M", "facebook/opt-350m", "2GB", False],
        ["OPT 125M", "facebook/opt-125m", "1GB", False],
        ["Return to Main Menu", "mainmenu", "", True],
        ],
    'fsdlist': [
        ["Fairseq Dense 13B", "KoboldAI/fairseq-dense-13B", "32GB", False],
        ["Fairseq Dense 6.7B", "KoboldAI/fairseq-dense-6.7B", "16GB", False],
        ["Fairseq Dense 2.7B", "KoboldAI/fairseq-dense-2.7B", "8GB", False],
        ["Fairseq Dense 1.3B", "KoboldAI/fairseq-dense-1.3B", "4GB", False],
        ["Fairseq Dense 355M", "KoboldAI/fairseq-dense-355M", "2GB", False],
        ["Fairseq Dense 125M", "KoboldAI/fairseq-dense-125M", "1GB", False],
        ["Return to Main Menu", "mainmenu", "", True],
        ],
    'xglmlist': [
        ["XGLM 4.5B (Larger Dataset)", "facebook/xglm-4.5B", "12GB", False],
        ["XGLM 7.5B", "facebook/xglm-7.5B", "18GB", False],
        ["XGLM 2.9B", "facebook/xglm-2.9B", "10GB", False],
        ["XGLM 1.7B", "facebook/xglm-1.7B", "6GB", False],
        ["XGLM 564M", "facebook/xglm-564M", "4GB", False],
        ["Return to Main Menu", "mainmenu", "", True],
        ],
    'apilist': [
        ["GooseAI API (requires API key)", "GooseAI", "", False],
        ["OpenAI API (requires API key)", "OAI", "", False],
        ["InferKit API (requires API key)", "InferKit", "", False],
        # ["KoboldAI Server API (Old Google Colab)", "Colab", "", False],
        ["KoboldAI API", "API", "", False],
        ["Return to Main Menu", "mainmenu", "", True],
    ]
    }


class Send_to_socketio(object):
    def write(self, bar):
        print(bar, end="")
        time.sleep(0.01)
        try:
            emit('from_server', {'cmd': 'model_load_status', 'data': bar.replace(" ", "&nbsp;")}, broadcast=True, room="UI_1")
        except:
            pass
        
    def flush(self):
        pass
                                
# Set logging level to reduce chatter from Flask
import logging
log = logging.getLogger('werkzeug')
log.setLevel(logging.ERROR)

# Start flask & SocketIO
print("{0}Initializing Flask... {1}".format(colors.PURPLE, colors.END), end="")
from flask import Flask, render_template, Response, request, copy_current_request_context, send_from_directory, session, jsonify, abort, redirect, has_request_context
from flask_socketio import SocketIO, emit, join_room, leave_room
from flask_socketio import emit as _emit
from flask_session import Session
import secrets
from werkzeug.exceptions import HTTPException, NotFound, InternalServerError
import secrets
app = Flask(__name__, root_path=os.getcwd())
app.secret_key = secrets.token_hex()
app.config['SESSION_TYPE'] = 'filesystem'
app.config['TEMPLATES_AUTO_RELOAD'] = True
Session(app)
socketio = SocketIO(app, async_method="eventlet", manage_session=False, cors_allowed_origins='*')
#socketio = SocketIO(app, async_method="eventlet", logger=True, engineio_logger=True, manage_session=False)
koboldai_vars = koboldai_settings.koboldai_vars(session, socketio)

utils.koboldai_vars = koboldai_vars

print("{0}OK!{1}".format(colors.GREEN, colors.END))

old_socketio_on = socketio.on
def new_socketio_on(*a, **k):
    decorator = old_socketio_on(*a, **k)
    def new_decorator(f):
        @functools.wraps(f)
        def g(*a, **k):
            if args.no_ui:
                return
            return f(*a, **k)
        return decorator(g)
    return new_decorator
socketio.on = new_socketio_on

def emit(*args, **kwargs):
    try:
        return _emit(*args, **kwargs)
    except AttributeError:
        return socketio.emit(*args, **kwargs)

# marshmallow/apispec setup
from apispec import APISpec
from apispec.ext.marshmallow import MarshmallowPlugin
from apispec.ext.marshmallow.field_converter import make_min_max_attributes
from apispec_webframeworks.flask import FlaskPlugin
from marshmallow import Schema, fields, validate, EXCLUDE
from marshmallow.exceptions import ValidationError

class KoboldSchema(Schema):
    pass

def new_make_min_max_attributes(validators, min_attr, max_attr) -> dict:
    # Patched apispec function that creates "exclusiveMinimum"/"exclusiveMaximum" OpenAPI attributes insteaed of "minimum"/"maximum" when using validators.Range or validators.Length with min_inclusive=False or max_inclusive=False
    attributes = {}
    min_list = [validator.min for validator in validators if validator.min is not None]
    max_list = [validator.max for validator in validators if validator.max is not None]
    min_inclusive_list = [getattr(validator, "min_inclusive", True) for validator in validators if validator.min is not None]
    max_inclusive_list = [getattr(validator, "max_inclusive", True) for validator in validators if validator.max is not None]
    if min_list:
        if min_attr == "minimum" and not min_inclusive_list[max(range(len(min_list)), key=min_list.__getitem__)]:
            min_attr = "exclusiveMinimum"
        attributes[min_attr] = max(min_list)
    if max_list:
        if min_attr == "maximum" and not max_inclusive_list[min(range(len(max_list)), key=max_list.__getitem__)]:
            min_attr = "exclusiveMaximum"
        attributes[max_attr] = min(max_list)
    return attributes
make_min_max_attributes.__code__ = new_make_min_max_attributes.__code__

def api_format_docstring(f):
    f.__doc__ = eval('f"""{}"""'.format(f.__doc__.replace("\\", "\\\\")))
    return f

def api_catch_out_of_memory_errors(f):
    @functools.wraps(f)
    def decorated(*args, **kwargs):
        try:
            return f(*args, **kwargs)
        except Exception as e:
            if any (s in traceback.format_exc().lower() for s in ("out of memory", "not enough memory")):
                for line in reversed(traceback.format_exc().split("\n")):
                    if any(s in line.lower() for s in ("out of memory", "not enough memory")) and line.count(":"):
                        line = line.split(":", 1)[1]
                        line = re.sub(r"\[.+?\] +data\.", "", line).strip()
                        raise KoboldOutOfMemoryError("KoboldAI ran out of memory: " + line, type="out_of_memory.gpu.cuda" if "cuda out of memory" in line.lower() else "out_of_memory.gpu.hip" if "hip out of memory" in line.lower() else "out_of_memory.tpu.hbm" if "memory space hbm" in line.lower() else "out_of_memory.cpu.default_memory_allocator" if "defaultmemoryallocator" in line.lower() else "out_of_memory.unknown.unknown")
                raise KoboldOutOfMemoryError(type="out_of_memory.unknown.unknown")
            raise e
    return decorated

def api_schema_wrap(f):
    try:
        input_schema: Type[Schema] = next(iter(inspect.signature(f).parameters.values())).annotation
    except:
        HAS_SCHEMA = False
    else:
        HAS_SCHEMA = inspect.isclass(input_schema) and issubclass(input_schema, Schema)
    f = api_format_docstring(f)
    f = api_catch_out_of_memory_errors(f)
    @functools.wraps(f)
    def decorated(*args, **kwargs):
        if HAS_SCHEMA:
            body = request.get_json()
            schema = input_schema.from_dict(input_schema().load(body))
            response = f(schema, *args, **kwargs)
        else:
            response = f(*args, **kwargs)
        if not isinstance(response, Response):
            response = jsonify(response)
        return response
    return decorated

@app.errorhandler(HTTPException)
def handler(e):
    if request.path != "/api" and not request.path.startswith("/api/"):
        return e
    resp = jsonify(detail={"msg": str(e), "type": "generic.error_" + str(e.code)})
    if e.code == 405 and e.valid_methods is not None:
        resp.headers["Allow"] = ", ".join(e.valid_methods)
    return resp, e.code

class KoboldOutOfMemoryError(HTTPException):
    code = 507
    description = "KoboldAI ran out of memory."
    type = "out_of_memory.unknown.unknown"
    def __init__(self, *args, type=None, **kwargs):
        super().__init__(*args, **kwargs)
        if type is not None:
            self.type = type
@app.errorhandler(KoboldOutOfMemoryError)
def handler(e):
    if request.path != "/api" and not request.path.startswith("/api/"):
        return InternalServerError()
    return jsonify(detail={"type": e.type, "msg": e.description}), e.code

@app.errorhandler(ValidationError)
def handler(e):
    if request.path != "/api" and not request.path.startswith("/api/"):
        return InternalServerError()
    return jsonify(detail=e.messages), 422

@app.errorhandler(NotImplementedError)
def handler(e):
    if request.path != "/api" and not request.path.startswith("/api/"):
        return InternalServerError()
    return jsonify(detail={"type": "not_implemented", "msg": str(e).strip()}), 501

api_versions: List[str] = []

class KoboldAPISpec(APISpec):
    class KoboldFlaskPlugin(FlaskPlugin):
        def __init__(self, api: "KoboldAPISpec", *args, **kwargs):
            self._kobold_api_spec = api
            super().__init__(*args, **kwargs)

        def path_helper(self, *args, **kwargs):
            return super().path_helper(*args, **kwargs)[len(self._kobold_api_spec._prefixes[0]):]

    def __init__(self, *args, title: str = "KoboldAI API", openapi_version: str = "3.0.3", version: str = "1.0.0", prefixes: List[str] = None, **kwargs):
        plugins = [KoboldAPISpec.KoboldFlaskPlugin(self), MarshmallowPlugin()]
        self._prefixes = prefixes if prefixes is not None else [""]
        self._kobold_api_spec_version = version
        api_versions.append(version)
        api_versions.sort(key=lambda x: [int(e) for e in x.split(".")])
        super().__init__(*args, title=title, openapi_version=openapi_version, version=version, plugins=plugins, servers=[{"url": self._prefixes[0]}], **kwargs)
        for prefix in self._prefixes:
            app.route(prefix, endpoint="~KoboldAPISpec~" + prefix)(lambda: redirect(request.path + "/docs/"))
            app.route(prefix + "/", endpoint="~KoboldAPISpec~" + prefix + "/")(lambda: redirect("docs/"))
            app.route(prefix + "/docs", endpoint="~KoboldAPISpec~" + prefix + "/docs")(lambda: redirect("docs/"))
            app.route(prefix + "/docs/", endpoint="~KoboldAPISpec~" + prefix + "/docs/")(lambda: render_template("swagger-ui.html", url=self._prefixes[0] + "/openapi.json"))
            app.route(prefix + "/openapi.json", endpoint="~KoboldAPISpec~" + prefix + "/openapi.json")(lambda: jsonify(self.to_dict()))

    def route(self, rule: str, methods=["GET"], **kwargs):
        __F = TypeVar("__F", bound=Callable[..., Any])
        if "strict_slashes" not in kwargs:
            kwargs["strict_slashes"] = False
        def new_decorator(f: __F) -> __F:
            @functools.wraps(f)
            def g(*args, **kwargs):
                global api_version
                api_version = self._kobold_api_spec_version
                try:
                    return f(*args, **kwargs)
                finally:
                    api_version = None
            for prefix in self._prefixes:
                g = app.route(prefix + rule, methods=methods, **kwargs)(g)
            with app.test_request_context():
                self.path(view=g, **kwargs)
            return g
        return new_decorator

    def get(self, rule: str, **kwargs):
        return self.route(rule, methods=["GET"], **kwargs)
    
    def post(self, rule: str, **kwargs):
        return self.route(rule, methods=["POST"], **kwargs)
    
    def put(self, rule: str, **kwargs):
        return self.route(rule, methods=["PUT"], **kwargs)
    
    def patch(self, rule: str, **kwargs):
        return self.route(rule, methods=["PATCH"], **kwargs)
    
    def delete(self, rule: str, **kwargs):
        return self.route(rule, methods=["DELETE"], **kwargs)

tags = [
    {"name": "info", "description": "Metadata about this API"},
    {"name": "generate", "description": "Text generation endpoints"},
    {"name": "model", "description": "Information about the current text generation model"},
    {"name": "story", "description": "Endpoints for managing the story in the KoboldAI GUI"},
    {"name": "world_info", "description": "Endpoints for managing the world info in the KoboldAI GUI"},
    {"name": "config", "description": "Allows you to get/set various setting values"},
]

api_version = None  # This gets set automatically so don't change this value

api_v1 = KoboldAPISpec(
    version="1.1.4",
    prefixes=["/api/v1", "/api/latest"],
    tags=tags,
)

#==================================================================#
# Function to get model selection at startup
#==================================================================#
def sendModelSelection(menu="mainmenu", folder="./models"):
    #If we send one of the manual load options, send back the list of model directories, otherwise send the menu
    if menu in ('NeoCustom', 'GPT2Custom'):
        (paths, breadcrumbs) = get_folder_path_info(folder)
        if koboldai_vars.host:
            breadcrumbs = []
        menu_list = [[folder, menu, "", False] for folder in paths]
        menu_list_ui_2 = [[folder[0], folder[1], "", False] for folder in paths]
        menu_list.append(["Return to Main Menu", "mainmenu", "", True])
        menu_list_ui_2.append(["Return to Main Menu", "mainmenu", "", True])
        if os.path.abspath("{}/models".format(os.getcwd())) == os.path.abspath(folder):
            showdelete=True
        else:
            showdelete=False
        emit('from_server', {'cmd': 'show_model_menu', 'data': menu_list, 'menu': menu, 'breadcrumbs': breadcrumbs, "showdelete": showdelete}, broadcast=True, room="UI_1")
        emit('show_model_menu', {'data': menu_list_ui_2, 'menu': menu, 'breadcrumbs': breadcrumbs, "showdelete": showdelete}, broadcast=False, room="UI_2")
    else:
        emit('from_server', {'cmd': 'show_model_menu', 'data': model_menu[menu], 'menu': menu, 'breadcrumbs': [], "showdelete": False}, broadcast=True, room="UI_1")
        emit('show_model_menu', {'data': model_menu[menu], 'menu': menu, 'breadcrumbs': [], "showdelete": False}, broadcast=False, room="UI_2")

def get_folder_path_info(base):
    if base == 'This PC':
        breadcrumbs = [['This PC', 'This PC']]
        paths = [["{}:\\".format(chr(i)), "{}:\\".format(chr(i))] for i in range(65, 91) if os.path.exists("{}:".format(chr(i)))]
    else:
        path = os.path.abspath(base)
        if path[-1] == "\\":
            path = path[:-1]
        breadcrumbs = []
        for i in range(len(path.replace("/", "\\").split("\\"))):
            breadcrumbs.append(["\\".join(path.replace("/", "\\").split("\\")[:i+1]),
                                 path.replace("/", "\\").split("\\")[i]])
        if len(breadcrumbs) == 1:
            breadcrumbs = [["{}:\\".format(chr(i)), "{}:\\".format(chr(i))] for i in range(65, 91) if os.path.exists("{}:".format(chr(i)))]
        else:
            if len([["{}:\\".format(chr(i)), "{}:\\".format(chr(i))] for i in range(65, 91) if os.path.exists("{}:".format(chr(i)))]) > 0:
                breadcrumbs.insert(0, ['This PC', 'This PC'])
        paths = []
        base_path = os.path.abspath(base)
        for item in os.listdir(base_path):
            if os.path.isdir(os.path.join(base_path, item)):
                paths.append([os.path.join(base_path, item), item])
    # Paths/breadcrumbs is a list of lists, where the first element in the sublist is the full path and the second is the folder name
    return (paths, breadcrumbs)


def getModelSelection(modellist):
    print("    #    Model\t\t\t\t\t\tVRAM\n    ========================================================")
    i = 1
    for m in modellist:
        print("    {0} - {1}\t\t\t{2}".format("{:<2}".format(i), m[0].ljust(25), m[2]))
        i += 1
    print(" ");
    modelsel = 0
    koboldai_vars.model = ''
    while(koboldai_vars.model == ''):
        modelsel = input("Model #> ")
        if(modelsel.isnumeric() and int(modelsel) > 0 and int(modelsel) <= len(modellist)):
            koboldai_vars.model = modellist[int(modelsel)-1][1]
        else:
            print("{0}Please enter a valid selection.{1}".format(colors.RED, colors.END))
    
    # Model Lists
    try:
        getModelSelection(eval(koboldai_vars.model))
    except Exception as e:
        if(koboldai_vars.model == "Return"):
            getModelSelection(mainmenu)
                
        # If custom model was selected, get the filesystem location and store it
        if(koboldai_vars.model == "NeoCustom" or koboldai_vars.model == "GPT2Custom"):
            print("{0}Please choose the folder where pytorch_model.bin is located:{1}\n".format(colors.CYAN, colors.END))
            modpath = fileops.getdirpath(getcwd() + "/models", "Select Model Folder")
        
            if(modpath):
                # Save directory to koboldai_vars
                koboldai_vars.custmodpth = modpath
            else:
                # Print error and retry model selection
                print("{0}Model select cancelled!{1}".format(colors.RED, colors.END))
                print("{0}Select an AI model to continue:{1}\n".format(colors.CYAN, colors.END))
                getModelSelection(mainmenu)

def check_if_dir_is_model(path):
    if os.path.exists(path):
        try:
            from transformers import AutoConfig
            model_config = AutoConfig.from_pretrained(path)
        except:
            return False
        return True
    else:
        return False
    
#==================================================================#
# Return all keys in tokenizer dictionary containing char
#==================================================================#
#def gettokenids(char):
#    keys = []
#    for key in vocab_keys:
#        if(key.find(char) != -1):
#            keys.append(key)
#    return keys

#==================================================================#
# Return Model Name
#==================================================================#
def getmodelname():
    if(args.configname):
       modelname = args.configname
       return modelname
    if(koboldai_vars.model in ("NeoCustom", "GPT2Custom", "TPUMeshTransformerGPTJ", "TPUMeshTransformerGPTNeoX")):
        modelname = os.path.basename(os.path.normpath(koboldai_vars.custmodpth))
        return modelname
    else:
        modelname = koboldai_vars.model
        return modelname

#==================================================================#
# Breakmodel configuration functions
#==================================================================#
def device_list(n_layers, primary=None, selected=None):
    device_count = torch.cuda.device_count()
    if(device_count < 2):
        primary = None
    gpu_blocks = breakmodel.gpu_blocks + (device_count - len(breakmodel.gpu_blocks))*[0]
    print(f"{colors.YELLOW}       DEVICE ID  |  LAYERS  |  DEVICE NAME{colors.END}")
    for i in range(device_count):
        name = torch.cuda.get_device_name(i)
        if(len(name) > 47):
            name = "..." + name[-44:]
        row_color = colors.END
        sep_color = colors.YELLOW
        print(f"{row_color}{colors.YELLOW + '->' + row_color if i == selected else '  '} {'(primary)' if i == primary else ' '*9} {i:3}  {sep_color}|{row_color}     {gpu_blocks[i]:3}  {sep_color}|{row_color}  {name}{colors.END}")
    row_color = colors.END
    sep_color = colors.YELLOW
    if(utils.HAS_ACCELERATE):
        print(f"{row_color}{colors.YELLOW + '->' + row_color if -1 == selected else '  '} {' '*9} N/A  {sep_color}|{row_color}     {breakmodel.disk_blocks:3}  {sep_color}|{row_color}  (Disk cache){colors.END}")
    print(f"{row_color}   {' '*9} N/A  {sep_color}|{row_color}     {n_layers:3}  {sep_color}|{row_color}  (CPU){colors.END}")

def device_config(config):
    global breakmodel, generator
    import breakmodel
    n_layers = utils.num_layers(config)
    if args.cpu:
        breakmodel.gpu_blocks = [0]*n_layers
        return
    elif(args.breakmodel_gpulayers is not None or (utils.HAS_ACCELERATE and args.breakmodel_disklayers is not None)):
        try:
            if(not args.breakmodel_gpulayers):
                breakmodel.gpu_blocks = []
            else:
                breakmodel.gpu_blocks = list(map(int, args.breakmodel_gpulayers.split(',')))
            assert len(breakmodel.gpu_blocks) <= torch.cuda.device_count()
            s = n_layers
            for i in range(len(breakmodel.gpu_blocks)):
                if(breakmodel.gpu_blocks[i] <= -1):
                    breakmodel.gpu_blocks[i] = s
                    break
                else:
                    s -= breakmodel.gpu_blocks[i]
            assert sum(breakmodel.gpu_blocks) <= n_layers
            n_layers -= sum(breakmodel.gpu_blocks)
            if(args.breakmodel_disklayers is not None):
                assert args.breakmodel_disklayers <= n_layers
                breakmodel.disk_blocks = args.breakmodel_disklayers
                n_layers -= args.breakmodel_disklayers
        except:
            print("WARNING: --breakmodel_gpulayers is malformatted. Please use the --help option to see correct usage of --breakmodel_gpulayers. Defaulting to all layers on device 0.", file=sys.stderr)
            breakmodel.gpu_blocks = [n_layers]
            n_layers = 0
    elif(args.breakmodel_layers is not None):
        breakmodel.gpu_blocks = [n_layers - max(0, min(n_layers, args.breakmodel_layers))]
        n_layers -= sum(breakmodel.gpu_blocks)
    elif(args.model is not None):
        print("Breakmodel not specified, assuming GPU 0")
        breakmodel.gpu_blocks = [n_layers]
        n_layers = 0
    else:
        device_count = torch.cuda.device_count()
        if(device_count > 1):
            print(colors.CYAN + "\nPlease select one of your GPUs to be your primary GPU.")
            print("VRAM usage in your primary GPU will be higher than for your other ones.")
            print("It is recommended you make your fastest GPU your primary GPU.")
            device_list(n_layers)
            while(True):
                primaryselect = input("device ID> ")
                if(primaryselect.isnumeric() and 0 <= int(primaryselect) < device_count):
                    breakmodel.primary_device = int(primaryselect)
                    break
                else:
                    print(f"{colors.RED}Please enter an integer between 0 and {device_count-1}.{colors.END}")
        else:
            breakmodel.primary_device = 0

        print(colors.PURPLE + "\nIf you don't have enough VRAM to run the model on a single GPU")
        print("you can split the model between your CPU and your GPU(s), or between")
        print("multiple GPUs if you have more than one.")
        print("By putting more 'layers' on a GPU or CPU, more computations will be")
        print("done on that device and more VRAM or RAM will be required on that device")
        print("(roughly proportional to number of layers).")
        print("It should be noted that GPUs are orders of magnitude faster than the CPU.")
        print(f"This model has{colors.YELLOW} {n_layers} {colors.PURPLE}layers.{colors.END}\n")

        for i in range(device_count):
            device_list(n_layers, primary=breakmodel.primary_device, selected=i)
            print(f"{colors.CYAN}\nHow many of the remaining{colors.YELLOW} {n_layers} {colors.CYAN}layers would you like to put into device {i}?\nYou can also enter -1 to allocate all remaining layers to this device.{colors.END}\n")
            while(True):
                layerselect = input("# of layers> ")
                if((layerselect.isnumeric() or layerselect.strip() == '-1') and -1 <= int(layerselect) <= n_layers):
                    layerselect = int(layerselect)
                    layerselect = n_layers if layerselect == -1 else layerselect
                    breakmodel.gpu_blocks.append(layerselect)
                    n_layers -= layerselect
                    break
                else:
                    print(f"{colors.RED}Please enter an integer between -1 and {n_layers}.{colors.END}")
            if(n_layers == 0):
                break

        if(utils.HAS_ACCELERATE and n_layers > 0):
            device_list(n_layers, primary=breakmodel.primary_device, selected=-1)
            print(f"{colors.CYAN}\nHow many of the remaining{colors.YELLOW} {n_layers} {colors.CYAN}layers would you like to put into the disk cache?\nYou can also enter -1 to allocate all remaining layers to this device.{colors.END}\n")
            while(True):
                layerselect = input("# of layers> ")
                if((layerselect.isnumeric() or layerselect.strip() == '-1') and -1 <= int(layerselect) <= n_layers):
                    layerselect = int(layerselect)
                    layerselect = n_layers if layerselect == -1 else layerselect
                    breakmodel.disk_blocks = layerselect
                    n_layers -= layerselect
                    break
                else:
                    print(f"{colors.RED}Please enter an integer between -1 and {n_layers}.{colors.END}")

    print(colors.PURPLE + "\nFinal device configuration:")
    device_list(n_layers)

    # If all layers are on the same device, use the old GPU generation mode
    while(len(breakmodel.gpu_blocks) and breakmodel.gpu_blocks[-1] == 0):
        breakmodel.gpu_blocks.pop()
    if(len(breakmodel.gpu_blocks) and breakmodel.gpu_blocks[-1] in (-1, utils.num_layers(config))):
        koboldai_vars.breakmodel = False
        koboldai_vars.usegpu = True
        koboldai_vars.gpu_device = len(breakmodel.gpu_blocks)-1
        return

    if(not breakmodel.gpu_blocks):
        print("Nothing assigned to a GPU, reverting to CPU only mode")
        import breakmodel
        breakmodel.primary_device = "cpu"
        koboldai_vars.breakmodel = False
        koboldai_vars.usegpu = False
        return

def move_model_to_devices(model):
    global generator

    if(not utils.HAS_ACCELERATE and not koboldai_vars.breakmodel):
        if(koboldai_vars.usegpu):
            model = model.half().to(koboldai_vars.gpu_device)
        else:
            model = model.to('cpu').float()
        generator = model.generate
        return

    import breakmodel

    if(utils.HAS_ACCELERATE):
        import accelerate.utils
        for key, value in model.state_dict().items():
            target_dtype = torch.float32 if breakmodel.primary_device == "cpu" else torch.float16
            if(value.dtype is not target_dtype):
                accelerate.utils.set_module_tensor_to_device(model, key, target_dtype)
        disk_blocks = breakmodel.disk_blocks
        gpu_blocks = breakmodel.gpu_blocks
        ram_blocks = len(utils.layers_module_names) - sum(gpu_blocks)
        cumulative_gpu_blocks = tuple(itertools.accumulate(gpu_blocks))
        device_map = {}
        for name in utils.layers_module_names:
            layer = int(name.rsplit(".", 1)[1])
            device = ("disk" if layer < disk_blocks else "cpu") if layer < ram_blocks else bisect.bisect_right(cumulative_gpu_blocks, layer - ram_blocks)
            device_map[name] = device
        for name in utils.get_missing_module_names(model, list(device_map.keys())):
            device_map[name] = breakmodel.primary_device
        breakmodel.dispatch_model_ex(model, device_map, main_device=breakmodel.primary_device, offload_buffers=True, offload_dir="accelerate-disk-cache")
        gc.collect()
        generator = model.generate
        return

    model.half()
    gc.collect()

    if(hasattr(model, "transformer")):
        model.transformer.wte.to(breakmodel.primary_device)
        model.transformer.ln_f.to(breakmodel.primary_device)
        if(hasattr(model, 'lm_head')):
            model.lm_head.to(breakmodel.primary_device)
        if(hasattr(model.transformer, 'wpe')):
            model.transformer.wpe.to(breakmodel.primary_device)
    elif(not hasattr(model.model, "decoder")):
        model.model.embed_tokens.to(breakmodel.primary_device)
        model.model.layer_norm.to(breakmodel.primary_device)
        model.lm_head.to(breakmodel.primary_device)
        model.model.embed_positions.to(breakmodel.primary_device)
    else:
        model.model.decoder.embed_tokens.to(breakmodel.primary_device)
        if(model.model.decoder.project_in is not None):
            model.model.decoder.project_in.to(breakmodel.primary_device)
        if(model.model.decoder.project_out is not None):
            model.model.decoder.project_out.to(breakmodel.primary_device)
        model.model.decoder.embed_positions.to(breakmodel.primary_device)
    gc.collect()
    GPTNeoModel.forward = breakmodel.new_forward_neo
    if("GPTJModel" in globals()):
        GPTJModel.forward = breakmodel.new_forward_neo # type: ignore
    if("XGLMModel" in globals()):
        XGLMModel.forward = breakmodel.new_forward_xglm # type: ignore
    if("OPTDecoder" in globals()):
        OPTDecoder.forward = breakmodel.new_forward_opt # type: ignore
    generator = model.generate
    if(hasattr(model, "transformer")):
        breakmodel.move_hidden_layers(model.transformer)
    elif(not hasattr(model.model, "decoder")):
        breakmodel.move_hidden_layers(model.model, model.model.layers)
    else:
        breakmodel.move_hidden_layers(model.model.decoder, model.model.decoder.layers)

#==================================================================#
#  Allow the models to override some settings
#==================================================================#
def loadmodelsettings():
    try:
        js   = json.loads(str(model_config).partition(' ')[2])
    except Exception as e:
        try:
            try:
                js   = json.load(open(koboldai_vars.custmodpth + "/config.json", "r"))
            except Exception as e:
                js   = json.load(open(koboldai_vars.custmodpth.replace('/', '_') + "/config.json", "r"))            
        except Exception as e:
            js   = {}
    if koboldai_vars.model_type == "xglm" or js.get("compat", "j") == "fairseq_lm":
        koboldai_vars.newlinemode = "s"  # Default to </s> newline mode if using XGLM
    if koboldai_vars.model_type == "opt" or koboldai_vars.model_type == "bloom":
        koboldai_vars.newlinemode = "ns"  # Handle </s> but don't convert newlines if using Fairseq models that have newlines trained in them
    koboldai_vars.modelconfig = js
    if("badwordsids" in js):
        koboldai_vars.badwordsids = js["badwordsids"]
    if("nobreakmodel" in js):
        koboldai_vars.nobreakmodel = js["nobreakmodel"]
    if("sampler_order" in js):
        sampler_order = koboldai_vars.sampler_order
        if(len(sampler_order) < 7):
            sampler_order = [6] + sampler_order
        koboldai_vars.sampler_order = sampler_order
    if("temp" in js):
        koboldai_vars.temp       = js["temp"]
        koboldai_vars.default_preset['temp'] = js["temp"]
    if("top_p" in js):
        koboldai_vars.top_p      = js["top_p"]
        koboldai_vars.default_preset['top_p'] = js["top_p"]
    if("top_k" in js):
        koboldai_vars.top_k      = js["top_k"]
        koboldai_vars.default_preset['top_k'] = js["top_k"]
    if("tfs" in js):
        koboldai_vars.tfs        = js["tfs"]
        koboldai_vars.default_preset['tfs'] = js["tfs"]
    if("typical" in js):
        koboldai_vars.typical    = js["typical"]
        koboldai_vars.default_preset['typical'] = js["typical"]
    if("top_a" in js):
        koboldai_vars.top_a      = js["top_a"]
        koboldai_vars.default_preset['top_a'] = js["top_a"]
    if("rep_pen" in js):
        koboldai_vars.rep_pen    = js["rep_pen"]
        koboldai_vars.default_preset['rep_pen'] = js["rep_pen"]
    if("rep_pen_slope" in js):
        koboldai_vars.rep_pen_slope = js["rep_pen_slope"]
        koboldai_vars.default_preset['rep_pen_slope'] = js["rep_pen_slope"]
    if("rep_pen_range" in js):
        koboldai_vars.rep_pen_range = js["rep_pen_range"]
        koboldai_vars.default_preset['rep_pen_range'] = js["rep_pen_range"]
    if("adventure" in js):
        koboldai_vars.adventure = js["adventure"]
    if("chatmode" in js):
        koboldai_vars.chatmode = js["chatmode"]
    if("dynamicscan" in js):
        koboldai_vars.dynamicscan = js["dynamicscan"]
    if("formatoptns" in js):
        for setting in ['frmttriminc', 'frmtrmblln', 'frmtrmspch', 'frmtadsnsp', 'singleline']:
            if setting in js["formatoptns"]:
                setattr(koboldai_vars, setting, js["formatoptns"][setting])
    if("welcome" in js):
        koboldai_vars.welcome = js["welcome"]
    if("newlinemode" in js):
        koboldai_vars.newlinemode = js["newlinemode"]
    if("antemplate" in js):
        koboldai_vars.setauthornotetemplate = js["antemplate"]
        if(not koboldai_vars.gamestarted):
            koboldai_vars.authornotetemplate = koboldai_vars.setauthornotetemplate

#==================================================================#
#  Take settings from koboldai_vars and write them to client settings file
#==================================================================#
def savesettings():
     # Build json to write
    js = {}
    js["apikey"]      = koboldai_vars.apikey
    js["andepth"]     = koboldai_vars.andepth
    js["sampler_order"] = koboldai_vars.sampler_order
    js["temp"]        = koboldai_vars.temp
    js["top_p"]       = koboldai_vars.top_p
    js["top_k"]       = koboldai_vars.top_k
    js["tfs"]         = koboldai_vars.tfs
    js["typical"]     = koboldai_vars.typical
    js["top_a"]       = koboldai_vars.top_a
    js["rep_pen"]     = koboldai_vars.rep_pen
    js["rep_pen_slope"] = koboldai_vars.rep_pen_slope
    js["rep_pen_range"] = koboldai_vars.rep_pen_range
    js["genamt"]      = koboldai_vars.genamt
    js["max_length"]  = koboldai_vars.max_length
    js["ikgen"]       = koboldai_vars.ikgen
    js["formatoptns"] = {'frmttriminc': koboldai_vars.frmttriminc, 'frmtrmblln': koboldai_vars.frmtrmblln, 
                         'frmtrmspch': koboldai_vars.frmtrmspch, 'frmtadsnsp': koboldai_vars.frmtadsnsp, 'singleline': koboldai_vars.singleline}
    js["numseqs"]     = koboldai_vars.numseqs
    js["widepth"]     = koboldai_vars.widepth
    js["useprompt"]   = koboldai_vars.useprompt
    js["adventure"]   = koboldai_vars.adventure
    js["chatmode"]    = koboldai_vars.chatmode
    js["chatname"]    = koboldai_vars.chatname
    js["dynamicscan"] = koboldai_vars.dynamicscan
    js["nopromptgen"] = koboldai_vars.nopromptgen
    js["rngpersist"]  = koboldai_vars.rngpersist
    js["nogenmod"]    = koboldai_vars.nogenmod
    js["fulldeterminism"] = koboldai_vars.full_determinism
    js["autosave"]    = koboldai_vars.autosave
    js["welcome"]     = koboldai_vars.welcome
    js["output_streaming"] = koboldai_vars.output_streaming
    js["show_probs"] = koboldai_vars.show_probs

    if(koboldai_vars.seed_specified):
        js["seed"]    = koboldai_vars.seed
    else:
        js["seed"]    = None

    js["newlinemode"] = koboldai_vars.newlinemode

    js["antemplate"]  = koboldai_vars.setauthornotetemplate

    js["userscripts"] = koboldai_vars.userscripts
    js["corescript"]  = koboldai_vars.corescript
    js["softprompt"]  = koboldai_vars.spfilename

    # Write it
    if not os.path.exists('settings'):
        os.mkdir('settings')
    file = open("settings/" + getmodelname().replace('/', '_') + ".settings", "w")
    try:
        file.write(json.dumps(js, indent=3))
    finally:
        file.close()

#==================================================================#
#  Don't save settings unless 2 seconds have passed without modification
#==================================================================#
@debounce(2)
def settingschanged():
    print("{0}Saving settings!{1}".format(colors.GREEN, colors.END))
    savesettings()

#==================================================================#
#  Read settings from client file JSON and send to koboldai_vars
#==================================================================#

def loadsettings():
    if(path.exists("defaults/" + getmodelname().replace('/', '_') + ".settings")):
        # Read file contents into JSON object
        file = open("defaults/" + getmodelname().replace('/', '_') + ".settings", "r")
        js   = json.load(file)
        
        processsettings(js)
        file.close()
    if(path.exists("settings/" + getmodelname().replace('/', '_') + ".settings")):
        # Read file contents into JSON object
        file = open("settings/" + getmodelname().replace('/', '_') + ".settings", "r")
        js   = json.load(file)
        
        processsettings(js)
        file.close()
        
def processsettings(js):
# Copy file contents to koboldai_vars
    if("apikey" in js):
        koboldai_vars.apikey     = js["apikey"]
    if("andepth" in js):
        koboldai_vars.andepth    = js["andepth"]
    if("sampler_order" in js):
        sampler_order = koboldai_vars.sampler_order
        if(len(sampler_order) < 7):
            sampler_order = [6] + sampler_order
        koboldai_vars.sampler_order = sampler_order
    if("temp" in js):
        koboldai_vars.temp       = js["temp"]
    if("top_p" in js):
        koboldai_vars.top_p      = js["top_p"]
    if("top_k" in js):
        koboldai_vars.top_k      = js["top_k"]
    if("tfs" in js):
        koboldai_vars.tfs        = js["tfs"]
    if("typical" in js):
        koboldai_vars.typical    = js["typical"]
    if("top_a" in js):
        koboldai_vars.top_a      = js["top_a"]
    if("rep_pen" in js):
        koboldai_vars.rep_pen    = js["rep_pen"]
    if("rep_pen_slope" in js):
        koboldai_vars.rep_pen_slope = js["rep_pen_slope"]
    if("rep_pen_range" in js):
        koboldai_vars.rep_pen_range = js["rep_pen_range"]
    if("genamt" in js):
        koboldai_vars.genamt     = js["genamt"]
    if("max_length" in js):
        koboldai_vars.max_length = js["max_length"]
    if("ikgen" in js):
        koboldai_vars.ikgen      = js["ikgen"]
    if("formatoptns" in js):
        for setting in ['frmttriminc', 'frmtrmblln', 'frmtrmspch', 'frmtadsnsp', 'singleline']:
            if setting in js["formatoptns"]:
                setattr(koboldai_vars, setting, js["formatoptns"][setting])
    if("numseqs" in js):
        koboldai_vars.numseqs = js["numseqs"]
    if("widepth" in js):
        koboldai_vars.widepth = js["widepth"]
    if("useprompt" in js):
        koboldai_vars.useprompt = js["useprompt"]
    if("adventure" in js):
        koboldai_vars.adventure = js["adventure"]
    if("chatmode" in js):
        koboldai_vars.chatmode = js["chatmode"]
    if("chatname" in js):
        koboldai_vars.chatname = js["chatname"]
    if("dynamicscan" in js):
        koboldai_vars.dynamicscan = js["dynamicscan"]
    if("nopromptgen" in js):
        koboldai_vars.nopromptgen = js["nopromptgen"]
    if("rngpersist" in js):
        koboldai_vars.rngpersist = js["rngpersist"]
    if("nogenmod" in js):
        koboldai_vars.nogenmod = js["nogenmod"]
    if("fulldeterminism" in js):
        koboldai_vars.full_determinism = js["fulldeterminism"]
    if("autosave" in js):
        koboldai_vars.autosave = js["autosave"]
    if("newlinemode" in js):
        koboldai_vars.newlinemode = js["newlinemode"]
    if("welcome" in js):
        koboldai_vars.welcome = js["welcome"]
    if("output_streaming" in js):
        koboldai_vars.output_streaming = js["output_streaming"]
    if("show_probs" in js):
        koboldai_vars.show_probs = js["show_probs"]
    
    if("seed" in js):
        koboldai_vars.seed = js["seed"]
        if(koboldai_vars.seed is not None):
            koboldai_vars.seed_specified = True
        else:
            koboldai_vars.seed_specified = False
    else:
        koboldai_vars.seed_specified = False

    if("antemplate" in js):
        koboldai_vars.setauthornotetemplate = js["antemplate"]
        if(not koboldai_vars.gamestarted):
            koboldai_vars.authornotetemplate = koboldai_vars.setauthornotetemplate
    
    if("userscripts" in js):
        koboldai_vars.userscripts = []
        for userscript in js["userscripts"]:
            if type(userscript) is not str:
                continue
            userscript = userscript.strip()
            if len(userscript) != 0 and all(q not in userscript for q in ("..", ":")) and all(userscript[0] not in q for q in ("/", "\\")) and os.path.exists(fileops.uspath(userscript)):
                koboldai_vars.userscripts.append(userscript)

    if("corescript" in js and type(js["corescript"]) is str and all(q not in js["corescript"] for q in ("..", ":")) and all(js["corescript"][0] not in q for q in ("/", "\\"))):
        koboldai_vars.corescript = js["corescript"]
    else:
        koboldai_vars.corescript = "default.lua"

#==================================================================#
#  Load a soft prompt from a file
#==================================================================#

def check_for_sp_change():
    while(True):
        time.sleep(0.05)

        if(koboldai_vars.sp_changed):
            with app.app_context():
                emit('from_server', {'cmd': 'spstatitems', 'data': {koboldai_vars.spfilename: koboldai_vars.spmeta} if koboldai_vars.allowsp and len(koboldai_vars.spfilename) else {}}, namespace=None, broadcast=True, room="UI_1")
            koboldai_vars.sp_changed = False


socketio.start_background_task(check_for_sp_change)

def spRequest(filename):
    if(not koboldai_vars.allowsp):
        raise RuntimeError("Soft prompts are not supported by your current model/backend")
    
    old_filename = koboldai_vars.spfilename

    koboldai_vars.spfilename = ""
    settingschanged()

    if(len(filename) == 0):
        koboldai_vars.sp = None
        koboldai_vars.sp_length = 0
        if(old_filename != filename):
            koboldai_vars.sp_changed = True
        return

    global np
    if 'np' not in globals():
        import numpy as np

    z, version, shape, fortran_order, dtype = fileops.checksp("./softprompts/"+filename, koboldai_vars.modeldim)
    if not isinstance(z, zipfile.ZipFile):
        raise RuntimeError(f"{repr(filename)} is not a valid soft prompt file")
    with z.open('meta.json') as f:
        koboldai_vars.spmeta = json.load(f)
        koboldai_vars.spname = koboldai_vars.spmeta['name']
    z.close()

    with np.load(fileops.sppath(filename), allow_pickle=False) as f:
        tensor = f['tensor.npy']

    # If the tensor is in bfloat16 format, convert it to float32
    if(tensor.dtype == 'V2'):
        tensor.dtype = np.uint16
        tensor = np.uint32(tensor) << 16
        tensor.dtype = np.float32

    if(tensor.dtype != np.float16):
        tensor = np.float32(tensor)
    assert not np.isinf(tensor).any() and not np.isnan(tensor).any()

    koboldai_vars.sp_length = tensor.shape[-2]
    koboldai_vars.spmeta["n_tokens"] = koboldai_vars.sp_length

    if(koboldai_vars.use_colab_tpu or koboldai_vars.model in ("TPUMeshTransformerGPTJ", "TPUMeshTransformerGPTNeoX")):
        rows = tensor.shape[0]
        padding_amount = tpu_mtj_backend.params["seq"] - (tpu_mtj_backend.params["seq"] % -tpu_mtj_backend.params["cores_per_replica"]) - rows
        tensor = np.pad(tensor, ((0, padding_amount), (0, 0)))
        tensor = tensor.reshape(
            tpu_mtj_backend.params["cores_per_replica"],
            -1,
            tpu_mtj_backend.params.get("d_embed", tpu_mtj_backend.params["d_model"]),
        )
        koboldai_vars.sp = tpu_mtj_backend.shard_xmap(np.float32(tensor))
    else:
        koboldai_vars.sp = torch.from_numpy(tensor)

    koboldai_vars.spfilename = filename
    settingschanged()
    if(old_filename != filename):
            koboldai_vars.sp_changed = True

#==================================================================#
# Startup
#==================================================================#
def general_startup(override_args=None):
    global args
    # Parsing Parameters
    parser = argparse.ArgumentParser(description="KoboldAI Server")
    parser.add_argument("--remote", action='store_true', help="Optimizes KoboldAI for Remote Play")
    parser.add_argument("--noaimenu", action='store_true', help="Disables the ability to select the AI")
    parser.add_argument("--ngrok", action='store_true', help="Optimizes KoboldAI for Remote Play using Ngrok")
    parser.add_argument("--localtunnel", action='store_true', help="Optimizes KoboldAI for Remote Play using Localtunnel")
    parser.add_argument("--host", action='store_true', help="Optimizes KoboldAI for Remote Play without using a proxy service")
    parser.add_argument("--port", type=int, help="Specify the port on which the application will be joinable")
    parser.add_argument("--aria2_port", type=int, help="Specify the port on which aria2's RPC interface will be open if aria2 is installed (defaults to 6799)")
    parser.add_argument("--model", help="Specify the Model Type to skip the Menu")
    parser.add_argument("--path", help="Specify the Path for local models (For model NeoCustom or GPT2Custom)")
    parser.add_argument("--revision", help="Specify the model revision for huggingface models (can be a git branch/tag name or a git commit hash)")
    parser.add_argument("--cpu", action='store_true', help="By default unattended launches are on the GPU use this option to force CPU usage.")
    parser.add_argument("--breakmodel", action='store_true', help=argparse.SUPPRESS)
    parser.add_argument("--breakmodel_layers", type=int, help=argparse.SUPPRESS)
    parser.add_argument("--breakmodel_gpulayers", type=str, help="If using a model that supports hybrid generation, this is a comma-separated list that specifies how many layers to put on each GPU device. For example to put 8 layers on device 0, 9 layers on device 1 and 11 layers on device 2, use --beakmodel_gpulayers 8,9,11")
    parser.add_argument("--breakmodel_disklayers", type=int, help="If using a model that supports hybrid generation, this is the number of layers to put in disk cache.")
    parser.add_argument("--override_delete", action='store_true', help="Deleting stories from inside the browser is disabled if you are using --remote and enabled otherwise. Using this option will instead allow deleting stories if using --remote and prevent deleting stories otherwise.")
    parser.add_argument("--override_rename", action='store_true', help="Renaming stories from inside the browser is disabled if you are using --remote and enabled otherwise. Using this option will instead allow renaming stories if using --remote and prevent renaming stories otherwise.")
    parser.add_argument("--configname", help="Force a fixed configuration name to aid with config management.")
    parser.add_argument("--colab", action='store_true', help="Optimize for Google Colab.")
    parser.add_argument("--nobreakmodel", action='store_true', help="Disables Breakmodel support completely.")
    parser.add_argument("--unblock", action='store_true', default=False, help="Unblocks the KoboldAI port to be accessible from other machines without optimizing for remote play (It is recommended to use --host instead)")
    parser.add_argument("--quiet", action='store_true', default=False, help="If present will suppress any story related text from showing on the console")
    parser.add_argument("--no_aria2", action='store_true', default=False, help="Prevents KoboldAI from using aria2 to download huggingface models more efficiently, in case aria2 is causing you issues")
    parser.add_argument("--lowmem", action='store_true', help="Extra Low Memory loading for the GPU, slower but memory does not peak to twice the usage")
    parser.add_argument("--savemodel", action='store_true', help="Saves the model to the models folder even if --colab is used (Allows you to save models to Google Drive)")
    parser.add_argument("--customsettings", help="Preloads arguements from json file. You only need to provide the location of the json file. Use customsettings.json template file. It can be renamed if you wish so that you can store multiple configurations. Leave any settings you want as default as null. Any values you wish to set need to be in double quotation marks")
    parser.add_argument("--no_ui", action='store_true', default=False, help="Disables the GUI and Socket.IO server while leaving the API server running.")
    #args: argparse.Namespace = None
    if "pytest" in sys.modules and override_args is None:
        args = parser.parse_args([])
        return
    if override_args is not None:
        import shlex
        args = parser.parse_args(shlex.split(override_args))
    elif(os.environ.get("KOBOLDAI_ARGS") is not None):
        import shlex
        args = parser.parse_args(shlex.split(os.environ["KOBOLDAI_ARGS"]))
    else:
        args = parser.parse_args()

    temp = [x for x in vars(args)]
    for arg in temp:
        if arg == "path":
            if "model_path" in os.environ:
                setattr(args, arg, os.environ["model_path"])
        else:
            if arg in os.environ:
                if isinstance(getattr(args, arg), bool):
                    if os.environ[arg].lower() == "true":
                        setattr(args, arg, True)
                    else:
                        setattr(args, arg, False)
                else:
                    setattr(args, arg, os.environ[arg])
    if args.customsettings:
        f = open (args.customsettings)
        importedsettings = json.load(f)
        for items in importedsettings:
            if importedsettings[items] is not None:
                setattr(args, items, importedsettings[items])            
        f.close()
    
    if args.no_ui:
        def new_emit(*args, **kwargs):
            return
        old_emit = socketio.emit
        socketio.emit = new_emit

    koboldai_vars.model = args.model;
    koboldai_vars.revision = args.revision

    if args.colab:
        args.remote = True;
        args.override_rename = True;
        args.override_delete = True;
        args.nobreakmodel = True;
        args.quiet = True;
        args.lowmem = True;
        args.noaimenu = True;

    if args.quiet:
        koboldai_vars.quiet = True

    if args.nobreakmodel:
        koboldai_vars.nobreakmodel = True;

    if args.remote:
        koboldai_vars.host = True;

    if args.ngrok:
        koboldai_vars.host = True;

    if args.localtunnel:
        koboldai_vars.host = True;

    if args.host:
        koboldai_vars.host = True;

    if args.cpu:
        koboldai_vars.use_colab_tpu = False

    koboldai_vars.smandelete = koboldai_vars.host == args.override_delete
    koboldai_vars.smanrename = koboldai_vars.host == args.override_rename

    koboldai_vars.aria2_port = args.aria2_port or 6799
    
    #Now let's look to see if we are going to force a load of a model from a user selected folder
    if(koboldai_vars.model == "selectfolder"):
        print("{0}Please choose the folder where pytorch_model.bin is located:{1}\n".format(colors.CYAN, colors.END))
        modpath = fileops.getdirpath(getcwd() + "/models", "Select Model Folder")
    
        if(modpath):
            # Save directory to koboldai_vars
            koboldai_vars.model = "NeoCustom"
            koboldai_vars.custmodpth = modpath
    elif args.model:
        print("Welcome to KoboldAI!\nYou have selected the following Model:", koboldai_vars.model)
        if args.path:
            print("You have selected the following path for your Model :", args.path)
            koboldai_vars.custmodpth = args.path;
            koboldai_vars.colaburl = args.path + "/request"; # Lets just use the same parameter to keep it simple
            
    #setup socketio relay queue
    koboldai_settings.queue = multiprocessing.Queue()
    socketio.start_background_task(socket_io_relay, koboldai_settings.queue, socketio)
        
#==================================================================#
# Load Model
#==================================================================# 

def tpumtjgetsofttokens():
    soft_tokens = None
    if(koboldai_vars.sp is None):
        global np
        if 'np' not in globals():
            import numpy as np
        tensor = np.zeros((1, tpu_mtj_backend.params.get("d_embed", tpu_mtj_backend.params["d_model"])), dtype=np.float32)
        rows = tensor.shape[0]
        padding_amount = tpu_mtj_backend.params["seq"] - (tpu_mtj_backend.params["seq"] % -tpu_mtj_backend.params["cores_per_replica"]) - rows
        tensor = np.pad(tensor, ((0, padding_amount), (0, 0)))
        tensor = tensor.reshape(
            tpu_mtj_backend.params["cores_per_replica"],
            -1,
            tpu_mtj_backend.params.get("d_embed", tpu_mtj_backend.params["d_model"]),
        )
        koboldai_vars.sp = tpu_mtj_backend.shard_xmap(tensor)
    soft_tokens = np.arange(
        tpu_mtj_backend.params["n_vocab"] + tpu_mtj_backend.params["n_vocab_padding"],
        tpu_mtj_backend.params["n_vocab"] + tpu_mtj_backend.params["n_vocab_padding"] + koboldai_vars.sp_length,
        dtype=np.uint32
    )
    return soft_tokens
 
def get_model_info(model, directory=""):
    # if the model is in the api list
    disk_blocks = 0
    key = False
    breakmodel = False
    gpu = False
    layer_count = None
    key_value = ""
    break_values = []
    url = False
    gpu_count = torch.cuda.device_count()
    gpu_names = []
    for i in range(gpu_count):
        gpu_names.append(torch.cuda.get_device_name(i))
    if model in ['Colab', 'API']:
        url = True
    elif model in [x[1] for x in model_menu['apilist']]:
        if path.exists("settings/{}.settings".format(model)):
            with open("settings/{}.settings".format(model), "r") as file:
                # Check if API key exists
                js = json.load(file)
                if("apikey" in js and js["apikey"] != ""):
                    # API key exists, grab it and close the file
                    key_value = js["apikey"]
                elif 'oaiapikey' in js and js['oaiapikey'] != "":
                    key_value = js["oaiapikey"]
                if model in ('GooseAI', 'OAI'): 
                    get_oai_models({'model': model, 'key': key_value})
        key = True
    elif model == 'ReadOnly':
        pass
    elif not utils.HAS_ACCELERATE and not torch.cuda.is_available():
        pass
    elif args.cpu:
        pass
    else:
        layer_count = get_layer_count(model, directory=directory)
        if layer_count is None:
            breakmodel = False
        else:
            breakmodel = True
            if model in ["NeoCustom", "GPT2Custom"]:
                filename = "settings/{}.breakmodel".format(os.path.basename(os.path.normpath(directory)))
            else:
                filename = "settings/{}.breakmodel".format(model.replace("/", "_"))
            if path.exists(filename):
                with open(filename, "r") as file:
                    data = file.read().split("\n")[:2]
                    if len(data) < 2:
                        data.append("0")
                    break_values, disk_blocks = data
                    break_values = break_values.split(",")
            else:
                break_values = [layer_count]
            break_values = [int(x) for x in break_values]
            break_values += [0] * (gpu_count - len(break_values))
    emit('from_server', {'cmd': 'selected_model_info', 'key_value': key_value, 'key':key, 
                         'gpu':gpu, 'layer_count':layer_count, 'breakmodel':breakmodel, 
                         'disk_break_value': disk_blocks, 'accelerate': utils.HAS_ACCELERATE,
                         'break_values': break_values, 'gpu_count': gpu_count,
                         'url': url, 'gpu_names': gpu_names}, broadcast=True, room="UI_1")
    emit('selected_model_info', {'key_value': key_value, 'key':key, 
                         'gpu':gpu, 'layer_count':layer_count, 'breakmodel':breakmodel, 
                         'disk_break_value': disk_blocks, 'disk_break': utils.HAS_ACCELERATE,
                         'break_values': break_values, 'gpu_count': gpu_count,
                         'url': url, 'gpu_names': gpu_names}, broadcast=False, room="UI_2")
    
    

def get_layer_count(model, directory=""):
    if(model not in ["InferKit", "Colab", "API", "OAI", "GooseAI" , "ReadOnly", "TPUMeshTransformerGPTJ"]):
        if(model == "GPT2Custom"):
            with open(os.path.join(directory, "config.json"), "r") as f:
                model_config = json.load(f)
        # Get the model_type from the config or assume a model type if it isn't present
        else:
            if(directory):
                model = directory
            from transformers import AutoConfig
            if(os.path.isdir(model.replace('/', '_'))):
                model_config = AutoConfig.from_pretrained(model.replace('/', '_'), revision=koboldai_vars.revision, cache_dir="cache")
            elif(os.path.isdir("models/{}".format(model.replace('/', '_')))):
                model_config = AutoConfig.from_pretrained("models/{}".format(model.replace('/', '_')), revision=koboldai_vars.revision, cache_dir="cache")
            elif(os.path.isdir(directory)):
                model_config = AutoConfig.from_pretrained(directory, revision=koboldai_vars.revision, cache_dir="cache")
            elif(os.path.isdir(koboldai_vars.custmodpth.replace('/', '_'))):
                model_config = AutoConfig.from_pretrained(koboldai_vars.custmodpth.replace('/', '_'), revision=koboldai_vars.revision, cache_dir="cache")
            else:
                model_config = AutoConfig.from_pretrained(model, revision=koboldai_vars.revision, cache_dir="cache")
        return utils.num_layers(model_config)
    else:
        return None

@socketio.on('OAI_Key_Update')
def get_oai_models(data):
    key = data['key']
    model = data['model']
    koboldai_vars.oaiapikey = key
    if model == 'OAI':
        url = "https://api.openai.com/v1/engines"
    elif model == 'GooseAI':
        url = "https://api.goose.ai/v1/engines"
    else:
        return
        
    # Get list of models from OAI
    print("{0}Retrieving engine list...{1}".format(colors.PURPLE, colors.END), end="")
    req = requests.get(
        url, 
        headers = {
            'Authorization': 'Bearer '+key
            }
        )
    if(req.status_code == 200):
        engines = req.json()["data"]
        try:
            engines = [[en["id"], "{} ({})".format(en['id'], "Ready" if en["ready"] == True else "Not Ready")] for en in engines]
        except:
            print(engines)
            raise
        
        online_model = ""
        changed=False
        
        #Save the key
        if not path.exists("settings"):
            # If the client settings file doesn't exist, create it
            # Write API key to file
            os.makedirs('settings', exist_ok=True)
        if path.exists("settings/{}.settings".format(model)):
            with open("settings/{}.settings".format(model), "r") as file:
                js = json.load(file)
                if 'online_model' in js:
                    online_model = js['online_model']
                if "apikey" in js:
                    if js['apikey'] != key:
                        changed=True
        if changed:
            with open("settings/{}.settings".format(model), "w") as file:
                js["apikey"] = key
                file.write(json.dumps(js, indent=3), room="UI_1")
            
        emit('from_server', {'cmd': 'oai_engines', 'data': engines, 'online_model': online_model}, broadcast=True, room="UI_1")
        emit('oai_engines', {'data': engines, 'online_model': online_model}, broadcast=False, room="UI_2")
    else:
        # Something went wrong, print the message and quit since we can't initialize an engine
        print("{0}ERROR!{1}".format(colors.RED, colors.END), room="UI_1")
        print(req.json())
        emit('from_server', {'cmd': 'errmsg', 'data': req.json()})


# Function to patch transformers to use our soft prompt
def patch_causallm(model):
    from torch.nn import Embedding
    if(getattr(Embedding, "_koboldai_patch_causallm_model", None)):
        Embedding._koboldai_patch_causallm_model = model
        return model
    old_embedding_call = Embedding.__call__
    def new_embedding_call(self, input_ids, *args, **kwargs):
        if(Embedding._koboldai_patch_causallm_model.get_input_embeddings() is not self):
            return old_embedding_call(self, input_ids, *args, **kwargs)
        assert input_ids is not None
        if(koboldai_vars.sp is not None):
            shifted_input_ids = input_ids - model.config.vocab_size
        input_ids.clamp_(max=model.config.vocab_size-1)
        inputs_embeds = old_embedding_call(self, input_ids, *args, **kwargs)
        if(koboldai_vars.sp is not None):
            koboldai_vars.sp = koboldai_vars.sp.to(inputs_embeds.dtype).to(inputs_embeds.device)
            inputs_embeds = torch.where(
                (shifted_input_ids >= 0)[..., None],
                koboldai_vars.sp[shifted_input_ids.clamp(min=0)],
                inputs_embeds,
            )
        return inputs_embeds
    Embedding.__call__ = new_embedding_call
    Embedding._koboldai_patch_causallm_model = model
    return model

def patch_transformers_download():
    global transformers
    import copy, requests, tqdm, time
    class Send_to_socketio(object):
        def write(self, bar):
            bar = bar.replace("\r", "").replace("\n", "")
            
            if bar != "":
                try:
                    print(bar, end="\r")
                    emit('from_server', {'cmd': 'model_load_status', 'data': bar.replace(" ", "&nbsp;")}, broadcast=True, room="UI_1")
                    eventlet.sleep(seconds=0)
                except:
                    pass
        def flush(self):
            pass
    def http_get(
        url: str,
        temp_file: transformers.utils.hub.BinaryIO,
        proxies=None,
        resume_size=0,
        headers: transformers.utils.hub.Optional[transformers.utils.hub.Dict[str, str]] = None,
        file_name: transformers.utils.hub.Optional[str] = None,
    ):
        """
        Download remote file. Do not gobble up errors.
        """
        headers = copy.deepcopy(headers)
        if resume_size > 0:
            headers["Range"] = f"bytes={resume_size}-"
        r = requests.get(url, stream=True, proxies=proxies, headers=headers)
        transformers.utils.hub._raise_for_status(r)
        content_length = r.headers.get("Content-Length")
        total = resume_size + int(content_length) if content_length is not None else None
        # `tqdm` behavior is determined by `utils.logging.is_progress_bar_enabled()`
        # and can be set using `utils.logging.enable/disable_progress_bar()`
        if url[-11:] != 'config.json':
            progress = tqdm.tqdm(
                unit="B",
                unit_scale=True,
                unit_divisor=1024,
                total=total,
                initial=resume_size,
                desc=f"Downloading {file_name}" if file_name is not None else "Downloading",
                file=Send_to_socketio(),
            )
        for chunk in r.iter_content(chunk_size=1024):
            if chunk:  # filter out keep-alive new chunks
                if url[-11:] != 'config.json':
                    progress.update(len(chunk))
                temp_file.write(chunk)
        if url[-11:] != 'config.json':
            progress.close()

    transformers.utils.hub.http_get = http_get
    

def patch_transformers():
    global transformers
    
    patch_transformers_download()
    
    old_from_pretrained = PreTrainedModel.from_pretrained.__func__
    @classmethod
    def new_from_pretrained(cls, pretrained_model_name_or_path, *model_args, **kwargs):
        koboldai_vars.fp32_model = False
        utils.num_shards = None
        utils.current_shard = 0
        utils.from_pretrained_model_name = pretrained_model_name_or_path
        utils.from_pretrained_index_filename = None
        utils.from_pretrained_kwargs = kwargs
        utils.bar = None
        if not args.no_aria2:
            utils.aria2_hook(pretrained_model_name_or_path, **kwargs)
        return old_from_pretrained(cls, pretrained_model_name_or_path, *model_args, **kwargs)
    PreTrainedModel.from_pretrained = new_from_pretrained
    if(hasattr(modeling_utils, "get_checkpoint_shard_files")):
        old_get_checkpoint_shard_files = modeling_utils.get_checkpoint_shard_files
        def new_get_checkpoint_shard_files(pretrained_model_name_or_path, index_filename, *args, **kwargs):
            utils.num_shards = utils.get_num_shards(index_filename)
            utils.from_pretrained_index_filename = index_filename
            return old_get_checkpoint_shard_files(pretrained_model_name_or_path, index_filename, *args, **kwargs)
        modeling_utils.get_checkpoint_shard_files = new_get_checkpoint_shard_files
        
    # Some versions of transformers 4.17.0.dev0 are affected by
    # https://github.com/huggingface/transformers/issues/15736
    # This is a workaround for those versions of transformers.
    if(transformers_version == "4.17.0.dev0"):
        try:
            from transformers.models.xglm.modeling_xglm import XGLMSinusoidalPositionalEmbedding
        except ImportError:
            pass
        else:
            @torch.no_grad()
            def new_forward(self, input_ids: torch.Tensor = None, inputs_embeds: torch.Tensor = None, past_key_values_length: int = 0):
                bsz, seq_len = inputs_embeds.size()[:-1]
                input_shape = inputs_embeds.size()[:-1]
                sequence_length = input_shape[1]
                position_ids = torch.arange(
                    past_key_values_length + self.padding_idx + 1, past_key_values_length + sequence_length + self.padding_idx + 1, dtype=torch.long, device=inputs_embeds.device
                ).unsqueeze(0).expand(input_shape).contiguous()
                max_pos = self.padding_idx + 1 + seq_len + past_key_values_length
                if max_pos > self.weights.size(0):
                    self.make_weights(max_pos + self.offset, self.embedding_dim, self.padding_idx)
                return self.weights.index_select(0, position_ids.view(-1)).view(bsz, seq_len, -1).detach()
            XGLMSinusoidalPositionalEmbedding.forward = new_forward


    # Fix a bug in OPTForCausalLM where self.lm_head is the wrong size
    if(packaging.version.parse("4.19.0.dev0") <= packaging.version.parse(transformers_version) < packaging.version.parse("4.20.0")):
        try:
            from transformers import OPTForCausalLM, OPTModel
        except ImportError:
            pass
        else:
            # This is the same as the original __init__ but with
            # config.hidden_size
            # replaced with
            # config.word_embed_proj_dim
            def new_init(self, config):
                super(OPTForCausalLM, self).__init__(config)
                self.model = OPTModel(config)
                self.lm_head = torch.nn.Linear(config.word_embed_proj_dim, config.vocab_size, bias=False)
                self.post_init()
            OPTForCausalLM.__init__ = new_init


    # Patch transformers to use our custom logit warpers
    from transformers import LogitsProcessorList, LogitsWarper, LogitsProcessor, TopKLogitsWarper, TopPLogitsWarper, TemperatureLogitsWarper, RepetitionPenaltyLogitsProcessor
    from warpers import AdvancedRepetitionPenaltyLogitsProcessor, TailFreeLogitsWarper, TypicalLogitsWarper, TopALogitsWarper

    def dynamic_processor_wrap(cls, field_name, var_name, cond=None):
        old_call = cls.__call__
        def new_call(self, *args, **kwargs):
            if(not isinstance(field_name, str) and isinstance(field_name, Iterable)):
                conds = []
                for f, v in zip(field_name, var_name):
                    conds.append(getattr(koboldai_vars, v))
                    setattr(self, f, conds[-1])
            else:
                conds = getattr(koboldai_vars, var_name)
                setattr(self, field_name, conds)
            assert len(args) == 2
            if(cond is None or cond(conds)):
                return old_call(self, *args, **kwargs)
            return args[1]
        cls.__call__ = new_call
    dynamic_processor_wrap(AdvancedRepetitionPenaltyLogitsProcessor, ("penalty", "penalty_slope", "penalty_range"), ("rep_pen", "rep_pen_slope", "rep_pen_range"), cond=lambda x: x[0] != 1.0)
    dynamic_processor_wrap(TopKLogitsWarper, "top_k", "top_k", cond=lambda x: x > 0)
    dynamic_processor_wrap(TopALogitsWarper, "top_a", "top_a", cond=lambda x: x > 0.0)
    dynamic_processor_wrap(TopPLogitsWarper, "top_p", "top_p", cond=lambda x: x < 1.0)
    dynamic_processor_wrap(TailFreeLogitsWarper, "tfs", "tfs", cond=lambda x: x < 1.0)
    dynamic_processor_wrap(TypicalLogitsWarper, "typical", "typical", cond=lambda x: x < 1.0)
    dynamic_processor_wrap(TemperatureLogitsWarper, "temperature", "temp", cond=lambda x: x != 1.0)

    class PhraseBiasLogitsProcessor(LogitsProcessor):
        def __init__(self):
            pass

        def _rindex(self, lst: List, target) -> Optional[int]:
            for index, item in enumerate(reversed(lst)):
                if item == target:
                    return len(lst) - index - 1
            return None

        def _find_intersection(self, big: List, small: List) -> int:
            # Find the intersection of the end of "big" and the beginning of
            # "small". A headache to think about, personally. Returns the index
            # into "small" where the two stop intersecting.
            start = self._rindex(big, small[0])

            # No progress into the token sequence, bias the first one.
            if not start:
                return 0

            for i in range(len(small)):
                try:
                    big_i = big[start + i]
                except IndexError:
                    return i

            # It's completed :^)
            return 0

        def _get_biased_tokens(self, input_ids: List) -> Dict:
            # TODO: Different "bias slopes"?

            ret = {}
            for phrase, _bias in koboldai_vars.biases.items():
                bias_score, completion_threshold = _bias
                # TODO: Cache these tokens, invalidate when model or bias is
                # changed.
                token_seq = tokenizer.encode(phrase)
                bias_index = self._find_intersection(input_ids, token_seq)

                # Ensure completion after completion_threshold tokens
                if bias_index + 1 > completion_threshold:
                    bias_score = 999

                token_to_bias = token_seq[bias_index]
                ret[token_to_bias] = bias_score
            return ret

        def __call__(self, input_ids: torch.LongTensor, scores: torch.FloatTensor) -> torch.FloatTensor:
            assert scores.ndim == 2
            assert input_ids.ndim == 2

            scores_shape = scores.shape

            for batch in range(scores_shape[0]):
                for token, bias in self._get_biased_tokens(input_ids[batch]).items():
                    scores[batch][token] += bias

            return scores


    class LuaLogitsProcessor(LogitsProcessor):

        def __init__(self):
            pass

        def __call__(self, input_ids: torch.LongTensor, scores: torch.FloatTensor) -> torch.FloatTensor:
            assert scores.ndim == 2
            assert input_ids.ndim == 2
            self.regeneration_required = False
            self.halt = False

            if(koboldai_vars.standalone):
                return scores

            scores_shape = scores.shape
            scores_list = scores.tolist()
            koboldai_vars.lua_koboldbridge.logits = koboldai_vars.lua_state.table()
            for r, row in enumerate(scores_list):
                koboldai_vars.lua_koboldbridge.logits[r+1] = koboldai_vars.lua_state.table(*row)
            koboldai_vars.lua_koboldbridge.vocab_size = scores_shape[-1]

            execute_genmod()

            scores = torch.tensor(
                tuple(tuple(row.values()) for row in koboldai_vars.lua_koboldbridge.logits.values()),
                device=scores.device,
                dtype=scores.dtype,
            )
            assert scores.shape == scores_shape

            return scores

    from torch.nn import functional as F

    class ProbabilityVisualizerLogitsProcessor(LogitsProcessor):
        def __init__(self):
            pass

        def __call__(self, input_ids: torch.LongTensor, scores: torch.FloatTensor) -> torch.FloatTensor:
            assert scores.ndim == 2
            assert input_ids.ndim == 2

            if not koboldai_vars.show_probs:
                return scores

            for batch_index, batch in enumerate(scores):
                probs = F.softmax(batch, dim = -1).cpu().numpy()

                token_prob_info = []
                for token_id, score in sorted(enumerate(probs), key=lambda x: x[1], reverse=True)[:8]:
                    token_prob_info.append({
                        "tokenId": token_id,
                        "decoded": utils.decodenewlines(tokenizer.decode(token_id)),
                        "score": float(score),
                    })


                if len(scores) == 1:
                    koboldai_vars.actions.set_probabilities(token_prob_info)
                else:
                    koboldai_vars.actions.set_option_probabilities(token_prob_info, batch_index)

            return scores
    
    def new_get_logits_processor(*args, **kwargs) -> LogitsProcessorList:
        processors = new_get_logits_processor.old_get_logits_processor(*args, **kwargs)
        processors.insert(0, LuaLogitsProcessor())
        processors.append(ProbabilityVisualizerLogitsProcessor())
        return processors
    new_get_logits_processor.old_get_logits_processor = transformers.generation_utils.GenerationMixin._get_logits_processor
    transformers.generation_utils.GenerationMixin._get_logits_processor = new_get_logits_processor

    class KoboldLogitsWarperList(LogitsProcessorList):
        def __init__(self, beams: int = 1, **kwargs):
            self.__warper_list: List[LogitsWarper] = []
            self.__warper_list.append(TopKLogitsWarper(top_k=1, min_tokens_to_keep=1 + (beams > 1)))
            self.__warper_list.append(TopALogitsWarper(top_a=0.5, min_tokens_to_keep=1 + (beams > 1)))
            self.__warper_list.append(TopPLogitsWarper(top_p=0.5, min_tokens_to_keep=1 + (beams > 1)))
            self.__warper_list.append(TailFreeLogitsWarper(tfs=0.5, min_tokens_to_keep=1 + (beams > 1)))
            self.__warper_list.append(TypicalLogitsWarper(typical=0.5, min_tokens_to_keep=1 + (beams > 1)))
            self.__warper_list.append(TemperatureLogitsWarper(temperature=0.5))
            self.__warper_list.append(AdvancedRepetitionPenaltyLogitsProcessor())

        def __call__(self, input_ids: torch.LongTensor, scores: torch.FloatTensor, *args, **kwargs):
            sampler_order = koboldai_vars.sampler_order[:]
            if len(sampler_order) < 7:  # Add repetition penalty at beginning if it's not present
                sampler_order = [6] + sampler_order
            for k in sampler_order:
                scores = self.__warper_list[k](input_ids, scores, *args, **kwargs)
            return scores

    def new_get_logits_warper(beams: int = 1,) -> LogitsProcessorList:
        return KoboldLogitsWarperList(beams=beams)
    
    def new_sample(self, *args, **kwargs):
        assert kwargs.pop("logits_warper", None) is not None
        kwargs["logits_warper"] = new_get_logits_warper(
            beams=1,
        )
        if(koboldai_vars.newlinemode == "s") or (koboldai_vars.newlinemode == "ns"):
            kwargs["eos_token_id"] = -1
            kwargs.setdefault("pad_token_id", 2)
        return new_sample.old_sample(self, *args, **kwargs)
    new_sample.old_sample = transformers.generation_utils.GenerationMixin.sample
    transformers.generation_utils.GenerationMixin.sample = new_sample


    # Allow bad words filter to ban <|endoftext|> token
    import transformers.generation_logits_process
    def new_init(self, bad_words_ids: List[List[int]], eos_token_id: int):
        return new_init.old_init(self, bad_words_ids, -1)
    new_init.old_init = transformers.generation_logits_process.NoBadWordsLogitsProcessor.__init__
    transformers.generation_logits_process.NoBadWordsLogitsProcessor.__init__ = new_init

    class TokenStreamer(StoppingCriteria):
        # A StoppingCriteria is used here because it seems to run after
        # everything has been evaluated score-wise. 
        def __init__(self, tokenizer):
            self.tokenizer = tokenizer

        def __call__(
            self,
            input_ids: torch.LongTensor,
            scores: torch.FloatTensor,
            **kwargs,
        ) -> bool:
            if (not koboldai_vars.output_streaming):
                return False

            #for batch, ids in enumerate(input_ids):
                #tokenizer_text = utils.decodenewlines(tokenizer.decode(ids[-1]))
                #koboldai_vars.actions.stream_token(tokenizer_text, batch=batch)
               
            if koboldai_vars.output_streaming:
                koboldai_vars.actions.stream_tokens([utils.decodenewlines(tokenizer.decode(x[-1])) for x in input_ids])
            #if len(input_ids) > 1:
            #    koboldai_vars.actions.clear_unused_options()
            #    koboldai_vars.actions.append_options([utils.decodenewlines(tokenizer.decode(x[-1])) for x in input_ids])
            #else:
            #    koboldai_vars.actions[koboldai_vars.actions.action_count+1] = utils.decodenewlines(tokenizer.decode(input_ids[0, -1]))
                
            return False

    # Sets up dynamic world info scanner
    class DynamicWorldInfoScanCriteria(StoppingCriteria):
        def __init__(
            self,
            tokenizer,
            excluded_world_info: List[Set],
        ):
            self.regeneration_required = False
            self.halt = False
            self.tokenizer = tokenizer
            self.excluded_world_info = excluded_world_info
        def __call__(
            self,
            input_ids: torch.LongTensor,
            scores: torch.FloatTensor,
            **kwargs,
        ) -> bool:
            koboldai_vars.generated_tkns += 1
            if(not koboldai_vars.standalone and koboldai_vars.lua_koboldbridge.generated_cols and koboldai_vars.generated_tkns != koboldai_vars.lua_koboldbridge.generated_cols):
                raise RuntimeError(f"Inconsistency detected between KoboldAI Python and Lua backends ({koboldai_vars.generated_tkns} != {koboldai_vars.lua_koboldbridge.generated_cols})")
            if(koboldai_vars.abort or koboldai_vars.generated_tkns >= koboldai_vars.genamt):
                self.regeneration_required = False
                self.halt = False
                return True
            if(koboldai_vars.standalone):
                return False

            assert input_ids.ndim == 2
            assert len(self.excluded_world_info) == input_ids.shape[0]
            self.regeneration_required = koboldai_vars.lua_koboldbridge.regeneration_required
            self.halt = not koboldai_vars.lua_koboldbridge.generating
            koboldai_vars.lua_koboldbridge.regeneration_required = False

            for i in range(koboldai_vars.numseqs):
                koboldai_vars.lua_koboldbridge.generated[i+1][koboldai_vars.generated_tkns] = int(input_ids[i, -1].item())

            if(not koboldai_vars.dynamicscan):
                return self.regeneration_required or self.halt
            tail = input_ids[..., -koboldai_vars.generated_tkns:]
            for i, t in enumerate(tail):
                decoded = utils.decodenewlines(tokenizer.decode(t))
                _, found = checkworldinfo(decoded, force_use_txt=True, actions=koboldai_vars._actions)
                found -= self.excluded_world_info[i]
                if(len(found) != 0):
                    self.regeneration_required = True
                    break
            return self.regeneration_required or self.halt
    old_get_stopping_criteria = transformers.generation_utils.GenerationMixin._get_stopping_criteria
    def new_get_stopping_criteria(self, *args, **kwargs):
        stopping_criteria = old_get_stopping_criteria(self, *args, **kwargs)
        global tokenizer
        self.kai_scanner = DynamicWorldInfoScanCriteria(
            tokenizer=tokenizer,
            excluded_world_info=self.kai_scanner_excluded_world_info,
        )
        token_streamer = TokenStreamer(tokenizer=tokenizer)

        stopping_criteria.insert(0, self.kai_scanner)
        token_streamer = TokenStreamer(tokenizer=tokenizer)
        stopping_criteria.insert(0, token_streamer)
        return stopping_criteria
    transformers.generation_utils.GenerationMixin._get_stopping_criteria = new_get_stopping_criteria

def reset_model_settings():
    koboldai_vars.socketio = socketio
    koboldai_vars.max_length  = 1024    # Maximum number of tokens to submit per action
    koboldai_vars.ikmax       = 3000    # Maximum number of characters to submit to InferKit
    koboldai_vars.genamt      = 80      # Amount of text for each action to generate
    koboldai_vars.ikgen       = 200     # Number of characters for InferKit to generate
    koboldai_vars.rep_pen     = 1.1     # Default generator repetition_penalty
    koboldai_vars.rep_pen_slope = 0.7   # Default generator repetition penalty slope
    koboldai_vars.rep_pen_range = 1024  # Default generator repetition penalty range
    koboldai_vars.temp        = 0.5     # Default generator temperature
    koboldai_vars.top_p       = 0.9     # Default generator top_p
    koboldai_vars.top_k       = 0       # Default generator top_k
    koboldai_vars.top_a       = 0.0     # Default generator top-a
    koboldai_vars.tfs         = 1.0     # Default generator tfs (tail-free sampling)
    koboldai_vars.typical     = 1.0     # Default generator typical sampling threshold
    koboldai_vars.numseqs     = 1       # Number of sequences to ask the generator to create
    koboldai_vars.generated_tkns = 0    # If using a backend that supports Lua generation modifiers, how many tokens have already been generated, otherwise 0
    koboldai_vars.badwordsids = []
    koboldai_vars.fp32_model  = False  # Whether or not the most recently loaded HF model was in fp32 format
    koboldai_vars.modeldim    = -1     # Embedding dimension of your model (e.g. it's 4096 for GPT-J-6B and 2560 for GPT-Neo-2.7B)
    koboldai_vars.sampler_order = [0, 1, 2, 3, 4, 5]
    koboldai_vars.newlinemode = "n"
    koboldai_vars.revision    = None

def load_model(use_gpu=True, gpu_layers=None, disk_layers=None, initial_load=False, online_model="", use_breakmodel_args=False, breakmodel_args_default_to_cpu=False):
    global model
    global generator
    global torch
    global model_config
    global GPT2TokenizerFast
    global tokenizer
<<<<<<< HEAD
    koboldai_vars.aibusy = True
    reset_model_settings()
    if not utils.HAS_ACCELERATE:
        disk_layers = None
    koboldai_vars.reset_model()
    koboldai_vars.noai = False
    if not initial_load:
=======
    if(initial_load):
        use_breakmodel_args = True
    reset_model_settings()
    if not utils.HAS_ACCELERATE:
        disk_layers = None
    vars.noai = False
    if not use_breakmodel_args:
>>>>>>> c5caa03e
        set_aibusy(True)
        if koboldai_vars.model != 'ReadOnly':
            emit('from_server', {'cmd': 'model_load_status', 'data': "Loading {}".format(koboldai_vars.model)}, broadcast=True)
            #Have to add a sleep so the server will send the emit for some reason
            time.sleep(0.1)
    if gpu_layers is not None:
        args.breakmodel_gpulayers = gpu_layers
    elif use_breakmodel_args:
        gpu_layers = args.breakmodel_gpulayers
    if breakmodel_args_default_to_cpu and gpu_layers is None:
        gpu_layers = args.breakmodel_gpulayers = []
    if disk_layers is not None:
        args.breakmodel_disklayers = int(disk_layers)
    elif use_breakmodel_args:
        disk_layers = args.breakmodel_disklayers
    if breakmodel_args_default_to_cpu and disk_layers is None:
        disk_layers = args.breakmodel_disklayers = 0
    
    #We need to wipe out the existing model and refresh the cuda cache
    model = None
    generator = None
    model_config = None
    with torch.no_grad():
        with warnings.catch_warnings():
            warnings.filterwarnings("ignore", message="torch.distributed.reduce_op is deprecated")
            for tensor in gc.get_objects():
                try:
                    if torch.is_tensor(tensor):
                        tensor.set_(torch.tensor((), device=tensor.device, dtype=tensor.dtype))
                except:
                    pass
    gc.collect()
    try:
        with torch.no_grad():
            torch.cuda.empty_cache()
    except:
        pass
        
    #Reload our badwords
    koboldai_vars.badwordsids = koboldai_settings.badwordsids_default
    
    #Let's set the GooseAI or OpenAI server URLs if that's applicable
    if online_model != "":
        if path.exists("settings/{}.settings".format(koboldai_vars.model)):
            changed=False
            with open("settings/{}.settings".format(koboldai_vars.model), "r") as file:
                # Check if API key exists
                js = json.load(file)
                if 'online_model' in js:
                    if js['online_model'] != online_model:
                        changed=True
                        js['online_model'] = online_model
                else:
                    changed=True
                    js['online_model'] = online_model
            if changed:
                with open("settings/{}.settings".format(koboldai_vars.model), "w") as file:
                    file.write(json.dumps(js, indent=3))
        # Swap OAI Server if GooseAI was selected
        if(koboldai_vars.model == "GooseAI"):
            koboldai_vars.oaiengines = "https://api.goose.ai/v1/engines"
            koboldai_vars.model = "OAI"
            args.configname = "GooseAI" + "/" + online_model
        else:
            args.configname = koboldai_vars.model + "/" + online_model
        koboldai_vars.oaiurl = koboldai_vars.oaiengines + "/{0}/completions".format(online_model)
    
    
    # If transformers model was selected & GPU available, ask to use CPU or GPU
    if(koboldai_vars.model not in ["InferKit", "Colab", "API", "OAI", "GooseAI" , "ReadOnly", "TPUMeshTransformerGPTJ", "TPUMeshTransformerGPTNeoX"]):
        koboldai_vars.allowsp = True
        # Test for GPU support
        
        # Make model path the same as the model name to make this consistent with the other loading method if it isn't a known model type
        # This code is not just a workaround for below, it is also used to make the behavior consistent with other loading methods - Henk717
        if(not koboldai_vars.model in ["NeoCustom", "GPT2Custom"]):
            koboldai_vars.custmodpth = koboldai_vars.model
        elif(koboldai_vars.model == "NeoCustom"):
            koboldai_vars.model = os.path.basename(os.path.normpath(koboldai_vars.custmodpth))

        # Get the model_type from the config or assume a model type if it isn't present
        from transformers import AutoConfig
        if(os.path.isdir(koboldai_vars.custmodpth.replace('/', '_'))):
            try:
                model_config = AutoConfig.from_pretrained(koboldai_vars.custmodpth.replace('/', '_'), revision=koboldai_vars.revision, cache_dir="cache")
                koboldai_vars.model_type = model_config.model_type
            except ValueError as e:
                koboldai_vars.model_type = "not_found"
        elif(os.path.isdir("models/{}".format(koboldai_vars.custmodpth.replace('/', '_')))):
            try:
                model_config = AutoConfig.from_pretrained("models/{}".format(koboldai_vars.custmodpth.replace('/', '_')), revision=koboldai_vars.revision, cache_dir="cache")
                koboldai_vars.model_type = model_config.model_type
            except ValueError as e:
                koboldai_vars.model_type = "not_found"
        else:
            try:
                model_config = AutoConfig.from_pretrained(koboldai_vars.custmodpth, revision=koboldai_vars.revision, cache_dir="cache")
                koboldai_vars.model_type = model_config.model_type
            except ValueError as e:
                koboldai_vars.model_type = "not_found"
        if(koboldai_vars.model_type == "not_found" and koboldai_vars.model == "NeoCustom"):
            koboldai_vars.model_type = "gpt_neo"
        elif(koboldai_vars.model_type == "not_found" and koboldai_vars.model == "GPT2Custom"):
            koboldai_vars.model_type = "gpt2"
        elif(koboldai_vars.model_type == "not_found"):
            print("WARNING: No model type detected, assuming Neo (If this is a GPT2 model use the other menu option or --model GPT2Custom)")
            koboldai_vars.model_type = "gpt_neo"

    if(not koboldai_vars.use_colab_tpu and koboldai_vars.model not in ["InferKit", "Colab", "API", "OAI", "GooseAI" , "ReadOnly", "TPUMeshTransformerGPTJ", "TPUMeshTransformerGPTNeoX"]):
        loadmodelsettings()
        loadsettings()
        print(2)
        print("{0}Looking for GPU support...{1}".format(colors.PURPLE, colors.END), end="")
        koboldai_vars.hascuda = torch.cuda.is_available()
        koboldai_vars.bmsupported = (utils.HAS_ACCELERATE or koboldai_vars.model_type in ("gpt_neo", "gptj", "xglm", "opt")) and not koboldai_vars.nobreakmodel
        if(args.breakmodel is not None and args.breakmodel):
            print("WARNING: --breakmodel is no longer supported. Breakmodel mode is now automatically enabled when --breakmodel_gpulayers is used (see --help for details).", file=sys.stderr)
        if(args.breakmodel_layers is not None):
            print("WARNING: --breakmodel_layers is deprecated. Use --breakmodel_gpulayers instead (see --help for details).", file=sys.stderr)
        if(args.model and koboldai_vars.bmsupported and not args.breakmodel_gpulayers and not args.breakmodel_layers and (not utils.HAS_ACCELERATE or not args.breakmodel_disklayers)):
            print("WARNING: Model launched without the --breakmodel_gpulayers argument, defaulting to GPU only mode.", file=sys.stderr)
            koboldai_vars.bmsupported = False
        if(not koboldai_vars.bmsupported and (args.breakmodel_gpulayers is not None or args.breakmodel_layers is not None or args.breakmodel_disklayers is not None)):
            print("WARNING: This model does not support hybrid generation. --breakmodel_gpulayers will be ignored.", file=sys.stderr)
        if(koboldai_vars.hascuda):
            print("{0}FOUND!{1}".format(colors.GREEN, colors.END))
        else:
            print("{0}NOT FOUND!{1}".format(colors.YELLOW, colors.END))
        
        if args.cpu:
            koboldai_vars.usegpu = False
            gpu_layers = None
            disk_layers = None
            koboldai_vars.breakmodel = False
        elif koboldai_vars.hascuda:
            if(koboldai_vars.bmsupported):
                koboldai_vars.usegpu = False
                koboldai_vars.breakmodel = True
            else:
                koboldai_vars.breakmodel = False
                koboldai_vars.usegpu = True


    # Ask for API key if InferKit was selected
    if(koboldai_vars.model == "InferKit"):
        koboldai_vars.apikey = koboldai_vars.oaiapikey
                    
    # Swap OAI Server if GooseAI was selected
    if(koboldai_vars.model == "GooseAI"):
        koboldai_vars.oaiengines = "https://api.goose.ai/v1/engines"
        koboldai_vars.model = "OAI"
        args.configname = "GooseAI"

    # Ask for API key if OpenAI was selected
    if(koboldai_vars.model == "OAI"):
        if not args.configname:
            args.configname = "OAI"
        
    if(koboldai_vars.model == "ReadOnly"):
        koboldai_vars.noai = True

    # Start transformers and create pipeline
    if(not koboldai_vars.use_colab_tpu and koboldai_vars.model not in ["InferKit", "Colab", "API", "OAI", "GooseAI" , "ReadOnly", "TPUMeshTransformerGPTJ", "TPUMeshTransformerGPTNeoX"]):
        if(not koboldai_vars.noai):
            print("{0}Initializing transformers, please wait...{1}".format(colors.PURPLE, colors.END))
            for m in ("GPTJModel", "XGLMModel"):
                try:
                    globals()[m] = getattr(__import__("transformers"), m)
                except:
                    pass

            # Lazy loader
            import torch_lazy_loader
            def get_lazy_load_callback(n_layers, convert_to_float16=True):
                if not koboldai_vars.lazy_load:
                    return

                from tqdm.auto import tqdm

                global breakmodel
                import breakmodel

                if utils.HAS_ACCELERATE:
                    import accelerate.utils

                if args.breakmodel_disklayers is not None:
                    breakmodel.disk_blocks = args.breakmodel_disklayers

                disk_blocks = breakmodel.disk_blocks
                gpu_blocks = breakmodel.gpu_blocks
                ram_blocks = ram_blocks = n_layers - sum(gpu_blocks)
                cumulative_gpu_blocks = tuple(itertools.accumulate(gpu_blocks))

                def lazy_load_callback(model_dict: Dict[str, Union[torch_lazy_loader.LazyTensor, torch.Tensor]], f, **_):
                    if lazy_load_callback.nested:
                        return
                    lazy_load_callback.nested = True

                    device_map: Dict[str, Union[str, int]] = {}

                    @functools.lru_cache(maxsize=None)
                    def get_original_key(key):
                        return max((original_key for original_key in utils.module_names if original_key.endswith(key)), key=len)

                    for key, value in model_dict.items():
                        original_key = get_original_key(key)
                        if isinstance(value, torch_lazy_loader.LazyTensor) and not any(original_key.startswith(n) for n in utils.layers_module_names):
                            device_map[key] = koboldai_vars.gpu_device if koboldai_vars.hascuda and koboldai_vars.usegpu else "cpu" if not koboldai_vars.hascuda or not koboldai_vars.breakmodel else breakmodel.primary_device
                        else:
                            layer = int(max((n for n in utils.layers_module_names if original_key.startswith(n)), key=len).rsplit(".", 1)[1])
                            device = koboldai_vars.gpu_device if koboldai_vars.hascuda and koboldai_vars.usegpu else "disk" if layer < disk_blocks and layer < ram_blocks else "cpu" if not koboldai_vars.hascuda or not koboldai_vars.breakmodel else "shared" if layer < ram_blocks else bisect.bisect_right(cumulative_gpu_blocks, layer - ram_blocks)
                            device_map[key] = device

                    if utils.num_shards is None or utils.current_shard == 0:
                        utils.offload_index = {}
                        if utils.HAS_ACCELERATE:
                            if os.path.isdir("accelerate-disk-cache"):
                                # Delete all of the files in the disk cache folder without deleting the folder itself to allow people to create symbolic links for this folder
                                # (the folder doesn't contain any subfolders so os.remove will do just fine)
                                for filename in os.listdir("accelerate-disk-cache"):
                                    try:
                                        os.remove(os.path.join("accelerate-disk-cache", filename))
                                    except OSError:
                                        pass
                            os.makedirs("accelerate-disk-cache", exist_ok=True)
                        if utils.num_shards is not None:
                            num_tensors = len(utils.get_sharded_checkpoint_num_tensors(utils.from_pretrained_model_name, utils.from_pretrained_index_filename, **utils.from_pretrained_kwargs))
                        else:
                            num_tensors = len(device_map)
                        print(flush=True)
                        koboldai_vars.total_layers = num_tensors
                        koboldai_vars.loaded_layers = 0
                        utils.bar = tqdm(total=num_tensors, desc="Loading model tensors", file=Send_to_socketio())

                    with zipfile.ZipFile(f, "r") as z:
                        try:
                            last_storage_key = None
                            f = None
                            current_offset = 0
                            able_to_pin_layers = True
                            if utils.num_shards is not None:
                                utils.current_shard += 1
                            for key in sorted(device_map.keys(), key=lambda k: (model_dict[k].key, model_dict[k].seek_offset)):
                                storage_key = model_dict[key].key
                                if storage_key != last_storage_key or model_dict[key].seek_offset < current_offset:
                                    last_storage_key = storage_key
                                    if isinstance(f, zipfile.ZipExtFile):
                                        f.close()
                                    f = z.open(f"archive/data/{storage_key}")
                                    current_offset = 0
                                if current_offset != model_dict[key].seek_offset:
                                    f.read(model_dict[key].seek_offset - current_offset)
                                    current_offset = model_dict[key].seek_offset
                                device = device_map[key]
                                size = functools.reduce(lambda x, y: x * y, model_dict[key].shape, 1)
                                dtype = model_dict[key].dtype
                                nbytes = size if dtype is torch.bool else size * ((torch.finfo if dtype.is_floating_point else torch.iinfo)(dtype).bits >> 3)
                                #print(f"Transferring <{key}>  to  {f'({device.upper()})' if isinstance(device, str) else '[device ' + str(device) + ']'} ... ", end="", flush=True)
                                model_dict[key] = model_dict[key].materialize(f, map_location="cpu")
                                if model_dict[key].dtype is torch.float32:
                                    koboldai_vars.fp32_model = True
                                if convert_to_float16 and breakmodel.primary_device != "cpu" and koboldai_vars.hascuda and (koboldai_vars.breakmodel or koboldai_vars.usegpu) and model_dict[key].dtype is torch.float32:
                                    model_dict[key] = model_dict[key].to(torch.float16)
                                if breakmodel.primary_device == "cpu" or (not koboldai_vars.usegpu and not koboldai_vars.breakmodel and model_dict[key].dtype is torch.float16):
                                    model_dict[key] = model_dict[key].to(torch.float32)
                                if device == "shared":
                                    model_dict[key] = model_dict[key].to("cpu").detach_()
                                    if able_to_pin_layers and utils.HAS_ACCELERATE:
                                        try:
                                            model_dict[key] = model_dict[key].pin_memory()
                                        except:
                                            able_to_pin_layers = False
                                elif device == "disk":
                                    accelerate.utils.offload_weight(model_dict[key], get_original_key(key), "accelerate-disk-cache", index=utils.offload_index)
                                    model_dict[key] = model_dict[key].to("meta")
                                else:
                                    model_dict[key] = model_dict[key].to(device)
                                #print("OK", flush=True)
                                current_offset += nbytes
                                utils.bar.update(1)
                                koboldai_vars.loaded_layers += 1
                        finally:
                            if utils.num_shards is None or utils.current_shard >= utils.num_shards:
                                if utils.offload_index:
                                    for name, tensor in utils.named_buffers:
                                        if name not in utils.offload_index:
                                            accelerate.utils.offload_weight(tensor, name, "accelerate-disk-cache", index=utils.offload_index)
                                    accelerate.utils.save_offload_index(utils.offload_index, "accelerate-disk-cache")
                                utils.bar.close()
                                utils.bar = None
                            lazy_load_callback.nested = False
                            if isinstance(f, zipfile.ZipExtFile):
                                f.close()

                lazy_load_callback.nested = False
                return lazy_load_callback


            def get_hidden_size_from_model(model):
                try:
                    return int(model.model.decoder.project_in.in_features)
                except:
                    try:
                        return int(model.model.decoder.embed_tokens.out_features)
                    except:
                        try:
                            return int(model.transformer.hidden_size)
                        except:
                            try:
                                return int(model.transformer.embed_dim)
                            except:
                                return int(model.lm_head.in_features)
            
            def maybe_low_cpu_mem_usage() -> Dict[str, Any]:
                if(packaging.version.parse(transformers_version) < packaging.version.parse("4.11.0")):
                    print(f"\nWARNING:  Please upgrade to transformers 4.11.0 for lower RAM usage.  You have transformers {transformers_version}.", file=sys.stderr)
                    return {}
                return {"low_cpu_mem_usage": True}
            
            @contextlib.contextmanager
            def maybe_use_float16(always_use=False):
                if(always_use or (koboldai_vars.hascuda and args.lowmem and (koboldai_vars.usegpu or koboldai_vars.breakmodel))):
                    original_dtype = torch.get_default_dtype()
                    torch.set_default_dtype(torch.float16)
                    yield True
                    torch.set_default_dtype(original_dtype)
                else:
                    yield False

            # If custom GPT2 model was chosen
            if(koboldai_vars.model == "GPT2Custom"):
                koboldai_vars.lazy_load = False
                model_config = open(koboldai_vars.custmodpth + "/config.json", "r")
                js   = json.load(model_config)
                with(maybe_use_float16()):
                    try:
                        model = GPT2LMHeadModel.from_pretrained(koboldai_vars.custmodpth, revision=koboldai_vars.revision, cache_dir="cache")
                    except Exception as e:
                        if("out of memory" in traceback.format_exc().lower()):
                            raise RuntimeError("One of your GPUs ran out of memory when KoboldAI tried to load your model.")
                        raise e
                tokenizer = GPT2TokenizerFast.from_pretrained(koboldai_vars.custmodpth, revision=koboldai_vars.revision, cache_dir="cache")
                koboldai_vars.modeldim = get_hidden_size_from_model(model)
                # Is CUDA available? If so, use GPU, otherwise fall back to CPU
                if(koboldai_vars.hascuda and koboldai_vars.usegpu):
                    model = model.half().to(koboldai_vars.gpu_device)
                    generator = model.generate
                else:
                    model = model.to('cpu').float()
                    generator = model.generate
                patch_causallm(model)
            # Use the Generic implementation
            else:
                lowmem = maybe_low_cpu_mem_usage()
                # We must disable low_cpu_mem_usage (by setting lowmem to {}) if
                # using a GPT-2 model because GPT-2 is not compatible with this
                # feature yet
                if(koboldai_vars.model_type == "gpt2"):
                    lowmem = {}
                    koboldai_vars.lazy_load = False  # Also, lazy loader doesn't support GPT-2 models
                
                # If we're using torch_lazy_loader, we need to get breakmodel config
                # early so that it knows where to load the individual model tensors
<<<<<<< HEAD
                if(utils.HAS_ACCELERATE or koboldai_vars.lazy_load and koboldai_vars.hascuda and koboldai_vars.breakmodel):
=======
                if (utils.HAS_ACCELERATE or vars.lazy_load and vars.hascuda and vars.breakmodel) and not vars.nobreakmodel:
>>>>>>> c5caa03e
                    device_config(model_config)

                # Download model from Huggingface if it does not exist, otherwise load locally
                
                #If we specify a model and it's in the root directory, we need to move it to the models directory (legacy folder structure to new)
                if os.path.isdir(koboldai_vars.model.replace('/', '_')):
                    import shutil
                    shutil.move(koboldai_vars.model.replace('/', '_'), "models/{}".format(koboldai_vars.model.replace('/', '_')))
                print("\n", flush=True)
                if(koboldai_vars.lazy_load):  # If we're using lazy loader, we need to figure out what the model's hidden layers are called
                    with torch_lazy_loader.use_lazy_torch_load(dematerialized_modules=True, use_accelerate_init_empty_weights=True):
                        try:
                            metamodel = AutoModelForCausalLM.from_config(model_config)
                        except Exception as e:
                            metamodel = GPTNeoForCausalLM.from_config(model_config)
                        utils.layers_module_names = utils.get_layers_module_names(metamodel)
                        utils.module_names = list(metamodel.state_dict().keys())
                        utils.named_buffers = list(metamodel.named_buffers(recurse=True))
                with maybe_use_float16(), torch_lazy_loader.use_lazy_torch_load(enable=koboldai_vars.lazy_load, callback=get_lazy_load_callback(utils.num_layers(model_config)) if koboldai_vars.lazy_load else None, dematerialized_modules=True):
                    if(koboldai_vars.lazy_load):  # torch_lazy_loader.py and low_cpu_mem_usage can't be used at the same time
                        lowmem = {}
                    if(os.path.isdir(koboldai_vars.custmodpth)):
                        try:
                            tokenizer = AutoTokenizer.from_pretrained(koboldai_vars.custmodpth, revision=koboldai_vars.revision, cache_dir="cache")
                        except Exception as e:
                            pass
                        try:
                            tokenizer = AutoTokenizer.from_pretrained(koboldai_vars.custmodpth, revision=koboldai_vars.revision, cache_dir="cache", use_fast=False)
                        except Exception as e:
                            try:
                                tokenizer = GPT2TokenizerFast.from_pretrained(koboldai_vars.custmodpth, revision=koboldai_vars.revision, cache_dir="cache")
                            except Exception as e:
                                tokenizer = GPT2TokenizerFast.from_pretrained("gpt2", revision=koboldai_vars.revision, cache_dir="cache")
                        try:
                            model     = AutoModelForCausalLM.from_pretrained(koboldai_vars.custmodpth, revision=koboldai_vars.revision, cache_dir="cache", **lowmem)
                        except Exception as e:
                            if("out of memory" in traceback.format_exc().lower()):
                                raise RuntimeError("One of your GPUs ran out of memory when KoboldAI tried to load your model.")
                            model     = GPTNeoForCausalLM.from_pretrained(koboldai_vars.custmodpth, revision=koboldai_vars.revision, cache_dir="cache", **lowmem)
                    elif(os.path.isdir("models/{}".format(koboldai_vars.model.replace('/', '_')))):
                        try:
                            tokenizer = AutoTokenizer.from_pretrained("models/{}".format(koboldai_vars.model.replace('/', '_')), revision=koboldai_vars.revision, cache_dir="cache")
                        except Exception as e:
                            pass
                        try:
                            tokenizer = AutoTokenizer.from_pretrained("models/{}".format(koboldai_vars.model.replace('/', '_')), revision=koboldai_vars.revision, cache_dir="cache", use_fast=False)
                        except Exception as e:
                            try:
                                tokenizer = GPT2TokenizerFast.from_pretrained("models/{}".format(koboldai_vars.model.replace('/', '_')), revision=koboldai_vars.revision, cache_dir="cache")
                            except Exception as e:
                                tokenizer = GPT2TokenizerFast.from_pretrained("gpt2", revision=koboldai_vars.revision, cache_dir="cache")
                        try:
                            model     = AutoModelForCausalLM.from_pretrained("models/{}".format(koboldai_vars.model.replace('/', '_')), revision=koboldai_vars.revision, cache_dir="cache", **lowmem)
                        except Exception as e:
                            if("out of memory" in traceback.format_exc().lower()):
                                raise RuntimeError("One of your GPUs ran out of memory when KoboldAI tried to load your model.")
                            model     = GPTNeoForCausalLM.from_pretrained("models/{}".format(koboldai_vars.model.replace('/', '_')), revision=koboldai_vars.revision, cache_dir="cache", **lowmem)
                    else:
                        old_rebuild_tensor = torch._utils._rebuild_tensor
                        def new_rebuild_tensor(storage: Union[torch_lazy_loader.LazyTensor, torch.Storage], storage_offset, shape, stride):
                            if(not isinstance(storage, torch_lazy_loader.LazyTensor)):
                                dtype = storage.dtype
                            else:
                                dtype = storage.storage_type.dtype
                                if(not isinstance(dtype, torch.dtype)):
                                    dtype = storage.storage_type(0).dtype
                            if(dtype is torch.float32 and len(shape) >= 2):
                                koboldai_vars.fp32_model = True
                            return old_rebuild_tensor(storage, storage_offset, shape, stride)
                        torch._utils._rebuild_tensor = new_rebuild_tensor

                        try:
                            tokenizer = AutoTokenizer.from_pretrained(koboldai_vars.model, revision=koboldai_vars.revision, cache_dir="cache")
                        except Exception as e:
                            pass
                        try:
                            tokenizer = AutoTokenizer.from_pretrained(koboldai_vars.model, revision=koboldai_vars.revision, cache_dir="cache", use_fast=False)
                        except Exception as e:
                            try:
                                tokenizer = GPT2TokenizerFast.from_pretrained(koboldai_vars.model, revision=koboldai_vars.revision, cache_dir="cache")
                            except Exception as e:
                                tokenizer = GPT2TokenizerFast.from_pretrained("gpt2", revision=koboldai_vars.revision, cache_dir="cache")
                        try:
                            model     = AutoModelForCausalLM.from_pretrained(koboldai_vars.model, revision=koboldai_vars.revision, cache_dir="cache", **lowmem)
                        except Exception as e:
                            if("out of memory" in traceback.format_exc().lower()):
                                raise RuntimeError("One of your GPUs ran out of memory when KoboldAI tried to load your model.")
                            model     = GPTNeoForCausalLM.from_pretrained(koboldai_vars.model, revision=koboldai_vars.revision, cache_dir="cache", **lowmem)

                        torch._utils._rebuild_tensor = old_rebuild_tensor

                        if not args.colab or args.savemodel:
                            import shutil
                            tokenizer.save_pretrained("models/{}".format(koboldai_vars.model.replace('/', '_')))
                            if(koboldai_vars.fp32_model):  # Use save_pretrained to convert fp32 models to fp16
                                model = model.half()
                                model.save_pretrained("models/{}".format(koboldai_vars.model.replace('/', '_')), max_shard_size="500MiB")
                            else:  # For fp16 models, we can just copy the model files directly
                                import transformers.configuration_utils
                                import transformers.modeling_utils
                                import transformers.file_utils
                                # Save the config.json
                                shutil.move(transformers.file_utils.get_from_cache(transformers.file_utils.hf_bucket_url(koboldai_vars.model, transformers.configuration_utils.CONFIG_NAME, revision=koboldai_vars.revision), cache_dir="cache", local_files_only=True), os.path.join("models/{}".format(koboldai_vars.model.replace('/', '_')), transformers.configuration_utils.CONFIG_NAME))
                                if(utils.num_shards is None):
                                    # Save the pytorch_model.bin of an unsharded model
                                    shutil.move(transformers.file_utils.get_from_cache(transformers.file_utils.hf_bucket_url(koboldai_vars.model, transformers.modeling_utils.WEIGHTS_NAME, revision=koboldai_vars.revision), cache_dir="cache", local_files_only=True), os.path.join("models/{}".format(koboldai_vars.model.replace('/', '_')), transformers.modeling_utils.WEIGHTS_NAME))
                                else:
                                    with open(utils.from_pretrained_index_filename) as f:
                                        map_data = json.load(f)
                                    filenames = set(map_data["weight_map"].values())
                                    # Save the pytorch_model.bin.index.json of a sharded model
                                    shutil.move(utils.from_pretrained_index_filename, os.path.join("models/{}".format(koboldai_vars.model.replace('/', '_')), transformers.modeling_utils.WEIGHTS_INDEX_NAME))
                                    # Then save the pytorch_model-#####-of-#####.bin files
                                    for filename in filenames:
                                        shutil.move(transformers.file_utils.get_from_cache(transformers.file_utils.hf_bucket_url(koboldai_vars.model, filename, revision=koboldai_vars.revision), cache_dir="cache", local_files_only=True), os.path.join("models/{}".format(koboldai_vars.model.replace('/', '_')), filename))
                            shutil.rmtree("cache/")

                if(koboldai_vars.badwordsids is koboldai_settings.badwordsids_default and koboldai_vars.model_type not in ("gpt2", "gpt_neo", "gptj")):
                    koboldai_vars.badwordsids = [[v] for k, v in tokenizer.get_vocab().items() if any(c in str(k) for c in "<>[]") if koboldai_vars.newlinemode != "s" or str(k) != "</s>"]

                patch_causallm(model)

                if(koboldai_vars.hascuda):
                    if(koboldai_vars.usegpu):
                        koboldai_vars.modeldim = get_hidden_size_from_model(model)
                        model = model.half().to(koboldai_vars.gpu_device)
                        generator = model.generate
                    elif(koboldai_vars.breakmodel):  # Use both RAM and VRAM (breakmodel)
                        koboldai_vars.modeldim = get_hidden_size_from_model(model)
                        if(not koboldai_vars.lazy_load):
                            device_config(model.config)
                        move_model_to_devices(model)
                    elif(utils.HAS_ACCELERATE and __import__("breakmodel").disk_blocks > 0):
                        move_model_to_devices(model)
                        koboldai_vars.modeldim = get_hidden_size_from_model(model)
                        generator = model.generate
                    else:
                        model = model.to('cpu').float()
                        koboldai_vars.modeldim = get_hidden_size_from_model(model)
                        generator = model.generate
                elif(utils.HAS_ACCELERATE and __import__("breakmodel").disk_blocks > 0):
                    move_model_to_devices(model)
                    koboldai_vars.modeldim = get_hidden_size_from_model(model)
                    generator = model.generate
                else:
                    model.to('cpu').float()
                    koboldai_vars.modeldim = get_hidden_size_from_model(model)
                    generator = model.generate
            
            # Suppress Author's Note by flagging square brackets (Old implementation)
            #vocab         = tokenizer.get_vocab()
            #vocab_keys    = vocab.keys()
            #koboldai_vars.badwords = gettokenids("[")
            #for key in koboldai_vars.badwords:
            #    koboldai_vars.badwordsids.append([vocab[key]])
            
            print("{0}OK! {1} pipeline created!{2}".format(colors.GREEN, koboldai_vars.model, colors.END))
        
        else:
            from transformers import GPT2TokenizerFast
            tokenizer = GPT2TokenizerFast.from_pretrained("gpt2", revision=koboldai_vars.revision, cache_dir="cache")
    else:
        from transformers import PreTrainedModel
        from transformers import modeling_utils
        old_from_pretrained = PreTrainedModel.from_pretrained.__func__
        @classmethod
        def new_from_pretrained(cls, pretrained_model_name_or_path, *model_args, **kwargs):
            koboldai_vars.fp32_model = False
            utils.num_shards = None
            utils.current_shard = 0
            utils.from_pretrained_model_name = pretrained_model_name_or_path
            utils.from_pretrained_index_filename = None
            utils.from_pretrained_kwargs = kwargs
            utils.bar = None
            if not args.no_aria2:
                utils.aria2_hook(pretrained_model_name_or_path, **kwargs)
            return old_from_pretrained(cls, pretrained_model_name_or_path, *model_args, **kwargs)
        PreTrainedModel.from_pretrained = new_from_pretrained
        if(hasattr(modeling_utils, "get_checkpoint_shard_files")):
            old_get_checkpoint_shard_files = modeling_utils.get_checkpoint_shard_files
            def new_get_checkpoint_shard_files(pretrained_model_name_or_path, index_filename, *args, **kwargs):
                utils.num_shards = utils.get_num_shards(index_filename)
                utils.from_pretrained_index_filename = index_filename
                return old_get_checkpoint_shard_files(pretrained_model_name_or_path, index_filename, *args, **kwargs)
            modeling_utils.get_checkpoint_shard_files = new_get_checkpoint_shard_files


        def tpumtjgenerate_warper_callback(scores) -> "np.array":
            scores_shape = scores.shape
            scores_list = scores.tolist()
            koboldai_vars.lua_koboldbridge.logits = koboldai_vars.lua_state.table()
            for r, row in enumerate(scores_list):
                koboldai_vars.lua_koboldbridge.logits[r+1] = koboldai_vars.lua_state.table(*row)
            koboldai_vars.lua_koboldbridge.vocab_size = scores_shape[-1]

            execute_genmod()

            scores = np.array(
                tuple(tuple(row.values()) for row in koboldai_vars.lua_koboldbridge.logits.values()),
                dtype=scores.dtype,
            )
            assert scores.shape == scores_shape

            return scores
        
        def tpumtjgenerate_stopping_callback(generated, n_generated, excluded_world_info) -> Tuple[List[set], bool, bool]:
            koboldai_vars.generated_tkns += 1

            assert len(excluded_world_info) == len(generated)
            regeneration_required = koboldai_vars.lua_koboldbridge.regeneration_required
            halt = koboldai_vars.abort or not koboldai_vars.lua_koboldbridge.generating or koboldai_vars.generated_tkns >= koboldai_vars.genamt
            koboldai_vars.lua_koboldbridge.regeneration_required = False

            global past

            for i in range(koboldai_vars.numseqs):
                koboldai_vars.lua_koboldbridge.generated[i+1][koboldai_vars.generated_tkns] = int(generated[i, tpu_mtj_backend.params["seq"] + n_generated - 1].item())

            if(not koboldai_vars.dynamicscan or halt):
                return excluded_world_info, regeneration_required, halt

            for i, t in enumerate(generated):
                decoded = utils.decodenewlines(tokenizer.decode(past[i])) + utils.decodenewlines(tokenizer.decode(t[tpu_mtj_backend.params["seq"] : tpu_mtj_backend.params["seq"] + n_generated]))
                _, found = checkworldinfo(decoded, force_use_txt=True, actions=koboldai_vars._actions)
                found -= excluded_world_info[i]
                if(len(found) != 0):
                    regeneration_required = True
                    break
            return excluded_world_info, regeneration_required, halt

        def tpumtjgenerate_compiling_callback() -> None:
            print(colors.GREEN + "TPU backend compilation triggered" + colors.END)
            koboldai_vars.compiling = True

        def tpumtjgenerate_stopped_compiling_callback() -> None:
            print(colors.GREEN + "TPU backend compilation stopped" + colors.END)
            koboldai_vars.compiling = False
        
        def tpumtjgenerate_settings_callback() -> dict:
            sampler_order = vars.sampler_order[:]
            if len(sampler_order) < 7:  # Add repetition penalty at beginning if it's not present
                sampler_order = [6] + sampler_order
            return {
                "sampler_order": koboldai_vars.sampler_order,
                "top_p": float(koboldai_vars.top_p),
                "temp": float(koboldai_vars.temp),
                "top_k": int(koboldai_vars.top_k),
                "tfs": float(koboldai_vars.tfs),
                "typical": float(koboldai_vars.typical),
                "top_a": float(koboldai_vars.top_a),
                "repetition_penalty": float(koboldai_vars.rep_pen),
                "rpslope": float(koboldai_vars.rep_pen_slope),
                "rprange": int(koboldai_vars.rep_pen_range),
            }

        # If we're running Colab or OAI, we still need a tokenizer.
        if(koboldai_vars.model in ("Colab", "API")):
            from transformers import GPT2TokenizerFast
            tokenizer = GPT2TokenizerFast.from_pretrained("EleutherAI/gpt-neo-2.7B", revision=koboldai_vars.revision, cache_dir="cache")
            loadsettings()
        elif(koboldai_vars.model == "OAI"):
            from transformers import GPT2TokenizerFast
            tokenizer = GPT2TokenizerFast.from_pretrained("gpt2", revision=koboldai_vars.revision, cache_dir="cache")
            loadsettings()
        # Load the TPU backend if requested
        elif(koboldai_vars.use_colab_tpu or koboldai_vars.model in ("TPUMeshTransformerGPTJ", "TPUMeshTransformerGPTNeoX")):
            global tpu_mtj_backend
            import tpu_mtj_backend
            if(koboldai_vars.model == "TPUMeshTransformerGPTNeoX"):
                koboldai_vars.badwordsids = koboldai_vars.badwordsids_neox
            print("{0}Initializing Mesh Transformer JAX, please wait...{1}".format(colors.PURPLE, colors.END))
            if koboldai_vars.model in ("TPUMeshTransformerGPTJ", "TPUMeshTransformerGPTNeoX") and (not koboldai_vars.custmodpth or not os.path.isdir(koboldai_vars.custmodpth)):
                raise FileNotFoundError(f"The specified model path {repr(koboldai_vars.custmodpth)} is not the path to a valid folder")
            import tpu_mtj_backend
            if(koboldai_vars.model == "TPUMeshTransformerGPTNeoX"):
                tpu_mtj_backend.pad_token_id = 2
            tpu_mtj_backend.koboldai_vars = koboldai_vars
            tpu_mtj_backend.warper_callback = tpumtjgenerate_warper_callback
            tpu_mtj_backend.stopping_callback = tpumtjgenerate_stopping_callback
            tpu_mtj_backend.compiling_callback = tpumtjgenerate_compiling_callback
            tpu_mtj_backend.stopped_compiling_callback = tpumtjgenerate_stopped_compiling_callback
            tpu_mtj_backend.settings_callback = tpumtjgenerate_settings_callback
            koboldai_vars.allowsp = True
            loadmodelsettings()
            loadsettings()
            tpu_mtj_backend.load_model(koboldai_vars.custmodpth, hf_checkpoint=koboldai_vars.model not in ("TPUMeshTransformerGPTJ", "TPUMeshTransformerGPTNeoX") and koboldai_vars.use_colab_tpu, **koboldai_vars.modelconfig)
            koboldai_vars.modeldim = int(tpu_mtj_backend.params.get("d_embed", tpu_mtj_backend.params["d_model"]))
            tokenizer = tpu_mtj_backend.tokenizer
            if(koboldai_vars.badwordsids is koboldai_settings.badwordsids_default and koboldai_vars.model_type not in ("gpt2", "gpt_neo", "gptj")):
                koboldai_vars.badwordsids = [[v] for k, v in tokenizer.get_vocab().items() if any(c in str(k) for c in "<>[]") if koboldai_vars.newlinemode != "s" or str(k) != "</s>"]
        else:
            loadsettings()
    
    lua_startup()
    # Load scripts
    load_lua_scripts()
    
    final_startup()
    if not initial_load:
        set_aibusy(False)
        emit('from_server', {'cmd': 'hide_model_name'}, broadcast=True, room="UI_1")
        time.sleep(0.1)
        
        if not koboldai_vars.gamestarted:
            setStartState()
            sendsettings()
            refresh_settings()
    
    #Saving the tokenizer to the KoboldStoryRegister class so we can do token counting on the story data
    if 'tokenizer' in [x for x in globals()]:
        koboldai_vars.tokenizer = tokenizer
    
    #Let's load the presets
    with open('official.presets') as f:
        presets = json.load(f)
        koboldai_vars.uid_presets = {x['uid']: x for x in presets}
        #We want our data to be a 2 deep dict. Top level is "Recommended", "Same Class", "Model 1", "Model 2", etc
        #Next layer is "Official", "Custom"
        #Then the preset name
        
        to_use = OrderedDict()
        
        to_use["Recommended"] = {"Official": [], "Custom": []}
        to_use["Same Class"] = {"Official": [], "Custom": []}
        to_use["Other"] = {"Official": [], "Custom": []}
        used_ids = []
        #Build recommended first:
        for preset in presets:
            if preset['Model Type'] == koboldai_vars.model and preset['uid'] not in used_ids:
                if preset['Model Category'] == 'Custom':
                    to_use['Recommended']['Custom'].append(preset)
                else:
                    to_use['Recommended']['Official'].append(preset)
                used_ids.append(preset['uid'])
        #Build Same Class
        for preset in presets:
            if preset['Model Size'] in koboldai_vars.model.replace("6.7B", "6B") and preset['uid'] not in used_ids:
                if preset['Model Category'] == 'Custom':
                    to_use['Same Class']['Custom'].append(preset)
                else:
                    to_use['Same Class']['Official'].append(preset)
                used_ids.append(preset['uid'])
        #Build the rest of the stuff
        for preset in presets:
            if preset['uid'] not in used_ids:
                used_ids.append(preset['uid'])
                if preset['Model Category'] == 'Custom':
                    to_use["Other"]['Custom'].append(preset)
                else:
                    to_use["Other"]['Official'].append(preset)
        
        koboldai_vars.presets = to_use
    koboldai_vars.aibusy = False
    koboldai_vars.splist = [[f, get_softprompt_desc(os.path.join("./softprompts", f),None,True)] for f in os.listdir("./softprompts") if os.path.isfile(os.path.join("./softprompts", f)) and valid_softprompt(os.path.join("./softprompts", f))]

# Set up Flask routes
@app.route('/')
@app.route('/index')
def index():
    if args.no_ui:
        return redirect('/api/latest')
    if 'new_ui' in request.args:
        return render_template('index_new.html', hide_ai_menu=args.noaimenu)
    else:
        return render_template('index.html', hide_ai_menu=args.noaimenu, flaskwebgui=koboldai_vars.flaskwebgui)
@app.route('/api', strict_slashes=False)
def api():
    return redirect('/api/latest')
@app.route('/favicon.ico')
def favicon():
    return send_from_directory(app.root_path,
                                   'koboldai.ico', mimetype='image/vnd.microsoft.icon')    
@app.route('/download')
def download():
    if args.no_ui:
        raise NotFound()

    save_format = request.args.get("format", "json").strip().lower()

    if(save_format == "plaintext"):
        txt = koboldai_vars.prompt + "".join(koboldai_vars.actions.values())
        save = Response(txt)
        filename = path.basename(koboldai_vars.savedir)
        if filename[-5:] == ".json":
            filename = filename[:-5]
        save.headers.set('Content-Disposition', 'attachment', filename='%s.txt' % filename)
        return(save)

    # Build json to write
    js = {}
    js["gamestarted"] = koboldai_vars.gamestarted
    js["prompt"]      = koboldai_vars.prompt
    js["memory"]      = koboldai_vars.memory
    js["authorsnote"] = koboldai_vars.authornote
    js["anotetemplate"] = koboldai_vars.authornotetemplate
    js["actions"]     = koboldai_vars.actions.to_json()
    js["worldinfo"]   = []
        
    # Extract only the important bits of WI
    for wi in koboldai_vars.worldinfo:
        if(wi["constant"] or wi["key"] != ""):
            js["worldinfo"].append({
                "key": wi["key"],
                "keysecondary": wi["keysecondary"],
                "content": wi["content"],
                "comment": wi["comment"],
                "folder": wi["folder"],
                "selective": wi["selective"],
                "constant": wi["constant"]
            })
    
    save = Response(json.dumps(js, indent=3))
    filename = path.basename(koboldai_vars.savedir)
    if filename[-5:] == ".json":
        filename = filename[:-5]
    save.headers.set('Content-Disposition', 'attachment', filename='%s.json' % filename)
    return(save)


#============================ LUA API =============================#
_bridged = {}
F = TypeVar("F", bound=Callable)
def lua_startup():
    global _bridged
    global F
    global bridged
    if(path.exists("settings/" + getmodelname().replace('/', '_') + ".settings")):
        file = open("settings/" + getmodelname().replace('/', '_') + ".settings", "r")
        js   = json.load(file)
        if("userscripts" in js):
            koboldai_vars.userscripts = []
            for userscript in js["userscripts"]:
                if type(userscript) is not str:
                    continue
                userscript = userscript.strip()
                if len(userscript) != 0 and all(q not in userscript for q in ("..", ":")) and all(userscript[0] not in q for q in ("/", "\\")) and os.path.exists(fileops.uspath(userscript)):
                    koboldai_vars.userscripts.append(userscript)
        if("corescript" in js and type(js["corescript"]) is str and all(q not in js["corescript"] for q in ("..", ":")) and all(js["corescript"][0] not in q for q in ("/", "\\"))):
            koboldai_vars.corescript = js["corescript"]
        else:
            koboldai_vars.corescript = "default.lua"
        file.close()
        
    #==================================================================#
    #  Lua runtime startup
    #==================================================================#

    print("", end="", flush=True)
    print(colors.PURPLE + "Initializing Lua Bridge... " + colors.END, end="", flush=True)

    # Set up Lua state
    koboldai_vars.lua_state = lupa.LuaRuntime(unpack_returned_tuples=True)

    # Load bridge.lua
    bridged = {
        "corescript_path": "cores",
        "userscript_path": "userscripts",
        "config_path": "userscripts",
        "lib_paths": koboldai_vars.lua_state.table("lualibs", os.path.join("extern", "lualibs")),
        "koboldai_vars": koboldai_vars,
    }
    for kwarg in _bridged:
        bridged[kwarg] = _bridged[kwarg]
    try:
        koboldai_vars.lua_kobold, koboldai_vars.lua_koboldcore, koboldai_vars.lua_koboldbridge = koboldai_vars.lua_state.globals().dofile("bridge.lua")(
            koboldai_vars.lua_state.globals().python,
            bridged,
        )
    except lupa.LuaError as e:
        print(colors.RED + "ERROR!" + colors.END)
        koboldai_vars.lua_koboldbridge.obliterate_multiverse()
        print("{0}{1}{2}".format(colors.RED, "***LUA ERROR***: ", colors.END), end="", file=sys.stderr)
        print("{0}{1}{2}".format(colors.RED, str(e).replace("\033", ""), colors.END), file=sys.stderr)
        socketio.emit("error", str(e), broadcast=True, room="UI_2")
        exit(1)
    print(colors.GREEN + "OK!" + colors.END)


def lua_log_format_name(name):
    return f"[{name}]" if type(name) is str else "CORE"


def bridged_kwarg(name=None):
    def _bridged_kwarg(f: F):
        _bridged[name if name is not None else f.__name__[4:] if f.__name__[:4] == "lua_" else f.__name__] = f
        return f
    return _bridged_kwarg

#==================================================================#
#  Event triggered when a userscript is loaded
#==================================================================#
@bridged_kwarg()
def load_callback(filename, modulename):
    print(colors.GREEN + f"Loading Userscript [{modulename}] <{filename}>" + colors.END)

#==================================================================#
#  Load all Lua scripts
#==================================================================#
def load_lua_scripts():
    print(colors.GREEN + "Loading Core Script" + colors.END)

    filenames = []
    modulenames = []
    descriptions = []

    lst = fileops.getusfiles(long_desc=True)
    filenames_dict = {ob["filename"]: i for i, ob in enumerate(lst)}

    for filename in koboldai_vars.userscripts:
        if filename in filenames_dict:
            i = filenames_dict[filename]
            filenames.append(filename)
            modulenames.append(lst[i]["modulename"])
            descriptions.append(lst[i]["description"])

    koboldai_vars.has_genmod = False

    try:
        koboldai_vars.lua_koboldbridge.obliterate_multiverse()
        tpool.execute(koboldai_vars.lua_koboldbridge.load_corescript, koboldai_vars.corescript)
        koboldai_vars.has_genmod = tpool.execute(koboldai_vars.lua_koboldbridge.load_userscripts, filenames, modulenames, descriptions)
        koboldai_vars.lua_running = True
    except lupa.LuaError as e:
        try:
            koboldai_vars.lua_koboldbridge.obliterate_multiverse()
        except:
            pass
        koboldai_vars.lua_running = False
        if(koboldai_vars.serverstarted):
            emit('from_server', {'cmd': 'errmsg', 'data': 'Lua script error; please check console.'}, broadcast=True, room="UI_1")
            sendUSStatItems()
        print("{0}{1}{2}".format(colors.RED, "***LUA ERROR***: ", colors.END), end="", file=sys.stderr)
        print("{0}{1}{2}".format(colors.RED, str(e).replace("\033", ""), colors.END), file=sys.stderr)
        print("{0}{1}{2}".format(colors.YELLOW, "Lua engine stopped; please open 'Userscripts' and press Load to reinitialize scripts.", colors.END), file=sys.stderr)
        socketio.emit("error", str(e), broadcast=True, room="UI_2")
        if(koboldai_vars.serverstarted):
            set_aibusy(0)

#==================================================================#
#  Print message that originates from the userscript with the given name
#==================================================================#
@bridged_kwarg()
def lua_print(msg):
    if(koboldai_vars.lua_logname != koboldai_vars.lua_koboldbridge.logging_name):
        koboldai_vars.lua_logname = koboldai_vars.lua_koboldbridge.logging_name
        print(colors.BLUE + lua_log_format_name(koboldai_vars.lua_logname) + ":" + colors.END, file=sys.stderr)
    print(colors.PURPLE + msg.replace("\033", "") + colors.END)

#==================================================================#
#  Print warning that originates from the userscript with the given name
#==================================================================#
@bridged_kwarg()
def lua_warn(msg):
    if(koboldai_vars.lua_logname != koboldai_vars.lua_koboldbridge.logging_name):
        koboldai_vars.lua_logname = koboldai_vars.lua_koboldbridge.logging_name
        print(colors.BLUE + lua_log_format_name(koboldai_vars.lua_logname) + ":" + colors.END, file=sys.stderr)
    print(colors.YELLOW + msg.replace("\033", "") + colors.END)

#==================================================================#
#  Decode tokens into a string using current tokenizer
#==================================================================#
@bridged_kwarg()
def lua_decode(tokens):
    tokens = list(tokens.values())
    assert type(tokens) is list
    if("tokenizer" not in globals()):
        from transformers import GPT2TokenizerFast
        global tokenizer
        tokenizer = GPT2TokenizerFast.from_pretrained("gpt2", revision=koboldai_vars.revision, cache_dir="cache")
    return utils.decodenewlines(tokenizer.decode(tokens))

#==================================================================#
#  Encode string into list of token IDs using current tokenizer
#==================================================================#
@bridged_kwarg()
def lua_encode(string):
    assert type(string) is str
    if("tokenizer" not in globals()):
        from transformers import GPT2TokenizerFast
        global tokenizer
        tokenizer = GPT2TokenizerFast.from_pretrained("gpt2", revision=koboldai_vars.revision, cache_dir="cache")
    return tokenizer.encode(utils.encodenewlines(string), max_length=int(4e9), truncation=True)

#==================================================================#
#  Computes context given a submission, Lua array of entry UIDs and a Lua array
#  of folder UIDs
#==================================================================#
@bridged_kwarg()
def lua_compute_context(submission, entries, folders, kwargs):
    assert type(submission) is str
    if(kwargs is None):
        kwargs = koboldai_vars.lua_state.table()
    actions = koboldai_vars._actions if koboldai_vars.lua_koboldbridge.userstate == "genmod" else koboldai_vars.actions
    allowed_entries = None
    allowed_folders = None
    if(entries is not None):
        allowed_entries = set()
        i = 1
        while(entries[i] is not None):
            allowed_entries.add(int(entries[i]))
            i += 1
    if(folders is not None):
        allowed_folders = set()
        i = 1
        while(folders[i] is not None):
            allowed_folders.add(int(folders[i]))
            i += 1
    winfo, mem, anotetxt, _ = calcsubmitbudgetheader(
        submission,
        allowed_entries=allowed_entries,
        allowed_folders=allowed_folders,
        force_use_txt=True,
        scan_story=kwargs["scan_story"] if kwargs["scan_story"] != None else True,
    )
    if koboldai_vars.alt_gen:
       txt, _, _ = koboldai_vars.calc_ai_text()
       print("Using Alt Gen: {}".format(tokenizer.decode(txt)))
    else:
        txt, _, _ = calcsubmitbudget(
            len(actions),
            winfo,
            mem,
            anotetxt,
            actions,
        )
    return utils.decodenewlines(tokenizer.decode(txt))

#==================================================================#
#  Get property of a world info entry given its UID and property name
#==================================================================#
@bridged_kwarg()
def lua_get_attr(uid, k):
    assert type(uid) is int and type(k) is str
    if(uid in koboldai_vars.worldinfo_u and k in (
        "key",
        "keysecondary",
        "content",
        "comment",
        "folder",
        "num",
        "selective",
        "constant",
        "uid",
    )):
        return koboldai_vars.worldinfo_u[uid][k]

#==================================================================#
#  Set property of a world info entry given its UID, property name and new value
#==================================================================#
@bridged_kwarg()
def lua_set_attr(uid, k, v):
    assert type(uid) is int and type(k) is str
    assert uid in koboldai_vars.worldinfo_u and k in (
        "key",
        "keysecondary",
        "content",
        "comment",
        "selective",
        "constant",
    )
    if(type(koboldai_vars.worldinfo_u[uid][k]) is int and type(v) is float):
        v = int(v)
    assert type(koboldai_vars.worldinfo_u[uid][k]) is type(v)
    koboldai_vars.worldinfo_u[uid][k] = v
    print(colors.GREEN + f"{lua_log_format_name(koboldai_vars.lua_koboldbridge.logging_name)} set {k} of world info entry {uid} to {v}" + colors.END)

#==================================================================#
#  Get property of a world info folder given its UID and property name
#==================================================================#
@bridged_kwarg()
def lua_folder_get_attr(uid, k):
    assert type(uid) is int and type(k) is str
    if(uid in koboldai_vars.wifolders_d and k in (
        "name",
    )):
        return koboldai_vars.wifolders_d[uid][k]

#==================================================================#
#  Set property of a world info folder given its UID, property name and new value
#==================================================================#
@bridged_kwarg()
def lua_folder_set_attr(uid, k, v):
    assert type(uid) is int and type(k) is str
    assert uid in koboldai_vars.wifolders_d and k in (
        "name",
    )
    if(type(koboldai_vars.wifolders_d[uid][k]) is int and type(v) is float):
        v = int(v)
    assert type(koboldai_vars.wifolders_d[uid][k]) is type(v)
    koboldai_vars.wifolders_d[uid][k] = v
    print(colors.GREEN + f"{lua_log_format_name(koboldai_vars.lua_koboldbridge.logging_name)} set {k} of world info folder {uid} to {v}" + colors.END)

#==================================================================#
#  Get the "Amount to Generate"
#==================================================================#
@bridged_kwarg()
def lua_get_genamt():
    return koboldai_vars.genamt

#==================================================================#
#  Set the "Amount to Generate"
#==================================================================#
@bridged_kwarg()
def lua_set_genamt(genamt):
    assert koboldai_vars.lua_koboldbridge.userstate != "genmod" and type(genamt) in (int, float) and genamt >= 0
    print(colors.GREEN + f"{lua_log_format_name(koboldai_vars.lua_koboldbridge.logging_name)} set genamt to {int(genamt)}" + colors.END)
    koboldai_vars.genamt = int(genamt)

#==================================================================#
#  Get the "Gens Per Action"
#==================================================================#
@bridged_kwarg()
def lua_get_numseqs():
    return koboldai_vars.numseqs

#==================================================================#
#  Set the "Gens Per Action"
#==================================================================#
@bridged_kwarg()
def lua_set_numseqs(numseqs):
    assert type(numseqs) in (int, float) and numseqs >= 1
    print(colors.GREEN + f"{lua_log_format_name(koboldai_vars.lua_koboldbridge.logging_name)} set numseqs to {int(numseqs)}" + colors.END)
    koboldai_vars.numseqs = int(numseqs)

#==================================================================#
#  Check if a setting exists with the given name
#==================================================================#
@bridged_kwarg()
def lua_has_setting(setting):
    return setting in (
        "anotedepth",
        "settemp",
        "settopp",
        "settopk",
        "settfs",
        "settypical",
        "settopa",
        "setreppen",
        "setreppenslope",
        "setreppenrange",
        "settknmax",
        "setwidepth",
        "setuseprompt",
        "setadventure",
        "setchatmode",
        "setdynamicscan",
        "setnopromptgen",
        "autosave",
        "setrngpersist",
        "temp",
        "topp",
        "top_p",
        "topk",
        "top_k",
        "tfs",
        "typical",
        "topa",
        "reppen",
        "reppenslope",
        "reppenrange",
        "tknmax",
        "widepth",
        "useprompt",
        "chatmode",
        "chatname",
        "adventure",
        "dynamicscan",
        "nopromptgen",
        "rngpersist",
        "frmttriminc",
        "frmtrmblln",
        "frmtrmspch",
        "frmtadsnsp",
        "frmtsingleline",
        "triminc",
        "rmblln",
        "rmspch",
        "adsnsp",
        "singleline",
        "output_streaming",
        "show_probs"
    )

#==================================================================#
#  Return the setting with the given name if it exists
#==================================================================#
@bridged_kwarg()
def lua_get_setting(setting):
    if(setting in ("settemp", "temp")): return koboldai_vars.temp
    if(setting in ("settopp", "topp", "top_p")): return koboldai_vars.top_p
    if(setting in ("settopk", "topk", "top_k")): return koboldai_vars.top_k
    if(setting in ("settfs", "tfs")): return koboldai_vars.tfs
    if(setting in ("settypical", "typical")): return koboldai_vars.typical
    if(setting in ("settopa", "topa")): return koboldai_vars.top_a
    if(setting in ("setreppen", "reppen")): return koboldai_vars.rep_pen
    if(setting in ("setreppenslope", "reppenslope")): return koboldai_vars.rep_pen_slope
    if(setting in ("setreppenrange", "reppenrange")): return koboldai_vars.rep_pen_range
    if(setting in ("settknmax", "tknmax")): return koboldai_vars.max_length
    if(setting == "anotedepth"): return koboldai_vars.andepth
    if(setting in ("setwidepth", "widepth")): return koboldai_vars.widepth
    if(setting in ("setuseprompt", "useprompt")): return koboldai_vars.useprompt
    if(setting in ("setadventure", "adventure")): return koboldai_vars.adventure
    if(setting in ("setchatmode", "chatmode")): return koboldai_vars.chatmode
    if(setting in ("setdynamicscan", "dynamicscan")): return koboldai_vars.dynamicscan
    if(setting in ("setnopromptgen", "nopromptgen")): return koboldai_vars.nopromptgen
    if(setting in ("autosave", "autosave")): return koboldai_vars.autosave
    if(setting in ("setrngpersist", "rngpersist")): return koboldai_vars.rngpersist
    if(setting in ("frmttriminc", "triminc")): return koboldai_vars.frmttriminc
    if(setting in ("frmtrmblln", "rmblln")): return koboldai_vars.frmttrmblln
    if(setting in ("frmtrmspch", "rmspch")): return koboldai_vars.frmttrmspch
    if(setting in ("frmtadsnsp", "adsnsp")): return koboldai_vars.frmtadsnsp
    if(setting in ("frmtsingleline", "singleline")): return koboldai_vars.singleline
    if(setting == "output_streaming"): return koboldai_vars.output_streaming
    if(setting == "show_probs"): return koboldai_vars.show_probs

#==================================================================#
#  Set the setting with the given name if it exists
#==================================================================#
@bridged_kwarg()
def lua_set_setting(setting, v):
    actual_type = type(lua_get_setting(setting))
    assert v is not None and (actual_type is type(v) or (actual_type is int and type(v) is float))
    v = actual_type(v)
    print(colors.GREEN + f"{lua_log_format_name(koboldai_vars.lua_koboldbridge.logging_name)} set {setting} to {v}" + colors.END)
    if(setting in ("setadventure", "adventure") and v):
        koboldai_vars.actionmode = 1
    if(setting in ("settemp", "temp")): koboldai_vars.temp = v
    if(setting in ("settopp", "topp")): koboldai_vars.top_p = v
    if(setting in ("settopk", "topk")): koboldai_vars.top_k = v
    if(setting in ("settfs", "tfs")): koboldai_vars.tfs = v
    if(setting in ("settypical", "typical")): koboldai_vars.typical = v
    if(setting in ("settopa", "topa")): koboldai_vars.top_a = v
    if(setting in ("setreppen", "reppen")): koboldai_vars.rep_pen = v
    if(setting in ("setreppenslope", "reppenslope")): koboldai_vars.rep_pen_slope = v
    if(setting in ("setreppenrange", "reppenrange")): koboldai_vars.rep_pen_range = v
    if(setting in ("settknmax", "tknmax")): koboldai_vars.max_length = v; return True
    if(setting == "anotedepth"): koboldai_vars.andepth = v; return True
    if(setting in ("setwidepth", "widepth")): koboldai_vars.widepth = v; return True
    if(setting in ("setuseprompt", "useprompt")): koboldai_vars.useprompt = v; return True
    if(setting in ("setadventure", "adventure")): koboldai_vars.adventure = v
    if(setting in ("setdynamicscan", "dynamicscan")): koboldai_vars.dynamicscan = v
    if(setting in ("setnopromptgen", "nopromptgen")): koboldai_vars.nopromptgen = v
    if(setting in ("autosave", "noautosave")): koboldai_vars.autosave = v
    if(setting in ("setrngpersist", "rngpersist")): koboldai_vars.rngpersist = v
    if(setting in ("setchatmode", "chatmode")): koboldai_vars.chatmode = v
    if(setting in ("frmttriminc", "triminc")): koboldai_vars.frmttriminc = v
    if(setting in ("frmtrmblln", "rmblln")): koboldai_vars.frmttrmblln = v
    if(setting in ("frmtrmspch", "rmspch")): koboldai_vars.frmttrmspch = v
    if(setting in ("frmtadsnsp", "adsnsp")): koboldai_vars.frmtadsnsp = v
    if(setting in ("frmtsingleline", "singleline")): koboldai_vars.singleline = v
    if(setting == "output_streaming"): koboldai_vars.output_streaming = v
    if(setting == "show_probs"): koboldai_vars.show_probs = v

#==================================================================#
#  Get contents of memory
#==================================================================#
@bridged_kwarg()
def lua_get_memory():
    return koboldai_vars.memory

#==================================================================#
#  Set contents of memory
#==================================================================#
@bridged_kwarg()
def lua_set_memory(m):
    assert type(m) is str
    koboldai_vars.memory = m

#==================================================================#
#  Get contents of author's note
#==================================================================#
@bridged_kwarg()
def lua_get_authorsnote():
    return koboldai_vars.authornote

#==================================================================#
#  Set contents of author's note
#==================================================================#
@bridged_kwarg()
def lua_set_authorsnote(m):
    assert type(m) is str
    koboldai_vars.authornote = m

#==================================================================#
#  Get contents of author's note template
#==================================================================#
@bridged_kwarg()
def lua_get_authorsnotetemplate():
    return koboldai_vars.authornotetemplate

#==================================================================#
#  Set contents of author's note template
#==================================================================#
@bridged_kwarg()
def lua_set_authorsnotetemplate(m):
    assert type(m) is str
    koboldai_vars.authornotetemplate = m

#==================================================================#
#  Save settings and send them to client
#==================================================================#
@bridged_kwarg()
def lua_resend_settings():
    print("lua_resend_settings")
    settingschanged()
    refresh_settings()

#==================================================================#
#  Set story chunk text and delete the chunk if the new chunk is empty
#==================================================================#
@bridged_kwarg()
def lua_set_chunk(k, v):
    assert type(k) in (int, None) and type(v) is str
    assert k >= 0
    assert k != 0 or len(v) != 0
    if(len(v) == 0):
        print(colors.GREEN + f"{lua_log_format_name(koboldai_vars.lua_koboldbridge.logging_name)} deleted story chunk {k}" + colors.END)
        chunk = int(k)
        if(koboldai_vars.lua_koboldbridge.userstate == "genmod"):
            del koboldai_vars._actions[chunk-1]
        koboldai_vars.lua_deleted.add(chunk)
        if(not hasattr(koboldai_vars, "_actions") or koboldai_vars._actions is not koboldai_vars.actions):
            #Instead of deleting we'll blank out the text. This way our actions and actions_metadata stay in sync and we can restore the chunk on an undo
            koboldai_vars.actions[chunk-1] = ""
            send_debug()
    else:
        if(k == 0):
            print(colors.GREEN + f"{lua_log_format_name(koboldai_vars.lua_koboldbridge.logging_name)} edited prompt chunk" + colors.END)
        else:
            print(colors.GREEN + f"{lua_log_format_name(koboldai_vars.lua_koboldbridge.logging_name)} edited story chunk {k}" + colors.END)
        chunk = int(k)
        if(chunk == 0):
            if(koboldai_vars.lua_koboldbridge.userstate == "genmod"):
                koboldai_vars._prompt = v
            koboldai_vars.lua_edited.add(chunk)
            koboldai_vars.prompt = v
        else:
            if(koboldai_vars.lua_koboldbridge.userstate == "genmod"):
                koboldai_vars._actions[chunk-1] = v
            koboldai_vars.lua_edited.add(chunk)
            koboldai_vars.actions[chunk-1] = v
            send_debug()

#==================================================================#
#  Get model type as "gpt-2-xl", "gpt-neo-2.7B", etc.
#==================================================================#
@bridged_kwarg()
def lua_get_modeltype():
    if(koboldai_vars.noai):
        return "readonly"
    if(koboldai_vars.model in ("Colab", "API", "OAI", "InferKit")):
        return "api"
    if(not koboldai_vars.use_colab_tpu and koboldai_vars.model not in ("TPUMeshTransformerGPTJ", "TPUMeshTransformerGPTNeoX") and (koboldai_vars.model in ("GPT2Custom", "NeoCustom") or koboldai_vars.model_type in ("gpt2", "gpt_neo", "gptj"))):
        hidden_size = get_hidden_size_from_model(model)
    if(koboldai_vars.model in ("gpt2",) or (koboldai_vars.model_type == "gpt2" and hidden_size == 768)):
        return "gpt2"
    if(koboldai_vars.model in ("gpt2-medium",) or (koboldai_vars.model_type == "gpt2" and hidden_size == 1024)):
        return "gpt2-medium"
    if(koboldai_vars.model in ("gpt2-large",) or (koboldai_vars.model_type == "gpt2" and hidden_size == 1280)):
        return "gpt2-large"
    if(koboldai_vars.model in ("gpt2-xl",) or (koboldai_vars.model_type == "gpt2" and hidden_size == 1600)):
        return "gpt2-xl"
    if(koboldai_vars.model_type == "gpt_neo" and hidden_size == 768):
        return "gpt-neo-125M"
    if(koboldai_vars.model in ("EleutherAI/gpt-neo-1.3B",) or (koboldai_vars.model_type == "gpt_neo" and hidden_size == 2048)):
        return "gpt-neo-1.3B"
    if(koboldai_vars.model in ("EleutherAI/gpt-neo-2.7B",) or (koboldai_vars.model_type == "gpt_neo" and hidden_size == 2560)):
        return "gpt-neo-2.7B"
    if(koboldai_vars.model in ("EleutherAI/gpt-j-6B",) or ((koboldai_vars.use_colab_tpu or koboldai_vars.model == "TPUMeshTransformerGPTJ") and tpu_mtj_backend.params["d_model"] == 4096) or (koboldai_vars.model_type in ("gpt_neo", "gptj") and hidden_size == 4096)):
        return "gpt-j-6B"
    return "unknown"

#==================================================================#
#  Get model backend as "transformers" or "mtj"
#==================================================================#
@bridged_kwarg()
def lua_get_modelbackend():
    if(koboldai_vars.noai):
        return "readonly"
    if(koboldai_vars.model in ("Colab", "API", "OAI", "InferKit")):
        return "api"
    if(koboldai_vars.use_colab_tpu or koboldai_vars.model in ("TPUMeshTransformerGPTJ", "TPUMeshTransformerGPTNeoX")):
        return "mtj"
    return "transformers"

#==================================================================#
#  Check whether model is loaded from a custom path
#==================================================================#
@bridged_kwarg()
def lua_is_custommodel():
    return koboldai_vars.model in ("GPT2Custom", "NeoCustom", "TPUMeshTransformerGPTJ", "TPUMeshTransformerGPTNeoX")

#==================================================================#
#  Return the filename (as a string) of the current soft prompt, or
#  None if no soft prompt is loaded
#==================================================================#
@bridged_kwarg()
def lua_get_spfilename():
    return koboldai_vars.spfilename.strip() or None

#==================================================================#
#  When called with a string as argument, sets the current soft prompt;
#  when called with None as argument, uses no soft prompt.
#  Returns True if soft prompt changed, False otherwise.
#==================================================================#
@bridged_kwarg()
def lua_set_spfilename(filename: Union[str, None]):
    if(filename is None):
        filename = ""
    filename = str(filename).strip()
    changed = lua_get_spfilename() != filename
    assert all(q not in filename for q in ("/", "\\"))
    spRequest("softprompts/"+filename)
    return changed

#==================================================================#
#  
#==================================================================#
def execute_inmod():
    setgamesaved(False)
    koboldai_vars.lua_logname = ...
    koboldai_vars.lua_edited = set()
    koboldai_vars.lua_deleted = set()
    try:
        tpool.execute(koboldai_vars.lua_koboldbridge.execute_inmod)
    except lupa.LuaError as e:
        koboldai_vars.lua_koboldbridge.obliterate_multiverse()
        koboldai_vars.lua_running = False
        emit('from_server', {'cmd': 'errmsg', 'data': 'Lua script error; please check console.'}, broadcast=True, room="UI_1")
        sendUSStatItems()
        print("{0}{1}{2}".format(colors.RED, "***LUA ERROR***: ", colors.END), end="", file=sys.stderr)
        print("{0}{1}{2}".format(colors.RED, str(e).replace("\033", ""), colors.END), file=sys.stderr)
        print("{0}{1}{2}".format(colors.YELLOW, "Lua engine stopped; please open 'Userscripts' and press Load to reinitialize scripts.", colors.END), file=sys.stderr)
        socketio.emit("error", str(e), broadcast=True, room="UI_2")
        set_aibusy(0)

def execute_genmod():
    koboldai_vars.lua_koboldbridge.execute_genmod()

def execute_outmod():
    setgamesaved(False)
    emit('from_server', {'cmd': 'hidemsg', 'data': ''}, broadcast=True, room="UI_1")
    try:
        tpool.execute(koboldai_vars.lua_koboldbridge.execute_outmod)
    except lupa.LuaError as e:
        koboldai_vars.lua_koboldbridge.obliterate_multiverse()
        koboldai_vars.lua_running = False
        emit('from_server', {'cmd': 'errmsg', 'data': 'Lua script error; please check console.'}, broadcast=True, room="UI_1")
        sendUSStatItems()
        print("{0}{1}{2}".format(colors.RED, "***LUA ERROR***: ", colors.END), end="", file=sys.stderr)
        print("{0}{1}{2}".format(colors.RED, str(e).replace("\033", ""), colors.END), file=sys.stderr)
        print("{0}{1}{2}".format(colors.YELLOW, "Lua engine stopped; please open 'Userscripts' and press Load to reinitialize scripts.", colors.END), file=sys.stderr)
        socketio.emit("error", str(e), broadcast=True, room="UI_2")
        set_aibusy(0)
    if(koboldai_vars.lua_koboldbridge.resend_settings_required):
        koboldai_vars.lua_koboldbridge.resend_settings_required = False
        lua_resend_settings()
    for k in koboldai_vars.lua_edited:
        inlineedit(k, koboldai_vars.actions[k])
    for k in koboldai_vars.lua_deleted:
        inlinedelete(k)




#============================ METHODS =============================#    

#==================================================================#
# Event triggered when browser SocketIO is loaded and connects to server
#==================================================================#
@socketio.on('connect')
def do_connect():
    if request.args.get("rely") == "true":
        return
    join_room("UI_{}".format(request.args.get('ui')))
    print("Joining Room UI_{}".format(request.args.get('ui')))
    if request.args.get("ui") == "2":
        ui2_connect()
        return
    print("{0}Client connected!{1}".format(colors.GREEN, colors.END))
    emit('from_server', {'cmd': 'setchatname', 'data': koboldai_vars.chatname}, room="UI_1")
    emit('from_server', {'cmd': 'setanotetemplate', 'data': koboldai_vars.authornotetemplate}, room="UI_1")
    emit('from_server', {'cmd': 'connected', 'smandelete': koboldai_vars.smandelete, 'smanrename': koboldai_vars.smanrename, 'modelname': getmodelname()}, room="UI_1")
    if(koboldai_vars.host):
        emit('from_server', {'cmd': 'runs_remotely'}, room="UI_1")
    if(koboldai_vars.flaskwebgui):
        emit('from_server', {'cmd': 'flaskwebgui'}, room="UI_1")
    if(koboldai_vars.allowsp):
        emit('from_server', {'cmd': 'allowsp', 'data': koboldai_vars.allowsp}, room="UI_1")

    sendUSStatItems()
    emit('from_server', {'cmd': 'spstatitems', 'data': {koboldai_vars.spfilename: koboldai_vars.spmeta} if koboldai_vars.allowsp and len(koboldai_vars.spfilename) else {}}, broadcast=True, room="UI_1")

    if(not koboldai_vars.gamestarted):
        setStartState()
        sendsettings()
        refresh_settings()
        koboldai_vars.laststory = None
        emit('from_server', {'cmd': 'setstoryname', 'data': koboldai_vars.laststory}, room="UI_1")
        sendwi()
        emit('from_server', {'cmd': 'setmemory', 'data': koboldai_vars.memory}, room="UI_1")
        emit('from_server', {'cmd': 'setanote', 'data': koboldai_vars.authornote}, room="UI_1")
        koboldai_vars.mode = "play"
    else:
        # Game in session, send current game data and ready state to browser
        refresh_story()
        sendsettings()
        refresh_settings()
        emit('from_server', {'cmd': 'setstoryname', 'data': koboldai_vars.laststory}, room="UI_1")
        sendwi()
        emit('from_server', {'cmd': 'setmemory', 'data': koboldai_vars.memory}, room="UI_1")
        emit('from_server', {'cmd': 'setanote', 'data': koboldai_vars.authornote}, room="UI_1")
        if(koboldai_vars.mode == "play"):
            if(not koboldai_vars.aibusy):
                emit('from_server', {'cmd': 'setgamestate', 'data': 'ready'}, room="UI_1")
            else:
                emit('from_server', {'cmd': 'setgamestate', 'data': 'wait'}, room="UI_1")
        elif(koboldai_vars.mode == "edit"):
            emit('from_server', {'cmd': 'editmode', 'data': 'true'}, room="UI_1")
        elif(koboldai_vars.mode == "memory"):
            emit('from_server', {'cmd': 'memmode', 'data': 'true'}, room="UI_1")
        elif(koboldai_vars.mode == "wi"):
            emit('from_server', {'cmd': 'wimode', 'data': 'true'}, room="UI_1")

    emit('from_server', {'cmd': 'gamesaved', 'data': koboldai_vars.gamesaved}, broadcast=True, room="UI_1")

#==================================================================#
# Event triggered when browser SocketIO sends data to the server
#==================================================================#
@socketio.on('message')
def get_message(msg):
    if not koboldai_vars.quiet:
        print("{0}Data received:{1}{2}".format(colors.GREEN, msg, colors.END))
    # Submit action
    if(msg['cmd'] == 'submit'):
        if(koboldai_vars.mode == "play"):
            if(koboldai_vars.aibusy):
                if(msg.get('allowabort', False)):
                    koboldai_vars.abort = True
                return
            koboldai_vars.abort = False
            koboldai_vars.lua_koboldbridge.feedback = None
            if(koboldai_vars.chatmode):
                if(type(msg['chatname']) is not str):
                    raise ValueError("Chatname must be a string")
                koboldai_vars.chatname = msg['chatname']
                settingschanged()
                emit('from_server', {'cmd': 'setchatname', 'data': koboldai_vars.chatname}, room="UI_1")
            koboldai_vars.recentrng = koboldai_vars.recentrngm = None
            actionsubmit(msg['data'], actionmode=msg['actionmode'])
        elif(koboldai_vars.mode == "edit"):
            editsubmit(msg['data'])
        elif(koboldai_vars.mode == "memory"):
            memsubmit(msg['data'])
    # Retry Action
    elif(msg['cmd'] == 'retry'):
        if(koboldai_vars.aibusy):
            if(msg.get('allowabort', False)):
                koboldai_vars.abort = True
            return
        koboldai_vars.abort = False
        if(koboldai_vars.chatmode):
            if(type(msg['chatname']) is not str):
                raise ValueError("Chatname must be a string")
            koboldai_vars.chatname = msg['chatname']
            settingschanged()
            emit('from_server', {'cmd': 'setchatname', 'data': koboldai_vars.chatname}, room="UI_1")
        actionretry(msg['data'])
    # Back/Undo Action
    elif(msg['cmd'] == 'back'):
        ignore = actionback()
    # Forward/Redo Action
    elif(msg['cmd'] == 'redo'):
        actionredo()
    # EditMode Action (old)
    elif(msg['cmd'] == 'edit'):
        if(koboldai_vars.mode == "play"):
            koboldai_vars.mode = "edit"
            emit('from_server', {'cmd': 'editmode', 'data': 'true'}, broadcast=True, room="UI_1")
        elif(koboldai_vars.mode == "edit"):
            koboldai_vars.mode = "play"
            emit('from_server', {'cmd': 'editmode', 'data': 'false'}, broadcast=True, room="UI_1")
    # EditLine Action (old)
    elif(msg['cmd'] == 'editline'):
        editrequest(int(msg['data']))
    # Inline edit
    elif(msg['cmd'] == 'inlineedit'):
        inlineedit(msg['chunk'], msg['data'])
    elif(msg['cmd'] == 'inlinedelete'):
        inlinedelete(msg['data'])
    # DeleteLine Action (old)
    elif(msg['cmd'] == 'delete'):
        deleterequest()
    elif(msg['cmd'] == 'memory'):
        togglememorymode()
    elif(not koboldai_vars.host and msg['cmd'] == 'savetofile'):
        savetofile()
    elif(not koboldai_vars.host and msg['cmd'] == 'loadfromfile'):
        loadfromfile()
    elif(msg['cmd'] == 'loadfromstring'):
        loadRequest(json.loads(msg['data']), filename=msg['filename'])
    elif(not koboldai_vars.host and msg['cmd'] == 'import'):
        importRequest()
    elif(msg['cmd'] == 'newgame'):
        newGameRequest()
    elif(msg['cmd'] == 'rndgame'):
        randomGameRequest(msg['data'], memory=msg['memory'])
    elif(msg['cmd'] == 'settemp'):
        koboldai_vars.temp = float(msg['data'])
        emit('from_server', {'cmd': 'setlabeltemp', 'data': msg['data']}, broadcast=True, room="UI_1")
        settingschanged()
        refresh_settings()
    elif(msg['cmd'] == 'settopp'):
        koboldai_vars.top_p = float(msg['data'])
        emit('from_server', {'cmd': 'setlabeltopp', 'data': msg['data']}, broadcast=True, room="UI_1")
        settingschanged()
        refresh_settings()
    elif(msg['cmd'] == 'settopk'):
        koboldai_vars.top_k = int(msg['data'])
        emit('from_server', {'cmd': 'setlabeltopk', 'data': msg['data']}, broadcast=True, room="UI_1")
        settingschanged()
        refresh_settings()
    elif(msg['cmd'] == 'settfs'):
        koboldai_vars.tfs = float(msg['data'])
        emit('from_server', {'cmd': 'setlabeltfs', 'data': msg['data']}, broadcast=True, room="UI_1")
        settingschanged()
        refresh_settings()
    elif(msg['cmd'] == 'settypical'):
        koboldai_vars.typical = float(msg['data'])
        emit('from_server', {'cmd': 'setlabeltypical', 'data': msg['data']}, broadcast=True, room="UI_1")
        settingschanged()
        refresh_settings()
    elif(msg['cmd'] == 'settopa'):
        koboldai_vars.top_a = float(msg['data'])
        emit('from_server', {'cmd': 'setlabeltopa', 'data': msg['data']}, broadcast=True, room="UI_1")
        settingschanged()
        refresh_settings()
    elif(msg['cmd'] == 'setreppen'):
        koboldai_vars.rep_pen = float(msg['data'])
        emit('from_server', {'cmd': 'setlabelreppen', 'data': msg['data']}, broadcast=True, room="UI_1")
        settingschanged()
        refresh_settings()
    elif(msg['cmd'] == 'setreppenslope'):
        koboldai_vars.rep_pen_slope = float(msg['data'])
        emit('from_server', {'cmd': 'setlabelreppenslope', 'data': msg['data']}, broadcast=True, room="UI_1")
        settingschanged()
        refresh_settings()
    elif(msg['cmd'] == 'setreppenrange'):
        koboldai_vars.rep_pen_range = float(msg['data'])
        emit('from_server', {'cmd': 'setlabelreppenrange', 'data': msg['data']}, broadcast=True, room="UI_1")
        settingschanged()
        refresh_settings()
    elif(msg['cmd'] == 'setoutput'):
        koboldai_vars.genamt = int(msg['data'])
        emit('from_server', {'cmd': 'setlabeloutput', 'data': msg['data']}, broadcast=True, room="UI_1")
        settingschanged()
        refresh_settings()
    elif(msg['cmd'] == 'settknmax'):
        koboldai_vars.max_length = int(msg['data'])
        emit('from_server', {'cmd': 'setlabeltknmax', 'data': msg['data']}, broadcast=True, room="UI_1")
        settingschanged()
        refresh_settings()
    elif(msg['cmd'] == 'setikgen'):
        koboldai_vars.ikgen = int(msg['data'])
        emit('from_server', {'cmd': 'setlabelikgen', 'data': msg['data']}, broadcast=True, room="UI_1")
        settingschanged()
        refresh_settings()
    # Author's Note field update
    elif(msg['cmd'] == 'anote'):
        anotesubmit(msg['data'], template=msg['template'])
    # Author's Note depth update
    elif(msg['cmd'] == 'anotedepth'):
        koboldai_vars.andepth = int(msg['data'])
        emit('from_server', {'cmd': 'setlabelanotedepth', 'data': msg['data']}, broadcast=True, room="UI_1")
        settingschanged()
        refresh_settings()
    # Format - Trim incomplete sentences
    elif(msg['cmd'] == 'frmttriminc'):
        koboldai_vars.frmttriminc = msg['data']
        settingschanged()
        refresh_settings()
    elif(msg['cmd'] == 'frmtrmblln'):
        koboldai_vars.frmtrmblln = msg['data']
        settingschanged()
        refresh_settings()
    elif(msg['cmd'] == 'frmtrmspch'):
        koboldai_vars.frmtrmspch = msg['data']
        settingschanged()
        refresh_settings()
    elif(msg['cmd'] == 'frmtadsnsp'):
        koboldai_vars.frmtadsnsp = msg['data']
        settingschanged()
        refresh_settings()
    elif(msg['cmd'] == 'singleline'):
        koboldai_vars.singleline = msg['data']
        settingschanged()
        refresh_settings()
    elif(msg['cmd'] == 'importselect'):
        koboldai_vars.importnum = int(msg["data"].replace("import", ""))
    elif(msg['cmd'] == 'importcancel'):
        emit('from_server', {'cmd': 'popupshow', 'data': False}, room="UI_1")
        koboldai_vars.importjs  = {}
    elif(msg['cmd'] == 'importaccept'):
        emit('from_server', {'cmd': 'popupshow', 'data': False}, room="UI_1")
        importgame()
    elif(msg['cmd'] == 'wi'):
        togglewimode()
    elif(msg['cmd'] == 'wiinit'):
        if(int(msg['data']) < len(koboldai_vars.worldinfo)):
            setgamesaved(False)
            koboldai_vars.worldinfo[msg['data']]["init"] = True
            addwiitem(folder_uid=msg['folder'])
    elif(msg['cmd'] == 'wifolderinit'):
        addwifolder()
    elif(msg['cmd'] == 'wimoveitem'):
        movewiitem(msg['destination'], msg['data'])
    elif(msg['cmd'] == 'wimovefolder'):
        movewifolder(msg['destination'], msg['data'])
    elif(msg['cmd'] == 'widelete'):
        deletewi(msg['data'])
    elif(msg['cmd'] == 'wifolderdelete'):
        deletewifolder(msg['data'])
    elif(msg['cmd'] == 'wiexpand'):
        assert 0 <= int(msg['data']) < len(koboldai_vars.worldinfo)
        setgamesaved(False)
        emit('from_server', {'cmd': 'wiexpand', 'data': msg['data']}, broadcast=True, room="UI_1")
    elif(msg['cmd'] == 'wiexpandfolder'):
        assert 0 <= int(msg['data']) < len(koboldai_vars.worldinfo)
        setgamesaved(False)
        emit('from_server', {'cmd': 'wiexpandfolder', 'data': msg['data']}, broadcast=True, room="UI_1")
    elif(msg['cmd'] == 'wifoldercollapsecontent'):
        setgamesaved(False)
        koboldai_vars.wifolders_d[msg['data']]['collapsed'] = True
        emit('from_server', {'cmd': 'wifoldercollapsecontent', 'data': msg['data']}, broadcast=True, room="UI_1")
    elif(msg['cmd'] == 'wifolderexpandcontent'):
        setgamesaved(False)
        koboldai_vars.wifolders_d[msg['data']]['collapsed'] = False
        emit('from_server', {'cmd': 'wifolderexpandcontent', 'data': msg['data']}, broadcast=True, room="UI_1")
    elif(msg['cmd'] == 'wiupdate'):
        setgamesaved(False)
        num = int(msg['num'])
        fields = ("key", "keysecondary", "content", "comment")
        for field in fields:
            if(field in msg['data'] and type(msg['data'][field]) is str):
                koboldai_vars.worldinfo[num][field] = msg['data'][field]
        emit('from_server', {'cmd': 'wiupdate', 'num': msg['num'], 'data': {field: koboldai_vars.worldinfo[num][field] for field in fields}}, broadcast=True, room="UI_1")
    elif(msg['cmd'] == 'wifolderupdate'):
        setgamesaved(False)
        uid = int(msg['uid'])
        fields = ("name", "collapsed")
        for field in fields:
            if(field in msg['data'] and type(msg['data'][field]) is (str if field != "collapsed" else bool)):
                koboldai_vars.wifolders_d[uid][field] = msg['data'][field]
        emit('from_server', {'cmd': 'wifolderupdate', 'uid': msg['uid'], 'data': {field: koboldai_vars.wifolders_d[uid][field] for field in fields}}, broadcast=True, room="UI_1")
    elif(msg['cmd'] == 'wiselon'):
        setgamesaved(False)
        koboldai_vars.worldinfo[msg['data']]["selective"] = True
        emit('from_server', {'cmd': 'wiselon', 'data': msg['data']}, broadcast=True, room="UI_1")
    elif(msg['cmd'] == 'wiseloff'):
        setgamesaved(False)
        koboldai_vars.worldinfo[msg['data']]["selective"] = False
        emit('from_server', {'cmd': 'wiseloff', 'data': msg['data']}, broadcast=True, room="UI_1")
    elif(msg['cmd'] == 'wiconstanton'):
        setgamesaved(False)
        koboldai_vars.worldinfo[msg['data']]["constant"] = True
        emit('from_server', {'cmd': 'wiconstanton', 'data': msg['data']}, broadcast=True, room="UI_1")
    elif(msg['cmd'] == 'wiconstantoff'):
        setgamesaved(False)
        koboldai_vars.worldinfo[msg['data']]["constant"] = False
        emit('from_server', {'cmd': 'wiconstantoff', 'data': msg['data']}, broadcast=True, room="UI_1")
    elif(msg['cmd'] == 'sendwilist'):
        commitwi(msg['data'])
    elif(msg['cmd'] == 'aidgimport'):
        importAidgRequest(msg['data'])
    elif(msg['cmd'] == 'saveasrequest'):
        saveas(msg['data'])
    elif(msg['cmd'] == 'saverequest'):
        save()
    elif(msg['cmd'] == 'loadlistrequest'):
        getloadlist()
    elif(msg['cmd'] == 'splistrequest'):
        getsplist()
    elif(msg['cmd'] == 'uslistrequest'):
        unloaded, loaded = getuslist()
        emit('from_server', {'cmd': 'buildus', 'data': {"unloaded": unloaded, "loaded": loaded}}, room="UI_1")
    elif(msg['cmd'] == 'samplerlistrequest'):
        emit('from_server', {'cmd': 'buildsamplers', 'data': koboldai_vars.sampler_order}, room="UI_1")
    elif(msg['cmd'] == 'usloaded'):
        koboldai_vars.userscripts = []
        for userscript in msg['data']:
            if type(userscript) is not str:
                continue
            userscript = userscript.strip()
            if len(userscript) != 0 and all(q not in userscript for q in ("..", ":")) and all(userscript[0] not in q for q in ("/", "\\")) and os.path.exists(fileops.uspath(userscript)):
                koboldai_vars.userscripts.append(userscript)
        settingschanged()
    elif(msg['cmd'] == 'usload'):
        load_lua_scripts()
        unloaded, loaded = getuslist()
        sendUSStatItems()
    elif(msg['cmd'] == 'samplers'):
        sampler_order = msg["data"]
        sampler_order_min_length = 6
        sampler_order_max_length = 7
        if(not isinstance(sampler_order, list)):
            raise ValueError(f"Sampler order must be a list, but got a {type(sampler_order)}")
        if(not (sampler_order_min_length <= len(sampler_order) <= sampler_order_max_length)):
            raise ValueError(f"Sampler order must be a list of length greater than or equal to {sampler_order_min_length} and less than or equal to {sampler_order_max_length}, but got a list of length {len(sampler_order)}")
        if(not all(isinstance(e, int) for e in sampler_order)):
            raise ValueError(f"Sampler order must be a list of ints, but got a list with at least one non-int element")
        if(min(sampler_order) != 0 or max(sampler_order) != len(sampler_order) - 1 or len(set(sampler_order)) != len(sampler_order)):
            raise ValueError(f"Sampler order list of length {len(sampler_order)} must be a permutation of the first {len(sampler_order)} nonnegative integers")
        koboldai_vars.sampler_order = sampler_order
        settingschanged()
    elif(msg['cmd'] == 'list_model'):
        sendModelSelection(menu=msg['data'])
    elif(msg['cmd'] == 'load_model'):
        if not os.path.exists("settings/"):
            os.mkdir("settings")
        changed = True
        if not utils.HAS_ACCELERATE:
            msg['disk_layers'] = "0"
        if os.path.exists("settings/" + koboldai_vars.model_selected.replace('/', '_') + ".breakmodel"):
            with open("settings/" + koboldai_vars.model_selected.replace('/', '_') + ".breakmodel", "r") as file:
                data = file.read().split('\n')[:2]
                if len(data) < 2:
                    data.append("0")
                gpu_layers, disk_layers = data
                if gpu_layers == msg['gpu_layers'] and disk_layers == msg['disk_layers']:
                    changed = False
        if changed:
            if koboldai_vars.model_selected in ["NeoCustom", "GPT2Custom"]:
                filename = "settings/{}.breakmodel".format(os.path.basename(os.path.normpath(koboldai_vars.custmodpth)))
            else:
                filename = "settings/{}.breakmodel".format(koboldai_vars.model_selected.replace('/', '_'))
            f = open(filename, "w")
            f.write(str(msg['gpu_layers']) + '\n' + str(msg['disk_layers']))
            f.close()
        koboldai_vars.colaburl = msg['url'] + "/request"
        vars.model = vars.model_selected
        load_model(use_gpu=msg['use_gpu'], gpu_layers=msg['gpu_layers'], disk_layers=msg['disk_layers'], online_model=msg['online_model'])
    elif(msg['cmd'] == 'show_model'):
        print("Model Name: {}".format(getmodelname()))
        emit('from_server', {'cmd': 'show_model_name', 'data': getmodelname()}, broadcast=True, room="UI_1")
    elif(msg['cmd'] == 'selectmodel'):
        # This is run when a model line is selected from the UI (line from the model_menu variable) that is tagged as not a menu
        # otherwise we should be running the msg['cmd'] == 'list_model'
        
        # We have to do a bit of processing though, if we select a custom path, we need to list out the contents of folders
        # But if we select something else, we need to potentially show model layers for each GPU
        # We might also need to show key input. All of that happens here
        
        # The data variable will contain the model name. But our Custom lines need a bit more processing
        # If we're on a custom line that we have selected a model for, the path variable will be in msg
        # so if that's missing we need to run the menu to show the model folders in the models folder
        if msg['data'] in ('NeoCustom', 'GPT2Custom') and 'path' not in msg and 'path_modelname' not in msg:
            if 'folder' not in msg or koboldai_vars.host:
                folder = "./models"
            else:
                folder = msg['folder']
            sendModelSelection(menu=msg['data'], folder=folder)
        elif msg['data'] in ('NeoCustom', 'GPT2Custom') and 'path_modelname' in msg:
            #Here the user entered custom text in the text box. This could be either a model name or a path.
            if check_if_dir_is_model(msg['path_modelname']):
                koboldai_vars.model_selected = msg['data']
                koboldai_vars.custmodpth = msg['path_modelname']
                get_model_info(msg['data'], directory=msg['path'])
            else:
                koboldai_vars.model_selected = msg['path_modelname']
                try:
                    get_model_info(koboldai_vars.model_selected)
                except:
                    emit('from_server', {'cmd': 'errmsg', 'data': "The model entered doesn't exist."}, room="UI_1")
        elif msg['data'] in ('NeoCustom', 'GPT2Custom'):
            if check_if_dir_is_model(msg['path']):
                koboldai_vars.model_selected = msg['data']
                koboldai_vars.custmodpth = msg['path']
                get_model_info(msg['data'], directory=msg['path'])
            else:
                if koboldai_vars.host:
                    sendModelSelection(menu=msg['data'], folder="./models")
                else:
                    sendModelSelection(menu=msg['data'], folder=msg['path'])
        else:
            koboldai_vars.model_selected = msg['data']
            if 'path' in msg:
                koboldai_vars.custmodpth = msg['path']
                get_model_info(msg['data'], directory=msg['path'])
            else:
                get_model_info(koboldai_vars.model_selected)
    elif(msg['cmd'] == 'delete_model'):
        if "{}/models".format(os.getcwd()) in os.path.abspath(msg['data']) or "{}\\models".format(os.getcwd()) in os.path.abspath(msg['data']):
            if check_if_dir_is_model(msg['data']):
                print(colors.YELLOW + "WARNING: Someone deleted " + msg['data'])
                import shutil
                shutil.rmtree(msg['data'])
                sendModelSelection(menu=msg['menu'])
            else:
                print(colors.RED + "ERROR: Someone attempted to delete " + msg['data'] + " but this is not a valid model")
        else:
            print(colors.RED + "WARNING!!: Someone maliciously attempted to delete " + msg['data'] + " the attempt has been blocked.")
    elif(msg['cmd'] == 'OAI_Key_Update'):
        get_oai_models({'model': koboldai_vars.model, 'key': msg['key']})
    elif(msg['cmd'] == 'loadselect'):
        koboldai_vars.loadselect = msg["data"]
    elif(msg['cmd'] == 'spselect'):
        koboldai_vars.spselect = msg["data"]
    elif(msg['cmd'] == 'loadrequest'):
        loadRequest(fileops.storypath(koboldai_vars.loadselect))
    elif(msg['cmd'] == 'sprequest'):
        spRequest("softprompts/"+koboldai_vars.spselect)
    elif(msg['cmd'] == 'deletestory'):
        deletesave(msg['data'])
    elif(msg['cmd'] == 'renamestory'):
        renamesave(msg['data'], msg['newname'])
    elif(msg['cmd'] == 'clearoverwrite'):    
        koboldai_vars.svowname = ""
        koboldai_vars.saveow   = False
    elif(msg['cmd'] == 'seqsel'):
        selectsequence(msg['data'])
    elif(msg['cmd'] == 'seqpin'):
        pinsequence(msg['data'])
    elif(msg['cmd'] == 'setnumseq'):
        koboldai_vars.numseqs = int(msg['data'])
        emit('from_server', {'cmd': 'setlabelnumseq', 'data': msg['data']}, room="UI_1")
        settingschanged()
        refresh_settings()
    elif(msg['cmd'] == 'setwidepth'):
        koboldai_vars.widepth = int(msg['data'])
        emit('from_server', {'cmd': 'setlabelwidepth', 'data': msg['data']}, room="UI_1")
        settingschanged()
        refresh_settings()
    elif(msg['cmd'] == 'setuseprompt'):
        koboldai_vars.useprompt = msg['data']
        settingschanged()
        refresh_settings()
    elif(msg['cmd'] == 'setadventure'):
        koboldai_vars.adventure = msg['data']
        koboldai_vars.chatmode = False
        settingschanged()
        refresh_settings()
    elif(msg['cmd'] == 'autosave'):
        koboldai_vars.autosave = msg['data']
        settingschanged()
        refresh_settings()
    elif(msg['cmd'] == 'setchatmode'):
        koboldai_vars.chatmode = msg['data']
        koboldai_vars.adventure = False
        settingschanged()
        refresh_settings()
    elif(msg['cmd'] == 'setdynamicscan'):
        koboldai_vars.dynamicscan = msg['data']
        settingschanged()
        refresh_settings()
    elif(msg['cmd'] == 'setnopromptgen'):
        koboldai_vars.nopromptgen = msg['data']
        settingschanged()
        refresh_settings()
    elif(msg['cmd'] == 'setrngpersist'):
        koboldai_vars.rngpersist = msg['data']
        settingschanged()
        refresh_settings()
    elif(msg['cmd'] == 'setnogenmod'):
        koboldai_vars.nogenmod = msg['data']
        settingschanged()
        refresh_settings()
    elif(msg['cmd'] == 'setfulldeterminism'):
        koboldai_vars.full_determinism = msg['data']
        settingschanged()
        refresh_settings()
    elif(msg['cmd'] == 'setoutputstreaming'):
        koboldai_vars.output_streaming = msg['data']
        settingschanged()
        refresh_settings()
    elif(msg['cmd'] == 'setshowprobs'):
        koboldai_vars.show_probs = msg['data']
        settingschanged()
        refresh_settings()
    elif(not koboldai_vars.host and msg['cmd'] == 'importwi'):
        wiimportrequest()
    elif(msg['cmd'] == 'debug'):
        koboldai_vars.debug = msg['data']
        emit('from_server', {'cmd': 'set_debug', 'data': msg['data']}, broadcast=True, room="UI_1")
        if koboldai_vars.debug:
            send_debug()
    elif(msg['cmd'] == 'getfieldbudget'):
        unencoded = msg["data"]["unencoded"]
        field = msg["data"]["field"]

        # Tokenizer may be undefined here when a model has not been chosen.
        if "tokenizer" not in globals():
            # We don't have a tokenizer, just return nulls.
            emit(
                'from_server',
                {'cmd': 'showfieldbudget', 'data': {"length": None, "max": None, "field": field}},
            )
            return

        header_length = len(tokenizer._koboldai_header)
        max_tokens = koboldai_vars.max_length - header_length - koboldai_vars.sp_length - koboldai_vars.genamt

        if not unencoded:
            # Unencoded is empty, just return 0
            emit(
                'from_server',
                {'cmd': 'showfieldbudget', 'data': {"length": 0, "max": max_tokens, "field": field}},
                broadcast=True
            )
        else:
            if field == "anoteinput":
                unencoded = buildauthorsnote(unencoded, msg["data"]["anotetemplate"])
            tokens_length = len(tokenizer.encode(unencoded))

            emit(
                'from_server',
                {'cmd': 'showfieldbudget', 'data': {"length": tokens_length, "max": max_tokens, "field": field}},
                broadcast=True
            )

#==================================================================#
#  Send userscripts list to client
#==================================================================#
def sendUSStatItems():
    _, loaded = getuslist()
    loaded = loaded if koboldai_vars.lua_running else []
    last_userscripts = [e["filename"] for e in loaded]
    emit('from_server', {'cmd': 'usstatitems', 'data': loaded, 'flash': last_userscripts != koboldai_vars.last_userscripts}, broadcast=True, room="UI_1")
    koboldai_vars.last_userscripts = last_userscripts

#==================================================================#
#  KoboldAI Markup Formatting (Mixture of Markdown and sanitized html)
#==================================================================#
def kml(txt):
   txt = txt.replace('>', '&gt;')
   txt = bleach.clean(markdown.markdown(txt), tags = ['p', 'em', 'strong', 'code', 'h1', 'h2', 'h3', 'h4', 'h5', 'h6', 'li', 'ul', 'b', 'i', 'a', 'span', 'button'], styles = ['color', 'font-weight'], attributes=['id', 'class', 'style', 'href'])
   return txt

#==================================================================#
#  Send start message and tell Javascript to set UI state
#==================================================================#
def setStartState():
    if(koboldai_vars.welcome):
        txt = kml(koboldai_vars.welcome) + "<br/>"
    else:
        txt = "<span>Welcome to <span class=\"color_cyan\">KoboldAI</span>! You are running <span class=\"color_green\">"+getmodelname()+"</span>.<br/>"
    if(not koboldai_vars.noai and not koboldai_vars.welcome):
        txt = txt + "Please load a game or enter a prompt below to begin!</span>"
    if(koboldai_vars.noai):
        txt = txt + "Please load or import a story to read. There is no AI in this mode."
    emit('from_server', {'cmd': 'updatescreen', 'gamestarted': koboldai_vars.gamestarted, 'data': txt}, broadcast=True, room="UI_1")
    emit('from_server', {'cmd': 'setgamestate', 'data': 'start'}, broadcast=True, room="UI_1")

#==================================================================#
#  Transmit applicable settings to SocketIO to build UI sliders/toggles
#==================================================================#
def sendsettings():
    # Send settings for selected AI type
    emit('from_server', {'cmd': 'reset_menus'}, room="UI_1")
    if(koboldai_vars.model != "InferKit"):
        for set in gensettings.gensettingstf:
            if 'UI_V2_Only' not in set:
                emit('from_server', {'cmd': 'addsetting', 'data': set}, room="UI_1")
    else:
        for set in gensettings.gensettingsik:
            if 'UI_V2_Only' not in set:
                emit('from_server', {'cmd': 'addsetting', 'data': set}, room="UI_1")
    
    # Send formatting options
    for frm in gensettings.formatcontrols:
        emit('from_server', {'cmd': 'addformat', 'data': frm}, room="UI_1")
        # Add format key to vars if it wasn't loaded with client.settings
        if(not hasattr(koboldai_vars, frm["id"])):
            setattr(koboldai_vars, frm["id"], False)

#==================================================================#
#  Set value of gamesaved
#==================================================================#
def setgamesaved(gamesaved):
    assert type(gamesaved) is bool
    if(gamesaved != koboldai_vars.gamesaved):
        emit('from_server', {'cmd': 'gamesaved', 'data': gamesaved}, broadcast=True, room="UI_1")
    koboldai_vars.gamesaved = gamesaved

#==================================================================#
#  Take input text from SocketIO and decide what to do with it
#==================================================================#

def check_for_backend_compilation():
    if(koboldai_vars.checking):
        return
    koboldai_vars.checking = True
    for _ in range(31):
        time.sleep(0.06276680299820175)
        if(koboldai_vars.compiling):
            emit('from_server', {'cmd': 'warnmsg', 'data': 'Compiling TPU backend&mdash;this usually takes 1&ndash;2 minutes...'}, broadcast=True, room="UI_1")
            break
    koboldai_vars.checking = False

def actionsubmit(data, actionmode=0, force_submit=False, force_prompt_gen=False, disable_recentrng=False, no_generate=False):
    # Ignore new submissions if the AI is currently busy
    if(koboldai_vars.aibusy):
        return
    
    while(True):
        set_aibusy(1)
        koboldai_vars.actions.clear_unused_options()
        if(koboldai_vars.model == "API"):
            global tokenizer
            tokenizer_id = requests.get(
                koboldai_vars.colaburl[:-8] + "/api/v1/model",
            ).json()["result"]
            if tokenizer_id != koboldai_vars.api_tokenizer_id:
                try:
                    if(os.path.isdir(tokenizer_id)):
                        try:
                            tokenizer = AutoTokenizer.from_pretrained(tokenizer_id, revision=koboldai_vars.revision, cache_dir="cache")
                        except:
                            tokenizer = AutoTokenizer.from_pretrained(tokenizer_id, revision=koboldai_vars.revision, cache_dir="cache", use_fast=False)
                    elif(os.path.isdir("models/{}".format(tokenizer_id.replace('/', '_')))):
                        try:
                            tokenizer = AutoTokenizer.from_pretrained("models/{}".format(tokenizer_id.replace('/', '_')), revision=koboldai_vars.revision, cache_dir="cache")
                        except:
                            tokenizer = AutoTokenizer.from_pretrained("models/{}".format(tokenizer_id.replace('/', '_')), revision=koboldai_vars.revision, cache_dir="cache", use_fast=False)
                    else:
                        try:
                            tokenizer = AutoTokenizer.from_pretrained(tokenizer_id, revision=koboldai_vars.revision, cache_dir="cache")
                        except:
                            tokenizer = AutoTokenizer.from_pretrained(tokenizer_id, revision=koboldai_vars.revision, cache_dir="cache", use_fast=False)
                except:
                    print(f"WARNING:  Unknown tokenizer {repr(tokenizer_id)}")
                koboldai_vars.api_tokenizer_id = tokenizer_id

        if(disable_recentrng):
            koboldai_vars.recentrng = koboldai_vars.recentrngm = None

        koboldai_vars.recentback = False
        koboldai_vars.recentedit = False
        koboldai_vars.actionmode = actionmode

        # "Action" mode
        if(actionmode == 1):
            data = data.strip().lstrip('>')
            data = re.sub(r'\n+', ' ', data)
            if(len(data)):
                data = f"\n\n> {data}\n"
        
        # "Chat" mode
        if(koboldai_vars.chatmode and koboldai_vars.gamestarted):
            data = re.sub(r'\n+', ' ', data)
            if(len(data)):
                data = f"\n{koboldai_vars.chatname}: {data}\n"
        
        # If we're not continuing, store a copy of the raw input
        if(data != ""):
            koboldai_vars.lastact = data
        
        if(not koboldai_vars.gamestarted):
            koboldai_vars.submission = data
            if(not no_generate):
                execute_inmod()
            koboldai_vars.submission = re.sub(r"[^\S\r\n]*([\r\n]*)$", r"\1", koboldai_vars.submission)  # Remove trailing whitespace, excluding newlines
            data = koboldai_vars.submission
            if(not force_submit and len(data.strip()) == 0):
                set_aibusy(0)
                socketio.emit("error", "No prompt or random story theme entered", broadcast=True, room="UI_2")
                assert False
            # Start the game
            koboldai_vars.gamestarted = True
            if(not koboldai_vars.noai and koboldai_vars.lua_koboldbridge.generating and (not koboldai_vars.nopromptgen or force_prompt_gen)):
                # Save this first action as the prompt
                koboldai_vars.prompt = data
                # Clear the startup text from game screen
                emit('from_server', {'cmd': 'updatescreen', 'gamestarted': False, 'data': 'Please wait, generating story...'}, broadcast=True, room="UI_1")
                calcsubmit(data) # Run the first action through the generator
                if(not koboldai_vars.abort and koboldai_vars.lua_koboldbridge.restart_sequence is not None and len(koboldai_vars.genseqs) == 0):
                    data = ""
                    force_submit = True
                    disable_recentrng = True
                    continue
                emit('from_server', {'cmd': 'scrolldown', 'data': ''}, broadcast=True, room="UI_1")
                break
            else:
                # Save this first action as the prompt
                koboldai_vars.prompt = data if len(data) > 0 else '"'
                for i in range(koboldai_vars.numseqs):
                    koboldai_vars.lua_koboldbridge.outputs[i+1] = ""
                if(not no_generate):
                    execute_outmod()
                koboldai_vars.lua_koboldbridge.regeneration_required = False
                genout = []
                for i in range(koboldai_vars.numseqs):
                    genout.append({"generated_text": koboldai_vars.lua_koboldbridge.outputs[i+1]})
                    assert type(genout[-1]["generated_text"]) is str
                koboldai_vars.actions.append_options([applyoutputformatting(x["generated_text"]) for x in genout])
                genout = [{"generated_text": x['text']} for x in koboldai_vars.actions.get_current_options()]
                if(len(genout) == 1):
                    genresult(genout[0]["generated_text"], flash=False)
                    refresh_story()
                    if(len(koboldai_vars.actions) > 0):
                        emit('from_server', {'cmd': 'texteffect', 'data': koboldai_vars.actions.get_last_key() + 1}, broadcast=True, room="UI_1")
                    if(not koboldai_vars.abort and koboldai_vars.lua_koboldbridge.restart_sequence is not None):
                        data = ""
                        force_submit = True
                        disable_recentrng = True
                        continue
                else:
                    if(not koboldai_vars.abort and koboldai_vars.lua_koboldbridge.restart_sequence is not None and koboldai_vars.lua_koboldbridge.restart_sequence > 0):
                        genresult(genout[koboldai_vars.lua_koboldbridge.restart_sequence-1]["generated_text"], flash=False)
                        refresh_story()
                        data = ""
                        force_submit = True
                        disable_recentrng = True
                        continue
                    genselect(genout)
                    refresh_story()
                set_aibusy(0)
                emit('from_server', {'cmd': 'scrolldown', 'data': ''}, broadcast=True, room="UI_1")
                break
        else:
            # Apply input formatting & scripts before sending to tokenizer
            if(koboldai_vars.actionmode == 0):
                data = applyinputformatting(data)
            koboldai_vars.submission = data
            if(not no_generate):
                execute_inmod()
            koboldai_vars.submission = re.sub(r"[^\S\r\n]*([\r\n]*)$", r"\1", koboldai_vars.submission)  # Remove trailing whitespace, excluding newlines
            data = koboldai_vars.submission
            # Dont append submission if it's a blank/continue action
            if(data != ""):
                # Store the result in the Action log
                if(len(koboldai_vars.prompt.strip()) == 0):
                    koboldai_vars.prompt = data
                else:
                    koboldai_vars.actions.append(data)
                update_story_chunk('last')
                send_debug()

            if(not no_generate and not koboldai_vars.noai and koboldai_vars.lua_koboldbridge.generating):
                # Off to the tokenizer!
                calcsubmit(data)
                if(not koboldai_vars.abort and koboldai_vars.lua_koboldbridge.restart_sequence is not None and len(koboldai_vars.genseqs) == 0):
                    data = ""
                    force_submit = True
                    disable_recentrng = True
                    continue
                emit('from_server', {'cmd': 'scrolldown', 'data': ''}, broadcast=True, room="UI_1")
                break
            else:
                if(not no_generate):
                    for i in range(koboldai_vars.numseqs):
                        koboldai_vars.lua_koboldbridge.outputs[i+1] = ""
                    execute_outmod()
                    koboldai_vars.lua_koboldbridge.regeneration_required = False
                genout = []
                for i in range(koboldai_vars.numseqs):
                    genout.append({"generated_text": koboldai_vars.lua_koboldbridge.outputs[i+1] if not no_generate else ""})
                    assert type(genout[-1]["generated_text"]) is str
                koboldai_vars.actions.append_options([applyoutputformatting(x["generated_text"]) for x in genout])
                genout = [{"generated_text": x['text']} for x in koboldai_vars.actions.get_current_options()]
                if(len(genout) == 1):
                    genresult(genout[0]["generated_text"])
                    if(not no_generate and not koboldai_vars.abort and koboldai_vars.lua_koboldbridge.restart_sequence is not None):
                        data = ""
                        force_submit = True
                        disable_recentrng = True
                        continue
                else:
                    if(not no_generate and not koboldai_vars.abort and koboldai_vars.lua_koboldbridge.restart_sequence is not None and koboldai_vars.lua_koboldbridge.restart_sequence > 0):
                        genresult(genout[koboldai_vars.lua_koboldbridge.restart_sequence-1]["generated_text"])
                        data = ""
                        force_submit = True
                        disable_recentrng = True
                        continue
                    genselect(genout)
                set_aibusy(0)
                emit('from_server', {'cmd': 'scrolldown', 'data': ''}, broadcast=True, room="UI_1")
                break

def apiactionsubmit_generate(txt, minimum, maximum):
    koboldai_vars.generated_tkns = 0

    if not koboldai_vars.quiet:
        print("{0}Min:{1}, Max:{2}, Txt:{3}{4}".format(colors.YELLOW, minimum, maximum, utils.decodenewlines(tokenizer.decode(txt)), colors.END))

    # Clear CUDA cache if using GPU
    if(koboldai_vars.hascuda and (koboldai_vars.usegpu or koboldai_vars.breakmodel)):
        gc.collect()
        torch.cuda.empty_cache()

    # Submit input text to generator
    _genout, already_generated = tpool.execute(_generate, txt, minimum, maximum, set())

    genout = [applyoutputformatting(utils.decodenewlines(tokenizer.decode(tokens[-already_generated:]))) for tokens in _genout]

    # Clear CUDA cache again if using GPU
    if(koboldai_vars.hascuda and (koboldai_vars.usegpu or koboldai_vars.breakmodel)):
        del _genout
        gc.collect()
        torch.cuda.empty_cache()

    return genout

def apiactionsubmit_tpumtjgenerate(txt, minimum, maximum):
    koboldai_vars.generated_tkns = 0

    if(koboldai_vars.full_determinism):
        tpu_mtj_backend.set_rng_seed(koboldai_vars.seed)

    if not koboldai_vars.quiet:
        print("{0}Min:{1}, Max:{2}, Txt:{3}{4}".format(colors.YELLOW, minimum, maximum, utils.decodenewlines(tokenizer.decode(txt)), colors.END))

    koboldai_vars._actions = koboldai_vars.actions
    koboldai_vars._prompt = koboldai_vars.prompt
    if(koboldai_vars.dynamicscan):
        koboldai_vars._actions = koboldai_vars._actions.copy()

    # Submit input text to generator
    soft_tokens = tpumtjgetsofttokens()
    genout = tpool.execute(
        tpu_mtj_backend.infer_static,
        np.uint32(txt),
        gen_len = maximum-minimum+1,
        temp=koboldai_vars.temp,
        top_p=koboldai_vars.top_p,
        top_k=koboldai_vars.top_k,
        tfs=koboldai_vars.tfs,
        typical=koboldai_vars.typical,
        top_a=koboldai_vars.top_a,
        numseqs=koboldai_vars.numseqs,
        repetition_penalty=koboldai_vars.rep_pen,
        rpslope=koboldai_vars.rep_pen_slope,
        rprange=koboldai_vars.rep_pen_range,
        soft_embeddings=koboldai_vars.sp,
        soft_tokens=soft_tokens,
        sampler_order=koboldai_vars.sampler_order,
    )
    genout = [applyoutputformatting(utils.decodenewlines(tokenizer.decode(txt))) for txt in genout]

    return genout

def apiactionsubmit(data, use_memory=False, use_world_info=False, use_story=False, use_authors_note=False):
    if(koboldai_vars.model == "Colab"):
        raise NotImplementedError("API generation is not supported in old Colab API mode.")
    elif(koboldai_vars.model == "API"):
        raise NotImplementedError("API generation is not supported in API mode.")
    elif(koboldai_vars.model == "OAI"):
        raise NotImplementedError("API generation is not supported in OpenAI/GooseAI mode.")
    elif(koboldai_vars.model == "ReadOnly"):
        raise NotImplementedError("API generation is not supported in read-only mode; please load a model and then try again.")

    data = applyinputformatting(data)

    if(koboldai_vars.memory != "" and koboldai_vars.memory[-1] != "\n"):
        mem = koboldai_vars.memory + "\n"
    else:
        mem = koboldai_vars.memory

    if(use_authors_note and koboldai_vars.authornote != ""):
        anotetxt  = ("\n" + koboldai_vars.authornotetemplate + "\n").replace("<|>", koboldai_vars.authornote)
    else:
        anotetxt = ""

    MIN_STORY_TOKENS = 8
    story_tokens = []
    mem_tokens = []
    wi_tokens = []

    story_budget = lambda: koboldai_vars.max_length - koboldai_vars.sp_length - koboldai_vars.genamt - len(tokenizer._koboldai_header) - len(story_tokens) - len(mem_tokens) - len(wi_tokens)
    budget = lambda: story_budget() + MIN_STORY_TOKENS
    if budget() < 0:
        abort(Response(json.dumps({"detail": {
            "msg": f"Your Max Tokens setting is too low for your current soft prompt and tokenizer to handle. It needs to be at least {koboldai_vars.max_length - budget()}.",
            "type": "token_overflow",
        }}), mimetype="application/json", status=500))

    if use_memory:
        mem_tokens = tokenizer.encode(utils.encodenewlines(mem))[-budget():]

    if use_world_info:
        world_info, _ = checkworldinfo(data, force_use_txt=True, scan_story=use_story)
        wi_tokens = tokenizer.encode(utils.encodenewlines(world_info))[-budget():]

    if use_story:
        if koboldai_vars.useprompt:
            story_tokens = tokenizer.encode(utils.encodenewlines(koboldai_vars.prompt))[-budget():]

    story_tokens = tokenizer.encode(utils.encodenewlines(data))[-story_budget():] + story_tokens

    if use_story:
        for i, action in enumerate(reversed(koboldai_vars.actions.values())):
            if story_budget() <= 0:
                assert story_budget() == 0
                break
            story_tokens = tokenizer.encode(utils.encodenewlines(action))[-story_budget():] + story_tokens
            if i == koboldai_vars.andepth - 1:
                story_tokens = tokenizer.encode(utils.encodenewlines(anotetxt))[-story_budget():] + story_tokens
        if not koboldai_vars.useprompt:
            story_tokens = tokenizer.encode(utils.encodenewlines(koboldai_vars.prompt))[-budget():] + story_tokens

    tokens = tokenizer._koboldai_header + mem_tokens + wi_tokens + story_tokens
    assert story_budget() >= 0
    minimum = len(tokens) + 1
    maximum = len(tokens) + koboldai_vars.genamt

    if(not koboldai_vars.use_colab_tpu and koboldai_vars.model not in ["Colab", "API", "OAI", "TPUMeshTransformerGPTJ", "TPUMeshTransformerGPTNeoX"]):
        genout = apiactionsubmit_generate(tokens, minimum, maximum)
    elif(koboldai_vars.use_colab_tpu or koboldai_vars.model in ("TPUMeshTransformerGPTJ", "TPUMeshTransformerGPTNeoX")):
        genout = apiactionsubmit_tpumtjgenerate(tokens, minimum, maximum)

    return genout

#==================================================================#
#  
#==================================================================#
def actionretry(data):
    if(koboldai_vars.noai):
        emit('from_server', {'cmd': 'errmsg', 'data': "Retry function unavailable in Read Only mode."}, room="UI_1")
        return
    if(koboldai_vars.recentrng is not None):
        if(not koboldai_vars.aibusy):
            randomGameRequest(koboldai_vars.recentrng, memory=koboldai_vars.recentrngm)
        return
    if actionback():
        actionsubmit("", actionmode=koboldai_vars.actionmode, force_submit=True)
        send_debug()
    elif(not koboldai_vars.useprompt):
        emit('from_server', {'cmd': 'errmsg', 'data': "Please enable \"Always Add Prompt\" to retry with your prompt."}, room="UI_1")

#==================================================================#
#  
#==================================================================#
def actionback():
    if(koboldai_vars.aibusy):
        return
    # Remove last index of actions and refresh game screen
    if(len(koboldai_vars.genseqs) == 0 and len(koboldai_vars.actions) > 0):
        last_key = koboldai_vars.actions.get_last_key()
        koboldai_vars.actions.pop()
        koboldai_vars.recentback = True
        remove_story_chunk(last_key + 1)
        success = True
    elif(len(koboldai_vars.genseqs) == 0):
        emit('from_server', {'cmd': 'errmsg', 'data': "Cannot delete the prompt."}, room="UI_1")
        success =  False
    else:
        koboldai_vars.genseqs = []
        success = True
    send_debug()
    return success
        
def actionredo():
    genout = [[x['text'], "redo" if x['Previous Selection'] else "pinned" if x['Pinned'] else "normal"] for x in koboldai_vars.actions.get_redo_options()]
    if len(genout) == 0:
        emit('from_server', {'cmd': 'popuperror', 'data': "There's nothing to redo"}, broadcast=True, room="UI_1")
    elif len(genout) == 1:
        genresult(genout[0][0], flash=True, ignore_formatting=True)
    else:
        koboldai_vars.genseqs = [{"generated_text": x[0]} for x in genout]
        emit('from_server', {'cmd': 'genseqs', 'data': genout}, broadcast=True, room="UI_1")
    send_debug()

#==================================================================#
#  
#==================================================================#
def buildauthorsnote(authorsnote, template):
    # Build Author's Note if set
    if authorsnote == "":
        return ""
    return ("\n" + template + "\n").replace("<|>", authorsnote)

def calcsubmitbudgetheader(txt, **kwargs):
    # Scan for WorldInfo matches
    winfo, found_entries = checkworldinfo(txt, **kwargs)

    # Add a newline to the end of memory
    if(koboldai_vars.memory != "" and koboldai_vars.memory[-1] != "\n"):
        mem = koboldai_vars.memory + "\n"
    else:
        mem = koboldai_vars.memory

    anotetxt = buildauthorsnote(koboldai_vars.authornote, koboldai_vars.authornotetemplate)

    return winfo, mem, anotetxt, found_entries

def calcsubmitbudget(actionlen, winfo, mem, anotetxt, actions, submission=None, budget_deduction=0):
    forceanote   = False # In case we don't have enough actions to hit A.N. depth
    anoteadded   = False # In case our budget runs out before we hit A.N. depth
    anotetkns    = []  # Placeholder for Author's Note tokens
    lnanote      = 0   # Placeholder for Author's Note length

    lnsp = koboldai_vars.sp_length

    if("tokenizer" not in globals()):
        from transformers import GPT2TokenizerFast
        global tokenizer
        tokenizer = GPT2TokenizerFast.from_pretrained("gpt2", revision=koboldai_vars.revision, cache_dir="cache")

    lnheader = len(tokenizer._koboldai_header)

    # Calculate token budget
    prompttkns = tokenizer.encode(utils.encodenewlines(koboldai_vars.comregex_ai.sub('', koboldai_vars.prompt)), max_length=int(2e9), truncation=True)
    lnprompt   = len(prompttkns)

    memtokens = tokenizer.encode(utils.encodenewlines(mem), max_length=int(2e9), truncation=True)
    lnmem     = len(memtokens)
    if(lnmem > koboldai_vars.max_length - lnheader - lnsp - koboldai_vars.genamt - budget_deduction):
        raise OverflowError("The memory in your story is too long. Please either write a shorter memory text or increase the Max Tokens setting. If you are using a soft prompt, additionally consider using a smaller soft prompt.")

    witokens  = tokenizer.encode(utils.encodenewlines(winfo), max_length=int(2e9), truncation=True)
    lnwi      = len(witokens)
    if(lnmem + lnwi > koboldai_vars.max_length - lnheader - lnsp - koboldai_vars.genamt - budget_deduction):
        raise OverflowError("The current active world info keys take up too many tokens. Please either write shorter world info, decrease World Info Depth or increase the Max Tokens setting. If you are using a soft prompt, additionally consider using a smaller soft prompt.")

    if(anotetxt != ""):
        anotetkns = tokenizer.encode(utils.encodenewlines(anotetxt), max_length=int(2e9), truncation=True)
        lnanote   = len(anotetkns)
        if(lnmem + lnwi + lnanote > koboldai_vars.max_length - lnheader - lnsp - koboldai_vars.genamt - budget_deduction):
            raise OverflowError("The author's note in your story is too long. Please either write a shorter author's note or increase the Max Tokens setting. If you are using a soft prompt, additionally consider using a smaller soft prompt.")

    if(koboldai_vars.useprompt):
        budget = koboldai_vars.max_length - lnsp - lnprompt - lnmem - lnanote - lnwi - koboldai_vars.genamt - budget_deduction
    else:
        budget = koboldai_vars.max_length - lnheader - lnsp - lnmem - lnanote - lnwi - koboldai_vars.genamt - budget_deduction

    lnsubmission = len(tokenizer.encode(utils.encodenewlines(koboldai_vars.comregex_ai.sub('', submission)), max_length=int(2e9), truncation=True)) if submission is not None else 0
    maybe_lnprompt = lnprompt if koboldai_vars.useprompt and actionlen > 0 else 0

    if(lnmem + lnwi + lnanote + maybe_lnprompt + lnsubmission > koboldai_vars.max_length - lnheader - lnsp - koboldai_vars.genamt - budget_deduction):
        raise OverflowError("Your submission is too long. Please either write a shorter submission or increase the Max Tokens setting. If you are using a soft prompt, additionally consider using a smaller soft prompt. If you are using the Always Add Prompt setting, turning it off may help.")

    assert budget >= 0

    if(actionlen == 0):
        # First/Prompt action
        tokens = (tokenizer._koboldai_header if koboldai_vars.model not in ("Colab", "API", "OAI") else []) + memtokens + witokens + anotetkns + prompttkns
        assert len(tokens) <= koboldai_vars.max_length - lnsp - koboldai_vars.genamt - budget_deduction
        ln = len(tokens) + lnsp
        return tokens, ln+1, ln+koboldai_vars.genamt
    else:
        tokens     = []
        
        # Check if we have the action depth to hit our A.N. depth
        if(anotetxt != "" and actionlen < koboldai_vars.andepth):
            forceanote = True
        
        # Get most recent action tokens up to our budget
        n = 0
        for key in reversed(actions):
            chunk = koboldai_vars.comregex_ai.sub('', actions[key])
            
            assert budget >= 0
            if(budget <= 0):
                break
            acttkns = tokenizer.encode(utils.encodenewlines(chunk), max_length=int(2e9), truncation=True)
            tknlen = len(acttkns)
            if(tknlen < budget):
                tokens = acttkns + tokens
                budget -= tknlen
            else:
                count = budget * -1
                truncated_action_tokens = acttkns[count:]
                tokens = truncated_action_tokens + tokens
                budget = 0
                break
            
            # Inject Author's Note if we've reached the desired depth
            if(n == koboldai_vars.andepth-1):
                if(anotetxt != ""):
                    tokens = anotetkns + tokens # A.N. len already taken from bdgt
                    anoteadded = True
            n += 1
        
        # If we're not using the prompt every time and there's still budget left,
        # add some prompt.
        if(not koboldai_vars.useprompt):
            if(budget > 0):
                prompttkns = prompttkns[-budget:]
            else:
                prompttkns = []

        # Did we get to add the A.N.? If not, do it here
        if(anotetxt != ""):
            if((not anoteadded) or forceanote):
                # header, mem, wi, anote, prompt, actions
                tokens = (tokenizer._koboldai_header if koboldai_vars.model not in ("Colab", "API", "OAI") else []) + memtokens + witokens + anotetkns + prompttkns + tokens
            else:
                tokens = (tokenizer._koboldai_header if koboldai_vars.model not in ("Colab", "API", "OAI") else []) + memtokens + witokens + prompttkns + tokens
        else:
            # Prepend Memory, WI, and Prompt before action tokens
            tokens = (tokenizer._koboldai_header if koboldai_vars.model not in ("Colab", "API", "OAI") else []) + memtokens + witokens + prompttkns + tokens

        # Send completed bundle to generator
        assert len(tokens) <= koboldai_vars.max_length - lnsp - koboldai_vars.genamt - budget_deduction
        ln = len(tokens) + lnsp

        return tokens, ln+1, ln+koboldai_vars.genamt

#==================================================================#
# Take submitted text and build the text to be given to generator
#==================================================================#
def calcsubmit(txt):
    anotetxt     = ""    # Placeholder for Author's Note text
    forceanote   = False # In case we don't have enough actions to hit A.N. depth
    anoteadded   = False # In case our budget runs out before we hit A.N. depth
    actionlen    = len(koboldai_vars.actions)

    winfo, mem, anotetxt, found_entries = calcsubmitbudgetheader(txt)
 
    # For all transformers models
    if(koboldai_vars.model != "InferKit"):
        if koboldai_vars.alt_gen:
            subtxt, min, max  = koboldai_vars.calc_ai_text(submitted_text=txt)
            print("Using Alt Gen: {}".format(tokenizer.decode(subtxt)))
        else:
            subtxt, min, max = calcsubmitbudget(actionlen, winfo, mem, anotetxt, koboldai_vars.actions, submission=txt)
        if(actionlen == 0):
            if(not koboldai_vars.use_colab_tpu and koboldai_vars.model not in ["Colab", "API", "OAI", "TPUMeshTransformerGPTJ", "TPUMeshTransformerGPTNeoX"]):
                generate(subtxt, min, max, found_entries=found_entries)
            elif(koboldai_vars.model == "Colab"):
                sendtocolab(utils.decodenewlines(tokenizer.decode(subtxt)), min, max)
            elif(koboldai_vars.model == "API"):
                sendtoapi(utils.decodenewlines(tokenizer.decode(subtxt)), min, max)
            elif(koboldai_vars.model == "OAI"):
                oairequest(utils.decodenewlines(tokenizer.decode(subtxt)), min, max)
            elif(koboldai_vars.use_colab_tpu or koboldai_vars.model in ("TPUMeshTransformerGPTJ", "TPUMeshTransformerGPTNeoX")):
                tpumtjgenerate(subtxt, min, max, found_entries=found_entries)
        else:
            if(not koboldai_vars.use_colab_tpu and koboldai_vars.model not in ["Colab", "API", "OAI", "TPUMeshTransformerGPTJ", "TPUMeshTransformerGPTNeoX"]):
                generate(subtxt, min, max, found_entries=found_entries)
            elif(koboldai_vars.model == "Colab"):
                sendtocolab(utils.decodenewlines(tokenizer.decode(subtxt)), min, max)
            elif(koboldai_vars.model == "API"):
                sendtoapi(utils.decodenewlines(tokenizer.decode(subtxt)), min, max)
            elif(koboldai_vars.model == "OAI"):
                oairequest(utils.decodenewlines(tokenizer.decode(subtxt)), min, max)
            elif(koboldai_vars.use_colab_tpu or koboldai_vars.model in ("TPUMeshTransformerGPTJ", "TPUMeshTransformerGPTNeoX")):
                tpumtjgenerate(subtxt, min, max, found_entries=found_entries)
                    
    # For InferKit web API
    else:
        # Check if we have the action depth to hit our A.N. depth
        if(anotetxt != "" and actionlen < koboldai_vars.andepth):
            forceanote = True
        
        if(koboldai_vars.useprompt):
            budget = koboldai_vars.ikmax - len(koboldai_vars.comregex_ai.sub('', koboldai_vars.prompt)) - len(anotetxt) - len(mem) - len(winfo) - 1
        else:
            budget = koboldai_vars.ikmax - len(anotetxt) - len(mem) - len(winfo) - 1
            
        subtxt = ""
        prompt = koboldai_vars.comregex_ai.sub('', koboldai_vars.prompt)
        n = 0
        for key in reversed(koboldai_vars.actions):
            chunk = koboldai_vars.actions[key]
            
            if(budget <= 0):
                    break
            actlen = len(chunk)
            if(actlen < budget):
                subtxt = chunk + subtxt
                budget -= actlen
            else:
                count = budget * -1
                subtxt = chunk[count:] + subtxt
                budget = 0
                break
            
            # If we're not using the prompt every time and there's still budget left,
            # add some prompt.
            if(not koboldai_vars.useprompt):
                if(budget > 0):
                    prompt = koboldai_vars.comregex_ai.sub('', koboldai_vars.prompt)[-budget:]
                else:
                    prompt = ""
            
            # Inject Author's Note if we've reached the desired depth
            if(n == koboldai_vars.andepth-1):
                if(anotetxt != ""):
                    subtxt = anotetxt + subtxt # A.N. len already taken from bdgt
                    anoteadded = True
            n += 1
        
        # Did we get to add the A.N.? If not, do it here
        if(anotetxt != ""):
            if((not anoteadded) or forceanote):
                subtxt = mem + winfo + anotetxt + prompt + subtxt
            else:
                subtxt = mem + winfo + prompt + subtxt
        else:
            subtxt = mem + winfo + prompt + subtxt
        
        # Send it!
        ikrequest(subtxt)

#==================================================================#
# Send text to generator and deal with output
#==================================================================#

def _generate(txt, minimum, maximum, found_entries):
    if(koboldai_vars.full_determinism):
        torch.manual_seed(koboldai_vars.seed)

    gen_in = torch.tensor(txt, dtype=torch.long)[None]
    if(koboldai_vars.sp is not None):
        soft_tokens = torch.arange(
            model.config.vocab_size,
            model.config.vocab_size + koboldai_vars.sp.shape[0],
        )
        gen_in = torch.cat((soft_tokens[None], gen_in), dim=-1)
    assert gen_in.shape[-1] + koboldai_vars.genamt <= koboldai_vars.max_length

    if(koboldai_vars.hascuda and koboldai_vars.usegpu):
        gen_in = gen_in.to(koboldai_vars.gpu_device)
    elif(koboldai_vars.hascuda and koboldai_vars.breakmodel):
        gen_in = gen_in.to(breakmodel.primary_device)
    else:
        gen_in = gen_in.to('cpu')

    model.kai_scanner_excluded_world_info = found_entries

    koboldai_vars._actions = koboldai_vars.actions
    koboldai_vars._prompt = koboldai_vars.prompt
    if(koboldai_vars.dynamicscan):
        koboldai_vars._actions = [x for x in koboldai_vars.actions]

    with torch.no_grad():
        already_generated = 0
        numseqs = koboldai_vars.numseqs
        while True:
            genout = generator(
                gen_in, 
                do_sample=True, 
                max_length=int(2e9),
                repetition_penalty=1.0,
                bad_words_ids=koboldai_vars.badwordsids,
                use_cache=True,
                num_return_sequences=numseqs
                )
            already_generated += len(genout[0]) - len(gen_in[0])
            assert already_generated <= koboldai_vars.genamt
            if(model.kai_scanner.halt or not model.kai_scanner.regeneration_required):
                break
            assert genout.ndim >= 2
            assert genout.shape[0] == koboldai_vars.numseqs
            if(koboldai_vars.lua_koboldbridge.generated_cols and koboldai_vars.generated_tkns != koboldai_vars.lua_koboldbridge.generated_cols):
                raise RuntimeError("Inconsistency detected between KoboldAI Python and Lua backends")
            if(already_generated != koboldai_vars.generated_tkns):
                raise RuntimeError("WI scanning error")
            for r in range(koboldai_vars.numseqs):
                for c in range(already_generated):
                    assert koboldai_vars.lua_koboldbridge.generated[r+1][c+1] is not None
                    genout[r][genout.shape[-1] - already_generated + c] = koboldai_vars.lua_koboldbridge.generated[r+1][c+1]
            encoded = []
            for i in range(koboldai_vars.numseqs):
                txt = utils.decodenewlines(tokenizer.decode(genout[i, -already_generated:]))
                winfo, mem, anotetxt, _found_entries = calcsubmitbudgetheader(txt, force_use_txt=True, actions=koboldai_vars._actions)
                found_entries[i].update(_found_entries)
                if koboldai_vars.alt_gen:
                   txt, _, _ = koboldai_vars.calc_ai_text(submitted_text=txt)
                   print("Using Alt Gen: {}".format(tokenizer.decode(txt)))
                else:
                    txt, _, _ = calcsubmitbudget(len(koboldai_vars._actions), winfo, mem, anotetxt, koboldai_vars._actions, submission=txt)
                encoded.append(torch.tensor(txt, dtype=torch.long, device=genout.device))
            max_length = len(max(encoded, key=len))
            encoded = torch.stack(tuple(torch.nn.functional.pad(e, (max_length - len(e), 0), value=model.config.pad_token_id or model.config.eos_token_id) for e in encoded))
            genout = torch.cat(
                (
                    encoded,
                    genout[..., -already_generated:],
                ),
                dim=-1
            )
            if(koboldai_vars.sp is not None):
                soft_tokens = torch.arange(
                    model.config.vocab_size,
                    model.config.vocab_size + koboldai_vars.sp.shape[0],
                    device=genout.device,
                )
                genout = torch.cat((soft_tokens.tile(koboldai_vars.numseqs, 1), genout), dim=-1)
            assert genout.shape[-1] + koboldai_vars.genamt - already_generated <= koboldai_vars.max_length
            diff = genout.shape[-1] - gen_in.shape[-1]
            minimum += diff
            maximum += diff
            gen_in = genout
            numseqs = 1
    
    return genout, already_generated
    

def generate(txt, minimum, maximum, found_entries=None):    
    koboldai_vars.generated_tkns = 0

    if(found_entries is None):
        found_entries = set()
    found_entries = tuple(found_entries.copy() for _ in range(koboldai_vars.numseqs))

    if not koboldai_vars.quiet:
        print("{0}Min:{1}, Max:{2}, Txt:{3}{4}".format(colors.YELLOW, minimum, maximum, utils.decodenewlines(tokenizer.decode(txt)), colors.END))

    # Store context in memory to use it for comparison with generated content
    koboldai_vars.lastctx = utils.decodenewlines(tokenizer.decode(txt))

    # Clear CUDA cache if using GPU
    if(koboldai_vars.hascuda and (koboldai_vars.usegpu or koboldai_vars.breakmodel)):
        gc.collect()
        torch.cuda.empty_cache()

    # Submit input text to generator
    try:
        genout, already_generated = tpool.execute(_generate, txt, minimum, maximum, found_entries)
    except Exception as e:
        if(issubclass(type(e), lupa.LuaError)):
            koboldai_vars.lua_koboldbridge.obliterate_multiverse()
            koboldai_vars.lua_running = False
            emit('from_server', {'cmd': 'errmsg', 'data': 'Lua script error; please check console.'}, broadcast=True, room="UI_1")
            sendUSStatItems()
            print("{0}{1}{2}".format(colors.RED, "***LUA ERROR***: ", colors.END), end="", file=sys.stderr)
            print("{0}{1}{2}".format(colors.RED, str(e).replace("\033", ""), colors.END), file=sys.stderr)
            print("{0}{1}{2}".format(colors.YELLOW, "Lua engine stopped; please open 'Userscripts' and press Load to reinitialize scripts.", colors.END), file=sys.stderr)
            socketio.emit("error", str(e), broadcast=True, room="UI_2")
        else:
            emit('from_server', {'cmd': 'errmsg', 'data': 'Error occurred during generator call; please check console.'}, broadcast=True, room="UI_1")
            print("{0}{1}{2}".format(colors.RED, traceback.format_exc().replace("\033", ""), colors.END), file=sys.stderr)
            socketio.emit("error", str(e), broadcast=True, room="UI_2")
        set_aibusy(0)
        return

    for i in range(koboldai_vars.numseqs):
        koboldai_vars.lua_koboldbridge.generated[i+1][koboldai_vars.generated_tkns] = int(genout[i, -1].item())
        koboldai_vars.lua_koboldbridge.outputs[i+1] = utils.decodenewlines(tokenizer.decode(genout[i, -already_generated:]))

    execute_outmod()
    if(koboldai_vars.lua_koboldbridge.regeneration_required):
        koboldai_vars.lua_koboldbridge.regeneration_required = False
        genout = []
        for i in range(koboldai_vars.numseqs):
            genout.append({"generated_text": koboldai_vars.lua_koboldbridge.outputs[i+1]})
            assert type(genout[-1]["generated_text"]) is str
    else:
        genout = [{"generated_text": utils.decodenewlines(tokenizer.decode(tokens[-already_generated:]))} for tokens in genout]
    print([applyoutputformatting(x["generated_text"]) for x in genout])
    
    if(len(genout) == 1):
        genresult(genout[0]["generated_text"])
        #koboldai_vars.actions.append(applyoutputformatting(genout[0]["generated_text"]))
    else:
        koboldai_vars.actions.append_options([applyoutputformatting(x["generated_text"]) for x in genout])
        genout = [{"generated_text": x['text']} for x in koboldai_vars.actions.get_current_options()]
        if(koboldai_vars.lua_koboldbridge.restart_sequence is not None and koboldai_vars.lua_koboldbridge.restart_sequence > 0):
            genresult(genout[koboldai_vars.lua_koboldbridge.restart_sequence-1]["generated_text"])
        else:
            genselect(genout)
    
    # Clear CUDA cache again if using GPU
    if(koboldai_vars.hascuda and (koboldai_vars.usegpu or koboldai_vars.breakmodel)):
        del genout
        gc.collect()
        torch.cuda.empty_cache()
    
    set_aibusy(0)

#==================================================================#
#  Deal with a single return sequence from generate()
#==================================================================#
def genresult(genout, flash=True, ignore_formatting=False):
    if not koboldai_vars.quiet:
        print("{0}{1}{2}".format(colors.CYAN, genout, colors.END))
    
    # Format output before continuing
    if not ignore_formatting:
        genout = applyoutputformatting(genout)

    koboldai_vars.lua_koboldbridge.feedback = genout

    if(len(genout) == 0):
        return
    
    # Add formatted text to Actions array and refresh the game screen
    if(len(koboldai_vars.prompt.strip()) == 0):
        koboldai_vars.prompt = genout
    else:
        koboldai_vars.actions.append(genout)
    update_story_chunk('last')
    if(flash):
        emit('from_server', {'cmd': 'texteffect', 'data': koboldai_vars.actions.get_last_key() + 1 if len(koboldai_vars.actions) else 0}, broadcast=True, room="UI_1")
    send_debug()

#==================================================================#
#  Send generator sequences to the UI for selection
#==================================================================#
def genselect(genout):
    i = 0
    for result in genout:
        # Apply output formatting rules to sequences
        result["generated_text"] = applyoutputformatting(result["generated_text"])
        if not koboldai_vars.quiet:
            print("{0}[Result {1}]\n{2}{3}".format(colors.CYAN, i, result["generated_text"], colors.END))
        i += 1
    
    
    # Store sequences in memory until selection is made
    koboldai_vars.genseqs = genout
    
    
    genout = koboldai_vars.actions.get_current_options_no_edits(ui=1)

    # Send sequences to UI for selection
    emit('from_server', {'cmd': 'genseqs', 'data': genout}, broadcast=True, room="UI_1")
    send_debug()

#==================================================================#
#  Send selected sequence to action log and refresh UI
#==================================================================#
def selectsequence(n):
    if(len(koboldai_vars.genseqs) == 0):
        return
    koboldai_vars.lua_koboldbridge.feedback = koboldai_vars.genseqs[int(n)]["generated_text"]
    if(len(koboldai_vars.lua_koboldbridge.feedback) != 0):
        koboldai_vars.actions.append(koboldai_vars.lua_koboldbridge.feedback)
        update_story_chunk('last')
        emit('from_server', {'cmd': 'texteffect', 'data': koboldai_vars.actions.get_last_key() + 1 if len(koboldai_vars.actions) else 0}, broadcast=True, room="UI_1")
    emit('from_server', {'cmd': 'hidegenseqs', 'data': ''}, broadcast=True, room="UI_1")
    koboldai_vars.genseqs = []

    if(koboldai_vars.lua_koboldbridge.restart_sequence is not None):
        actionsubmit("", actionmode=koboldai_vars.actionmode, force_submit=True, disable_recentrng=True)
    send_debug()

#==================================================================#
#  Pin/Unpin the selected sequence
#==================================================================#
def pinsequence(n):
    if n.isnumeric():
        koboldai_vars.actions.toggle_pin(koboldai_vars.actions.get_last_key()+1, int(n))
        text = koboldai_vars.genseqs[int(n)]['generated_text']
    send_debug()


#==================================================================#
#  Send transformers-style request to ngrok/colab host
#==================================================================#
def sendtocolab(txt, min, max):
    # Log request to console
    if not koboldai_vars.quiet:
        print("{0}Tokens:{1}, Txt:{2}{3}".format(colors.YELLOW, min-1, txt, colors.END))
    
    # Store context in memory to use it for comparison with generated content
    koboldai_vars.lastctx = txt
    
    # Build request JSON data
    reqdata = {
        'text': txt,
        'min': min,
        'max': max,
        'rep_pen': koboldai_vars.rep_pen,
        'rep_pen_slope': koboldai_vars.rep_pen_slope,
        'rep_pen_range': koboldai_vars.rep_pen_range,
        'temperature': koboldai_vars.temp,
        'top_p': koboldai_vars.top_p,
        'top_k': koboldai_vars.top_k,
        'tfs': koboldai_vars.tfs,
        'typical': koboldai_vars.typical,
        'topa': koboldai_vars.top_a,
        'numseqs': koboldai_vars.numseqs,
        'retfultxt': False
    }
    
    # Create request
    req = requests.post(
        koboldai_vars.colaburl, 
        json = reqdata
        )
    
    # Deal with the response
    if(req.status_code == 200):
        js = req.json()["data"]
        
        # Try to be backwards compatible with outdated colab
        if("text" in js):
            genout = [getnewcontent(js["text"])]
        else:
            genout = js["seqs"]
        
        for i in range(koboldai_vars.numseqs):
            koboldai_vars.lua_koboldbridge.outputs[i+1] = genout[i]

        execute_outmod()
        if(koboldai_vars.lua_koboldbridge.regeneration_required):
            koboldai_vars.lua_koboldbridge.regeneration_required = False
            genout = []
            for i in range(koboldai_vars.numseqs):
                genout.append(koboldai_vars.lua_koboldbridge.outputs[i+1])
                assert type(genout[-1]) is str

        koboldai_vars.actions.clear_unused_options()
        koboldai_vars.actions.append_options([applyoutputformatting(x["generated_text"]) for x in genout])
        genout = [{"generated_text": x['text']} for x in koboldai_vars.actions.get_current_options()]
        if(len(genout) == 1):
            
            genresult(genout[0])
        else:
            # Convert torch output format to transformers
            seqs = []
            for seq in genout:
                seqs.append({"generated_text": seq})
            if(koboldai_vars.lua_koboldbridge.restart_sequence is not None and koboldai_vars.lua_koboldbridge.restart_sequence > 0):
                genresult(genout[koboldai_vars.lua_koboldbridge.restart_sequence-1]["generated_text"])
            else:
                genselect(genout)
        
        # Format output before continuing
        #genout = applyoutputformatting(getnewcontent(genout))
        
        # Add formatted text to Actions array and refresh the game screen
        #koboldai_vars.actions.append(genout)
        #refresh_story()
        #emit('from_server', {'cmd': 'texteffect', 'data': koboldai_vars.actions.get_last_key() + 1 if len(koboldai_vars.actions) else 0})
        
        set_aibusy(0)
    else:
        errmsg = "Colab API Error: Failed to get a reply from the server. Please check the colab console."
        print("{0}{1}{2}".format(colors.RED, errmsg, colors.END))
        emit('from_server', {'cmd': 'errmsg', 'data': errmsg}, broadcast=True, room="UI_1")
        set_aibusy(0)


#==================================================================#
#  Send transformers-style request to KoboldAI API
#==================================================================#
def sendtoapi(txt, min, max):
    # Log request to console
    if not koboldai_vars.quiet:
        print("{0}Tokens:{1}, Txt:{2}{3}".format(colors.YELLOW, min-1, txt, colors.END))
    
    # Store context in memory to use it for comparison with generated content
    koboldai_vars.lastctx = txt
    
    # Build request JSON data
    reqdata = {
        'prompt': txt,
        'max_length': max - min + 1,
        'max_context_length': koboldai_vars.max_length,
        'rep_pen': koboldai_vars.rep_pen,
        'rep_pen_slope': koboldai_vars.rep_pen_slope,
        'rep_pen_range': koboldai_vars.rep_pen_range,
        'temperature': koboldai_vars.temp,
        'top_p': koboldai_vars.top_p,
        'top_k': koboldai_vars.top_k,
        'top_a': koboldai_vars.top_a,
        'tfs': koboldai_vars.tfs,
        'typical': koboldai_vars.typical,
        'n': koboldai_vars.numseqs,
    }
    
    # Create request
    while True:
        req = requests.post(
            koboldai_vars.colaburl[:-8] + "/api/v1/generate",
            json=reqdata,
        )
        if(req.status_code == 503):  # Server is currently generating something else so poll until it's our turn
            time.sleep(1)
            continue
        js = req.json()
        if(req.status_code != 200):
            errmsg = "KoboldAI API Error: Failed to get a reply from the server. Please check the console."
            print("{0}{1}{2}".format(colors.RED, json.dumps(js, indent=2), colors.END))
            emit('from_server', {'cmd': 'errmsg', 'data': errmsg}, broadcast=True)
            set_aibusy(0)
            return

        genout = [obj["text"] for obj in js["results"]]

        for i in range(koboldai_vars.numseqs):
            koboldai_vars.lua_koboldbridge.outputs[i+1] = genout[i]

        execute_outmod()
        if(koboldai_vars.lua_koboldbridge.regeneration_required):
            koboldai_vars.lua_koboldbridge.regeneration_required = False
            genout = []
            for i in range(koboldai_vars.numseqs):
                genout.append(koboldai_vars.lua_koboldbridge.outputs[i+1])
                assert type(genout[-1]) is str

        if(len(genout) == 1):
            genresult(genout[0])
        else:
            # Convert torch output format to transformers
            seqs = []
            for seq in genout:
                seqs.append({"generated_text": seq})
            if(koboldai_vars.lua_koboldbridge.restart_sequence is not None and koboldai_vars.lua_koboldbridge.restart_sequence > 0):
                genresult(genout[koboldai_vars.lua_koboldbridge.restart_sequence-1]["generated_text"])
            else:
                genselect(genout)

        set_aibusy(0)
        return


#==================================================================#
#  Send text to TPU mesh transformer backend
#==================================================================#
def tpumtjgenerate(txt, minimum, maximum, found_entries=None):
    if(koboldai_vars.full_determinism):
        tpu_mtj_backend.set_rng_seed(koboldai_vars.seed)

    koboldai_vars.generated_tkns = 0

    if(found_entries is None):
        found_entries = set()
    found_entries = tuple(found_entries.copy() for _ in range(koboldai_vars.numseqs))

    if not koboldai_vars.quiet:
        print("{0}Min:{1}, Max:{2}, Txt:{3}{4}".format(colors.YELLOW, minimum, maximum, utils.decodenewlines(tokenizer.decode(txt)), colors.END))

    koboldai_vars._actions = koboldai_vars.actions
    koboldai_vars._prompt = koboldai_vars.prompt
    if(koboldai_vars.dynamicscan):
        koboldai_vars._actions = koboldai_vars._actions.copy()

    # Submit input text to generator
    try:
        soft_tokens = tpumtjgetsofttokens()

        global past

        socketio.start_background_task(copy_current_request_context(check_for_backend_compilation))

        if(koboldai_vars.dynamicscan or (not koboldai_vars.nogenmod and koboldai_vars.has_genmod)):

            context = np.tile(np.uint32(txt), (koboldai_vars.numseqs, 1))
            past = np.empty((koboldai_vars.numseqs, 0), dtype=np.uint32)

            while(True):
                genout, n_generated, regeneration_required, halt = tpool.execute(
                    tpu_mtj_backend.infer_dynamic,
                    context,
                    gen_len = maximum-minimum+1,
                    numseqs=koboldai_vars.numseqs,
                    soft_embeddings=koboldai_vars.sp,
                    soft_tokens=soft_tokens,
                    excluded_world_info=found_entries,
                )

                past = np.pad(past, ((0, 0), (0, n_generated)))
                for r in range(koboldai_vars.numseqs):
                    for c in range(koboldai_vars.lua_koboldbridge.generated_cols):
                        assert koboldai_vars.lua_koboldbridge.generated[r+1][c+1] is not None
                        past[r, c] = koboldai_vars.lua_koboldbridge.generated[r+1][c+1]

                if(koboldai_vars.abort or halt or not regeneration_required):
                    break
                print("(regeneration triggered)")

                encoded = []
                for i in range(koboldai_vars.numseqs):
                    txt = utils.decodenewlines(tokenizer.decode(past[i]))
                    winfo, mem, anotetxt, _found_entries = calcsubmitbudgetheader(txt, force_use_txt=True, actions=koboldai_vars._actions)
                    found_entries[i].update(_found_entries)
                    if koboldai_vars.alt_gen:
                       txt, _, _ = koboldai_vars.calc_ai_text(submitted_text=txt)
                       print("Using Alt Gen: {}".format(tokenizer.decode(txt)))
                    else:
                        txt, _, _ = calcsubmitbudget(len(koboldai_vars._actions), winfo, mem, anotetxt, koboldai_vars._actions, submission=txt)
                    encoded.append(np.array(txt, dtype=np.uint32))
                max_length = len(max(encoded, key=len))
                encoded = np.stack(tuple(np.pad(e, (max_length - len(e), 0), constant_values=tpu_mtj_backend.pad_token_id) for e in encoded))
                context = np.concatenate(
                    (
                        encoded,
                        past,
                    ),
                    axis=-1,
                )

        else:
            genout = tpool.execute(
                tpu_mtj_backend.infer_static,
                np.uint32(txt),
                gen_len = maximum-minimum+1,
                temp=koboldai_vars.temp,
                top_p=koboldai_vars.top_p,
                top_k=koboldai_vars.top_k,
                tfs=koboldai_vars.tfs,
                typical=koboldai_vars.typical,
                top_a=koboldai_vars.top_a,
                numseqs=koboldai_vars.numseqs,
                repetition_penalty=koboldai_vars.rep_pen,
                rpslope=koboldai_vars.rep_pen_slope,
                rprange=koboldai_vars.rep_pen_range,
                soft_embeddings=koboldai_vars.sp,
                soft_tokens=soft_tokens,
                sampler_order=koboldai_vars.sampler_order,
            )
            past = genout
            for i in range(koboldai_vars.numseqs):
                koboldai_vars.lua_koboldbridge.generated[i+1] = koboldai_vars.lua_state.table(*genout[i].tolist())
            koboldai_vars.lua_koboldbridge.generated_cols = koboldai_vars.generated_tkns = genout[0].shape[-1]

    except Exception as e:
        if(issubclass(type(e), lupa.LuaError)):
            koboldai_vars.lua_koboldbridge.obliterate_multiverse()
            koboldai_vars.lua_running = False
            emit('from_server', {'cmd': 'errmsg', 'data': 'Lua script error; please check console.'}, broadcast=True, room="UI_1")
            sendUSStatItems()
            print("{0}{1}{2}".format(colors.RED, "***LUA ERROR***: ", colors.END), end="", file=sys.stderr)
            print("{0}{1}{2}".format(colors.RED, str(e).replace("\033", ""), colors.END), file=sys.stderr)
            print("{0}{1}{2}".format(colors.YELLOW, "Lua engine stopped; please open 'Userscripts' and press Load to reinitialize scripts.", colors.END), file=sys.stderr)
            socketio.emit("error", str(e), broadcast=True, room="UI_2")
        else:
            emit('from_server', {'cmd': 'errmsg', 'data': 'Error occurred during generator call; please check console.'}, broadcast=True, room="UI_1")
            print("{0}{1}{2}".format(colors.RED, traceback.format_exc().replace("\033", ""), colors.END), file=sys.stderr)
            socketio.emit("error", str(e), broadcast=True, room="UI_2")
        set_aibusy(0)
        return

    for i in range(koboldai_vars.numseqs):
        koboldai_vars.lua_koboldbridge.outputs[i+1] = utils.decodenewlines(tokenizer.decode(past[i]))
    genout = past

    execute_outmod()
    if(koboldai_vars.lua_koboldbridge.regeneration_required):
        koboldai_vars.lua_koboldbridge.regeneration_required = False
        genout = []
        for i in range(koboldai_vars.numseqs):
            genout.append({"generated_text": koboldai_vars.lua_koboldbridge.outputs[i+1]})
            assert type(genout[-1]["generated_text"]) is str
    else:
        genout = [{"generated_text": utils.decodenewlines(tokenizer.decode(txt))} for txt in genout]

    koboldai_vars.actions.append_options([applyoutputformatting(x["generated_text"]) for x in genout])
    genout = [{"generated_text": x['text']} for x in koboldai_vars.actions.get_current_options()]
    if(len(koboldai_vars.actions.get_current_options()) == 1):
        genresult(koboldai_vars.actions.get_current_options()[0]['text'])
    else:
        if(koboldai_vars.lua_koboldbridge.restart_sequence is not None and koboldai_vars.lua_koboldbridge.restart_sequence > 0):
            genresult(genout[koboldai_vars.lua_koboldbridge.restart_sequence-1]["generated_text"])
        else:
            genselect([{"generated_text": x['text']} for x in koboldai_vars.actions.get_current_options()])

    set_aibusy(0)


#==================================================================#
# Replaces returns and newlines with HTML breaks
#==================================================================#
def formatforhtml(txt):
    return txt.replace("\\r\\n", "<br/>").replace("\\r", "<br/>").replace("\\n", "<br/>").replace("\r\n", "<br/>").replace('\n', '<br/>').replace('\r', '<br/>').replace('&lt;/s&gt;', '<br/>')

#==================================================================#
# Strips submitted text from the text returned by the AI
#==================================================================#
def getnewcontent(txt):
    # If the submitted context was blank, then everything is new
    if(koboldai_vars.lastctx == ""):
        return txt
    
    # Tokenize the last context and the generated content
    ctxtokens = tokenizer.encode(utils.encodenewlines(koboldai_vars.lastctx), max_length=int(2e9), truncation=True)
    txttokens = tokenizer.encode(utils.encodenewlines(txt), max_length=int(2e9), truncation=True)
    dif       = (len(txttokens) - len(ctxtokens)) * -1
    
    # Remove the context from the returned text
    newtokens = txttokens[dif:]
    
    return utils.decodenewlines(tokenizer.decode(newtokens))

#==================================================================#
# Applies chosen formatting options to text submitted to AI
#==================================================================#
def applyinputformatting(txt):
    # Add sentence spacing
    if(koboldai_vars.frmtadsnsp):
        txt = utils.addsentencespacing(txt, koboldai_vars)
 
    return txt

#==================================================================#
# Applies chosen formatting options to text returned from AI
#==================================================================#
def applyoutputformatting(txt):
    # Use standard quotes and apostrophes
    txt = utils.fixquotes(txt)

    # Adventure mode clipping of all characters after '>'
    if(koboldai_vars.adventure):
        txt = koboldai_vars.acregex_ai.sub('', txt)
    
    # Trim incomplete sentences
    if(koboldai_vars.frmttriminc and not koboldai_vars.chatmode):
        txt = utils.trimincompletesentence(txt)
    # Replace blank lines
    if(koboldai_vars.frmtrmblln or koboldai_vars.chatmode):
        txt = utils.replaceblanklines(txt)
    # Remove special characters
    if(koboldai_vars.frmtrmspch):
        txt = utils.removespecialchars(txt, koboldai_vars)
	# Single Line Mode
    if(koboldai_vars.singleline or koboldai_vars.chatmode):
        txt = utils.singlelineprocessing(txt, koboldai_vars)
    
    return txt

#==================================================================#
# Sends the current story content to the Game Screen
#==================================================================#
def refresh_story():
    text_parts = ['<chunk n="0" id="n0" tabindex="-1">', koboldai_vars.comregex_ui.sub(lambda m: '\n'.join('<comment>' + l + '</comment>' for l in m.group().split('\n')), html.escape(koboldai_vars.prompt)), '</chunk>']
    for idx in koboldai_vars.actions:
        item = koboldai_vars.actions[idx]
        idx += 1
        item = html.escape(item)
        item = koboldai_vars.comregex_ui.sub(lambda m: '\n'.join('<comment>' + l + '</comment>' for l in m.group().split('\n')), item)  # Add special formatting to comments
        item = koboldai_vars.acregex_ui.sub('<action>\\1</action>', item)  # Add special formatting to adventure actions
        text_parts.extend(('<chunk n="', str(idx), '" id="n', str(idx), '" tabindex="-1">', item, '</chunk>'))
    emit('from_server', {'cmd': 'updatescreen', 'gamestarted': koboldai_vars.gamestarted, 'data': formatforhtml(''.join(text_parts))}, broadcast=True, room="UI_1")


#==================================================================#
# Signals the Game Screen to update one of the chunks
#==================================================================#
def update_story_chunk(idx: Union[int, str]):
    if idx == 'last':
        if len(koboldai_vars.actions) <= 1:
            # In this case, we are better off just refreshing the whole thing as the
            # prompt might not have been shown yet (with a "Generating story..."
            # message instead).
            refresh_story()
            setgamesaved(False)
            return

        idx = (koboldai_vars.actions.get_last_key() if len(koboldai_vars.actions) else 0) + 1

    if idx == 0:
        text = koboldai_vars.prompt
    else:
        # Actions are 0 based, but in chunks 0 is the prompt.
        # So the chunk index is one more than the corresponding action index.
        if(idx - 1 not in koboldai_vars.actions):
            return
        text = koboldai_vars.actions[idx - 1]

    item = html.escape(text)
    item = koboldai_vars.comregex_ui.sub(lambda m: '\n'.join('<comment>' + l + '</comment>' for l in m.group().split('\n')), item)  # Add special formatting to comments
    item = koboldai_vars.acregex_ui.sub('<action>\\1</action>', item)  # Add special formatting to adventure actions

    chunk_text = f'<chunk n="{idx}" id="n{idx}" tabindex="-1">{formatforhtml(item)}</chunk>'
    emit('from_server', {'cmd': 'updatechunk', 'data': {'index': idx, 'html': chunk_text}}, broadcast=True, room="UI_1")

    setgamesaved(False)

    #If we've set the auto save flag, we'll now save the file
    if koboldai_vars.autosave and (".json" in koboldai_vars.savedir):
        save()


#==================================================================#
# Signals the Game Screen to remove one of the chunks
#==================================================================#
def remove_story_chunk(idx: int):
    emit('from_server', {'cmd': 'removechunk', 'data': idx}, broadcast=True, room="UI_1")
    setgamesaved(False)


#==================================================================#
# Sends the current generator settings to the Game Menu
#==================================================================#
def refresh_settings():
    # Suppress toggle change events while loading state
    emit('from_server', {'cmd': 'allowtoggle', 'data': False}, broadcast=True, room="UI_1")
    
    if(koboldai_vars.model != "InferKit"):
        emit('from_server', {'cmd': 'updatetemp', 'data': koboldai_vars.temp}, broadcast=True, room="UI_1")
        emit('from_server', {'cmd': 'updatetopp', 'data': koboldai_vars.top_p}, broadcast=True, room="UI_1")
        emit('from_server', {'cmd': 'updatetopk', 'data': koboldai_vars.top_k}, broadcast=True, room="UI_1")
        emit('from_server', {'cmd': 'updatetfs', 'data': koboldai_vars.tfs}, broadcast=True, room="UI_1")
        emit('from_server', {'cmd': 'updatetypical', 'data': koboldai_vars.typical}, broadcast=True, room="UI_1")
        emit('from_server', {'cmd': 'updatetopa', 'data': koboldai_vars.top_a}, broadcast=True, room="UI_1")
        emit('from_server', {'cmd': 'updatereppen', 'data': koboldai_vars.rep_pen}, broadcast=True, room="UI_1")
        emit('from_server', {'cmd': 'updatereppenslope', 'data': koboldai_vars.rep_pen_slope}, broadcast=True, room="UI_1")
        emit('from_server', {'cmd': 'updatereppenrange', 'data': koboldai_vars.rep_pen_range}, broadcast=True, room="UI_1")
        emit('from_server', {'cmd': 'updateoutlen', 'data': koboldai_vars.genamt}, broadcast=True, room="UI_1")
        emit('from_server', {'cmd': 'updatetknmax', 'data': koboldai_vars.max_length}, broadcast=True, room="UI_1")
        emit('from_server', {'cmd': 'updatenumseq', 'data': koboldai_vars.numseqs}, broadcast=True, room="UI_1")
    else:
        emit('from_server', {'cmd': 'updatetemp', 'data': koboldai_vars.temp}, broadcast=True, room="UI_1")
        emit('from_server', {'cmd': 'updatetopp', 'data': koboldai_vars.top_p}, broadcast=True, room="UI_1")
        emit('from_server', {'cmd': 'updateikgen', 'data': koboldai_vars.ikgen}, broadcast=True, room="UI_1")
    
    emit('from_server', {'cmd': 'updateanotedepth', 'data': koboldai_vars.andepth}, broadcast=True, room="UI_1")
    emit('from_server', {'cmd': 'updatewidepth', 'data': koboldai_vars.widepth}, broadcast=True, room="UI_1")
    emit('from_server', {'cmd': 'updateuseprompt', 'data': koboldai_vars.useprompt}, broadcast=True, room="UI_1")
    emit('from_server', {'cmd': 'updateadventure', 'data': koboldai_vars.adventure}, broadcast=True, room="UI_1")
    emit('from_server', {'cmd': 'updatechatmode', 'data': koboldai_vars.chatmode}, broadcast=True, room="UI_1")
    emit('from_server', {'cmd': 'updatedynamicscan', 'data': koboldai_vars.dynamicscan}, broadcast=True, room="UI_1")
    emit('from_server', {'cmd': 'updateautosave', 'data': koboldai_vars.autosave}, broadcast=True, room="UI_1")
    emit('from_server', {'cmd': 'updatenopromptgen', 'data': koboldai_vars.nopromptgen}, broadcast=True, room="UI_1")
    emit('from_server', {'cmd': 'updaterngpersist', 'data': koboldai_vars.rngpersist}, broadcast=True, room="UI_1")
    emit('from_server', {'cmd': 'updatenogenmod', 'data': koboldai_vars.nogenmod}, broadcast=True, room="UI_1")
    emit('from_server', {'cmd': 'updatefulldeterminism', 'data': koboldai_vars.full_determinism}, broadcast=True, room="UI_1")
    
    emit('from_server', {'cmd': 'updatefrmttriminc', 'data': koboldai_vars.frmttriminc}, broadcast=True, room="UI_1")
    emit('from_server', {'cmd': 'updatefrmtrmblln', 'data': koboldai_vars.frmtrmblln}, broadcast=True, room="UI_1")
    emit('from_server', {'cmd': 'updatefrmtrmspch', 'data': koboldai_vars.frmtrmspch}, broadcast=True, room="UI_1")
    emit('from_server', {'cmd': 'updatefrmtadsnsp', 'data': koboldai_vars.frmtadsnsp}, broadcast=True, room="UI_1")
    emit('from_server', {'cmd': 'updatesingleline', 'data': koboldai_vars.singleline}, broadcast=True, room="UI_1")
    emit('from_server', {'cmd': 'updateoutputstreaming', 'data': koboldai_vars.output_streaming}, broadcast=True, room="UI_1")
    emit('from_server', {'cmd': 'updateshowprobs', 'data': koboldai_vars.show_probs}, broadcast=True, room="UI_1")
    
    # Allow toggle events again
    emit('from_server', {'cmd': 'allowtoggle', 'data': True}, broadcast=True, room="UI_1")

#==================================================================#
#  Sets the logical and display states for the AI Busy condition
#==================================================================#
def set_aibusy(state):
    if(koboldai_vars.disable_set_aibusy):
        return
    if(state):
        koboldai_vars.aibusy = True
        emit('from_server', {'cmd': 'setgamestate', 'data': 'wait'}, broadcast=True, room="UI_1")
    else:
        koboldai_vars.aibusy = False
        emit('from_server', {'cmd': 'setgamestate', 'data': 'ready'}, broadcast=True, room="UI_1")

#==================================================================#
# 
#==================================================================#
def editrequest(n):
    if(n == 0):
        txt = koboldai_vars.prompt
    else:
        txt = koboldai_vars.actions[n-1]
    
    koboldai_vars.editln = n
    emit('from_server', {'cmd': 'setinputtext', 'data': txt}, broadcast=True, room="UI_1")
    emit('from_server', {'cmd': 'enablesubmit', 'data': ''}, broadcast=True, room="UI_1")

#==================================================================#
# 
#==================================================================#
def editsubmit(data):
    koboldai_vars.recentedit = True
    if(koboldai_vars.editln == 0):
        koboldai_vars.prompt = data
    else:
        koboldai_vars.actions[koboldai_vars.editln-1] = data
    
    koboldai_vars.mode = "play"
    update_story_chunk(koboldai_vars.editln)
    emit('from_server', {'cmd': 'texteffect', 'data': koboldai_vars.editln}, broadcast=True, room="UI_1")
    emit('from_server', {'cmd': 'editmode', 'data': 'false'}, room="UI_1")
    send_debug()

#==================================================================#
#  
#==================================================================#
def deleterequest():
    koboldai_vars.recentedit = True
    # Don't delete prompt
    if(koboldai_vars.editln == 0):
        # Send error message
        pass
    else:
        koboldai_vars.actions.delete_action(koboldai_vars.editln-1)
        koboldai_vars.mode = "play"
        remove_story_chunk(koboldai_vars.editln)
        emit('from_server', {'cmd': 'editmode', 'data': 'false'}, room="UI_1")
    send_debug()

#==================================================================#
# 
#==================================================================#
def inlineedit(chunk, data):
    koboldai_vars.recentedit = True
    chunk = int(chunk)
    if(chunk == 0):
        if(len(data.strip()) == 0):
            return
        koboldai_vars.prompt = data
    else:
        if(chunk-1 in koboldai_vars.actions):
            koboldai_vars.actions[chunk-1] = data
        else:
            print(f"WARNING: Attempted to edit non-existent chunk {chunk}")

    setgamesaved(False)
    update_story_chunk(chunk)
    emit('from_server', {'cmd': 'texteffect', 'data': chunk}, broadcast=True, room="UI_1")
    emit('from_server', {'cmd': 'editmode', 'data': 'false'}, broadcast=True, room="UI_1")
    send_debug()

#==================================================================#
#  
#==================================================================#
def inlinedelete(chunk):
    koboldai_vars.recentedit = True
    chunk = int(chunk)
    # Don't delete prompt
    if(chunk == 0):
        # Send error message
        update_story_chunk(chunk)
        emit('from_server', {'cmd': 'errmsg', 'data': "Cannot delete the prompt."}, room="UI_1")
        emit('from_server', {'cmd': 'editmode', 'data': 'false'}, broadcast=True, room="UI_1")
    else:
        if(chunk-1 in koboldai_vars.actions):
            koboldai_vars.actions.delete_action(chunk-1)
        else:
            print(f"WARNING: Attempted to delete non-existent chunk {chunk}")
        setgamesaved(False)
        remove_story_chunk(chunk)
        emit('from_server', {'cmd': 'editmode', 'data': 'false'}, broadcast=True, room="UI_1")
    send_debug()

#==================================================================#
#   Toggles the game mode for memory editing and sends UI commands
#==================================================================#
def togglememorymode():
    if(koboldai_vars.mode == "play"):
        koboldai_vars.mode = "memory"
        emit('from_server', {'cmd': 'memmode', 'data': 'true'}, broadcast=True, room="UI_1")
        emit('from_server', {'cmd': 'setinputtext', 'data': koboldai_vars.memory}, broadcast=True, room="UI_1")
        emit('from_server', {'cmd': 'setanote', 'data': koboldai_vars.authornote}, broadcast=True, room="UI_1")
        emit('from_server', {'cmd': 'setanotetemplate', 'data': koboldai_vars.authornotetemplate}, broadcast=True, room="UI_1")
    elif(koboldai_vars.mode == "memory"):
        koboldai_vars.mode = "play"
        emit('from_server', {'cmd': 'memmode', 'data': 'false'}, broadcast=True, room="UI_1")

#==================================================================#
#   Toggles the game mode for WI editing and sends UI commands
#==================================================================#
def togglewimode():
    if(koboldai_vars.mode == "play"):
        koboldai_vars.mode = "wi"
        emit('from_server', {'cmd': 'wimode', 'data': 'true'}, broadcast=True, room="UI_1")
    elif(koboldai_vars.mode == "wi"):
        # Commit WI fields first
        requestwi()
        # Then set UI state back to Play
        koboldai_vars.mode = "play"
        emit('from_server', {'cmd': 'wimode', 'data': 'false'}, broadcast=True, room="UI_1")
    sendwi()

#==================================================================#
#   
#==================================================================#
def addwiitem(folder_uid=None):
    assert folder_uid is None or folder_uid in koboldai_vars.wifolders_d
    ob = {"key": "", "keysecondary": "", "content": "", "comment": "", "folder": folder_uid, "num": len(koboldai_vars.worldinfo), "init": False, "selective": False, "constant": False}
    koboldai_vars.worldinfo.append(ob)
    while(True):
        uid = int.from_bytes(os.urandom(4), "little", signed=True)
        if(uid not in koboldai_vars.worldinfo_u):
            break
    koboldai_vars.worldinfo_u[uid] = koboldai_vars.worldinfo[-1]
    koboldai_vars.worldinfo[-1]["uid"] = uid
    if(folder_uid is not None):
        koboldai_vars.wifolders_u[folder_uid].append(koboldai_vars.worldinfo[-1])
    emit('from_server', {'cmd': 'addwiitem', 'data': ob}, broadcast=True, room="UI_1")

#==================================================================#
#   Creates a new WI folder with an unused cryptographically secure random UID
#==================================================================#
def addwifolder():
    while(True):
        uid = int.from_bytes(os.urandom(4), "little", signed=True)
        if(uid not in koboldai_vars.wifolders_d):
            break
    ob = {"name": "", "collapsed": False}
    koboldai_vars.wifolders_d[uid] = ob
    koboldai_vars.wifolders_l.append(uid)
    koboldai_vars.wifolders_u[uid] = []
    emit('from_server', {'cmd': 'addwifolder', 'uid': uid, 'data': ob}, broadcast=True, room="UI_1")
    addwiitem(folder_uid=uid)

#==================================================================#
#   Move the WI entry with UID src so that it immediately precedes
#   the WI entry with UID dst
#==================================================================#
def movewiitem(dst, src):
    setgamesaved(False)
    if(koboldai_vars.worldinfo_u[src]["folder"] is not None):
        for i, e in enumerate(koboldai_vars.wifolders_u[koboldai_vars.worldinfo_u[src]["folder"]]):
            if(e is koboldai_vars.worldinfo_u[src]):
                koboldai_vars.wifolders_u[koboldai_vars.worldinfo_u[src]["folder"]].pop(i)
                break
    if(koboldai_vars.worldinfo_u[dst]["folder"] is not None):
        koboldai_vars.wifolders_u[koboldai_vars.worldinfo_u[dst]["folder"]].append(koboldai_vars.worldinfo_u[src])
    koboldai_vars.worldinfo_u[src]["folder"] = koboldai_vars.worldinfo_u[dst]["folder"]
    for i, e in enumerate(koboldai_vars.worldinfo):
        if(e is koboldai_vars.worldinfo_u[src]):
            _src = i
        elif(e is koboldai_vars.worldinfo_u[dst]):
            _dst = i
    koboldai_vars.worldinfo.insert(_dst - (_dst >= _src), koboldai_vars.worldinfo.pop(_src))
    sendwi()

#==================================================================#
#   Move the WI folder with UID src so that it immediately precedes
#   the WI folder with UID dst
#==================================================================#
def movewifolder(dst, src):
    setgamesaved(False)
    koboldai_vars.wifolders_l.remove(src)
    if(dst is None):
        # If dst is None, that means we should move src to be the last folder
        koboldai_vars.wifolders_l.append(src)
    else:
        koboldai_vars.wifolders_l.insert(koboldai_vars.wifolders_l.index(dst), src)
    sendwi()

#==================================================================#
#   
#==================================================================#
def sendwi():
    # Cache len of WI
    ln = len(koboldai_vars.worldinfo)

    # Clear contents of WI container
    emit('from_server', {'cmd': 'wistart', 'wifolders_d': koboldai_vars.wifolders_d, 'wifolders_l': koboldai_vars.wifolders_l, 'data': ''}, broadcast=True, room="UI_1")

    # Stable-sort WI entries in order of folder
    stablesortwi()

    koboldai_vars.worldinfo_i = [wi for wi in koboldai_vars.worldinfo if wi["init"]]

    # If there are no WI entries, send an empty WI object
    if(ln == 0):
        addwiitem()
    else:
        # Send contents of WI array
        last_folder = ...
        for wi in koboldai_vars.worldinfo:
            if(wi["folder"] != last_folder):
                emit('from_server', {'cmd': 'addwifolder', 'uid': wi["folder"], 'data': koboldai_vars.wifolders_d[wi["folder"]] if wi["folder"] is not None else None}, broadcast=True, room="UI_1")
                last_folder = wi["folder"]
            ob = wi
            emit('from_server', {'cmd': 'addwiitem', 'data': ob}, broadcast=True, room="UI_1")
    
    emit('from_server', {'cmd': 'wifinish', 'data': ''}, broadcast=True, room="UI_1")

#==================================================================#
#  Request current contents of all WI HTML elements
#==================================================================#
def requestwi():
    list = []
    for wi in koboldai_vars.worldinfo:
        list.append(wi["num"])
    emit('from_server', {'cmd': 'requestwiitem', 'data': list}, room="UI_1")

#==================================================================#
#  Stable-sort WI items so that items in the same folder are adjacent,
#  and items in different folders are sorted based on the order of the folders
#==================================================================#
def stablesortwi():
    mapping = {uid: index for index, uid in enumerate(koboldai_vars.wifolders_l)}
    koboldai_vars.worldinfo.sort(key=lambda x: mapping[x["folder"]] if x["folder"] is not None else float("inf"))
    last_folder = ...
    last_wi = None
    for i, wi in enumerate(koboldai_vars.worldinfo):
        wi["num"] = i
        wi["init"] = True
        if(wi["folder"] != last_folder):
            if(last_wi is not None and last_folder is not ...):
                last_wi["init"] = False
            last_folder = wi["folder"]
        last_wi = wi
    if(last_wi is not None):
        last_wi["init"] = False
    for folder in koboldai_vars.wifolders_u:
        koboldai_vars.wifolders_u[folder].sort(key=lambda x: x["num"])

#==================================================================#
#  Extract object from server and send it to WI objects
#==================================================================#
def commitwi(ar):
    for ob in ar:
        ob["uid"] = int(ob["uid"])
        koboldai_vars.worldinfo_u[ob["uid"]]["key"]          = ob["key"]
        koboldai_vars.worldinfo_u[ob["uid"]]["keysecondary"] = ob["keysecondary"]
        koboldai_vars.worldinfo_u[ob["uid"]]["content"]      = ob["content"]
        koboldai_vars.worldinfo_u[ob["uid"]]["comment"]      = ob.get("comment", "")
        koboldai_vars.worldinfo_u[ob["uid"]]["folder"]       = ob.get("folder", None)
        koboldai_vars.worldinfo_u[ob["uid"]]["selective"]    = ob["selective"]
        koboldai_vars.worldinfo_u[ob["uid"]]["constant"]     = ob.get("constant", False)
    stablesortwi()
    koboldai_vars.worldinfo_i = [wi for wi in koboldai_vars.worldinfo if wi["init"]]

#==================================================================#
#  
#==================================================================#
def deletewi(uid):
    if(uid in koboldai_vars.worldinfo_u):
        setgamesaved(False)
        # Store UID of deletion request
        koboldai_vars.deletewi = uid
        if(koboldai_vars.deletewi is not None):
            if(koboldai_vars.worldinfo_u[koboldai_vars.deletewi]["folder"] is not None):
                for i, e in enumerate(koboldai_vars.wifolders_u[koboldai_vars.worldinfo_u[koboldai_vars.deletewi]["folder"]]):
                    if(e is koboldai_vars.worldinfo_u[koboldai_vars.deletewi]):
                        koboldai_vars.wifolders_u[koboldai_vars.worldinfo_u[koboldai_vars.deletewi]["folder"]].pop(i)
            for i, e in enumerate(koboldai_vars.worldinfo):
                if(e is koboldai_vars.worldinfo_u[koboldai_vars.deletewi]):
                    del koboldai_vars.worldinfo[i]
                    break
            del koboldai_vars.worldinfo_u[koboldai_vars.deletewi]
            # Send the new WI array structure
            sendwi()
            # And reset deletewi
            koboldai_vars.deletewi = None

#==================================================================#
#  
#==================================================================#
def deletewifolder(uid):
    uid = int(uid)
    del koboldai_vars.wifolders_u[uid]
    del koboldai_vars.wifolders_d[uid]
    del koboldai_vars.wifolders_l[koboldai_vars.wifolders_l.index(uid)]
    setgamesaved(False)
    # Delete uninitialized entries in the folder we're going to delete
    koboldai_vars.worldinfo = [wi for wi in koboldai_vars.worldinfo if wi["folder"] != uid or wi["init"]]
    koboldai_vars.worldinfo_i = [wi for wi in koboldai_vars.worldinfo if wi["init"]]
    # Move WI entries that are inside of the folder we're going to delete
    # so that they're outside of all folders
    for wi in koboldai_vars.worldinfo:
        if(wi["folder"] == uid):
            wi["folder"] = None

    sendwi()

#==================================================================#
#  Look for WI keys in text to generator 
#==================================================================#
def checkworldinfo(txt, allowed_entries=None, allowed_folders=None, force_use_txt=False, scan_story=True, actions=None):
    original_txt = txt

    if(actions is None):
        actions = koboldai_vars.actions

    # Dont go any further if WI is empty
    if(len(koboldai_vars.worldinfo) == 0):
        return "", set()
    
    # Cache actions length
    ln = len(actions)
    
    # Don't bother calculating action history if widepth is 0
    if(koboldai_vars.widepth > 0 and scan_story):
        depth = koboldai_vars.widepth
        # If this is not a continue, add 1 to widepth since submitted
        # text is already in action history @ -1
        if(not force_use_txt and (txt != "" and koboldai_vars.prompt != txt)):
            txt    = ""
            depth += 1
        
        if(ln > 0):
            chunks = collections.deque()
            i = 0
            for key in reversed(actions):
                chunk = actions[key]
                chunks.appendleft(chunk)
                i += 1
                if(i == depth):
                    break
        
        if(ln >= depth):
            txt = "".join(chunks)
        elif(ln > 0):
            txt = koboldai_vars.comregex_ai.sub('', koboldai_vars.prompt) + "".join(chunks)
        elif(ln == 0):
            txt = koboldai_vars.comregex_ai.sub('', koboldai_vars.prompt)

    if(force_use_txt):
        txt += original_txt

    # Scan text for matches on WI keys
    wimem = ""
    found_entries = set()
    for wi in koboldai_vars.worldinfo:
        if(allowed_entries is not None and wi["uid"] not in allowed_entries):
            continue
        if(allowed_folders is not None and wi["folder"] not in allowed_folders):
            continue

        if(wi.get("constant", False)):
            wimem = wimem + wi["content"] + "\n"
            found_entries.add(id(wi))
            continue

        if(len(wi["key"].strip()) > 0 and (not wi.get("selective", False) or len(wi.get("keysecondary", "").strip()) > 0)):
            # Split comma-separated keys
            keys = wi["key"].split(",")
            keys_secondary = wi.get("keysecondary", "").split(",")

            for k in keys:
                ky = k
                # Remove leading/trailing spaces if the option is enabled
                if(koboldai_vars.wirmvwhtsp):
                    ky = k.strip()
                if ky in txt:
                    if wi.get("selective", False) and len(keys_secondary):
                        found = False
                        for ks in keys_secondary:
                            ksy = ks
                            if(koboldai_vars.wirmvwhtsp):
                                ksy = ks.strip()
                            if ksy in txt:
                                wimem = wimem + wi["content"] + "\n"
                                found_entries.add(id(wi))
                                found = True
                                break
                        if found:
                            break
                    else:
                        wimem = wimem + wi["content"] + "\n"
                        found_entries.add(id(wi))
                        break
    
    return wimem, found_entries
    
#==================================================================#
#  Commit changes to Memory storage
#==================================================================#
def memsubmit(data):
    emit('from_server', {'cmd': 'setinputtext', 'data': data}, broadcast=True, room="UI_1")
    # Maybe check for length at some point
    # For now just send it to storage
    if(data != koboldai_vars.memory):
        setgamesaved(False)
    koboldai_vars.memory = data
    koboldai_vars.mode = "play"
    emit('from_server', {'cmd': 'memmode', 'data': 'false'}, broadcast=True, room="UI_1")
    
    # Ask for contents of Author's Note field
    emit('from_server', {'cmd': 'getanote', 'data': ''}, room="UI_1")

#==================================================================#
#  Commit changes to Author's Note
#==================================================================#
def anotesubmit(data, template=""):
    assert type(data) is str and type(template) is str
    # Maybe check for length at some point
    # For now just send it to storage
    if(data != koboldai_vars.authornote):
        setgamesaved(False)
    koboldai_vars.authornote = data

    if(koboldai_vars.authornotetemplate != template):
        koboldai_vars.setauthornotetemplate = template
        print("anotesubmit")
        settingschanged()
    koboldai_vars.authornotetemplate = template

    emit('from_server', {'cmd': 'setanote', 'data': koboldai_vars.authornote}, broadcast=True, room="UI_1")
    emit('from_server', {'cmd': 'setanotetemplate', 'data': koboldai_vars.authornotetemplate}, broadcast=True, room="UI_1")

#==================================================================#
#  Assembles game data into a request to InferKit API
#==================================================================#
def ikrequest(txt):
    # Log request to console
    if not koboldai_vars.quiet:
        print("{0}Len:{1}, Txt:{2}{3}".format(colors.YELLOW, len(txt), txt, colors.END))
    
    # Build request JSON data
    reqdata = {
        'forceNoEnd': True,
        'length': koboldai_vars.ikgen,
        'prompt': {
            'isContinuation': False,
            'text': txt
        },
        'startFromBeginning': False,
        'streamResponse': False,
        'temperature': koboldai_vars.temp,
        'topP': koboldai_vars.top_p
    }
    
    # Create request
    req = requests.post(
        koboldai_vars.url, 
        json    = reqdata,
        headers = {
            'Authorization': 'Bearer '+koboldai_vars.apikey
            }
        )
    
    # Deal with the response
    if(req.status_code == 200):
        genout = req.json()["data"]["text"]

        koboldai_vars.lua_koboldbridge.outputs[1] = genout

        execute_outmod()
        if(koboldai_vars.lua_koboldbridge.regeneration_required):
            koboldai_vars.lua_koboldbridge.regeneration_required = False
            genout = koboldai_vars.lua_koboldbridge.outputs[1]
            assert genout is str

        if not koboldai_vars.quiet:
            print("{0}{1}{2}".format(colors.CYAN, genout, colors.END))
        koboldai_vars.actions.append(genout)
        update_story_chunk('last')
        emit('from_server', {'cmd': 'texteffect', 'data': koboldai_vars.actions.get_last_key() + 1 if len(koboldai_vars.actions) else 0}, broadcast=True, room="UI_1")
        send_debug()
        set_aibusy(0)
    else:
        # Send error message to web client
        er = req.json()
        if("error" in er):
            code = er["error"]["extensions"]["code"]
        elif("errors" in er):
            code = er["errors"][0]["extensions"]["code"]
            
        errmsg = "InferKit API Error: {0} - {1}".format(req.status_code, code)
        emit('from_server', {'cmd': 'errmsg', 'data': errmsg}, broadcast=True, room="UI_1")
        set_aibusy(0)

#==================================================================#
#  Assembles game data into a request to OpenAI API
#==================================================================#
def oairequest(txt, min, max):
    # Log request to console
    if not koboldai_vars.quiet:
        print("{0}Len:{1}, Txt:{2}{3}".format(colors.YELLOW, len(txt), txt, colors.END))
    
    # Store context in memory to use it for comparison with generated content
    koboldai_vars.lastctx = txt
    
    # Build request JSON data
    if 'GooseAI' in args.configname:
        reqdata = {
            'prompt': txt,
            'max_tokens': koboldai_vars.genamt,
            'temperature': koboldai_vars.temp,
            'top_a': koboldai_vars.top_a,
            'top_p': koboldai_vars.top_p,
            'top_k': koboldai_vars.top_k,
            'tfs': koboldai_vars.tfs,
            'typical_p': koboldai_vars.typical,
            'repetition_penalty': koboldai_vars.rep_pen,
            'repetition_penalty_slope': koboldai_vars.rep_pen_slope,
            'repetition_penalty_range': koboldai_vars.rep_pen_range,
            'n': koboldai_vars.numseqs,
            'stream': False
        }
    else:
        reqdata = {
            'prompt': txt,
            'max_tokens': koboldai_vars.genamt,
            'temperature': koboldai_vars.temp,
            'top_p': koboldai_vars.top_p,
            'n': koboldai_vars.numseqs,
            'stream': False
        }
    
    req = requests.post(
        koboldai_vars.oaiurl, 
        json    = reqdata,
        headers = {
            'Authorization': 'Bearer '+koboldai_vars.oaiapikey,
            'Content-Type': 'application/json'
            }
        )
    
    # Deal with the response
    if(req.status_code == 200):
        outputs = [out["text"] for out in req.json()["choices"]]

        for idx in range(len(outputs)):
            koboldai_vars.lua_koboldbridge.outputs[idx+1] = outputs[idx]

        execute_outmod()
        if (koboldai_vars.lua_koboldbridge.regeneration_required):
            koboldai_vars.lua_koboldbridge.regeneration_required = False
            genout = []
            for i in range(len(outputs)):
                genout.append(
                    {"generated_text": koboldai_vars.lua_koboldbridge.outputs[i + 1]})
                assert type(genout[-1]["generated_text"]) is str
        else:
            genout = [
                {"generated_text": utils.decodenewlines(txt)}
                for txt in outputs]

        koboldai_vars.actions.append_options([applyoutputformatting(x["generated_text"]) for x in genout])
        genout = [{"generated_text": x['text']} for x in koboldai_vars.actions.get_current_options()]
        if (len(genout) == 1):
            genresult(genout[0]["generated_text"])
        else:
            if (koboldai_vars.lua_koboldbridge.restart_sequence is not None and
                    koboldai_vars.lua_koboldbridge.restart_sequence > 0):
                genresult(genout[koboldai_vars.lua_koboldbridge.restart_sequence - 1][
                              "generated_text"])
            else:
                genselect(genout)

        if not koboldai_vars.quiet:
            print("{0}{1}{2}".format(colors.CYAN, genout, colors.END))

        set_aibusy(0)
    else:
        # Send error message to web client            
        er = req.json()
        if("error" in er):
            type    = er["error"]["type"]
            message = er["error"]["message"]
            
        errmsg = "OpenAI API Error: {0} - {1}".format(type, message)
        emit('from_server', {'cmd': 'errmsg', 'data': errmsg}, broadcast=True, room="UI_1")
        set_aibusy(0)

#==================================================================#
#  Forces UI to Play mode
#==================================================================#
def exitModes():
    if(koboldai_vars.mode == "edit"):
        emit('from_server', {'cmd': 'editmode', 'data': 'false'}, broadcast=True, room="UI_1")
    elif(koboldai_vars.mode == "memory"):
        emit('from_server', {'cmd': 'memmode', 'data': 'false'}, broadcast=True, room="UI_1")
    elif(koboldai_vars.mode == "wi"):
        emit('from_server', {'cmd': 'wimode', 'data': 'false'}, broadcast=True, room="UI_1")
    koboldai_vars.mode = "play"

#==================================================================#
#  Launch in-browser save prompt
#==================================================================#
def saveas(data):
    
    name = data['name']
    savepins = data['pins']
    # Check if filename exists already
    name = utils.cleanfilename(name)
    if(not fileops.saveexists(name) or (koboldai_vars.saveow and koboldai_vars.svowname == name)):
        # All clear to save
        e = saveRequest(fileops.storypath(name), savepins=savepins)
        koboldai_vars.saveow = False
        koboldai_vars.svowname = ""
        if(e is None):
            emit('from_server', {'cmd': 'hidesaveas', 'data': ''}, room="UI_1")
        else:
            print("{0}{1}{2}".format(colors.RED, str(e), colors.END))
            emit('from_server', {'cmd': 'popuperror', 'data': str(e)}, room="UI_1")
    else:
        # File exists, prompt for overwrite
        koboldai_vars.saveow   = True
        koboldai_vars.svowname = name
        emit('from_server', {'cmd': 'askforoverwrite', 'data': ''}, room="UI_1")

#==================================================================#
#  Launch in-browser story-delete prompt
#==================================================================#
def deletesave(name):
    name = utils.cleanfilename(name)
    e = fileops.deletesave(name)
    if(e is None):
        if(koboldai_vars.smandelete):
            emit('from_server', {'cmd': 'hidepopupdelete', 'data': ''}, room="UI_1")
            getloadlist()
        else:
            emit('from_server', {'cmd': 'popuperror', 'data': "The server denied your request to delete this story"}, room="UI_1")
    else:
        print("{0}{1}{2}".format(colors.RED, str(e), colors.END))
        emit('from_server', {'cmd': 'popuperror', 'data': str(e)}, room="UI_1")

#==================================================================#
#  Launch in-browser story-rename prompt
#==================================================================#
def renamesave(name, newname):
    # Check if filename exists already
    name = utils.cleanfilename(name)
    newname = utils.cleanfilename(newname)
    if(not fileops.saveexists(newname) or name == newname or (koboldai_vars.saveow and koboldai_vars.svowname == newname)):
        e = fileops.renamesave(name, newname)
        koboldai_vars.saveow = False
        koboldai_vars.svowname = ""
        if(e is None):
            if(koboldai_vars.smanrename):
                emit('from_server', {'cmd': 'hidepopuprename', 'data': ''}, room="UI_1")
                getloadlist()
            else:
                emit('from_server', {'cmd': 'popuperror', 'data': "The server denied your request to rename this story"}, room="UI_1")
        else:
            print("{0}{1}{2}".format(colors.RED, str(e), colors.END))
            emit('from_server', {'cmd': 'popuperror', 'data': str(e)}, room="UI_1")
    else:
        # File exists, prompt for overwrite
        koboldai_vars.saveow   = True
        koboldai_vars.svowname = newname
        emit('from_server', {'cmd': 'askforoverwrite', 'data': ''}, room="UI_1")

#==================================================================#
#  Save the currently running story
#==================================================================#
def save():
    # Check if a file is currently open
    if(".json" in koboldai_vars.savedir):
        saveRequest(koboldai_vars.savedir)
    else:
        emit('from_server', {'cmd': 'saveas', 'data': ''}, room="UI_1")

#==================================================================#
#  Save the story via file browser
#==================================================================#
def savetofile():
    savpath = fileops.getsavepath(koboldai_vars.savedir, "Save Story As", [("Json", "*.json")])
    saveRequest(savpath)

#==================================================================#
#  Save the story to specified path
#==================================================================#
def saveRequest(savpath, savepins=True):    
    if(savpath):
        # Leave Edit/Memory mode before continuing
        exitModes()
        
        # Save path for future saves
        koboldai_vars.savedir = savpath
        txtpath = os.path.splitext(savpath)[0] + ".txt"
        # Build json to write
        js = {}
        js["gamestarted"] = koboldai_vars.gamestarted
        js["prompt"]      = koboldai_vars.prompt
        js["memory"]      = koboldai_vars.memory
        js["authorsnote"] = koboldai_vars.authornote
        js["anotetemplate"] = koboldai_vars.authornotetemplate
        js["actions"]     = tuple(koboldai_vars.actions.values())
        if savepins:
            js["actions_metadata"]     = koboldai_vars.actions.options(ui_version=1)
        js["worldinfo"]   = []
        js["wifolders_d"] = koboldai_vars.wifolders_d
        js["wifolders_l"] = koboldai_vars.wifolders_l
		
        # Extract only the important bits of WI
        for wi in koboldai_vars.worldinfo_i:
            if(True):
                js["worldinfo"].append({
                    "key": wi["key"],
                    "keysecondary": wi["keysecondary"],
                    "content": wi["content"],
                    "comment": wi["comment"],
                    "folder": wi["folder"],
                    "selective": wi["selective"],
                    "constant": wi["constant"]
                })
                
        txt = koboldai_vars.prompt + "".join(koboldai_vars.actions.values())

        # Write it
        try:
            file = open(savpath, "w")
        except Exception as e:
            return e
        try:
            file.write(json.dumps(js, indent=3))
        except Exception as e:
            file.close()
            return e
        file.close()
        
        try:
            file = open(txtpath, "w")
        except Exception as e:
            return e
        try:
            file.write(txt)
        except Exception as e:
            file.close()
            return e
        file.close()

        filename = path.basename(savpath)
        if(filename.endswith('.json')):
            filename = filename[:-5]
        koboldai_vars.laststory = filename
        emit('from_server', {'cmd': 'setstoryname', 'data': koboldai_vars.laststory}, broadcast=True, room="UI_1")
        setgamesaved(True)
        print("{0}Story saved to {1}!{2}".format(colors.GREEN, path.basename(savpath), colors.END))

#==================================================================#
#  Show list of saved stories
#==================================================================#
def getloadlist(data=None):
    emit('from_server', {'cmd': 'buildload', 'data': fileops.getstoryfiles()}, room="UI_1")

#==================================================================#
#  Show list of soft prompts
#==================================================================#
def getsplist():
    if(koboldai_vars.allowsp):
        emit('from_server', {'cmd': 'buildsp', 'data': fileops.getspfiles(koboldai_vars.modeldim)}, room="UI_1")

#==================================================================#
#  Get list of userscripts
#==================================================================#
def getuslist():
    files = {i: v for i, v in enumerate(fileops.getusfiles())}
    loaded = []
    unloaded = []
    userscripts = set(koboldai_vars.userscripts)
    for i in range(len(files)):
        if files[i]["filename"] not in userscripts:
            unloaded.append(files[i])
    files = {files[k]["filename"]: files[k] for k in files}
    userscripts = set(files.keys())
    for filename in koboldai_vars.userscripts:
        if filename in userscripts:
            loaded.append(files[filename])
    return unloaded, loaded

#==================================================================#
#  Load a saved story via file browser
#==================================================================#
def loadfromfile():
    loadpath = fileops.getloadpath(koboldai_vars.savedir, "Select Story File", [("Json", "*.json")])
    loadRequest(loadpath)

#==================================================================#
#  Load a stored story from a file
#==================================================================#
def loadRequest(loadpath, filename=None):
    if(loadpath):
        # Leave Edit/Memory mode before continuing
        exitModes()
        
        
        # Read file contents into JSON object
        if(isinstance(loadpath, str)):
            with open(loadpath, "r") as file:
                js = json.load(file)
            if(filename is None):
                filename = path.basename(loadpath)
        else:
            js = loadpath
            if(filename is None):
                filename = "untitled.json"
        js['v1_loadpath'] = loadpath
        js['v1_filename'] = filename
        loadJSON(js)

def loadJSON(json_text_or_dict):
    if isinstance(json_text_or_dict, str):
        json_data = json.loads(json_text_or_dict)
    else:
        json_data = json_text_or_dict
    if "file_version" in json_data:
        if json_data['file_version'] == 2:
            load_story_v2(json_data)
        else:
            load_story_v1(json_data)
    else:
        load_story_v1(json_data)

def load_story_v1(js):
    loadpath = js['v1_loadpath']
    filename = js['v1_filename']
    
    _filename = filename
    if(filename.endswith('.json')):
        _filename = filename[:-5]
    session['story'] = _filename
    #create the story
    #koboldai_vars.create_story(session['story'])
    koboldai_vars.create_story('default')
    
    koboldai_vars.laststory = _filename
    #set the story_name
    koboldai_vars.story_name = _filename
    

    # Copy file contents to vars
    koboldai_vars.gamestarted = js["gamestarted"]
    koboldai_vars.prompt      = js["prompt"]
    koboldai_vars.memory      = js["memory"]
    koboldai_vars.worldinfo_v2.reset()
    koboldai_vars.worldinfo   = []
    koboldai_vars.worldinfo_i = []
    koboldai_vars.worldinfo_u = {}
    koboldai_vars.wifolders_d = {int(k): v for k, v in js.get("wifolders_d", {}).items()}
    koboldai_vars.wifolders_l = js.get("wifolders_l", [])
    koboldai_vars.wifolders_u = {uid: [] for uid in koboldai_vars.wifolders_d}
    koboldai_vars.lastact     = ""
    koboldai_vars.submission  = ""
    koboldai_vars.lastctx     = ""
    koboldai_vars.genseqs = []

    actions = collections.deque(js["actions"])
    


    if(len(koboldai_vars.prompt.strip()) == 0):
        while(len(actions)):
            action = actions.popleft()
            if(len(action.strip()) != 0):
                koboldai_vars.prompt = action
                break
        else:
            koboldai_vars.gamestarted = False
    if(koboldai_vars.gamestarted):
        for s in actions:
            koboldai_vars.actions.append(s)

    if "actions_metadata" in js:
        if type(js["actions_metadata"]) == dict:
            for key in js["actions_metadata"]:
                if js["actions_metadata"][key]["Alternative Text"] != []:
                    data = js["actions_metadata"][key]["Alternative Text"]
                    for i in range(len(js["actions_metadata"][key]["Alternative Text"])):
                        data[i]["text"] = data[i].pop("Text")
                    koboldai_vars.actions.set_options(data, key)
    
    # Try not to break older save files
    if("authorsnote" in js):
        koboldai_vars.authornote = js["authorsnote"]
    else:
        koboldai_vars.authornote = ""
    if("anotetemplate" in js):
        koboldai_vars.authornotetemplate = js["anotetemplate"]
    else:
        koboldai_vars.authornotetemplate = "[Author's note: <|>]"
    
    if("worldinfo" in js):
        num = 0
        for wi in js["worldinfo"]:
            koboldai_vars.worldinfo_v2.add_item([x.strip() for x in wi["key"].split(",")][0], wi["key"], wi.get("keysecondary", ""), 
                                                wi.get("folder", "root"), wi.get("constant", False), 
                                                wi["content"], wi.get("comment", ""))

    # Save path for save button
    koboldai_vars.savedir = loadpath
    
    # Clear loadselect var
    koboldai_vars.loadselect = ""
    
    # Refresh game screen
    emit('from_server', {'cmd': 'setstoryname', 'data': koboldai_vars.laststory}, broadcast=True, room="UI_1")
    setgamesaved(True)
    sendwi()
    emit('from_server', {'cmd': 'setmemory', 'data': koboldai_vars.memory}, broadcast=True, room="UI_1")
    emit('from_server', {'cmd': 'setanote', 'data': koboldai_vars.authornote}, broadcast=True, room="UI_1")
    emit('from_server', {'cmd': 'setanotetemplate', 'data': koboldai_vars.authornotetemplate}, broadcast=True, room="UI_1")
    refresh_story()
    emit('from_server', {'cmd': 'setgamestate', 'data': 'ready'}, broadcast=True, room="UI_1")
    emit('from_server', {'cmd': 'hidegenseqs', 'data': ''}, broadcast=True, room="UI_1")
    print("{0}Story loaded from {1}!{2}".format(colors.GREEN, filename, colors.END))
    
    send_debug()

def load_story_v2(js):
    session['story'] = js['story_name']
    koboldai_vars.load_story(session['story'], js)
    

#==================================================================#
# Import an AIDungon game exported with Mimi's tool
#==================================================================#
def importRequest():
    importpath = fileops.getloadpath(koboldai_vars.savedir, "Select AID CAT File", [("Json", "*.json")])
    
    if(importpath):
        # Leave Edit/Memory mode before continuing
        exitModes()
        
        # Read file contents into JSON object
        file = open(importpath, "rb")
        koboldai_vars.importjs = json.load(file)
        
        # If a bundle file is being imported, select just the Adventures object
        if type(koboldai_vars.importjs) is dict and "stories" in koboldai_vars.importjs:
            koboldai_vars.importjs = koboldai_vars.importjs["stories"]
        
        # Clear Popup Contents
        emit('from_server', {'cmd': 'clearpopup', 'data': ''}, broadcast=True, room="UI_1")
        
        # Initialize koboldai_vars
        num = 0
        koboldai_vars.importnum = -1
        
        # Get list of stories
        for story in koboldai_vars.importjs:
            ob = {}
            ob["num"]   = num
            if(story["title"] != "" and story["title"] != None):
                ob["title"] = story["title"]
            else:
                ob["title"] = "(No Title)"
            if(story["description"] != "" and story["description"] != None):
                ob["descr"] = story["description"]
            else:
                ob["descr"] = "(No Description)"
            if("actions" in story):
                ob["acts"]  = len(story["actions"])
            elif("actionWindow" in story):
                ob["acts"]  = len(story["actionWindow"])
            emit('from_server', {'cmd': 'addimportline', 'data': ob}, room="UI_1")
            num += 1
        
        # Show Popup
        emit('from_server', {'cmd': 'popupshow', 'data': True}, room="UI_1")

#==================================================================#
# Import an AIDungon game selected in popup
#==================================================================#
def importgame():
    if(koboldai_vars.importnum >= 0):
        # Cache reference to selected game
        ref = koboldai_vars.importjs[koboldai_vars.importnum]
        
        # Copy game contents to koboldai_vars
        koboldai_vars.gamestarted = True
        
        # Support for different versions of export script
        if("actions" in ref):
            if(len(ref["actions"]) > 0):
                koboldai_vars.prompt = ref["actions"][0]["text"]
            else:
                koboldai_vars.prompt = ""
        elif("actionWindow" in ref):
            if(len(ref["actionWindow"]) > 0):
                koboldai_vars.prompt = ref["actionWindow"][0]["text"]
            else:
                koboldai_vars.prompt = ""
        else:
            koboldai_vars.prompt = ""
        koboldai_vars.memory      = ref["memory"]
        koboldai_vars.authornote  = ref["authorsNote"] if type(ref["authorsNote"]) is str else ""
        koboldai_vars.authornotetemplate = "[Author's note: <|>]"
        koboldai_vars.actions.reset()
        koboldai_vars.actions_metadata = {}
        koboldai_vars.worldinfo   = []
        koboldai_vars.worldinfo_i = []
        koboldai_vars.worldinfo_u = {}
        koboldai_vars.wifolders_d = {}
        koboldai_vars.wifolders_l = []
        koboldai_vars.wifolders_u = {uid: [] for uid in koboldai_vars.wifolders_d}
        koboldai_vars.lastact     = ""
        koboldai_vars.submission  = ""
        koboldai_vars.lastctx     = ""
        
        # Get all actions except for prompt
        if("actions" in ref):
            if(len(ref["actions"]) > 1):
                for act in ref["actions"][1:]:
                    koboldai_vars.actions.append(act["text"])
        elif("actionWindow" in ref):
            if(len(ref["actionWindow"]) > 1):
                for act in ref["actionWindow"][1:]:
                    koboldai_vars.actions.append(act["text"])
        
        # Get just the important parts of world info
        if(ref["worldInfo"] != None):
            if(len(ref["worldInfo"]) > 1):
                num = 0
                for wi in ref["worldInfo"]:
                    koboldai_vars.worldinfo.append({
                        "key": wi["keys"],
                        "keysecondary": wi.get("keysecondary", ""),
                        "content": wi["entry"],
                        "comment": wi.get("comment", ""),
                        "folder": wi.get("folder", None),
                        "num": num,
                        "init": True,
                        "selective": wi.get("selective", False),
                        "constant": wi.get("constant", False),
                        "uid": None,
                    })
                    while(True):
                        uid = int.from_bytes(os.urandom(4), "little", signed=True)
                        if(uid not in koboldai_vars.worldinfo_u):
                            break
                    koboldai_vars.worldinfo_u[uid] = koboldai_vars.worldinfo[-1]
                    koboldai_vars.worldinfo[-1]["uid"] = uid
                    if(koboldai_vars.worldinfo[-1]["folder"]) is not None:
                        koboldai_vars.wifolders_u[koboldai_vars.worldinfo[-1]["folder"]].append(koboldai_vars.worldinfo[-1])
                    num += 1

        for uid in koboldai_vars.wifolders_l + [None]:
            koboldai_vars.worldinfo.append({"key": "", "keysecondary": "", "content": "", "comment": "", "folder": uid, "num": None, "init": False, "selective": False, "constant": False, "uid": None})
            while(True):
                uid = int.from_bytes(os.urandom(4), "little", signed=True)
                if(uid not in koboldai_vars.worldinfo_u):
                    break
            koboldai_vars.worldinfo_u[uid] = koboldai_vars.worldinfo[-1]
            koboldai_vars.worldinfo[-1]["uid"] = uid
            if(koboldai_vars.worldinfo[-1]["folder"] is not None):
                koboldai_vars.wifolders_u[koboldai_vars.worldinfo[-1]["folder"]].append(koboldai_vars.worldinfo[-1])
        stablesortwi()
        koboldai_vars.worldinfo_i = [wi for wi in koboldai_vars.worldinfo if wi["init"]]
        
        # Clear import data
        koboldai_vars.importjs = {}
        
        # Reset current save
        koboldai_vars.savedir = getcwd()+"\\stories"
        
        # Refresh game screen
        koboldai_vars.laststory = None
        emit('from_server', {'cmd': 'setstoryname', 'data': koboldai_vars.laststory}, broadcast=True, room="UI_1")
        setgamesaved(False)
        sendwi()
        emit('from_server', {'cmd': 'setmemory', 'data': koboldai_vars.memory}, broadcast=True, room="UI_1")
        emit('from_server', {'cmd': 'setanote', 'data': koboldai_vars.authornote}, broadcast=True, room="UI_1")
        emit('from_server', {'cmd': 'setanotetemplate', 'data': koboldai_vars.authornotetemplate}, broadcast=True, room="UI_1")
        refresh_story()
        emit('from_server', {'cmd': 'setgamestate', 'data': 'ready'}, broadcast=True, room="UI_1")
        emit('from_server', {'cmd': 'hidegenseqs', 'data': ''}, broadcast=True, room="UI_1")

#==================================================================#
# Import an aidg.club prompt and start a new game with it.
#==================================================================#
def importAidgRequest(id):    
    exitModes()
    
    urlformat = "https://aetherroom.club/api/"
    req = requests.get(urlformat+id)
    if(req.status_code == 200):
        js = req.json()
        
        # Import game state
        
        koboldai_vars.create_story("")
        koboldai_vars.gamestarted = True
        koboldai_vars.prompt      = js["promptContent"]
        koboldai_vars.memory      = js["memory"]
        koboldai_vars.authornote  = js["authorsNote"]
        
        
        if not koboldai_vars.memory:
            koboldai_vars.memory = ""
        if not koboldai_vars.authornote:
            koboldai_vars.authornote = ""
        
        num = 0
        for wi in js["worldInfos"]:
            koboldai_vars.worldinfo.append({
                "key": wi["keys"],
                "keysecondary": wi.get("keysecondary", ""),
                "content": wi["entry"],
                "comment": wi.get("comment", ""),
                "folder": wi.get("folder", None),
                "num": num,
                "init": True,
                "selective": wi.get("selective", False),
                "constant": wi.get("constant", False),
                "uid": None,
            })
            
            koboldai_vars.worldinfo_v2.add_item([x.strip() for x in wi["keys"].split(",")][0], wi["keys"], wi.get("keysecondary", ""), 
                                                wi.get("folder", "root"), wi.get("constant", False), 
                                                wi["entry"], wi.get("comment", ""))
                                                
            

        # Reset current save
        koboldai_vars.savedir = getcwd()+"\\stories"
        
        # Refresh game screen
        koboldai_vars.laststory = None
        emit('from_server', {'cmd': 'setstoryname', 'data': koboldai_vars.laststory}, broadcast=True, room="UI_1")
        setgamesaved(False)
        sendwi()
        emit('from_server', {'cmd': 'setmemory', 'data': koboldai_vars.memory}, broadcast=True, room="UI_1")
        emit('from_server', {'cmd': 'setanote', 'data': koboldai_vars.authornote}, broadcast=True, room="UI_1")
        emit('from_server', {'cmd': 'setanotetemplate', 'data': koboldai_vars.authornotetemplate}, broadcast=True, room="UI_1")
        refresh_story()
        emit('from_server', {'cmd': 'setgamestate', 'data': 'ready'}, broadcast=True, room="UI_1")

#==================================================================#
#  Import World Info JSON file
#==================================================================#
def wiimportrequest():
    importpath = fileops.getloadpath(koboldai_vars.savedir, "Select World Info File", [("Json", "*.json")])
    if(importpath):
        file = open(importpath, "rb")
        js = json.load(file)
        if(len(js) > 0):
            # If the most recent WI entry is blank, remove it.
            if(not koboldai_vars.worldinfo[-1]["init"]):
                del koboldai_vars.worldinfo[-1]
            # Now grab the new stuff
            num = len(koboldai_vars.worldinfo)
            for wi in js:
                koboldai_vars.worldinfo.append({
                    "key": wi["keys"],
                    "keysecondary": wi.get("keysecondary", ""),
                    "content": wi["entry"],
                    "comment": wi.get("comment", ""),
                    "folder": wi.get("folder", None),
                    "num": num,
                    "init": True,
                    "selective": wi.get("selective", False),
                    "constant": wi.get("constant", False),
                    "uid": None,
                })
                while(True):
                    uid = int.from_bytes(os.urandom(4), "little", signed=True)
                    if(uid not in koboldai_vars.worldinfo_u):
                        break
                koboldai_vars.worldinfo_u[uid] = koboldai_vars.worldinfo[-1]
                koboldai_vars.worldinfo[-1]["uid"] = uid
                if(koboldai_vars.worldinfo[-1]["folder"]) is not None:
                    koboldai_vars.wifolders_u[koboldai_vars.worldinfo[-1]["folder"]].append(koboldai_vars.worldinfo[-1])
                num += 1
            for uid in [None]:
                koboldai_vars.worldinfo.append({"key": "", "keysecondary": "", "content": "", "comment": "", "folder": uid, "num": None, "init": False, "selective": False, "constant": False, "uid": None})
                while(True):
                    uid = int.from_bytes(os.urandom(4), "little", signed=True)
                    if(uid not in koboldai_vars.worldinfo_u):
                        break
                koboldai_vars.worldinfo_u[uid] = koboldai_vars.worldinfo[-1]
                koboldai_vars.worldinfo[-1]["uid"] = uid
                if(koboldai_vars.worldinfo[-1]["folder"] is not None):
                    koboldai_vars.wifolders_u[koboldai_vars.worldinfo[-1]["folder"]].append(koboldai_vars.worldinfo[-1])
        
        if not koboldai_vars.quiet:
            print("{0}".format(koboldai_vars.worldinfo[0]))
                
        # Refresh game screen
        setgamesaved(False)
        sendwi()

#==================================================================#
#  Starts a new story
#==================================================================#
def newGameRequest(): 
    # Leave Edit/Memory mode before continuing
    exitModes()
    
    # Clear vars values
    koboldai_vars.gamestarted = False
    koboldai_vars.prompt      = ""
    koboldai_vars.memory      = ""
    koboldai_vars.actions.reset()
    koboldai_vars.actions_metadata = {}
    
    koboldai_vars.authornote  = ""
    koboldai_vars.authornotetemplate = koboldai_vars.setauthornotetemplate
    koboldai_vars.worldinfo   = []
    koboldai_vars.worldinfo_i = []
    koboldai_vars.worldinfo_u = {}
    koboldai_vars.wifolders_d = {}
    koboldai_vars.wifolders_l = []
    koboldai_vars.lastact     = ""
    koboldai_vars.submission  = ""
    koboldai_vars.lastctx     = ""
    
    # Reset current save
    koboldai_vars.savedir = getcwd()+"\\stories"
    
    # Refresh game screen
    koboldai_vars.laststory = None
    emit('from_server', {'cmd': 'setstoryname', 'data': koboldai_vars.laststory}, broadcast=True, room="UI_1")
    setgamesaved(True)
    sendwi()
    emit('from_server', {'cmd': 'setmemory', 'data': koboldai_vars.memory}, broadcast=True, room="UI_1")
    emit('from_server', {'cmd': 'setanote', 'data': koboldai_vars.authornote}, broadcast=True, room="UI_1")
    emit('from_server', {'cmd': 'setanotetemplate', 'data': koboldai_vars.authornotetemplate}, broadcast=True, room="UI_1")
    setStartState()

def randomGameRequest(topic, memory=""): 
    if(koboldai_vars.noai):
        newGameRequest()
        koboldai_vars.memory = memory
        emit('from_server', {'cmd': 'setmemory', 'data': koboldai_vars.memory}, broadcast=True, room="UI_1")
        return
    koboldai_vars.recentrng = topic
    koboldai_vars.recentrngm = memory
    newGameRequest()
    setgamesaved(False)
    _memory = memory
    if(len(memory) > 0):
        _memory = memory.rstrip() + "\n\n"
    koboldai_vars.memory      = _memory + "You generate the following " + topic + " story concept :"
    koboldai_vars.lua_koboldbridge.feedback = None
    actionsubmit("", force_submit=True, force_prompt_gen=True)
    koboldai_vars.memory      = memory
    emit('from_server', {'cmd': 'setmemory', 'data': koboldai_vars.memory}, broadcast=True, room="UI_1")

def final_startup():
    # Prevent tokenizer from taking extra time the first time it's used
    def __preempt_tokenizer():
        if("tokenizer" not in globals()):
            return
        utils.decodenewlines(tokenizer.decode([25678, 559]))
        tokenizer.encode(utils.encodenewlines("eunoia"))
    threading.Thread(target=__preempt_tokenizer).start()

    # Load soft prompt specified by the settings file, if applicable
    if(path.exists("settings/" + getmodelname().replace('/', '_') + ".settings")):
        file = open("settings/" + getmodelname().replace('/', '_') + ".settings", "r")
        js   = json.load(file)
        if(koboldai_vars.allowsp and "softprompt" in js and type(js["softprompt"]) is str and all(q not in js["softprompt"] for q in ("..", ":")) and (len(js["softprompt"]) != 0 and all(js["softprompt"][0] not in q for q in ("/", "\\")))):
            if valid_softprompt("softprompts/"+js["softprompt"]):
                spRequest("softprompts/"+js["softprompt"])
        else:
            koboldai_vars.spfilename = ""
        file.close()

    # Precompile TPU backend if required
    if(koboldai_vars.use_colab_tpu or koboldai_vars.model in ("TPUMeshTransformerGPTJ", "TPUMeshTransformerGPTNeoX")):
        soft_tokens = tpumtjgetsofttokens()
        if(koboldai_vars.dynamicscan or (not koboldai_vars.nogenmod and koboldai_vars.has_genmod)):
            threading.Thread(
                target=tpu_mtj_backend.infer_dynamic,
                args=(np.tile(np.uint32((23403, 727, 20185)), (koboldai_vars.numseqs, 1)),),
                kwargs={
                    "soft_embeddings": koboldai_vars.sp,
                    "soft_tokens": soft_tokens,
                    "gen_len": 1,
                    "use_callback": False,
                    "numseqs": koboldai_vars.numseqs,
                    "excluded_world_info": list(set() for _ in range(koboldai_vars.numseqs)),
                },
            ).start()
        else:
            threading.Thread(
                target=tpu_mtj_backend.infer_static,
                args=(np.uint32((23403, 727, 20185)),),
                kwargs={
                    "soft_embeddings": koboldai_vars.sp,
                    "soft_tokens": soft_tokens,
                    "gen_len": 1,
                    "numseqs": koboldai_vars.numseqs,
                },
            ).start()

    # Set the initial RNG seed
    if(koboldai_vars.seed is not None):
        if(koboldai_vars.use_colab_tpu):
            if(koboldai_vars.seed_specified):
                __import__("tpu_mtj_backend").set_rng_seed(koboldai_vars.seed)
            else:
                __import__("tpu_mtj_backend").randomize_rng_seed()
        else:
            if(koboldai_vars.seed_specified):
                __import__("torch").manual_seed(koboldai_vars.seed)
            else:
                __import__("torch").seed()
    koboldai_vars.seed = __import__("tpu_mtj_backend").get_rng_seed() if koboldai_vars.use_colab_tpu else __import__("torch").initial_seed()

def send_debug():
    if koboldai_vars.debug:
        debug_info = ""
        try:
            debug_info = "{}Seed: {} ({})\n".format(debug_info, repr(__import__("tpu_mtj_backend").get_rng_seed() if koboldai_vars.use_colab_tpu else __import__("torch").initial_seed()), "specified by user in settings file" if koboldai_vars.seed_specified else "randomly generated")
        except:
            pass
        try:
            debug_info = "{}Newline Mode: {}\n".format(debug_info, koboldai_vars.newlinemode)
        except:
            pass
        try:
            debug_info = "{}Action Length: {}\n".format(debug_info, koboldai_vars.actions.get_last_key())
        except:
            pass
        try:
            debug_info = "{}Actions Metadata Length: {}\n".format(debug_info, max(koboldai_vars.actions_metadata) if len(koboldai_vars.actions_metadata) > 0 else 0)
        except:
            pass
        try:
            debug_info = "{}Actions: {}\n".format(debug_info, [k for k in koboldai_vars.actions])
        except:
            pass
        try:
            debug_info = "{}Actions Metadata: {}\n".format(debug_info, [k for k in koboldai_vars.actions_metadata])
        except:
            pass
        try:
            debug_info = "{}Last Action: {}\n".format(debug_info, koboldai_vars.actions[koboldai_vars.actions.get_last_key()])
        except:
            pass
        try:
            debug_info = "{}Last Metadata: {}\n".format(debug_info, koboldai_vars.actions_metadata[max(koboldai_vars.actions_metadata)])
        except:
            pass

        emit('from_server', {'cmd': 'debug_info', 'data': debug_info}, broadcast=True, room="UI_1")


#==================================================================#
# Load file browser for soft prompts
#==================================================================#
@socketio.on('show_folder_soft_prompt')
def show_folder_soft_prompt(data):
    file_popup("Load Softprompt", "./softprompts", "", renameable=True, folder_only=False, editable=False, deleteable=True, jailed=True, item_check=None)

#==================================================================#
# Load file browser for user scripts
#==================================================================#
@socketio.on('show_folder_usersripts')
def show_folder_usersripts(data):
    file_popup("Load Softprompt", "./userscripts", "", renameable=True, folder_only=False, editable=True, deleteable=True, jailed=True, item_check=None)
# UI V2 CODE
#==================================================================#
@app.route('/ai_text')
def ai_text():
    start_time = time.time()
    text = koboldai_vars.calc_ai_text()
    print("Generating Game Text took {} seconds".format(time.time()-start_time))
    return text
    
    
    

#==================================================================#
# UI V2 CODE
#==================================================================#
@app.route('/new_ui')
def new_ui_index():
    if 'story' in session:
        if session['story'] not in koboldai_vars.story_list():
            session['story'] = 'default'
    return render_template('index_new.html', settings=gensettings.gensettingstf if koboldai_vars.model != "InferKit" else gensettings.gensettingsik )

def ui2_connect():
    #Send all variables to client
    koboldai_vars.send_to_ui()
    
    pass
    
#==================================================================#
# UI V2 CODE Themes
#==================================================================#
@app.route('/themes/<path:path>')
def ui2_serve_themes(path):
    return send_from_directory('themes', path)
    

#==================================================================#
# File Popup options
#==================================================================#
@socketio.on('upload_file')
def upload_file(data):
    print("upload_file {}".format(data['filename']))
    if 'current_folder' in session:
        path = os.path.abspath(os.path.join(session['current_folder'], data['filename']).replace("\\", "/")).replace("\\", "/")
        print("Want to save to {}".format(path))
        if 'popup_jailed_dir' not in session:
            print("Someone is trying to upload a file to your server. Blocked.")
        elif session['popup_jailed_dir'] is None:
            if os.path.exists(path):
                emit("error_popup", "The file already exists. Please delete it or rename the file before uploading", broadcast=False, room="UI_2");
            else:
                with open(path, "wb") as f:
                    f.write(data['data'])
                get_files_folders(session['current_folder'])
        elif session['popup_jailed_dir'] in session['current_folder']:
            if os.path.exists(path):
                emit("error_popup", "The file already exists. Please delete it or rename the file before uploading", broadcast=False,  room="UI_2");
            else:
                with open(path, "wb") as f:
                    f.write(data['data'])
                get_files_folders(session['current_folder'])

@socketio.on('popup_change_folder')
def popup_change_folder(data):
    print("Doing popup change folder: {}".format(data))
    if 'popup_jailed_dir' not in session:
        print("Someone is trying to get at files in your server. Blocked.")
        return
    if session['popup_jailed_dir'] is None:
        get_files_folders(data)
    elif session['popup_jailed_dir'] in data:
        get_files_folders(data)
    else:
        print("User is trying to get at files in your server outside the jail. Blocked. Jailed Dir: {}  Requested Dir: {}".format(session['popup_jailed_dir'], data))

@socketio.on('popup_rename')
def popup_rename(data):
    if 'popup_renameable' not in session:
        print("Someone is trying to rename a file in your server. Blocked.")
        return
    if not session['popup_renameable']:
        print("Someone is trying to rename a file in your server. Blocked.")
        return
    
    if session['popup_jailed_dir'] is None:
        os.rename(data['file'], data['new_name'])
        get_files_folders(os.path.dirname(data['file']))
    elif session['popup_jailed_dir'] in data:
        os.rename(data['file'], data['new_name'])
        get_files_folders(os.path.dirname(data['file']))
    else:
        print("User is trying to rename files in your server outside the jail. Blocked. Jailed Dir: {}  Requested Dir: {}".format(session['popup_jailed_dir'], data['file']))

@socketio.on('popup_delete')
def popup_delete(data):
    if 'popup_deletable' not in session:
        print("Someone is trying to delete a file in your server. Blocked.")
        return
    if not session['popup_deletable']:
        print("Someone is trying to delete a file in your server. Blocked.")
        return
    
    if session['popup_jailed_dir'] is None:
        import shutil
        if os.path.isdir(data):
            shutil.rmtree(data)
        else:
            os.remove(data)
        path = os.path.abspath(data).replace("\\", "/")
        if path[-1] == "/":
            path = path[:-1]
        path = "/".join(path.split("/")[:-1])
        get_files_folders(path)
    elif session['popup_jailed_dir'] in data:
        import shutil
        if os.path.isdir(data):
            shutil.rmtree(data)
        else:
            os.remove(data)
        path = os.path.abspath(data).replace("\\", "/")
        if path[-1] == "/":
            path = path[:-1]
        path = "/".join(path.split("/")[:-1])
        get_files_folders(path)
    else:
        print("User is trying to delete files in your server outside the jail. Blocked. Jailed Dir: {}  Requested Dir: {}".format(session['popup_jailed_dir'], data))

@socketio.on('popup_edit')
def popup_edit(data):
    if 'popup_editable' not in session:
        print("Someone is trying to edit a file in your server. Blocked.")
        return
    if not session['popup_editable']:
        print("Someone is trying to edit a file in your server. Blocked.")
        return
    
    if session['popup_jailed_dir'] is None:
        emit("popup_edit_file", {"file": data, "text": open(data, 'r', encoding='utf-8').read()});
    elif session['popup_jailed_dir'] in data:
        emit("popup_edit_file", {"file": data, "text": open(data, 'r', encoding='utf-8').read()});
    else:
        print("User is trying to delete files in your server outside the jail. Blocked. Jailed Dir: {}  Requested Dir: {}".format(session['popup_jailed_dir'], data))

@socketio.on('popup_change_file')
def popup_change_file(data):
    if 'popup_editable' not in session:
        print("Someone is trying to edit a file in your server. Blocked.")
        return
    if not session['popup_editable']:
        print("Someone is trying to edit a file in your server. Blocked.")
        return
    
    if session['popup_jailed_dir'] is None:
        with open(data['file'], 'w') as f:
            f.write(data['data'])
    elif session['popup_jailed_dir'] in data['file']:
        with open(data['file'], 'w') as f:
            f.write(data['data'])
    else:
        print("User is trying to delete files in your server outside the jail. Blocked. Jailed Dir: {}  Requested Dir: {}".format(session['popup_jailed_dir'], data))

def file_popup(popup_title, starting_folder, return_event, upload=True, jailed=True, folder_only=True, renameable=False, deleteable=False, 
                                                           editable=False, show_breadcrumbs=True, item_check=None, show_hidden=False,
                                                           valid_only=False, hide_extention=False, extra_parameter_function=None,
                                                           column_names=['File Name'], show_filename=True, show_folders=True,
                                                           column_widths=["100%"],
                                                           sort="Modified", desc=False):
    #starting_folder = The folder we're going to get folders and/or items from
    #return_event = the socketio event that will be emitted when the load button is clicked
    #jailed = if set to true will look for the session variable jailed_folder and prevent navigation outside of that folder
    #folder_only = will only show folders, no files
    #deletable = will show the delete icons/methods.
    #editable = will show the edit icons/methods
    #show_breadcrumbs = will show the breadcrumbs at the top of the screen
    #item_check will call this function to check if the item is valid as a selection if not none. Will pass absolute directory as only argument to function
    #show_hidden = ... really, you have to ask?
    #valid_only = only show valid files
    #hide_extention = hide extensions
    if jailed:
        session['popup_jailed_dir'] = os.path.abspath(starting_folder).replace("\\", "/")
    else:
        session['popup_jailed_dir'] = None
    session['popup_deletable'] = deleteable
    session['popup_renameable'] = renameable
    session['popup_editable'] = editable
    session['popup_show_hidden'] = show_hidden
    session['popup_item_check'] = item_check
    session['extra_parameter_function'] = extra_parameter_function
    session['column_names'] = column_names
    session['popup_folder_only'] = folder_only
    session['popup_show_breadcrumbs'] = show_breadcrumbs
    session['upload'] = upload
    session['valid_only'] = valid_only
    session['hide_extention'] = hide_extention
    session['show_filename'] = show_filename
    session['column_widths'] = column_widths
    session['sort'] = sort
    session['desc'] = desc
    session['show_folders'] = show_folders
    
    socketio.emit("load_popup", {"popup_title": popup_title, "call_back": return_event, "renameable": renameable, "deleteable": deleteable, "editable": editable, 'upload': upload}, broadcast=False, room="UI_2")
    socketio.emit("load_popup", {"popup_title": popup_title, "call_back": return_event, "renameable": renameable, "deleteable": deleteable, "editable": editable, 'upload': upload}, broadcast=True, room="UI_1")
    
    get_files_folders(starting_folder)
    
def get_files_folders(starting_folder):
    import stat
    session['current_folder'] = os.path.abspath(starting_folder).replace("\\", "/")
    item_check = session['popup_item_check']
    extra_parameter_function = session['extra_parameter_function']
    show_breadcrumbs = session['popup_show_breadcrumbs']
    show_hidden = session['popup_show_hidden']
    folder_only = session['popup_folder_only']
    valid_only = session['valid_only']
    column_names = session['column_names']
    hide_extention = session['hide_extention']
    show_filename = session['show_filename']
    column_widths = session['column_widths']
    sort = session['sort']
    desc = session['desc']
    show_folders = session['show_folders']
    
    if starting_folder == 'This PC':
        breadcrumbs = [['This PC', 'This PC']]
        items = [["{}:/".format(chr(i)), "{}:\\".format(chr(i))] for i in range(65, 91) if os.path.exists("{}:".format(chr(i)))]
    else:
        path = os.path.abspath(starting_folder).replace("\\", "/")
        if path[-1] == "/":
            path = path[:-1]
        breadcrumbs = []
        for i in range(len(path.split("/"))):
            breadcrumbs.append(["/".join(path.split("/")[:i+1]),
                                 path.split("/")[i]])
        if len(breadcrumbs) == 1:
            breadcrumbs = [["{}:/".format(chr(i)), "{}:\\".format(chr(i))] for i in range(65, 91) if os.path.exists("{}:".format(chr(i)))]
        else:
            if len([["{}:/".format(chr(i)), "{}:\\".format(chr(i))] for i in range(65, 91) if os.path.exists("{}:".format(chr(i)))]) > 0:
                breadcrumbs.insert(0, ['This PC', 'This PC'])
        
        #if we're jailed, remove the stuff before the jail from the breadcrumbs
        if session['popup_jailed_dir'] is not None:
            
            breadcrumbs = breadcrumbs[len(session['popup_jailed_dir'].split("/")):]
        
        folders = []
        files = []
        base_path = os.path.abspath(starting_folder).replace("\\", "/")
        for item in get_files_sorted(base_path, sort, desc=desc):
            item_full_path = os.path.join(base_path, item).replace("\\", "/")
            if hasattr(os.stat(item_full_path), "st_file_attributes"):
                hidden = bool(os.stat(item_full_path).st_file_attributes & stat.FILE_ATTRIBUTE_HIDDEN)
            else:
                hidden = item[0] == "."
            if item_check is None:
                valid_selection = True
            else:
                valid_selection = item_check(item_full_path)
            if extra_parameter_function is None:
                extra_parameters = []
            else:
                extra_parameters = extra_parameter_function(item_full_path, item, valid_selection)
                
            if (show_hidden and hidden) or not hidden:
                if os.path.isdir(os.path.join(base_path, item)):
                    folders.append([True, item_full_path, item,  valid_selection, extra_parameters])
                else:
                    if hide_extention:
                        item = ".".join(item.split(".")[:-1])
                    if valid_only:
                        if valid_selection:
                            files.append([False, item_full_path, item,  valid_selection, extra_parameters])
                    else:
                        files.append([False, item_full_path, item,  valid_selection, extra_parameters])
                        
        if show_folders:
            items = folders
        else:
            items = []
        if not folder_only:
            items += files
            
    #items is a list of [Folder True/False, full path, file/folder name, validity of item to load, [list of extra columns]]
    socketio.emit("popup_items", {"items": items, "column_names": column_names, "show_filename": show_filename, "column_widths": column_widths}, broadcast=False, include_self=True, room="UI_2")
    socketio.emit("popup_items", items, broadcast=True, include_self=True, room="UI_1")
    if show_breadcrumbs:
        socketio.emit("popup_breadcrumbs", breadcrumbs, broadcast=False, room="UI_2")
        socketio.emit("popup_breadcrumbs", breadcrumbs, broadcast=True, room="UI_1")

def get_files_sorted(path, sort, desc=False):
    data = {}
    for file in os.scandir(path=path):
        if sort == "Modified":
            data[file.name] = datetime.datetime.fromtimestamp(file.stat().st_mtime)
        elif sort == "Accessed":
            data[file.name] = datetime.datetime.fromtimestamp(file.stat().st_atime)
        elif sort == "Created":
            data[file.name] = datetime.datetime.fromtimestamp(file.stat().st_ctime)
        elif sort == "Name":
            data[file.name] = file.name
            
    return [key[0] for key in sorted(data.items(), key=lambda kv: (kv[1], kv[0]), reverse=desc)]
        

#==================================================================#
# Event triggered when browser SocketIO detects a variable change
#==================================================================#
@socketio.on('var_change')
def UI_2_var_change(data):
    if 'value' not in data:
        return
    classname = data['ID'].split("_")[0]
    name = data['ID'][len(classname)+1:]
    classname += "_settings"
    
    #Need to fix the data type of value to match the module
    if type(getattr(koboldai_vars, name)) == int:
        value = int(data['value'])
    elif type(getattr(koboldai_vars, name)) == float:
        value = float(data['value'])
    elif type(getattr(koboldai_vars, name)) == bool:
        value = bool(data['value'])
    elif type(getattr(koboldai_vars, name)) == str:
        value = str(data['value'])
    elif type(getattr(koboldai_vars, name)) == list:
        value = list(data['value'])
    else:
        print("Unknown Type {} = {}".format(name, type(getattr(koboldai_vars, name))))
    
    #print("Setting {} to {} as type {}".format(name, value, type(value)))
    setattr(koboldai_vars, name, value)
    
    #Now let's save except for story changes
    if classname != "story_settings":
        if classname == "model_settings":
            filename = "settings/{}.v2_settings".format(koboldai_vars.model.replace("/", "_"))
        else:
            filename = "settings/{}.v2_settings".format(classname)
        
        with open(filename, "w") as settings_file:
            settings_file.write(getattr(koboldai_vars, "_{}".format(classname)).to_json())
    
    return {'id': data['ID'], 'status': "Saved"}
    
#==================================================================#
# Saving Story
#==================================================================#
@socketio.on('save_story')
def UI_2_save_story(data):
    print("Saving Story")
    if data is None:
        #We need to check to see if there is a file already and if it's not the same story so we can ask the client if this is OK
        save_name = koboldai_vars.story_name if koboldai_vars.story_name != "" else "untitled"
        same_story = True
        if os.path.exists("stories/{}_v2.json".format(save_name)):
            with open("stories/{}_v2.json".format(save_name), "r") as settings_file:
                json_data = json.load(settings_file)
                if 'story_id' in json_data:
                    same_story = json_data['story_id'] == koboldai_vars.story_id
                else:
                    same_story = False
        
        if same_story:
            koboldai_vars.save_story()
            return "OK"
        else:
            return "overwrite?"
    else:    
        #We have an ack that it's OK to save over the file if one exists
        koboldai_vars.save_story()
    
#==================================================================#
# Save story to json
#==================================================================#
@app.route("/json")
def UI_2_save_to_json():
    return Response(
        koboldai_vars.to_json('story_settings'),
        mimetype="application/json",
        headers={"Content-disposition":
                 "attachment; filename={}_v2.json".format(koboldai_vars.story_name)})
    
    
#==================================================================#
# Event triggered when Selected Text is edited
#==================================================================#
@socketio.on('Set Selected Text')
def UI_2_Set_Selected_Text(data):
    print("Updating Selected Text: {}".format(data))
    koboldai_vars.actions[int(data['id'])] = data['text']

#==================================================================#
# Event triggered when Option is Selected
#==================================================================#
@socketio.on('Use Option Text')
def UI_2_Use_Option_Text(data):
    if koboldai_vars.prompt == "":
        koboldai_vars.prompt = koboldai_vars.actions.get_current_options()[int(data['option'])]['text']
        koboldai_vars.actions.clear_unused_options()
    else:
        koboldai_vars.actions.use_option(int(data['option']), action_step=int(data['chunk']))


#==================================================================#
# Event triggered when user clicks the submit button
#==================================================================#
@socketio.on('submit')
def UI_2_submit(data):
    print(data)
    if not koboldai_vars.noai and data['theme'] != "":
        print("doing random prompt")
        memory = koboldai_vars.memory
        koboldai_vars.memory = "{}\n\nYou generate the following {} story concept :".format(koboldai_vars.memory, data['theme'])
        koboldai_vars.lua_koboldbridge.feedback = None
        actionsubmit("", force_submit=True, force_prompt_gen=True)
        koboldai_vars.memory = memory
    else:
        print("doing normal input")
        koboldai_vars.actions.clear_unused_options()
        koboldai_vars.lua_koboldbridge.feedback = None
        koboldai_vars.recentrng = koboldai_vars.recentrngm = None
        if koboldai_vars.actions.action_count == -1:
            actionsubmit(data['data'], actionmode=0)
        else:
            actionsubmit(data['data'], actionmode=koboldai_vars.actionmode)
 
 #==================================================================#
# Event triggered when user clicks the submit button
#==================================================================#
@socketio.on('abort')
def UI_2_abort(data):
    print("got abort")
    koboldai_vars.abort = True
    print(koboldai_vars.abort)

 
#==================================================================#
# Event triggered when user clicks the pin button
#==================================================================#
@socketio.on('Pinning')
def UI_2_Pinning(data):
    koboldai_vars.actions.toggle_pin(int(data['chunk']), int(data['option']))
    
#==================================================================#
# Event triggered when user clicks the back button
#==================================================================#
@socketio.on('back')
def UI_2_back(data):
    print("back")
    koboldai_vars.actions.clear_unused_options()
    ignore = koboldai_vars.actions.pop()
    
#==================================================================#
# Event triggered when user clicks the redo button
#==================================================================#
@socketio.on('redo')
def UI_2_redo(data):
    if len(koboldai_vars.actions.get_current_options()) == 1:
        koboldai_vars.actions.use_option(0)
    

#==================================================================#
# Event triggered when user clicks the retry button
#==================================================================#
@socketio.on('retry')
def UI_2_retry(data):
    
    if len(koboldai_vars.actions.get_current_options_no_edits()) == 0:
        UI_2_back(None)
    koboldai_vars.actions.clear_unused_options()
    koboldai_vars.lua_koboldbridge.feedback = None
    koboldai_vars.recentrng = koboldai_vars.recentrngm = None
    actionsubmit("", actionmode=koboldai_vars.actionmode)
    
#==================================================================#
# Event triggered when user clicks the load model button
#==================================================================#
@socketio.on('load_model_button')
def UI_2_load_model_button(data):
    sendModelSelection()
    
#==================================================================#
# Event triggered when user clicks the a model
#==================================================================#
@socketio.on('select_model')
def UI_2_select_model(data):
    print(data)
    
    #We've selected a menu
    if data['model'] in model_menu:
        sendModelSelection(menu=data['model'])
    #We've selected a custom line
    elif data['menu'] in ("NeoCustom", "GPT2Custom"):
        get_model_info(data['menu'], directory=data['display_name'])
    #We've selected a custom menu folder
    elif data['model'] in ("NeoCustom", "GPT2Custom") and 'path' in data:
        sendModelSelection(menu=data['model'], folder=data['path'])
    #We've selected a custom menu
    elif data['model'] in ("NeoCustom", "GPT2Custom"):
        sendModelSelection(menu=data['model'], folder="./models")
    else:
        #We now have some model we want to potentially load.
        #First we need to send the client the model parameters (layers, etc)
        get_model_info(data['model'])

#==================================================================#
# Event triggered when user loads a model
#==================================================================#
@socketio.on('load_model')
def UI_2_load_model(data):
    print(data)
    if not os.path.exists("settings/"):
        os.mkdir("settings")
    changed = True
    if not utils.HAS_ACCELERATE:
        data['disk_layers'] = "0"
    if os.path.exists("settings/" + data['model'].replace('/', '_') + ".breakmodel"):
        with open("settings/" + data['model'].replace('/', '_') + ".breakmodel", "r") as file:
            file_data = file.read().split('\n')[:2]
            if len(file_data) < 2:
                file_data.append("0")
            gpu_layers, disk_layers = file_data
            if gpu_layers == data['gpu_layers'] and disk_layers == data['disk_layers']:
                changed = False
    if changed:
        f = open("settings/" + data['model'].replace('/', '_') + ".breakmodel", "w")
        f.write(data['gpu_layers'] + '\n' + data['disk_layers'])
        f.close()
    koboldai_vars.colaburl = data['url'] + "/request"
    koboldai_vars.model = data['model']
    koboldai_vars.custmodpth = data['path']
    print("loading Model")
    load_model(use_gpu=data['use_gpu'], gpu_layers=data['gpu_layers'], disk_layers=data['disk_layers'], online_model=data['online_model'])

#==================================================================#
# Event triggered when load story is clicked
#==================================================================#
@socketio.on('load_story_list')
def UI_2_load_story_list(data):
    file_popup("Select Story to Load", "./stories", "load_story", upload=True, jailed=True, folder_only=False, renameable=True, 
                                                                  deleteable=True, show_breadcrumbs=True, item_check=valid_story,
                                                                  valid_only=True, hide_extention=True, extra_parameter_function=get_story_length,
                                                                  column_names=['Story Name', 'Action Count'],
                                                                  column_widths=['auto', '100px'],
                                                                  sort="Modified", desc=True)
                                                                  
def get_story_length(item_full_path, item, valid_selection):
    if not valid_selection:
        return [""]
    with open(item_full_path, "r") as f:
        js = json.load(f)
        if 'file_version' not in js:
            return [len(js['actions'])]
        if js['file_version'] == 1:
            return [len(js['actions'])]
        return [0 if js['actions']['action_count'] == -1 else js['actions']['action_count'] ]
    

def valid_story(file):
        if file.endswith(".json"):
            with open(file, "r") as f:
                try:
                    js = json.load(f)
                except:
                    pass
                    return False
                
                return 'actions' in js

#==================================================================#
# Event triggered on load story
#==================================================================#
@socketio.on('load_story')
def UI_2_load_story(file):
    print("loading {}".format(file))
    loadRequest(file)

#==================================================================#
# Event triggered on load story
#==================================================================#
@socketio.on('new_story')
def UI_2_new_story(data):
    koboldai_vars.create_story("")
    
    
#==================================================================#
# Event triggered when user moves world info
#==================================================================#
@socketio.on('move_wi')
def UI_2_move_wi(data):
    print(data)
    if data['folder'] is None:
        koboldai_vars.worldinfo_v2.reorder(int(data['dragged_id']), int(data['drop_id']))
    else:
        koboldai_vars.worldinfo_v2.add_item_to_folder(int(data['dragged_id']), data['folder'], before=int(data['drop_id']))

#==================================================================#
# Event triggered when user moves world info
#==================================================================#
@socketio.on('wi_set_folder')
def UI_2_wi_set_folder(data):
    print(data)
    koboldai_vars.worldinfo_v2.add_item_to_folder(int(data['dragged_id']), data['folder'])

#==================================================================#
# Event triggered when user renames world info folder
#==================================================================#
@socketio.on('Rename_World_Info_Folder')
def UI_2_Rename_World_Info_Folder(data):
    print("Rename_World_Info_Folder")
    print(data)
    koboldai_vars.worldinfo_v2.rename_folder(data['old_folder'], data['new_folder'])

#==================================================================#
# Event triggered when user edits world info item
#==================================================================#
@socketio.on('edit_world_info')
def UI_2_edit_world_info(data):
    print("edit_world_info")
    print(data)
    
    if data['uid'] < 0:
        koboldai_vars.worldinfo_v2.add_item(data['title'], data['key'], 
                                             data['keysecondary'], data['folder'], 
                                             data['constant'], data['manual_text'], 
                                             data['comment'], wpp=data['wpp'], use_wpp=data['use_wpp'])
        emit("delete_new_world_info_entry", {})
    else:
        koboldai_vars.worldinfo_v2.edit_item(data['uid'], data['title'], data['key'], 
                                             data['keysecondary'], data['folder'], 
                                             data['constant'], data['manual_text'], 
                                             data['comment'], wpp=data['wpp'], use_wpp=data['use_wpp'])


#==================================================================#
# Event triggered when user edits world info item
#==================================================================#
@socketio.on('create_world_info_folder')
def UI_2_create_world_info_folder(data):
    koboldai_vars.worldinfo_v2.add_folder("New Folder")

#==================================================================#
# Event triggered when user edits world info item
#==================================================================#
@socketio.on('delete_world_info')
def UI_2_delete_world_info(uid):
    koboldai_vars.worldinfo_v2.delete(int(uid))

#==================================================================#
# Event triggered when user exports world info folder
#==================================================================#
@app.route('/export_world_info_folder')
def UI_2_export_world_info_folder():
    if 'folder' in request.args:
        data = koboldai_vars.worldinfo_v2.to_json(folder=request.args['folder'])
        folder = request.args['folder']
    else:
        data = koboldai_vars.worldinfo_v2.to_json()
        folder = koboldai_vars.story_name
    return Response(
        json.dumps(data, indent="\t"),
        mimetype="application/json",
        headers={"Content-disposition":
                 "attachment; filename={}_world_info.json".format(folder)}
        )

#==================================================================#
# Event triggered when user exports world info folder
#==================================================================#
@socketio.on('upload_world_info_folder')
def UI_2_upload_world_info_folder(data):
    json_data = json.loads(data['data'])
    koboldai_vars.worldinfo_v2.load_json(json_data, folder=data['folder'])

@socketio.on('import_world_info')
def UI_2_import_world_info(data):
    wi_data = data["data"]
    uids = {}

    for folder_name, children in wi_data["folders"].items():
        koboldai_vars.worldinfo_v2.add_folder(folder_name)
        for child in children:
            # Child is index
            if child not in uids:
                entry_data = wi_data["entries"][str(child)]
                uids[child] = koboldai_vars.worldinfo_v2.add_item(
                    title=entry_data["title"],
                    key=entry_data["key"],
                    keysecondary=entry_data["keysecondary"],
                    folder=folder_name,
                    constant=entry_data["constant"],
                    manual_text=entry_data["manual_text"],
                    comment=entry_data["comment"],
                    use_wpp=entry_data["use_wpp"],
                    wpp=entry_data["wpp"],
                )
            koboldai_vars.worldinfo_v2.add_item_to_folder(uids[child], folder_name)


#==================================================================#
# Event triggered when user edits phrase biases
#==================================================================#
@socketio.on('phrase_bias_update')
def UI_2_phrase_bias_update(biases):
    print(biases)
    koboldai_vars.biases = biases



#==================================================================#
# Event triggered to rely a message
#==================================================================#
def socket_io_relay(queue, socketio):
    while True:
        if not queue.empty():
            while not queue.empty():
                data = queue.get()
                socketio.emit(data[0], data[1], **data[2])
                #socketio.emit(data[0], data[1], broadcast=True, room="UI_2")
        time.sleep(0.2)
        

#==================================================================#
# Event triggered when program errors out
#==================================================================#
def my_except_hook(exctype, value, traceback):
    print("sending error to clients")
    socketio.emit("error", "{}: {}".format(exctype, value), broadcast=True, room="UI_2")
    sys.__excepthook__(exctype, value, traceback)
sys.excepthook = my_except_hook

from werkzeug.exceptions import HTTPException

@app.errorhandler(Exception)
def handle_exception(e):
    # pass through HTTP errors
    if isinstance(e, HTTPException):
        return e

    # now you're handling non-HTTP exceptions only
    print("sending error to clients")
    socketio.emit("error", "{}: {}".format(e.message, e.args), broadcast=True, room="UI_2")
    return render_template("500_generic.html", e=e), 500


#==================================================================#
# Event triggered when Softprompt load menu is clicked
#==================================================================#
@socketio.on('load_softprompt_list')
def UI_2_load_softprompt_list(data):
    if not koboldai_vars.allowsp:
        socketio.emit("error", "Soft prompts are not supported by your current model/backend", broadcast=True, room="UI_2")
    assert koboldai_vars.allowsp, "Soft prompts are not supported by your current model/backend"
    file_popup("Select Softprompt to Load", "./softprompts", "load_softprompt", upload=True, jailed=True, folder_only=False, renameable=True, 
                                                                  deleteable=True, show_breadcrumbs=True, item_check=valid_softprompt,
                                                                  valid_only=True, hide_extention=True, extra_parameter_function=get_softprompt_desc,
                                                                  column_names=['Softprompt Name', 'Softprompt Description'],
                                                                  show_filename=False,
                                                                  column_widths=['150px', 'auto'])
                                                                
def valid_softprompt(file):
    z, version, shape, fortran_order, dtype = fileops.checksp(file, koboldai_vars.modeldim)
    if z in [1, 2, 3, 4]:
        return False
    elif not isinstance(z, zipfile.ZipFile):
        print("not zip")
        return False
    else:
        return True

def get_softprompt_desc(item_full_path, item, valid_selection):
    if not valid_selection:
        return [None, None]
    z = zipfile.ZipFile(item_full_path)
    with z.open('meta.json') as f:
        ob = json.load(f)
        return [ob['name'], ob['description']]

#==================================================================#
# Event triggered when Softprompt is loaded
#==================================================================#
@socketio.on('load_softprompt')
def UI_2_load_softprompt(data):
    print("Load softprompt: {}".format(data))
    spRequest(data)

#==================================================================#
# Event triggered when load userscripts is clicked
#==================================================================#
@socketio.on('load_userscripts_list')
def UI_2_load_userscripts_list(data):
    file_popup("Select Userscripts to Load", "./userscripts", "load_userscripts", upload=True, jailed=True, folder_only=False, renameable=True, editable=True, 
                                                                  deleteable=True, show_breadcrumbs=False, item_check=valid_userscripts_to_load,
                                                                  valid_only=True, hide_extention=True, extra_parameter_function=get_userscripts_desc,
                                                                  column_names=['Module Name', 'Description'],
                                                                  show_filename=True, show_folders=False,
                                                                  column_widths=['200px', '150px', 'auto'])
                                                                
def valid_userscripts_to_load(file):
    print("{} is valid: {}".format(file, file.endswith(".lua") and os.path.basename(file) not in koboldai_vars.userscripts))
    return file.endswith(".lua") and os.path.basename(file) not in koboldai_vars.userscripts
    
def valid_userscripts_to_unload(file):
    return file.endswith(".lua") and os.path.basename(file) in koboldai_vars.userscripts

def get_userscripts_desc(item_full_path, item, valid_selection):
    if not valid_selection:
        return [None, None]
    ob = ["", ""]
    description = []
    multiline = False
    with open(item_full_path) as f:
        ob[0] = f.readline().strip().replace("\033", "")
        if ob[0][:2] != "--":
            ob[0] = file
        else:
            ob[0] = ob[0][2:]
            if ob[0][:2] == "[[":
                ob[0] = ob[0][2:]
                multiline = True
            ob[0] = ob[0].lstrip("-").strip()
            for line in f:
                line = line.strip().replace("\033", "")
                if multiline:
                    index = line.find("]]")
                    if index > -1:
                        description.append(line[:index])
                        if index != len(line) - 2:
                            break
                        multiline = False
                    else:
                        description.append(line)
                else:
                    if line[:2] != "--":
                        break
                    line = line[2:]
                    if line[:2] == "[[":
                        multiline = True
                        line = line[2:]
                    description.append(line.strip())
    ob[1] = "\n".join(description)
    if len(ob[1]) > 250:
        ob[1] = ob[1][:247] + "..."
    return ob

#==================================================================#
# Event triggered when userscript's are loaded
#==================================================================#
@socketio.on('load_userscripts')
def UI_2_load_userscripts(data):
    print("Loading Userscripts: {}".format(os.path.basename(data)))
    koboldai_vars.userscripts = [x for x in koboldai_vars.userscripts if x != os.path.basename(data)]+[os.path.basename(data)]
    load_lua_scripts()
    
#==================================================================#
# Event triggered when userscript's are unloaded
#==================================================================#
@socketio.on('unload_userscripts')
def UI_2_unload_userscripts(data):
    print("Unloading Userscript: {}".format(data))
    koboldai_vars.userscripts = [x for x in koboldai_vars.userscripts if x != data]
    load_lua_scripts()



#==================================================================#
# Event triggered when aidg.club loaded
#==================================================================#
@socketio.on('load_aidg_club')
def UI_2_load_aidg_club(data):
    print("Load aidg.club: {}".format(data))
    importAidgRequest(data) 


#==================================================================#
# Event triggered when Theme Changed
#==================================================================#
@socketio.on('theme_change')
def UI_2_theme_change(data):
    with open("themes/{}.css".format(data['name']), "w") as f:
        f.write(":root {\n")
        for key, value in data['theme'].items():
            f.write("\t{}: {};\n".format(key, value.replace(";", "")))
        f.write("}")
    print("Theme Saved")


#==================================================================#
# Refresh SP List
#==================================================================#
@socketio.on('sp_list_refresh')
def UI_2_sp_list_refresh(data):
    koboldai_vars.splist = [[f, get_softprompt_desc(os.path.join("./softprompts", f),None,True)] for f in os.listdir("./softprompts") if os.path.isfile(os.path.join("./softprompts", f)) and valid_softprompt(os.path.join("./softprompts", f))]


#==================================================================#
# Refresh Theme List
#==================================================================#
@socketio.on('theme_list_refresh')
def UI_2_theme_list_refresh(data):
    koboldai_vars.theme_list = [".".join(f.split(".")[:-1]) for f in os.listdir("./themes") if os.path.isfile(os.path.join("./themes", f))]

#==================================================================#
# Test
#==================================================================#
@app.route("/actions")
def show_actions():
    return koboldai_vars.actions.actions
    
@app.route("/vars")
def show_vars():
    json_data = {}
    json_data['story_settings'] = json.loads(koboldai_vars.to_json("story_settings"))
    json_data['model_settings'] = json.loads(koboldai_vars.to_json("model_settings"))
    json_data['user_settings'] = json.loads(koboldai_vars.to_json("user_settings"))
    json_data['system_settings'] = json.loads(koboldai_vars.to_json("system_settings"))
    return json_data

    

#==================================================================#
class EmptySchema(KoboldSchema):
    pass

class BasicTextResultInnerSchema(KoboldSchema):
    text: str = fields.String(required=True)

class BasicTextResultSchema(KoboldSchema):
    result: BasicTextResultInnerSchema = fields.Nested(BasicTextResultInnerSchema)

class BasicResultInnerSchema(KoboldSchema):
    result: str = fields.String(required=True)

class BasicResultSchema(KoboldSchema):
    result: BasicResultInnerSchema = fields.Nested(BasicResultInnerSchema, required=True)

class BasicResultsSchema(KoboldSchema):
    results: BasicResultInnerSchema = fields.List(fields.Nested(BasicResultInnerSchema), required=True)

class BasicStringSchema(KoboldSchema):
    value: str = fields.String(required=True)

class BasicBooleanSchema(KoboldSchema):
    value: bool = fields.Boolean(required=True)

class BasicUIDSchema(KoboldSchema):
    uid: str = fields.Integer(required=True, validate=validate.Range(min=-2147483648, max=2147483647), metadata={"description": "32-bit signed integer unique to this world info entry/folder."})

class BasicErrorSchema(KoboldSchema):
    msg: str = fields.String(required=True)
    type: str = fields.String(required=True)

class StoryEmptyErrorSchema(KoboldSchema):
    detail: BasicErrorSchema = fields.Nested(BasicErrorSchema, required=True)

class StoryTooShortErrorSchema(KoboldSchema):
    detail: BasicErrorSchema = fields.Nested(BasicErrorSchema, required=True)

class OutOfMemoryErrorSchema(KoboldSchema):
    detail: BasicErrorSchema = fields.Nested(BasicErrorSchema, required=True)

class NotFoundErrorSchema(KoboldSchema):
    detail: BasicErrorSchema = fields.Nested(BasicErrorSchema, required=True)

api_out_of_memory_response = """507:
          description: Out of memory
          content:
            application/json:
              schema: OutOfMemoryErrorSchema
              examples:
                gpu.cuda:
                  value:
                    detail:
                      msg: "KoboldAI ran out of memory: CUDA out of memory. Tried to allocate 20.00 MiB (GPU 0; 4.00 GiB total capacity; 2.97 GiB already allocated; 0 bytes free; 2.99 GiB reserved in total by PyTorch)"
                      type: out_of_memory.gpu.cuda
                gpu.hip:
                  value:
                    detail:
                      msg: "KoboldAI ran out of memory: HIP out of memory. Tried to allocate 20.00 MiB (GPU 0; 4.00 GiB total capacity; 2.97 GiB already allocated; 0 bytes free; 2.99 GiB reserved in total by PyTorch)"
                      type: out_of_memory.gpu.hip
                tpu.hbm:
                  value:
                    detail:
                      msg: "KoboldAI ran out of memory: Compilation failed: Compilation failure: Ran out of memory in memory space hbm. Used 8.83G of 8.00G hbm. Exceeded hbm capacity by 848.88M."
                      type: out_of_memory.tpu.hbm
                cpu.default_cpu_allocator:
                  value:
                    detail:
                      msg: "KoboldAI ran out of memory: DefaultCPUAllocator: not enough memory: you tried to allocate 209715200 bytes."
                      type: out_of_memory.cpu.default_cpu_allocator
                unknown.unknown:
                  value:
                    detail:
                      msg: "KoboldAI ran out of memory."
                      type: out_of_memory.unknown.unknown"""

class ValidationErrorSchema(KoboldSchema):
    detail: Dict[str, List[str]] = fields.Dict(keys=fields.String(), values=fields.List(fields.String(), validate=validate.Length(min=1)), required=True)

api_validation_error_response = """422:
          description: Validation error
          content:
            application/json:
              schema: ValidationErrorSchema"""

class ServerBusyErrorSchema(KoboldSchema):
    detail: BasicErrorSchema = fields.Nested(BasicErrorSchema, required=True)

api_server_busy_response = """503:
          description: Server is busy
          content:
            application/json:
              schema: ServerBusyErrorSchema
              example:
                detail:
                  msg: Server is busy; please try again later.
                  type: service_unavailable"""

class NotImplementedErrorSchema(KoboldSchema):
    detail: BasicErrorSchema = fields.Nested(BasicErrorSchema, required=True)

api_not_implemented_response = """501:
          description: Not implemented
          content:
            application/json:
              schema: NotImplementedErrorSchema
              example:
                detail:
                  msg: API generation is not supported in read-only mode; please load a model and then try again.
                  type: not_implemented"""

class SamplerSettingsSchema(KoboldSchema):
    rep_pen: Optional[float] = fields.Float(validate=validate.Range(min=1), metadata={"description": "Base repetition penalty value."})
    rep_pen_range: Optional[int] = fields.Integer(validate=validate.Range(min=0), metadata={"description": "Repetition penalty range."})
    rep_pen_slope: Optional[float] = fields.Float(validate=validate.Range(min=0), metadata={"description": "Repetition penalty slope."})
    top_k: Optional[int] = fields.Integer(validate=validate.Range(min=0), metadata={"description": "Top-k sampling value."})
    top_a: Optional[float] = fields.Float(validate=validate.Range(min=0), metadata={"description": "Top-a sampling value."})
    top_p: Optional[float] = fields.Float(validate=validate.Range(min=0, max=1), metadata={"description": "Top-p sampling value."})
    tfs: Optional[float] = fields.Float(validate=validate.Range(min=0, max=1), metadata={"description": "Tail free sampling value."})
    typical: Optional[float] = fields.Float(validate=validate.Range(min=0, max=1), metadata={"description": "Typical sampling value."})
    temperature: Optional[float] = fields.Float(validate=validate.Range(min=0, min_inclusive=False), metadata={"description": "Temperature value."})

def soft_prompt_validator(soft_prompt: str):
    if len(soft_prompt.strip()) == 0:
        return
    if not koboldai_vars.allowsp:
        raise ValidationError("Cannot use soft prompts with current backend.")
    if any(q in soft_prompt for q in ("/", "\\")):
        return
    z, _, _, _, _ = fileops.checksp(soft_prompt.strip(), koboldai_vars.modeldim)
    if isinstance(z, int):
        raise ValidationError("Must be a valid soft prompt name.")
    z.close()
    return True

def story_load_validator(name: str):
    if any(q in name for q in ("/", "\\")):
        return
    if len(name.strip()) == 0 or not os.path.isfile(fileops.storypath(name)):
        raise ValidationError("Must be a valid story name.")
    return True

class GenerationInputSchema(SamplerSettingsSchema):
    prompt: str = fields.String(required=True, metadata={"description": "This is the submission."})
    use_memory: bool = fields.Boolean(load_default=False, metadata={"description": "Whether or not to use the memory from the KoboldAI GUI when generating text."})
    use_story: bool = fields.Boolean(load_default=False, metadata={"description": "Whether or not to use the story from the KoboldAI GUI when generating text."})
    use_authors_note: bool = fields.Boolean(load_default=False, metadata={"description": "Whether or not to use the author's note from the KoboldAI GUI when generating text. This has no effect unless `use_story` is also enabled."})
    use_world_info: bool = fields.Boolean(load_default=False, metadata={"description": "Whether or not to use the world info from the KoboldAI GUI when generating text."})
    use_userscripts: bool = fields.Boolean(load_default=False, metadata={"description": "Whether or not to use the userscripts from the KoboldAI GUI when generating text."})
    soft_prompt: Optional[str] = fields.String(metadata={"description": "Soft prompt to use when generating. If set to the empty string or any other string containing no non-whitespace characters, uses no soft prompt."}, validate=[soft_prompt_validator, validate.Regexp(r"^[^/\\]*$")])
    max_length: int = fields.Integer(validate=validate.Range(min=1, max=512), metadata={"description": "Number of tokens to generate."})
    max_context_length: int = fields.Integer(validate=validate.Range(min=512, max=2048), metadata={"description": "Maximum number of tokens to send to the model."})
    n: int = fields.Integer(validate=validate.Range(min=1, max=5), metadata={"description": "Number of outputs to generate."})
    disable_output_formatting: bool = fields.Boolean(load_default=True, metadata={"description": "When enabled, all output formatting options default to `false` instead of the value in the KoboldAI GUI."})
    frmttriminc: Optional[bool] = fields.Boolean(metadata={"description": "Output formatting option. When enabled, removes some characters from the end of the output such that the output doesn't end in the middle of a sentence. If the output is less than one sentence long, does nothing.\n\nIf `disable_output_formatting` is `true`, this defaults to `false` instead of the value in the KoboldAI GUI."})
    frmtrmblln: Optional[bool] = fields.Boolean(metadata={"description": "Output formatting option. When enabled, replaces all occurrences of two or more consecutive newlines in the output with one newline.\n\nIf `disable_output_formatting` is `true`, this defaults to `false` instead of the value in the KoboldAI GUI."})
    frmtrmspch: Optional[bool] = fields.Boolean(metadata={"description": "Output formatting option. When enabled, removes `#/@%{}+=~|\^<>` from the output.\n\nIf `disable_output_formatting` is `true`, this defaults to `false` instead of the value in the KoboldAI GUI."})
    singleline: Optional[bool] = fields.Boolean(metadata={"description": "Output formatting option. When enabled, removes everything after the first line of the output, including the newline.\n\nIf `disable_output_formatting` is `true`, this defaults to `false` instead of the value in the KoboldAI GUI."})
    disable_input_formatting: bool = fields.Boolean(load_default=True, metadata={"description": "When enabled, all input formatting options default to `false` instead of the value in the KoboldAI GUI"})
    frmtadsnsp: Optional[bool] = fields.Boolean(metadata={"description": "Input formatting option. When enabled, adds a leading space to your input if there is no trailing whitespace at the end of the previous action.\n\nIf `disable_input_formatting` is `true`, this defaults to `false` instead of the value in the KoboldAI GUI."})

class GenerationResultSchema(KoboldSchema):
    text: str = fields.String(required=True, metadata={"description": "Generated output as plain text."})

class GenerationOutputSchema(KoboldSchema):
    results: List[GenerationResultSchema] = fields.List(fields.Nested(GenerationResultSchema), required=True, metadata={"description": "Array of generated outputs."})

class StoryNumsChunkSchema(KoboldSchema):
    num: int = fields.Integer(required=True, metadata={"description": "Guaranteed to not equal the `num` of any other active story chunk. Equals 0 iff this is the first action of the story (the prompt)."})

class StoryChunkSchema(StoryNumsChunkSchema, KoboldSchema):
    text: str = fields.String(required=True, metadata={"description": "The text inside this story chunk."})

class StorySchema(KoboldSchema):
    results: List[StoryChunkSchema] = fields.List(fields.Nested(StoryChunkSchema), required=True, metadata={"description": "Array of story actions. The array is sorted such that actions closer to the end of this array are closer to the end of the story."})

class BasicBooleanSchema(KoboldSchema):
    result: bool = fields.Boolean(required=True)

class StoryNumsSchema(KoboldSchema):
    results: List[int] = fields.List(fields.Integer(), required=True, metadata={"description": "Array of story action nums. The array is sorted such that actions closer to the end of this array are closer to the end of the story."})

class StoryChunkResultSchema(KoboldSchema):
    result: StoryChunkSchema = fields.Nested(StoryChunkSchema, required=True)

class StoryChunkNumSchema(KoboldSchema):
    value: int = fields.Integer(required=True)

class StoryChunkTextSchema(KoboldSchema):
    value: str = fields.String(required=True)

class StoryChunkSetTextSchema(KoboldSchema):
    value: str = fields.String(required=True, validate=validate.Regexp(r"^(.|\n)*\S$"))

class StoryLoadSchema(KoboldSchema):
    name: str = fields.String(required=True, validate=[story_load_validator, validate.Regexp(r"^[^/\\]*$")])

class StorySaveSchema(KoboldSchema):
    name: str = fields.String(required=True, validate=validate.Regexp(r"^(?=.*\S)(?!.*[/\\]).*$"))

class WorldInfoEntrySchema(KoboldSchema):
    uid: int = fields.Integer(required=True, validate=validate.Range(min=-2147483648, max=2147483647), metadata={"description": "32-bit signed integer unique to this world info entry."})
    content: str = fields.String(required=True, metadata={"description": "The \"What To Remember\" for this entry."})
    key: str = fields.String(required=True, metadata={"description": "Comma-separated list of keys, or of primary keys if selective mode is enabled."})
    keysecondary: str = fields.String(metadata={"description": "Comma-separated list of secondary keys if selective mode is enabled."})
    selective: bool = fields.Boolean(required=True, metadata={"description": "Whether or not selective mode is enabled for this world info entry."})
    constant: bool = fields.Boolean(required=True, metadata={"description": "Whether or not constant mode is enabled for this world info entry."})
    comment: bool = fields.String(required=True, metadata={"description": "The comment/description/title for this world info entry."})

class WorldInfoEntryResultSchema(KoboldSchema):
    result: WorldInfoEntrySchema = fields.Nested(WorldInfoEntrySchema, required=True)

class WorldInfoFolderBasicSchema(KoboldSchema):
    uid: int = fields.Integer(required=True, validate=validate.Range(min=-2147483648, max=2147483647), metadata={"description": "32-bit signed integer unique to this world info folder."})
    name: str = fields.String(required=True, metadata={"description": "Name of this world info folder."})

class WorldInfoFolderSchema(WorldInfoFolderBasicSchema):
    entries: List[WorldInfoEntrySchema] = fields.List(fields.Nested(WorldInfoEntrySchema), required=True)

class WorldInfoFolderUIDsSchema(KoboldSchema):
    uid: int = fields.Integer(required=True, validate=validate.Range(min=-2147483648, max=2147483647), metadata={"description": "32-bit signed integer unique to this world info folder."})
    entries: List[int] = fields.List(fields.Integer(required=True, validate=validate.Range(min=-2147483648, max=2147483647), metadata={"description": "32-bit signed integer unique to this world info entry."}), required=True)

class WorldInfoEntriesSchema(KoboldSchema):
    entries: List[WorldInfoEntrySchema] = fields.List(fields.Nested(WorldInfoEntrySchema), required=True)

class WorldInfoFoldersSchema(KoboldSchema):
    folders: List[WorldInfoFolderBasicSchema] = fields.List(fields.Nested(WorldInfoFolderBasicSchema), required=True)

class WorldInfoSchema(WorldInfoEntriesSchema):
    folders: List[WorldInfoFolderSchema] = fields.List(fields.Nested(WorldInfoFolderSchema), required=True)

class WorldInfoEntriesUIDsSchema(KoboldSchema):
    entries: List[int] = fields.List(fields.Integer(required=True, validate=validate.Range(min=-2147483648, max=2147483647), metadata={"description": "32-bit signed integer unique to this world info entry."}), required=True)

class WorldInfoFoldersUIDsSchema(KoboldSchema):
    folders: List[int] = fields.List(fields.Integer(required=True, validate=validate.Range(min=-2147483648, max=2147483647), metadata={"description": "32-bit signed integer unique to this world info folder."}), required=True)

class WorldInfoUIDsSchema(WorldInfoEntriesUIDsSchema):
    folders: List[WorldInfoFolderSchema] = fields.List(fields.Nested(WorldInfoFolderUIDsSchema), required=True)

class ModelSelectionSchema(KoboldSchema):
    model: str = fields.String(required=True, validate=validate.Regexp(r"^(?!\s*NeoCustom)(?!\s*GPT2Custom)(?!\s*TPUMeshTransformerGPTJ)(?!\s*TPUMeshTransformerGPTNeoX)(?!\s*GooseAI)(?!\s*OAI)(?!\s*InferKit)(?!\s*Colab)(?!\s*API).*$"), metadata={"description": 'Hugging Face model ID, the path to a model folder (relative to the "models" folder in the KoboldAI root folder) or "ReadOnly" for no model'})

def _generate_text(body: GenerationInputSchema):
    if koboldai_vars.aibusy or koboldai_vars.genseqs:
        abort(Response(json.dumps({"detail": {
            "msg": "Server is busy; please try again later.",
            "type": "service_unavailable",
        }}), mimetype="application/json", status=503))
    mapping = {
        "disable_input_formatting": ("koboldai_vars", "disable_input_formatting", None),
        "disable_output_formatting": ("koboldai_vars", "disable_output_formatting", None),
        "rep_pen": ("koboldai_vars", "rep_pen", None),
        "rep_pen_range": ("koboldai_vars", "rep_pen_range", None),
        "rep_pen_slope": ("koboldai_vars", "rep_pen_slope", None),
        "top_k": ("koboldai_vars", "top_k", None),
        "top_a": ("koboldai_vars", "top_a", None),
        "top_p": ("koboldai_vars", "top_p", None),
        "tfs": ("koboldai_vars", "tfs", None),
        "typical": ("koboldai_vars", "typical", None),
        "temperature": ("koboldai_vars", "temp", None),
        "frmtadsnsp": ("koboldai_vars", "frmtadsnsp", "input"),
        "frmttriminc": ("koboldai_vars", "frmttriminc", "output"),
        "frmtrmblln": ("koboldai_vars", "frmtrmblln", "output"),
        "frmtrmspch": ("koboldai_vars", "frmtrmspch", "output"),
        "singleline": ("koboldai_vars", "singleline", "output"),
        "max_length": ("koboldai_vars", "genamt", None),
        "max_context_length": ("koboldai_vars", "max_length", None),
        "n": ("koboldai_vars", "numseqs", None),
    }
    saved_settings = {}
    set_aibusy(1)
    disable_set_aibusy = koboldai_vars.disable_set_aibusy
    koboldai_vars.disable_set_aibusy = True
    _standalone = koboldai_vars.standalone
    koboldai_vars.standalone = True
    show_probs = koboldai_vars.show_probs
    koboldai_vars.show_probs = False
    output_streaming = koboldai_vars.output_streaming
    koboldai_vars.output_streaming = False
    for key, entry in mapping.items():
        obj = {"koboldai_vars": koboldai_vars}[entry[0]]
        if entry[2] == "input" and koboldai_vars.disable_input_formatting and not hasattr(body, key):
            setattr(body, key, False)
        if entry[2] == "output" and koboldai_vars.disable_output_formatting and not hasattr(body, key):
            setattr(body, key, False)
        if getattr(body, key, None) is not None:
            if entry[1].startswith("@"):
                saved_settings[key] = obj[entry[1][1:]]
                obj[entry[1][1:]] = getattr(body, key)
            else:
                saved_settings[key] = getattr(obj, entry[1])
                setattr(obj, entry[1], getattr(body, key))
    try:
        if koboldai_vars.allowsp and getattr(body, "soft_prompt", None) is not None:
            if any(q in body.soft_prompt for q in ("/", "\\")):
                raise RuntimeError
            old_spfilename = koboldai_vars.spfilename
            spRequest(body.soft_prompt.strip())
        genout = apiactionsubmit(body.prompt, use_memory=body.use_memory, use_story=body.use_story, use_world_info=body.use_world_info, use_authors_note=body.use_authors_note)
        output = {"results": [{"text": txt} for txt in genout]}
    finally:
        for key in saved_settings:
            entry = mapping[key]
            obj = {"koboldai_vars": koboldai_vars}[entry[0]]
            if getattr(body, key, None) is not None:
                if entry[1].startswith("@"):
                    if obj[entry[1][1:]] == getattr(body, key):
                        obj[entry[1][1:]] = saved_settings[key]
                else:
                    if getattr(obj, entry[1]) == getattr(body, key):
                        setattr(obj, entry[1], saved_settings[key])
        koboldai_vars.disable_set_aibusy = disable_set_aibusy
        koboldai_vars.standalone = _standalone
        koboldai_vars.show_probs = show_probs
        koboldai_vars.output_streaming = output_streaming
        if koboldai_vars.allowsp and getattr(body, "soft_prompt", None) is not None:
            spRequest(old_spfilename)
        set_aibusy(0)
    return output


@api_v1.get("/info/version")
@api_schema_wrap
def get_version():
    """---
    get:
      summary: Current API version
      tags:
        - info
      description: |-2
        Returns the version of the API that you are currently using.
      responses:
        200:
          description: Successful request
          content:
            application/json:
              schema: BasicResultSchema
              example:
                result: 1.0.0
    """
    return {"result": api_version}


@api_v1.get("/info/version/latest")
@api_schema_wrap
def get_version_latest():
    """---
    get:
      summary: Latest API version
      tags:
        - info
      description: |-2
        Returns the latest API version available.
      responses:
        200:
          description: Successful request
          content:
            application/json:
              schema: BasicResultSchema
              example:
                result: 1.0.0
    """
    return {"result": api_versions[-1]}


@api_v1.get("/info/version/list")
@api_schema_wrap
def get_version_list():
    """---
    get:
      summary: List API versions
      tags:
        - info
      description: |-2
        Returns a list of available API versions sorted in ascending order.
      responses:
        200:
          description: Successful request
          content:
            application/json:
              schema: BasicResultsSchema
              example:
                results:
                  - 1.0.0
    """
    return {"results": api_versions}


@api_v1.post("/generate")
@api_schema_wrap
def post_generate(body: GenerationInputSchema):
    """---
    post:
      summary: Generate text
      tags:
        - generate
      description: |-2
        Generates text given a submission, sampler settings, soft prompt and number of return sequences.

        By default, the story, userscripts, memory, author's note and world info are disabled.

        Unless otherwise specified, optional values default to the values in the KoboldAI GUI.
      requestBody:
        required: true
        content:
          application/json:
            schema: GenerationInputSchema
            example:
              prompt: |-2
                Explosions of suspicious origin occur at AMNAT satellite-receiver stations from Turkey to Labrador as three high-level Canadian defense ministers vanish and then a couple of days later are photographed at a Volgograd bistro hoisting shots of Stolichnaya with Slavic bimbos on their knee.
              top_p: 0.9
              temperature: 0.5
      responses:
        200:
          description: Successful request
          content:
            application/json:
              schema: GenerationOutputSchema
              example:
                results:
                  - text: |-2
                       It is later established that all of the cabinet members have died of old age.
                      MEGAMATRIX becomes involved in the growing number of mass abductions and kidnappings. Many disappearances occur along highways in western Canada, usually when traffic has come to a standstill because of a stalled truck or snowstorm. One or two abducted individuals will be released within a day or so but never
        {api_validation_error_response}
        {api_not_implemented_response}
        {api_server_busy_response}
        {api_out_of_memory_response}
    """
    return _generate_text(body)


@api_v1.get("/model")
@api_schema_wrap
def get_model():
    """---
    get:
      summary: Retrieve the current model string
      description: |-2
        Gets the current model string, which is shown in the title of the KoboldAI GUI in parentheses, e.g. "KoboldAI Client (KoboldAI/fairseq-dense-13B-Nerys-v2)".
      tags:
        - model
      responses:
        200:
          description: Successful request
          content:
            application/json:
              schema: BasicResultSchema
              example:
                result: KoboldAI/fairseq-dense-13B-Nerys-v2
    """
    return {"result": koboldai_vars.model}


@api_v1.put("/model")
@api_schema_wrap
def put_model(body: ModelSelectionSchema):
    """---
    put:
      summary: Load a model
      description: |-2
        Loads a model given its Hugging Face model ID, the path to a model folder (relative to the "models" folder in the KoboldAI root folder) or "ReadOnly" for no model.
      tags:
        - model
      requestBody:
        required: true
        content:
          application/json:
            schema: ModelSelectionSchema
            example:
              model: ReadOnly
      responses:
        200:
          description: Successful request
          content:
            application/json:
              schema: EmptySchema
        {api_validation_error_response}
        {api_server_busy_response}
    """
    if vars.aibusy or vars.genseqs:
        abort(Response(json.dumps({"detail": {
            "msg": "Server is busy; please try again later.",
            "type": "service_unavailable",
        }}), mimetype="application/json", status=503))
    set_aibusy(1)
    old_model = vars.model
    vars.model = body.model.strip()
    try:
        load_model(use_breakmodel_args=True, breakmodel_args_default_to_cpu=True)
    except Exception as e:
        vars.model = old_model
        raise e
    set_aibusy(0)
    return {}


def prompt_validator(prompt: str):
    if len(prompt.strip()) == 0:
        raise ValidationError("String does not match expected pattern.")

class SubmissionInputSchema(KoboldSchema):
    prompt: str = fields.String(required=True, validate=prompt_validator, metadata={"pattern": r"^.*\S.*$", "description": "This is the submission."})
    disable_input_formatting: bool = fields.Boolean(load_default=True, metadata={"description": "When enabled, disables all input formatting options, overriding their individual enabled/disabled states."})
    frmtadsnsp: Optional[bool] = fields.Boolean(metadata={"description": "Input formatting option. When enabled, adds a leading space to your input if there is no trailing whitespace at the end of the previous action."})

@api_v1.post("/story/end")
@api_schema_wrap
def post_story_end(body: SubmissionInputSchema):
    """---
    post:
      summary: Add an action to the end of the story
      tags:
        - story
      description: |-2
        Inserts a single action at the end of the story in the KoboldAI GUI without generating text.
      requestBody:
        required: true
        content:
          application/json:
            schema: SubmissionInputSchema
            example:
              prompt: |-2
                 This is some text to put at the end of the story.
      responses:
        200:
          description: Successful request
          content:
            application/json:
              schema: EmptySchema
        {api_validation_error_response}
        {api_server_busy_response}
    """
    if koboldai_vars.aibusy or koboldai_vars.genseqs:
        abort(Response(json.dumps({"detail": {
            "msg": "Server is busy; please try again later.",
            "type": "service_unavailable",
        }}), mimetype="application/json", status=503))
    set_aibusy(1)
    disable_set_aibusy = koboldai_vars.disable_set_aibusy
    koboldai_vars.disable_set_aibusy = True
    _standalone = koboldai_vars.standalone
    koboldai_vars.standalone = True
    numseqs = koboldai_vars.numseqs
    koboldai_vars.numseqs = 1
    try:
        actionsubmit(body.prompt, force_submit=True, no_generate=True)
    finally:
        koboldai_vars.disable_set_aibusy = disable_set_aibusy
        koboldai_vars.standalone = _standalone
        koboldai_vars.numseqs = numseqs
    set_aibusy(0)
    return {}


@api_v1.get("/story/end")
@api_schema_wrap
def get_story_end():
    """---
    get:
      summary: Retrieve the last action of the story
      tags:
        - story
      description: |-2
        Returns the last action of the story in the KoboldAI GUI.
      responses:
        200:
          description: Successful request
          content:
            application/json:
              schema: StoryChunkResultSchema
        510:
          description: Story is empty
          content:
            application/json:
              schema: StoryEmptyErrorSchema
              example:
                detail:
                  msg: Could not retrieve the last action of the story because the story is empty.
                  type: story_empty
    """
    if not koboldai_vars.gamestarted:
        abort(Response(json.dumps({"detail": {
            "msg": "Could not retrieve the last action of the story because the story is empty.",
            "type": "story_empty",
        }}), mimetype="application/json", status=510))
    if len(koboldai_vars.actions) == 0:
        return {"result": {"text": koboldai_vars.prompt, "num": 0}}
    return {"result": {"text": koboldai_vars.actions[koboldai_vars.actions.get_last_key()], "num": koboldai_vars.actions.get_last_key() + 1}}


@api_v1.get("/story/end/num")
@api_schema_wrap
def get_story_end_num():
    """---
    get:
      summary: Retrieve the num of the last action of the story
      tags:
        - story
      description: |-2
        Returns the `num` of the last action of the story in the KoboldAI GUI.
      responses:
        200:
          description: Successful request
          content:
            application/json:
              schema: StoryChunkNumSchema
        510:
          description: Story is empty
          content:
            application/json:
              schema: StoryEmptyErrorSchema
              example:
                detail:
                  msg: Could not retrieve the last action of the story because the story is empty.
                  type: story_empty
    """
    if not koboldai_vars.gamestarted:
        abort(Response(json.dumps({"detail": {
            "msg": "Could not retrieve the last action of the story because the story is empty.",
            "type": "story_empty",
        }}), mimetype="application/json", status=510))
    if len(koboldai_vars.actions) == 0:
        return {"result": {"text": 0}}
    return {"result": {"text": koboldai_vars.actions.get_last_key() + 1}}


@api_v1.get("/story/end/text")
@api_schema_wrap
def get_story_end_text():
    """---
    get:
      summary: Retrieve the text of the last action of the story
      tags:
        - story
      description: |-2
        Returns the text of the last action of the story in the KoboldAI GUI.
      responses:
        200:
          description: Successful request
          content:
            application/json:
              schema: StoryChunkTextSchema
        510:
          description: Story is empty
          content:
            application/json:
              schema: StoryEmptyErrorSchema
              example:
                detail:
                  msg: Could not retrieve the last action of the story because the story is empty.
                  type: story_empty
    """
    if not koboldai_vars.gamestarted:
        abort(Response(json.dumps({"detail": {
            "msg": "Could not retrieve the last action of the story because the story is empty.",
            "type": "story_empty",
        }}), mimetype="application/json", status=510))
    if len(koboldai_vars.actions) == 0:
        return {"result": {"text": koboldai_vars.prompt}}
    return {"result": {"text": koboldai_vars.actions[koboldai_vars.actions.get_last_key()]}}


@api_v1.put("/story/end/text")
@api_schema_wrap
def put_story_end_text(body: StoryChunkSetTextSchema):
    """---
    put:
      summary: Set the text of the last action of the story
      tags:
        - story
      description: |-2
        Sets the text of the last action of the story in the KoboldAI GUI to the desired value.
      requestBody:
        required: true
        content:
          application/json:
            schema: StoryChunkSetTextSchema
            example:
              value: string
      responses:
        200:
          description: Successful request
          content:
            application/json:
              schema: EmptySchema
        510:
          description: Story is empty
          content:
            application/json:
              schema: StoryEmptyErrorSchema
              example:
                detail:
                  msg: Could not retrieve the last action of the story because the story is empty.
                  type: story_empty
        {api_validation_error_response}
    """
    if not koboldai_vars.gamestarted:
        abort(Response(json.dumps({"detail": {
            "msg": "Could not retrieve the last action of the story because the story is empty.",
            "type": "story_empty",
        }}), mimetype="application/json", status=510))
    value = body.value.rstrip()
    if len(koboldai_vars.actions) == 0:
        inlineedit(0, value)
    else:
        inlineedit(koboldai_vars.actions.get_last_key() + 1, value)
    return {}


@api_v1.post("/story/end/delete")
@api_schema_wrap
def post_story_end_delete(body: EmptySchema):
    """---
    post:
      summary: Remove the last action of the story
      tags:
        - story
      description: |-2
        Removes the last action of the story in the KoboldAI GUI.
      requestBody:
        required: true
        content:
          application/json:
            schema: EmptySchema
      responses:
        200:
          description: Successful request
          content:
            application/json:
              schema: EmptySchema
        510:
          description: Story too short
          content:
            application/json:
              schema: StoryTooShortErrorSchema
              example:
                detail:
                  msg: Could not delete the last action of the story because the number of actions in the story is less than or equal to 1.
                  type: story_too_short
        {api_validation_error_response}
        {api_server_busy_response}
    """
    if koboldai_vars.aibusy or koboldai_vars.genseqs:
        abort(Response(json.dumps({"detail": {
            "msg": "Server is busy; please try again later.",
            "type": "service_unavailable",
        }}), mimetype="application/json", status=503))
    if not koboldai_vars.gamestarted or not len(koboldai_vars.actions):
        abort(Response(json.dumps({"detail": {
            "msg": "Could not delete the last action of the story because the number of actions in the story is less than or equal to 1.",
            "type": "story_too_short",
        }}), mimetype="application/json", status=510))
    actionback()
    return {}


@api_v1.get("/story")
@api_schema_wrap
def get_story():
    """---
    get:
      summary: Retrieve the entire story
      tags:
        - story
      description: |-2
        Returns the entire story currently shown in the KoboldAI GUI.
      responses:
        200:
          description: Successful request
          content:
            application/json:
              schema: StorySchema
    """
    chunks = []
    if koboldai_vars.gamestarted:
        chunks.append({"num": 0, "text": koboldai_vars.prompt})
    for num, action in koboldai_vars.actions.items():
        chunks.append({"num": num + 1, "text": action})
    return {"results": chunks}


@api_v1.get("/story/nums")
@api_schema_wrap
def get_story_nums():
    """---
    get:
      summary: Retrieve a list of the nums of the chunks in the current story
      tags:
        - story
      description: |-2
        Returns the `num`s of the story chunks currently shown in the KoboldAI GUI.
      responses:
        200:
          description: Successful request
          content:
            application/json:
              schema: StorySchema
    """
    chunks = []
    if koboldai_vars.gamestarted:
        chunks.append(0)
    for num in koboldai_vars.actions.keys():
        chunks.append(num + 1)
    return {"results": chunks}


@api_v1.get("/story/nums/<int(signed=True):num>")
@api_schema_wrap
def get_story_nums_num(num: int):
    """---
    get:
      summary: Determine whether or not there is a story chunk with the given num
      tags:
        - story
      parameters:
        - name: num
          in: path
          description: |-2
            `num` of the desired story chunk.
          schema:
            type: integer
      responses:
        200:
          description: Successful request
          content:
            application/json:
              schema: BasicBooleanSchema
    """
    if num == 0:
        return {"result": koboldai_vars.gamestarted}
    return {"result": num - 1 in koboldai_vars.actions}


@api_v1.get("/story/<int(signed=True):num>")
@api_schema_wrap
def get_story_num(num: int):
    """---
    get:
      summary: Retrieve a story chunk
      tags:
        - story
      description: |-2
        Returns information about a story chunk given its `num`.
      parameters:
        - name: num
          in: path
          description: |-2
            `num` of the desired story chunk.
          schema:
            type: integer
      responses:
        200:
          description: Successful request
          content:
            application/json:
              schema: StoryChunkResultSchema
        404:
          description: Not found
          content:
            application/json:
              schema: NotFoundErrorSchema
              example:
                detail:
                  msg: No chunk with the given num exists.
                  type: key_error
    """
    if num == 0:
        if not koboldai_vars.gamestarted:
            abort(Response(json.dumps({"detail": {
                "msg": "No chunk with the given num exists.",
                "type": "key_error",
            }}), mimetype="application/json", status=404))
        return {"result": {"text": koboldai_vars.prompt, "num": num}}
    if num - 1 not in koboldai_vars.actions:
        abort(Response(json.dumps({"detail": {
            "msg": "No chunk with the given num exists.",
            "type": "key_error",
        }}), mimetype="application/json", status=404))
    return {"result": {"text": koboldai_vars.actions[num - 1], "num": num}}


@api_v1.get("/story/<int(signed=True):num>/text")
@api_schema_wrap
def get_story_num_text(num: int):
    """---
    get:
      summary: Retrieve the text of a story chunk
      tags:
        - story
      description: |-2
        Returns the text inside a story chunk given its `num`.
      parameters:
        - name: num
          in: path
          description: |-2
            `num` of the desired story chunk.
          schema:
            type: integer
      responses:
        200:
          description: Successful request
          content:
            application/json:
              schema: StoryChunkTextSchema
        404:
          description: Not found
          content:
            application/json:
              schema: NotFoundErrorSchema
              example:
                detail:
                  msg: No chunk with the given num exists.
                  type: key_error
    """
    if num == 0:
        if not koboldai_vars.gamestarted:
            abort(Response(json.dumps({"detail": {
                "msg": "No chunk with the given num exists.",
                "type": "key_error",
            }}), mimetype="application/json", status=404))
        return {"value": koboldai_vars.prompt}
    if num - 1 not in koboldai_vars.actions:
        abort(Response(json.dumps({"detail": {
            "msg": "No chunk with the given num exists.",
            "type": "key_error",
        }}), mimetype="application/json", status=404))
    return {"value": koboldai_vars.actions[num - 1]}


@api_v1.put("/story/<int(signed=True):num>/text")
@api_schema_wrap
def put_story_num_text(body: StoryChunkSetTextSchema, num: int):
    """---
    put:
      summary: Set the text of a story chunk
      tags:
        - story
      description: |-2
        Sets the text inside a story chunk given its `num`.
      parameters:
        - name: num
          in: path
          description: |-2
            `num` of the desired story chunk.
          schema:
            type: integer
      requestBody:
        required: true
        content:
          application/json:
            schema: StoryChunkSetTextSchema
            example:
              value: string
      responses:
        200:
          description: Successful request
          content:
            application/json:
              schema: EmptySchema
        404:
          description: Not found
          content:
            application/json:
              schema: NotFoundErrorSchema
              example:
                detail:
                  msg: No chunk with the given num exists.
                  type: key_error
        {api_validation_error_response}
    """
    if num == 0:
        if not koboldai_vars.gamestarted:
            abort(Response(json.dumps({"detail": {
                "msg": "No chunk with the given num exists.",
                "type": "key_error",
            }}), mimetype="application/json", status=404))
        inlineedit(0, body.value.rstrip())
        return {}
    if num - 1 not in koboldai_vars.actions:
        abort(Response(json.dumps({"detail": {
            "msg": "No chunk with the given num exists.",
            "type": "key_error",
        }}), mimetype="application/json", status=404))
    inlineedit(num, body.value.rstrip())
    return {}


@api_v1.delete("/story/<int(signed=True):num>")
@api_schema_wrap
def post_story_num_delete(num: int):
    """---
    delete:
      summary: Remove a story chunk
      tags:
        - story
      description: |-2
        Removes a story chunk from the story in the KoboldAI GUI given its `num`. Cannot be used to delete the first action (the prompt).
      parameters:
        - name: num
          in: path
          description: |-2
            `num` of the desired story chunk. Must be larger than or equal to 1.
          schema:
            type: integer
            minimum: 1
      responses:
        200:
          description: Successful request
          content:
            application/json:
              schema: EmptySchema
        404:
          description: Not found
          content:
            application/json:
              schema: NotFoundErrorSchema
              example:
                detail:
                  msg: No chunk with the given num exists.
                  type: key_error
        {api_server_busy_response}
    """
    if num < 1:
        abort(Response(json.dumps({"detail": {
            "num": ["Must be greater than or equal to 1."],
        }}), mimetype="application/json", status=422))
    if num - 1 not in koboldai_vars.actions:
        abort(Response(json.dumps({"detail": {
            "msg": "No chunk with the given num exists.",
            "type": "key_error",
        }}), mimetype="application/json", status=404))
    if koboldai_vars.aibusy or koboldai_vars.genseqs:
        abort(Response(json.dumps({"detail": {
            "msg": "Server is busy; please try again later.",
            "type": "service_unavailable",
        }}), mimetype="application/json", status=503))
    inlinedelete(num)
    return {}


@api_v1.delete("/story")
@api_schema_wrap
def delete_story():
    """---
    delete:
      summary: Clear the story
      tags:
        - story
      description: |-2
        Starts a new blank story.
      responses:
        200:
          description: Successful request
          content:
            application/json:
              schema: EmptySchema
        {api_server_busy_response}
    """
    if koboldai_vars.aibusy or koboldai_vars.genseqs:
        abort(Response(json.dumps({"detail": {
            "msg": "Server is busy; please try again later.",
            "type": "service_unavailable",
        }}), mimetype="application/json", status=503))
    newGameRequest()
    return {}


@api_v1.put("/story/load")
@api_schema_wrap
def put_story_load(body: StoryLoadSchema):
    """---
    put:
      summary: Load a story
      tags:
        - story
      description: |-2
        Loads a story given its filename (without the .json).
      requestBody:
        required: true
        content:
          application/json:
            schema: StoryLoadSchema
            example:
              name: string
      responses:
        200:
          description: Successful request
          content:
            application/json:
              schema: EmptySchema
        {api_validation_error_response}
        {api_server_busy_response}
    """
    if koboldai_vars.aibusy or koboldai_vars.genseqs:
        abort(Response(json.dumps({"detail": {
            "msg": "Server is busy; please try again later.",
            "type": "service_unavailable",
        }}), mimetype="application/json", status=503))
    loadRequest(fileops.storypath(body.name.strip()))
    return {}


@api_v1.put("/story/save")
@api_schema_wrap
def put_story_save(body: StorySaveSchema):
    """---
    put:
      summary: Save the current story
      tags:
        - story
      description: |-2
        Saves the current story given its destination filename (without the .json).
      requestBody:
        required: true
        content:
          application/json:
            schema: StorySaveSchema
            example:
              name: string
      responses:
        200:
          description: Successful request
          content:
            application/json:
              schema: EmptySchema
        {api_validation_error_response}
    """
    saveRequest(fileops.storypath(body.name.strip()))
    return {}


@api_v1.get("/world_info")
@api_schema_wrap
def get_world_info():
    """---
    get:
      summary: Retrieve all world info entries
      tags:
        - world_info
      description: |-2
        Returns all world info entries currently shown in the KoboldAI GUI.

        The `folders` are sorted in the same order as they are in the GUI and the `entries` within the folders and within the parent `result` object are all sorted in the same order as they are in their respective parts of the GUI.
      responses:
        200:
          description: Successful request
          content:
            application/json:
              schema: WorldInfoSchema
    """
    folders = []
    entries = []
    ln = len(koboldai_vars.worldinfo)
    stablesortwi()
    koboldai_vars.worldinfo_i = [wi for wi in koboldai_vars.worldinfo if wi["init"]]
    folder: Optional[list] = None
    if ln:
        last_folder = ...
        for wi in koboldai_vars.worldinfo_i:
            if wi["folder"] != last_folder:
                folder = []
                if wi["folder"] is not None:
                    folders.append({"uid": wi["folder"], "name": koboldai_vars.wifolders_d[wi["folder"]]["name"], "entries": folder})
                last_folder = wi["folder"]
            (folder if wi["folder"] is not None else entries).append({k: v for k, v in wi.items() if k not in ("init", "folder", "num") and (wi["selective"] or k != "keysecondary")})
    return {"folders": folders, "entries": entries}

@api_v1.get("/world_info/uids")
@api_schema_wrap
def get_world_info_uids():
    """---
    get:
      summary: Retrieve the UIDs of all world info entries
      tags:
        - world_info
      description: |-2
        Returns in a similar format as GET /world_info except only the `uid`s are returned.
      responses:
        200:
          description: Successful request
          content:
            application/json:
              schema: WorldInfoUIDsSchema
    """
    folders = []
    entries = []
    ln = len(koboldai_vars.worldinfo)
    stablesortwi()
    koboldai_vars.worldinfo_i = [wi for wi in koboldai_vars.worldinfo if wi["init"]]
    folder: Optional[list] = None
    if ln:
        last_folder = ...
        for wi in koboldai_vars.worldinfo_i:
            if wi["folder"] != last_folder:
                folder = []
                if wi["folder"] is not None:
                    folders.append({"uid": wi["folder"], "entries": folder})
                last_folder = wi["folder"]
            (folder if wi["folder"] is not None else entries).append(wi["uid"])
    return {"folders": folders, "entries": entries}


@api_v1.get("/world_info/uids/<int(signed=True):uid>")
@api_schema_wrap
def get_world_info_uids_uid(uid: int):
    """---
    get:
      summary: Determine whether or not there is a world info entry with the given UID
      tags:
        - world_info
      parameters:
        - name: uid
          in: path
          description: |-2
            `uid` of the desired world info entry.
          schema:
            type: integer
            minimum: -2147483648
            maximum: 2147483647
      responses:
        200:
          description: Successful request
          content:
            application/json:
              schema: BasicBooleanSchema
    """
    return {"result": uid in koboldai_vars.worldinfo_u and koboldai_vars.worldinfo_u[uid]["init"]}


@api_v1.get("/world_info/folders")
@api_schema_wrap
def get_world_info_folders():
    """---
    get:
      summary: Retrieve all world info folders
      tags:
        - world_info
      description: |-2
        Returns details about all world info folders currently shown in the KoboldAI GUI.

        The `folders` are sorted in the same order as they are in the GUI.
      responses:
        200:
          description: Successful request
          content:
            application/json:
              schema: WorldInfoFoldersSchema
    """
    stablesortwi()
    koboldai_vars.worldinfo_i = [wi for wi in koboldai_vars.worldinfo if wi["init"]]
    return {"folders": [{"uid": folder, **{k: v for k, v in koboldai_vars.wifolders_d[folder].items() if k != "collapsed"}} for folder in koboldai_vars.wifolders_l]}


@api_v1.get("/world_info/folders/uids")
@api_schema_wrap
def get_world_info_folders_uids():
    """---
    get:
      summary: Retrieve the UIDs all world info folders
      tags:
        - world_info
      description: |-2
        Returns the `uid`s of all world info folders currently shown in the KoboldAI GUI.

        The `folders` are sorted in the same order as they are in the GUI.
      responses:
        200:
          description: Successful request
          content:
            application/json:
              schema: WorldInfoFoldersUIDsSchema
    """
    stablesortwi()
    koboldai_vars.worldinfo_i = [wi for wi in koboldai_vars.worldinfo if wi["init"]]
    return {"folders": koboldai_vars.wifolders_l}


@api_v1.get("/world_info/folders/none")
@api_schema_wrap
def get_world_info_folders_none():
    """---
    get:
      summary: Retrieve all world info entries not in a folder
      tags:
        - world_info
      description: |-2
        Returns all world info entries that are not in a world info folder.

        The `entries` are sorted in the same order as they are in the KoboldAI GUI.
      responses:
        200:
          description: Successful request
          content:
            application/json:
              schema: WorldInfoEntriesSchema
    """
    entries = []
    stablesortwi()
    koboldai_vars.worldinfo_i = [wi for wi in koboldai_vars.worldinfo if wi["init"]]
    for wi in reversed(koboldai_vars.worldinfo_i):
        if wi["folder"] is not None:
            break
        entries.append({k: v for k, v in wi.items() if k not in ("init", "folder", "num") and (wi["selective"] or k != "keysecondary")})
    return {"entries": list(reversed(entries))}


@api_v1.get("/world_info/folders/none/uids")
@api_schema_wrap
def get_world_info_folders_none_uids():
    """---
    get:
      summary: Retrieve the UIDs of all world info entries not in a folder
      tags:
        - world_info
      description: |-2
        Returns the `uid`s of all world info entries that are not in a world info folder.

        The `entries` are sorted in the same order as they are in the KoboldAI GUI.
      responses:
        200:
          description: Successful request
          content:
            application/json:
              schema: WorldInfoEntriesUIDsSchema
    """
    entries = []
    stablesortwi()
    koboldai_vars.worldinfo_i = [wi for wi in koboldai_vars.worldinfo if wi["init"]]
    for wi in reversed(koboldai_vars.worldinfo_i):
        if wi["folder"] is not None:
            break
        entries.append(wi["uid"])
    return {"entries": list(reversed(entries))}


@api_v1.get("/world_info/folders/none/uids/<int(signed=True):uid>")
@api_schema_wrap
def get_world_info_folders_none_uids_uid(uid: int):
    """---
    get:
      summary: Determine whether or not there is a world info entry with the given UID that is not in a world info folder
      tags:
        - world_info
      parameters:
        - name: uid
          in: path
          description: |-2
            `uid` of the desired world info entry.
          schema:
            type: integer
            minimum: -2147483648
            maximum: 2147483647
      responses:
        200:
          description: Successful request
          content:
            application/json:
              schema: BasicBooleanSchema
    """
    return {"result": uid in koboldai_vars.worldinfo_u and koboldai_vars.worldinfo_u[uid]["folder"] is None and koboldai_vars.worldinfo_u[uid]["init"]}


@api_v1.get("/world_info/folders/<int(signed=True):uid>")
@api_schema_wrap
def get_world_info_folders_uid(uid: int):
    """---
    get:
      summary: Retrieve all world info entries in the given folder
      tags:
        - world_info
      parameters:
        - name: uid
          in: path
          description: |-2
            `uid` of the desired world info folder.
          schema:
            type: integer
            minimum: -2147483648
            maximum: 2147483647
      description: |-2
        Returns all world info entries that are in the world info folder with the given `uid`.

        The `entries` are sorted in the same order as they are in the KoboldAI GUI.
      responses:
        200:
          description: Successful request
          content:
            application/json:
              schema: WorldInfoEntriesSchema
        404:
          description: Not found
          content:
            application/json:
              schema: NotFoundErrorSchema
              example:
                detail:
                  msg: No world info folder with the given uid exists.
                  type: key_error
    """
    if uid not in koboldai_vars.wifolders_d:
        abort(Response(json.dumps({"detail": {
            "msg": "No world info folder with the given uid exists.",
            "type": "key_error",
        }}), mimetype="application/json", status=404))
    entries = []
    stablesortwi()
    koboldai_vars.worldinfo_i = [wi for wi in koboldai_vars.worldinfo if wi["init"]]
    for wi in koboldai_vars.wifolders_u[uid]:
        if wi["init"]:
            entries.append({k: v for k, v in wi.items() if k not in ("init", "folder", "num") and (wi["selective"] or k != "keysecondary")})
    return {"entries": entries}


@api_v1.get("/world_info/folders/<int(signed=True):uid>/uids")
@api_schema_wrap
def get_world_info_folders_uid_uids(uid: int):
    """---
    get:
      summary: Retrieve the UIDs of all world info entries in the given folder
      tags:
        - world_info
      parameters:
        - name: uid
          in: path
          description: |-2
            `uid` of the desired world info folder.
          schema:
            type: integer
            minimum: -2147483648
            maximum: 2147483647
      description: |-2
        Returns the `uid`s of all world info entries that are in the world info folder with the given `uid`.

        The `entries` are sorted in the same order as they are in the KoboldAI GUI.
      responses:
        200:
          description: Successful request
          content:
            application/json:
              schema: WorldInfoEntriesUIDsSchema
        404:
          description: Not found
          content:
            application/json:
              schema: NotFoundErrorSchema
              example:
                detail:
                  msg: No world info folder with the given uid exists.
                  type: key_error
    """
    if uid not in koboldai_vars.wifolders_d:
        abort(Response(json.dumps({"detail": {
            "msg": "No world info folder with the given uid exists.",
            "type": "key_error",
        }}), mimetype="application/json", status=404))
    entries = []
    stablesortwi()
    koboldai_vars.worldinfo_i = [wi for wi in koboldai_vars.worldinfo if wi["init"]]
    for wi in koboldai_vars.wifolders_u[uid]:
        if wi["init"]:
            entries.append(wi["uid"])
    return {"entries": entries}


@api_v1.get("/world_info/folders/<int(signed=True):folder_uid>/uids/<int(signed=True):entry_uid>")
@api_schema_wrap
def get_world_info_folders_folder_uid_uids_entry_uid(folder_uid: int, entry_uid: int):
    """---
    get:
      summary: Determine whether or not there is a world info entry with the given UID in the world info folder with the given UID
      tags:
        - world_info
      parameters:
        - name: folder_uid
          in: path
          description: |-2
            `uid` of the desired world info folder.
          schema:
            type: integer
            minimum: -2147483648
            maximum: 2147483647
        - name: entry_uid
          in: path
          description: |-2
            `uid` of the desired world info entry.
          schema:
            type: integer
            minimum: -2147483648
            maximum: 2147483647
      responses:
        200:
          description: Successful request
          content:
            application/json:
              schema: BasicBooleanSchema
    """
    return {"result": entry_uid in koboldai_vars.worldinfo_u and koboldai_vars.worldinfo_u[entry_uid]["folder"] == folder_uid and koboldai_vars.worldinfo_u[entry_uid]["init"]}


@api_v1.get("/world_info/folders/<int(signed=True):uid>/name")
@api_schema_wrap
def get_world_info_folders_uid_name(uid: int):
    """---
    get:
      summary: Retrieve the name of the world info folder with the given UID
      tags:
        - world_info
      parameters:
        - name: uid
          in: path
          description: |-2
            `uid` of the desired world info folder.
          schema:
            type: integer
            minimum: -2147483648
            maximum: 2147483647
      responses:
        200:
          description: Successful request
          content:
            application/json:
              schema: BasicStringSchema
        404:
          description: Not found
          content:
            application/json:
              schema: NotFoundErrorSchema
              example:
                detail:
                  msg: No world info folder with the given uid exists.
                  type: key_error
    """
    if uid not in koboldai_vars.wifolders_d:
        abort(Response(json.dumps({"detail": {
            "msg": "No world info folder with the given uid exists.",
            "type": "key_error",
        }}), mimetype="application/json", status=404))
    return {"value": koboldai_vars.wifolders_d[uid]["name"]}


@api_v1.put("/world_info/folders/<int(signed=True):uid>/name")
@api_schema_wrap
def put_world_info_folders_uid_name(body: BasicStringSchema, uid: int):
    """---
    put:
      summary: Set the name of the world info folder with the given UID to the specified value
      tags:
        - world_info
      parameters:
        - name: uid
          in: path
          description: |-2
            `uid` of the desired world info folder.
          schema:
            type: integer
            minimum: -2147483648
            maximum: 2147483647
      requestBody:
        required: true
        content:
          application/json:
            schema: BasicStringSchema
            example:
              value: string
      responses:
        200:
          description: Successful request
          content:
            application/json:
              schema: EmptySchema
        404:
          description: Not found
          content:
            application/json:
              schema: NotFoundErrorSchema
              example:
                detail:
                  msg: No world info folder with the given uid exists.
                  type: key_error
        {api_validation_error_response}
    """
    if uid not in koboldai_vars.wifolders_d:
        abort(Response(json.dumps({"detail": {
            "msg": "No world info folder with the given uid exists.",
            "type": "key_error",
        }}), mimetype="application/json", status=404))
    koboldai_vars.wifolders_d[uid]["name"] = body.value
    setgamesaved(False)
    return {}


@api_v1.get("/world_info/<int(signed=True):uid>")
@api_schema_wrap
def get_world_info_uid(uid: int):
    """---
    get:
      summary: Retrieve information about the world info entry with the given UID
      tags:
        - world_info
      parameters:
        - name: uid
          in: path
          description: |-2
            `uid` of the desired world info entry.
          schema:
            type: integer
            minimum: -2147483648
            maximum: 2147483647
      responses:
        200:
          description: Successful request
          content:
            application/json:
              schema: WorldInfoEntrySchema
        404:
          description: Not found
          content:
            application/json:
              schema: NotFoundErrorSchema
              example:
                detail:
                  msg: No world info entry with the given uid exists.
                  type: key_error
    """
    if uid not in koboldai_vars.worldinfo_u:
        abort(Response(json.dumps({"detail": {
            "msg": "No world info entry with the given uid exists.",
            "type": "key_error",
        }}), mimetype="application/json", status=404))
    wi = koboldai_vars.worldinfo_u[uid]
    return {k: v for k, v in wi.items() if k not in ("init", "folder", "num") and (wi["selective"] or k != "keysecondary")}


@api_v1.get("/world_info/<int(signed=True):uid>/comment")
@api_schema_wrap
def get_world_info_uid_comment(uid: int):
    """---
    get:
      summary: Retrieve the comment of the world info entry with the given UID
      tags:
        - world_info
      parameters:
        - name: uid
          in: path
          description: |-2
            `uid` of the desired world info entry.
          schema:
            type: integer
            minimum: -2147483648
            maximum: 2147483647
      responses:
        200:
          description: Successful request
          content:
            application/json:
              schema: BasicStringSchema
        404:
          description: Not found
          content:
            application/json:
              schema: NotFoundErrorSchema
              example:
                detail:
                  msg: No world info entry with the given uid exists.
                  type: key_error
    """
    if uid not in koboldai_vars.worldinfo_u:
        abort(Response(json.dumps({"detail": {
            "msg": "No world info entry with the given uid exists.",
            "type": "key_error",
        }}), mimetype="application/json", status=404))
    return {"value": koboldai_vars.worldinfo_u[uid]["comment"]}


@api_v1.put("/world_info/<int(signed=True):uid>/comment")
@api_schema_wrap
def put_world_info_uid_comment(body: BasicStringSchema, uid: int):
    """---
    put:
      summary: Set the comment of the world info entry with the given UID to the specified value
      tags:
        - world_info
      parameters:
        - name: uid
          in: path
          description: |-2
            `uid` of the desired world info entry.
          schema:
            type: integer
            minimum: -2147483648
            maximum: 2147483647
      requestBody:
        required: true
        content:
          application/json:
            schema: BasicStringSchema
            example:
              value: string
      responses:
        200:
          description: Successful request
          content:
            application/json:
              schema: EmptySchema
        404:
          description: Not found
          content:
            application/json:
              schema: NotFoundErrorSchema
              example:
                detail:
                  msg: No world info entry with the given uid exists.
                  type: key_error
        {api_validation_error_response}
    """
    if uid not in koboldai_vars.worldinfo_u:
        abort(Response(json.dumps({"detail": {
            "msg": "No world info entry with the given uid exists.",
            "type": "key_error",
        }}), mimetype="application/json", status=404))
    koboldai_vars.worldinfo_u[uid]["comment"] = body.value
    setgamesaved(False)
    return {}


@api_v1.get("/world_info/<int(signed=True):uid>/content")
@api_schema_wrap
def get_world_info_uid_content(uid: int):
    """---
    get:
      summary: Retrieve the content of the world info entry with the given UID
      tags:
        - world_info
      parameters:
        - name: uid
          in: path
          description: |-2
            `uid` of the desired world info entry.
          schema:
            type: integer
            minimum: -2147483648
            maximum: 2147483647
      responses:
        200:
          description: Successful request
          content:
            application/json:
              schema: BasicStringSchema
        404:
          description: Not found
          content:
            application/json:
              schema: NotFoundErrorSchema
              example:
                detail:
                  msg: No world info entry with the given uid exists.
                  type: key_error
    """
    if uid not in koboldai_vars.worldinfo_u:
        abort(Response(json.dumps({"detail": {
            "msg": "No world info entry with the given uid exists.",
            "type": "key_error",
        }}), mimetype="application/json", status=404))
    return {"value": koboldai_vars.worldinfo_u[uid]["content"]}


@api_v1.put("/world_info/<int(signed=True):uid>/content")
@api_schema_wrap
def put_world_info_uid_content(body: BasicStringSchema, uid: int):
    """---
    put:
      summary: Set the content of the world info entry with the given UID to the specified value
      tags:
        - world_info
      parameters:
        - name: uid
          in: path
          description: |-2
            `uid` of the desired world info entry.
          schema:
            type: integer
            minimum: -2147483648
            maximum: 2147483647
      requestBody:
        required: true
        content:
          application/json:
            schema: BasicStringSchema
            example:
              value: string
      responses:
        200:
          description: Successful request
          content:
            application/json:
              schema: EmptySchema
        404:
          description: Not found
          content:
            application/json:
              schema: NotFoundErrorSchema
              example:
                detail:
                  msg: No world info entry with the given uid exists.
                  type: key_error
        {api_validation_error_response}
    """
    if uid not in koboldai_vars.worldinfo_u:
        abort(Response(json.dumps({"detail": {
            "msg": "No world info entry with the given uid exists.",
            "type": "key_error",
        }}), mimetype="application/json", status=404))
    koboldai_vars.worldinfo_u[uid]["content"] = body.value
    setgamesaved(False)
    return {}


@api_v1.get("/world_info/<int(signed=True):uid>/key")
@api_schema_wrap
def get_world_info_uid_key(uid: int):
    """---
    get:
      summary: Retrieve the keys or primary keys of the world info entry with the given UID
      tags:
        - world_info
      parameters:
        - name: uid
          in: path
          description: |-2
            `uid` of the desired world info entry.
          schema:
            type: integer
            minimum: -2147483648
            maximum: 2147483647
      responses:
        200:
          description: Successful request
          content:
            application/json:
              schema: BasicStringSchema
        404:
          description: Not found
          content:
            application/json:
              schema: NotFoundErrorSchema
              example:
                detail:
                  msg: No world info entry with the given uid exists.
                  type: key_error
    """
    if uid not in koboldai_vars.worldinfo_u:
        abort(Response(json.dumps({"detail": {
            "msg": "No world info entry with the given uid exists.",
            "type": "key_error",
        }}), mimetype="application/json", status=404))
    return {"value": koboldai_vars.worldinfo_u[uid]["key"]}


@api_v1.put("/world_info/<int(signed=True):uid>/key")
@api_schema_wrap
def put_world_info_uid_key(body: BasicStringSchema, uid: int):
    """---
    put:
      summary: Set the keys or primary keys of the world info entry with the given UID to the specified value
      tags:
        - world_info
      parameters:
        - name: uid
          in: path
          description: |-2
            `uid` of the desired world info entry.
          schema:
            type: integer
            minimum: -2147483648
            maximum: 2147483647
      requestBody:
        required: true
        content:
          application/json:
            schema: BasicStringSchema
            example:
              value: string
      responses:
        200:
          description: Successful request
          content:
            application/json:
              schema: EmptySchema
        404:
          description: Not found
          content:
            application/json:
              schema: NotFoundErrorSchema
              example:
                detail:
                  msg: No world info entry with the given uid exists.
                  type: key_error
        {api_validation_error_response}
    """
    if uid not in koboldai_vars.worldinfo_u:
        abort(Response(json.dumps({"detail": {
            "msg": "No world info entry with the given uid exists.",
            "type": "key_error",
        }}), mimetype="application/json", status=404))
    koboldai_vars.worldinfo_u[uid]["key"] = body.value
    setgamesaved(False)
    return {}


@api_v1.get("/world_info/<int(signed=True):uid>/keysecondary")
@api_schema_wrap
def get_world_info_uid_keysecondary(uid: int):
    """---
    get:
      summary: Retrieve the secondary keys of the world info entry with the given UID
      tags:
        - world_info
      parameters:
        - name: uid
          in: path
          description: |-2
            `uid` of the desired world info entry.
          schema:
            type: integer
            minimum: -2147483648
            maximum: 2147483647
      responses:
        200:
          description: Successful request
          content:
            application/json:
              schema: BasicStringSchema
        404:
          description: Not found
          content:
            application/json:
              schema: NotFoundErrorSchema
              example:
                detail:
                  msg: No world info entry with the given uid exists.
                  type: key_error
    """
    if uid not in koboldai_vars.worldinfo_u:
        abort(Response(json.dumps({"detail": {
            "msg": "No world info entry with the given uid exists.",
            "type": "key_error",
        }}), mimetype="application/json", status=404))
    return {"value": koboldai_vars.worldinfo_u[uid]["keysecondary"]}


@api_v1.put("/world_info/<int(signed=True):uid>/keysecondary")
@api_schema_wrap
def put_world_info_uid_keysecondary(body: BasicStringSchema, uid: int):
    """---
    put:
      summary: Set the secondary keys of the world info entry with the given UID to the specified value
      tags:
        - world_info
      parameters:
        - name: uid
          in: path
          description: |-2
            `uid` of the desired world info entry.
          schema:
            type: integer
            minimum: -2147483648
            maximum: 2147483647
      requestBody:
        required: true
        content:
          application/json:
            schema: BasicStringSchema
            example:
              value: string
      responses:
        200:
          description: Successful request
          content:
            application/json:
              schema: EmptySchema
        404:
          description: Not found
          content:
            application/json:
              schema: NotFoundErrorSchema
              example:
                detail:
                  msg: No world info entry with the given uid exists.
                  type: key_error
        {api_validation_error_response}
    """
    if uid not in koboldai_vars.worldinfo_u:
        abort(Response(json.dumps({"detail": {
            "msg": "No world info entry with the given uid exists.",
            "type": "key_error",
        }}), mimetype="application/json", status=404))
    koboldai_vars.worldinfo_u[uid]["keysecondary"] = body.value
    setgamesaved(False)
    return {}


@api_v1.get("/world_info/<int(signed=True):uid>/selective")
@api_schema_wrap
def get_world_info_uid_selective(uid: int):
    """---
    get:
      summary: Retrieve the selective mode state of the world info entry with the given UID
      tags:
        - world_info
      parameters:
        - name: uid
          in: path
          description: |-2
            `uid` of the desired world info entry.
          schema:
            type: integer
            minimum: -2147483648
            maximum: 2147483647
      responses:
        200:
          description: Successful request
          content:
            application/json:
              schema: BasicBooleanSchema
        404:
          description: Not found
          content:
            application/json:
              schema: NotFoundErrorSchema
              example:
                detail:
                  msg: No world info entry with the given uid exists.
                  type: key_error
    """
    if uid not in koboldai_vars.worldinfo_u:
        abort(Response(json.dumps({"detail": {
            "msg": "No world info entry with the given uid exists.",
            "type": "key_error",
        }}), mimetype="application/json", status=404))
    return {"value": koboldai_vars.worldinfo_u[uid]["selective"]}


@api_v1.put("/world_info/<int(signed=True):uid>/selective")
@api_schema_wrap
def put_world_info_uid_selective(body: BasicBooleanSchema, uid: int):
    """---
    put:
      summary: Set the selective mode state of the world info entry with the given UID to the specified value
      tags:
        - world_info
      parameters:
        - name: uid
          in: path
          description: |-2
            `uid` of the desired world info entry.
          schema:
            type: integer
            minimum: -2147483648
            maximum: 2147483647
      requestBody:
        required: true
        content:
          application/json:
            schema: BasicBooleanSchema
            example:
              value: true
      responses:
        200:
          description: Successful request
          content:
            application/json:
              schema: EmptySchema
        404:
          description: Not found
          content:
            application/json:
              schema: NotFoundErrorSchema
              example:
                detail:
                  msg: No world info entry with the given uid exists.
                  type: key_error
        {api_validation_error_response}
    """
    if uid not in koboldai_vars.worldinfo_u:
        abort(Response(json.dumps({"detail": {
            "msg": "No world info entry with the given uid exists.",
            "type": "key_error",
        }}), mimetype="application/json", status=404))
    koboldai_vars.worldinfo_u[uid]["selective"] = body.value
    setgamesaved(False)
    return {}


@api_v1.get("/world_info/<int(signed=True):uid>/constant")
@api_schema_wrap
def get_world_info_uid_constant(uid: int):
    """---
    get:
      summary: Retrieve the constant mode state of the world info entry with the given UID
      tags:
        - world_info
      parameters:
        - name: uid
          in: path
          description: |-2
            `uid` of the desired world info entry.
          schema:
            type: integer
            minimum: -2147483648
            maximum: 2147483647
      responses:
        200:
          description: Successful request
          content:
            application/json:
              schema: BasicBooleanSchema
        404:
          description: Not found
          content:
            application/json:
              schema: NotFoundErrorSchema
              example:
                detail:
                  msg: No world info entry with the given uid exists.
                  type: key_error
    """
    if uid not in koboldai_vars.worldinfo_u:
        abort(Response(json.dumps({"detail": {
            "msg": "No world info entry with the given uid exists.",
            "type": "key_error",
        }}), mimetype="application/json", status=404))
    return {"value": koboldai_vars.worldinfo_u[uid]["constant"]}


@api_v1.put("/world_info/<int(signed=True):uid>/constant")
@api_schema_wrap
def put_world_info_uid_constant(body: BasicBooleanSchema, uid: int):
    """---
    put:
      summary: Set the constant mode state of the world info entry with the given UID to the specified value
      tags:
        - world_info
      parameters:
        - name: uid
          in: path
          description: |-2
            `uid` of the desired world info entry.
          schema:
            type: integer
            minimum: -2147483648
            maximum: 2147483647
      requestBody:
        required: true
        content:
          application/json:
            schema: BasicBooleanSchema
            example:
              value: true
      responses:
        200:
          description: Successful request
          content:
            application/json:
              schema: EmptySchema
        404:
          description: Not found
          content:
            application/json:
              schema: NotFoundErrorSchema
              example:
                detail:
                  msg: No world info entry with the given uid exists.
                  type: key_error
        {api_validation_error_response}
    """
    if uid not in koboldai_vars.worldinfo_u:
        abort(Response(json.dumps({"detail": {
            "msg": "No world info entry with the given uid exists.",
            "type": "key_error",
        }}), mimetype="application/json", status=404))
    koboldai_vars.worldinfo_u[uid]["constant"] = body.value
    setgamesaved(False)
    return {}


@api_v1.post("/world_info/folders/none")
@api_schema_wrap
def post_world_info_folders_none(body: EmptySchema):
    """---
    post:
      summary: Create a new world info entry outside of a world info folder, at the end of the world info
      tags:
        - world_info
      requestBody:
        required: true
        content:
          application/json:
            schema: EmptySchema
      responses:
        200:
          description: Successful request
          content:
            application/json:
              schema: BasicUIDSchema
        {api_validation_error_response}
    """
    stablesortwi()
    koboldai_vars.worldinfo_i = [wi for wi in koboldai_vars.worldinfo if wi["init"]]
    setgamesaved(False)
    emit('from_server', {'cmd': 'wiexpand', 'data': koboldai_vars.worldinfo[-1]["num"]}, broadcast=True)
    koboldai_vars.worldinfo[-1]["init"] = True
    addwiitem(folder_uid=None)
    return {"uid": koboldai_vars.worldinfo[-2]["uid"]}


@api_v1.post("/world_info/folders/<int(signed=True):uid>")
@api_schema_wrap
def post_world_info_folders_uid(body: EmptySchema, uid: int):
    """---
    post:
      summary: Create a new world info entry at the end of the world info folder with the given UID
      tags:
        - world_info
      parameters:
        - name: uid
          in: path
          description: |-2
            `uid` of the desired world info folder.
          schema:
            type: integer
            minimum: -2147483648
            maximum: 2147483647
      requestBody:
        required: true
        content:
          application/json:
            schema: EmptySchema
      responses:
        200:
          description: Successful request
          content:
            application/json:
              schema: BasicUIDSchema
        404:
          description: Not found
          content:
            application/json:
              schema: NotFoundErrorSchema
              example:
                detail:
                  msg: No world info folder with the given uid exists.
                  type: key_error
        {api_validation_error_response}
    """
    if uid not in koboldai_vars.wifolders_d:
        abort(Response(json.dumps({"detail": {
            "msg": "No world info folder with the given uid exists.",
            "type": "key_error",
        }}), mimetype="application/json", status=404))
    stablesortwi()
    koboldai_vars.worldinfo_i = [wi for wi in koboldai_vars.worldinfo if wi["init"]]
    setgamesaved(False)
    emit('from_server', {'cmd': 'wiexpand', 'data': koboldai_vars.wifolders_u[uid][-1]["num"]}, broadcast=True)
    koboldai_vars.wifolders_u[uid][-1]["init"] = True
    addwiitem(folder_uid=uid)
    return {"uid": koboldai_vars.wifolders_u[uid][-2]["uid"]}


@api_v1.delete("/world_info/<int(signed=True):uid>")
@api_schema_wrap
def delete_world_info_uid(uid: int):
    """---
    delete:
      summary: Delete the world info entry with the given UID
      tags:
        - world_info
      parameters:
        - name: uid
          in: path
          description: |-2
            `uid` of the desired world info entry.
          schema:
            type: integer
            minimum: -2147483648
            maximum: 2147483647
      responses:
        200:
          description: Successful request
          content:
            application/json:
              schema: EmptySchema
        404:
          description: Not found
          content:
            application/json:
              schema: NotFoundErrorSchema
              example:
                detail:
                  msg: No world info entry with the given uid exists.
                  type: key_error
    """
    if uid not in koboldai_vars.worldinfo_u:
        abort(Response(json.dumps({"detail": {
            "msg": "No world info entry with the given uid exists.",
            "type": "key_error",
        }}), mimetype="application/json", status=404))
    deletewi(uid)
    return {}


@api_v1.post("/world_info/folders")
@api_schema_wrap
def post_world_info_folders(body: EmptySchema):
    """---
    post:
      summary: Create a new world info folder at the end of the world info
      tags:
        - world_info
      requestBody:
        required: true
        content:
          application/json:
            schema: EmptySchema
      responses:
        200:
          description: Successful request
          content:
            application/json:
              schema: BasicUIDSchema
        {api_validation_error_response}
    """
    addwifolder()
    return {"uid": koboldai_vars.wifolders_l[-1]}


@api_v1.delete("/world_info/folders/<int(signed=True):uid>")
@api_schema_wrap
def delete_world_info_folders_uid(uid: int):
    """---
    delete:
      summary: Delete the world info folder with the given UID
      tags:
        - world_info
      parameters:
        - name: uid
          in: path
          description: |-2
            `uid` of the desired world info folder.
          schema:
            type: integer
            minimum: -2147483648
            maximum: 2147483647
      responses:
        200:
          description: Successful request
          content:
            application/json:
              schema: EmptySchema
        404:
          description: Not found
          content:
            application/json:
              schema: NotFoundErrorSchema
              example:
                detail:
                  msg: No world info folders with the given uid exists.
                  type: key_error
    """
    if uid not in koboldai_vars.wifolders_d:
        abort(Response(json.dumps({"detail": {
            "msg": "No world info folder with the given uid exists.",
            "type": "key_error",
        }}), mimetype="application/json", status=404))
    deletewifolder(uid)
    return {}


def _make_f_get(obj, _var_name, _name, _schema, _example_yaml_value):
    def f_get():
        """---
    get:
      summary: Retrieve the current {} setting value
      tags:
        - config
      responses:
        200:
          description: Successful request
          content:
            application/json:
              schema: {}
              example:
                value: {}
        """
        _obj = {"koboldai_vars": koboldai_vars}[obj]
        if _var_name.startswith("@"):
            return {"value": _obj[_var_name[1:]]}
        else:
            return {"value": getattr(_obj, _var_name)}
    f_get.__doc__ = f_get.__doc__.format(_name, _schema, _example_yaml_value)
    return f_get

def _make_f_put(schema_class: Type[KoboldSchema], obj, _var_name, _name, _schema, _example_yaml_value):
    def f_put(body: schema_class):
        """---
    put:
      summary: Set {} setting to specified value
      tags:
        - config
      requestBody:
        required: true
        content:
          application/json:
            schema: {}
            example:
              value: {}
      responses:
        200:
          description: Successful request
          content:
            application/json:
              schema: EmptySchema
        {api_validation_error_response}
        """
        _obj = {"koboldai_vars": koboldai_vars}[obj]
        if _var_name.startswith("@"):
            _obj[_var_name[1:]] = body.value
        else:
            setattr(_obj, _var_name, body.value)
        settingschanged()
        refresh_settings()
        return {}
    f_put.__doc__ = f_put.__doc__.format(_name, _schema, _example_yaml_value, api_validation_error_response=api_validation_error_response)
    return f_put

def create_config_endpoint(method="GET", schema="MemorySchema"):
    _name = globals()[schema].KoboldMeta.name
    _var_name = globals()[schema].KoboldMeta.var_name
    _route_name = globals()[schema].KoboldMeta.route_name
    _obj = globals()[schema].KoboldMeta.obj
    _example_yaml_value = globals()[schema].KoboldMeta.example_yaml_value
    _schema = schema
    f = _make_f_get(_obj, _var_name, _name, _schema, _example_yaml_value) if method == "GET" else _make_f_put(globals()[schema], _obj, _var_name, _name, _schema, _example_yaml_value)
    f.__name__ = f"{method.lower()}_config_{_name}"
    f = api_schema_wrap(f)
    for api in (api_v1,):
        f = api.route(f"/config/{_route_name}", methods=[method])(f)

class SoftPromptSettingSchema(KoboldSchema):
    value: str = fields.String(required=True, validate=[soft_prompt_validator, validate.Regexp(r"^[^/\\]*$")], metadata={"description": "Soft prompt name, or a string containing only whitespace for no soft prompt. If using the GET method and no soft prompt is loaded, this will always be the empty string."})

@api_v1.get("/config/soft_prompt")
@api_schema_wrap
def get_config_soft_prompt():
    """---
    get:
      summary: Retrieve the current soft prompt name
      tags:
        - config
      responses:
        200:
          description: Successful request
          content:
            application/json:
              schema: SoftPromptSettingSchema
              example:
                value: ""
    """
    return {"value": koboldai_vars.spfilename.strip()}

@api_v1.put("/config/soft_prompt")
@api_schema_wrap
def put_config_soft_prompt(body: SoftPromptSettingSchema):
    """---
    put:
      summary: Set soft prompt by name
      tags:
        - config
      requestBody:
        required: true
        content:
          application/json:
            schema: SoftPromptSettingSchema
            example:
              value: ""
      responses:
        200:
          description: Successful request
          content:
            application/json:
              schema: EmptySchema
        {api_validation_error_response}
    """
    if koboldai_vars.allowsp:
        spRequest(body.value)
        settingschanged()
    return {}

config_endpoint_schemas: List[Type[KoboldSchema]] = []

def config_endpoint_schema(c: Type[KoboldSchema]):
    config_endpoint_schemas.append(c)
    return c


@config_endpoint_schema
class MemorySettingSchema(KoboldSchema):
    value = fields.String(required=True)
    class KoboldMeta:
        route_name = "memory"
        obj = "koboldai_vars"
        var_name = "memory"
        name = "memory"
        example_yaml_value = "Memory"

@config_endpoint_schema
class AuthorsNoteSettingSchema(KoboldSchema):
    value = fields.String(required=True)
    class KoboldMeta:
        route_name = "authors_note"
        obj = "koboldai_vars"
        var_name = "authornote"
        name = "author's note"
        example_yaml_value = "''"

@config_endpoint_schema
class AuthorsNoteTemplateSettingSchema(KoboldSchema):
    value = fields.String(required=True)
    class KoboldMeta:
        route_name = "authors_note_template"
        obj = "koboldai_vars"
        var_name = "authornotetemplate"
        name = "author's note template"
        example_yaml_value = "\"[Author's note: <|>]\""

@config_endpoint_schema
class TopKSamplingSettingSchema(KoboldSchema):
    value = fields.Integer(validate=validate.Range(min=0), required=True)
    class KoboldMeta:
        route_name = "top_k"
        obj = "koboldai_vars"
        var_name = "top_k"
        name = "top-k sampling"
        example_yaml_value = "0"

@config_endpoint_schema
class TopASamplingSettingSchema(KoboldSchema):
    value = fields.Float(validate=validate.Range(min=0), required=True)
    class KoboldMeta:
        route_name = "top_a"
        obj = "koboldai_vars"
        var_name = "top_a"
        name = "top-a sampling"
        example_yaml_value = "0.0"

@config_endpoint_schema
class TopPSamplingSettingSchema(KoboldSchema):
    value = fields.Float(validate=validate.Range(min=0, max=1), required=True)
    class KoboldMeta:
        route_name = "top_p"
        obj = "koboldai_vars"
        var_name = "top_p"
        name = "top-p sampling"
        example_yaml_value = "0.9"

@config_endpoint_schema
class TailFreeSamplingSettingSchema(KoboldSchema):
    value = fields.Float(validate=validate.Range(min=0, max=1), required=True)
    class KoboldMeta:
        route_name = "tfs"
        obj = "koboldai_vars"
        var_name = "tfs"
        name = "tail free sampling"
        example_yaml_value = "1.0"

@config_endpoint_schema
class TypicalSamplingSettingSchema(KoboldSchema):
    value = fields.Float(validate=validate.Range(min=0, max=1), required=True)
    class KoboldMeta:
        route_name = "typical"
        obj = "koboldai_vars"
        var_name = "typical"
        name = "typical sampling"
        example_yaml_value = "1.0"

@config_endpoint_schema
class TemperatureSamplingSettingSchema(KoboldSchema):
    value = fields.Float(validate=validate.Range(min=0, min_inclusive=False), required=True)
    class KoboldMeta:
        route_name = "temperature"
        obj = "koboldai_vars"
        var_name = "temp"
        name = "temperature"
        example_yaml_value = "0.5"

@config_endpoint_schema
class GensPerActionSettingSchema(KoboldSchema):
    value = fields.Integer(validate=validate.Range(min=0, max=5), required=True)
    class KoboldMeta:
        route_name = "n"
        obj = "koboldai_vars"
        var_name = "numseqs"
        name = "Gens Per Action"
        example_yaml_value = "1"

@config_endpoint_schema
class MaxLengthSettingSchema(KoboldSchema):
    value = fields.Integer(validate=validate.Range(min=1, max=512), required=True)
    class KoboldMeta:
        route_name = "max_length"
        obj = "koboldai_vars"
        var_name = "genamt"
        name = "max length"
        example_yaml_value = "80"

@config_endpoint_schema
class WorldInfoDepthSettingSchema(KoboldSchema):
    value = fields.Integer(validate=validate.Range(min=1, max=5), required=True)
    class KoboldMeta:
        route_name = "world_info_depth"
        obj = "koboldai_vars"
        var_name = "widepth"
        name = "world info depth"
        example_yaml_value = "3"

@config_endpoint_schema
class AuthorsNoteDepthSettingSchema(KoboldSchema):
    value = fields.Integer(validate=validate.Range(min=1, max=5), required=True)
    class KoboldMeta:
        route_name = "authors_note_depth"
        obj = "koboldai_vars"
        var_name = "andepth"
        name = "author's note depth"
        example_yaml_value = "3"

@config_endpoint_schema
class MaxContextLengthSettingSchema(KoboldSchema):
    value = fields.Integer(validate=validate.Range(min=512, max=2048), required=True)
    class KoboldMeta:
        route_name = "max_context_length"
        obj = "koboldai_vars"
        var_name = "max_length"
        name = "max context length"
        example_yaml_value = "2048"

@config_endpoint_schema
class TrimIncompleteSentencesSettingsSchema(KoboldSchema):
    value = fields.Boolean(required=True)
    class KoboldMeta:
        route_name = "frmttriminc"
        obj = "koboldai_vars"
        var_name = "frmttriminc"
        name = "trim incomplete sentences (output formatting)"
        example_yaml_value = "false"

@config_endpoint_schema
class RemoveBlankLinesSettingsSchema(KoboldSchema):
    value = fields.Boolean(required=True)
    class KoboldMeta:
        route_name = "frmtrmblln"
        obj = "koboldai_vars"
        var_name = "frmtrmblln"
        name = "remove blank lines (output formatting)"
        example_yaml_value = "false"

@config_endpoint_schema
class RemoveSpecialCharactersSettingsSchema(KoboldSchema):
    value = fields.Boolean(required=True)
    class KoboldMeta:
        route_name = "frmtrmspch"
        obj = "koboldai_vars"
        var_name = "frmtrmspch"
        name = "remove special characters (output formatting)"
        example_yaml_value = "false"

@config_endpoint_schema
class SingleLineSettingsSchema(KoboldSchema):
    value = fields.Boolean(required=True)
    class KoboldMeta:
        route_name = "singleline"
        obj = "koboldai_vars"
        var_name = "singleline"
        name = "single line (output formatting)"
        example_yaml_value = "false"

@config_endpoint_schema
class AddSentenceSpacingSettingsSchema(KoboldSchema):
    value = fields.Boolean(required=True)
    class KoboldMeta:
        route_name = "frmtadsnsp"
        obj = "koboldai_vars"
        var_name = "frmtadsnsp"
        name = "add sentence spacing (input formatting)"
        example_yaml_value = "false"



for schema in config_endpoint_schemas:
    create_config_endpoint(schema=schema.__name__, method="GET")
    create_config_endpoint(schema=schema.__name__, method="PUT")


#==================================================================#
#  Final startup commands to launch Flask app
#==================================================================#
@app.before_first_request
def startup():
    if koboldai_vars.model == "" or koboldai_vars.model is None:
        koboldai_vars.model = "ReadOnly"
    socketio.start_background_task(load_model, **{'initial_load':True})
            
print("", end="", flush=True)
if __name__ == "__main__":
    print("{0}\nStarting webserver...{1}".format(colors.GREEN, colors.END), flush=True)

    general_startup()
    patch_transformers()
    # Start Flask/SocketIO (Blocking, so this must be last method!)
    port = args.port if "port" in args and args.port is not None else 5000
    koboldai_settings.port = port
    
    if(koboldai_vars.host):
        if(args.localtunnel):
            import subprocess, shutil
            localtunnel = subprocess.Popen([shutil.which('lt'), '-p', str(port), 'http'], stdout=subprocess.PIPE)
            attempts = 0
            while attempts < 10:
                try:
                    cloudflare = str(localtunnel.stdout.readline())
                    cloudflare = (re.search("(?P<url>https?:\/\/[^\s]+loca.lt)", cloudflare).group("url"))
                    break
                except:
                    attempts += 1
                    time.sleep(3)
                    continue
            if attempts == 10:
                print("LocalTunnel could not be created, falling back to cloudflare...")
                from flask_cloudflared import _run_cloudflared
                cloudflare = _run_cloudflared(port)
        elif(args.ngrok):
            from flask_ngrok import _run_ngrok
            cloudflare = _run_ngrok()
        elif(args.remote):
           from flask_cloudflared import _run_cloudflared
           cloudflare = _run_cloudflared(port)
        if(args.localtunnel or args.ngrok or args.remote):
            with open('cloudflare.log', 'w') as cloudflarelog:
                cloudflarelog.write("KoboldAI has finished loading and is available at the following link : " + cloudflare)
                print(format(colors.GREEN) + "KoboldAI has finished loading and is available at the following link for UI 1: " + cloudflare + format(colors.END))
                print(format(colors.GREEN) + "KoboldAI has finished loading and is available at the following link for UI 2: " + cloudflare + "/new_ui" + format(colors.END))
        else:
            print("{0}Webserver has started, you can now connect to this machine at port {1}{2}"
                  .format(colors.GREEN, port, colors.END))
        koboldai_vars.serverstarted = True
        
        socketio.run(app, host='0.0.0.0', port=port)
    else:
        if args.unblock:
            if not args.no_ui:
                import webbrowser
                webbrowser.open_new('http://localhost:{0}'.format(port))
            print("{0}Server started!\nYou may now connect with a browser at http://127.0.0.1:{1}/{2}"
                  .format(colors.GREEN, port, colors.END))
            koboldai_vars.serverstarted = True
            socketio.run(app, port=port, host='0.0.0.0')
        else:
            try:
                from flaskwebgui import FlaskUI
                koboldai_vars.serverstarted = True
                koboldai_vars.flaskwebgui = True
                FlaskUI(app, socketio=socketio, start_server="flask-socketio", maximized=True, close_server_on_exit=True).run()
            except:
                if not args.no_ui:
                    import webbrowser
                    webbrowser.open_new('http://localhost:{0}'.format(port))
                print("{0}Server started!\nYou may now connect with a browser at http://127.0.0.1:{1}/{2}"
                        .format(colors.GREEN, port, colors.END))
                koboldai_vars.serverstarted = True
                socketio.run(app, port=port)

else:
    general_startup()
    patch_transformers()
    startup()
    koboldai_settings.port = args.port if "port" in args and args.port is not None else 5000
    print("{0}\nServer started in WSGI mode!{1}".format(colors.GREEN, colors.END), flush=True)
    <|MERGE_RESOLUTION|>--- conflicted
+++ resolved
@@ -1929,23 +1929,15 @@
     global model_config
     global GPT2TokenizerFast
     global tokenizer
-<<<<<<< HEAD
     koboldai_vars.aibusy = True
+    if(initial_load):
+        use_breakmodel_args = True
     reset_model_settings()
     if not utils.HAS_ACCELERATE:
         disk_layers = None
     koboldai_vars.reset_model()
     koboldai_vars.noai = False
-    if not initial_load:
-=======
-    if(initial_load):
-        use_breakmodel_args = True
-    reset_model_settings()
-    if not utils.HAS_ACCELERATE:
-        disk_layers = None
-    vars.noai = False
     if not use_breakmodel_args:
->>>>>>> c5caa03e
         set_aibusy(True)
         if koboldai_vars.model != 'ReadOnly':
             emit('from_server', {'cmd': 'model_load_status', 'data': "Loading {}".format(koboldai_vars.model)}, broadcast=True)
@@ -2309,11 +2301,7 @@
                 
                 # If we're using torch_lazy_loader, we need to get breakmodel config
                 # early so that it knows where to load the individual model tensors
-<<<<<<< HEAD
-                if(utils.HAS_ACCELERATE or koboldai_vars.lazy_load and koboldai_vars.hascuda and koboldai_vars.breakmodel):
-=======
-                if (utils.HAS_ACCELERATE or vars.lazy_load and vars.hascuda and vars.breakmodel) and not vars.nobreakmodel:
->>>>>>> c5caa03e
+                if (utils.HAS_ACCELERATE or koboldai_vars.lazy_load and koboldai_vars.hascuda and koboldai_vars.breakmodel) and not koboldai_vars.nobreakmodel:
                     device_config(model_config)
 
                 # Download model from Huggingface if it does not exist, otherwise load locally
