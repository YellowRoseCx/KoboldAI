#!/usr/bin/python3
#==================================================================#
# KoboldAI
# Version: 1.18.1
# By: KoboldAIDev and the KoboldAI Community
#==================================================================#

# External packages
from dataclasses import dataclass
import eventlet
eventlet.monkey_patch(all=True, thread=False, os=False)
import os
os.system("")
__file__ = os.path.dirname(os.path.realpath(__file__))
os.chdir(__file__)
os.environ['EVENTLET_THREADPOOL_SIZE'] = '1'
os.environ['TOKENIZERS_PARALLELISM'] = 'false'
from eventlet import tpool

import logging
from logger import logger, set_logger_verbosity, quiesce_logger

logging.getLogger("urllib3").setLevel(logging.ERROR)

from os import path, getcwd
import time
import re
import json
import datetime
import collections
import zipfile
import packaging
import packaging.version
import contextlib
import traceback
import threading
import markdown
import bleach
import itertools
import bisect
import functools
import traceback
import inspect
import warnings
import multiprocessing
import copy
from collections.abc import Iterable
from collections import OrderedDict
from typing import Any, Callable, TypeVar, Tuple, Union, Dict, Set, List, Optional, Type

import requests
import html
import argparse
import sys
import gc

import lupa
import importlib

# KoboldAI
import fileops
import gensettings
from utils import debounce
import utils
import koboldai_settings
import torch
from transformers import StoppingCriteria, GPT2TokenizerFast, GPT2LMHeadModel, GPTNeoForCausalLM, GPTNeoModel, AutoModelForCausalLM, AutoTokenizer, PreTrainedModel, modeling_utils
from transformers import __version__ as transformers_version
import transformers
try:
    from transformers.models.opt.modeling_opt import OPTDecoder
except:
    pass
import transformers.generation_utils

global tpu_mtj_backend


if lupa.LUA_VERSION[:2] != (5, 4):
    logger.error(f"Please install lupa==1.10. You have lupa {lupa.__version__}.")

patch_causallm_patched = False

# Make sure tqdm progress bars display properly in Colab
from tqdm.auto import tqdm
old_init = tqdm.__init__
def new_init(self, *args, **kwargs):
    old_init(self, *args, **kwargs)
    if(self.ncols == 0 and kwargs.get("ncols") != 0):
        self.ncols = 99
tqdm.__init__ = new_init

# Fix some issues with the OPT tokenizer
from transformers import PreTrainedTokenizerBase
old_pretrainedtokenizerbase_from_pretrained = PreTrainedTokenizerBase.from_pretrained.__func__
@classmethod
def new_pretrainedtokenizerbase_from_pretrained(cls, *args, **kwargs):
    tokenizer = old_pretrainedtokenizerbase_from_pretrained(cls, *args, **kwargs)
    tokenizer._koboldai_header = tokenizer.encode("")
    tokenizer.add_bos_token = False
    tokenizer.add_prefix_space = False
    return tokenizer
PreTrainedTokenizerBase.from_pretrained = new_pretrainedtokenizerbase_from_pretrained

#==================================================================#
# Variables & Storage
#==================================================================#

# Terminal tags for colored text
class colors:
    PURPLE    = '\033[95m'
    BLUE      = '\033[94m'
    CYAN      = '\033[96m'
    GREEN     = '\033[92m'
    YELLOW    = '\033[93m'
    RED       = '\033[91m'
    END       = '\033[0m'
    UNDERLINE = '\033[4m'

# AI models Menu
# This is a dict of lists where they key is the menu name, and the list is the menu items.
# Each item takes the 4 elements, 1: Text to display, 2: Model Name (koboldai_vars.model) or menu name (Key name for another menu),
# 3: the memory requirement for the model, 4: if the item is a menu or not (True/False)
model_menu = {
    'mainmenu': [
        ["Load a model from its directory", "NeoCustom", "", False],
        ["Load an old GPT-2 model (eg CloverEdition)", "GPT2Custom", "", False],
        ["Adventure Models", "adventurelist", "", True],
        ["Novel Models", "novellist", "", True],
        ["NSFW Models", "nsfwlist", "", True],
        ["Untuned OPT", "optlist", "", True],
        ["Untuned GPT-Neo/J", "gptneolist", "", True],
        ["Untuned Fairseq Dense", "fsdlist", "", True],
        ["Untuned XGLM", "xglmlist", "", True],
        ["Untuned GPT2", "gpt2list", "", True],
        ["Online Services", "apilist", "", True],
        ["Read Only (No AI)", "ReadOnly", "", False]
        ],
    'adventurelist': [
        ["Nerys FSD 13B V2 (Hybrid)", "KoboldAI/fairseq-dense-13B-Nerys-v2", "32GB", False],
        ["Nerys FSD 13B (Hybrid)", "KoboldAI/fairseq-dense-13B-Nerys", "32GB", False],
        ["Skein 6B", "KoboldAI/GPT-J-6B-Skein", "16GB", False],
        ["OPT Nerys 6B V2", "KoboldAI/OPT-6B-nerys-v2", "16GB", False],
        ["Adventure 6B", "KoboldAI/GPT-J-6B-Adventure", "16GB", False],
        ["Nerys FSD 2.7B (Hybrid)", "KoboldAI/fairseq-dense-2.7B-Nerys", "8GB", False],
        ["Adventure 2.7B", "KoboldAI/GPT-Neo-2.7B-AID", "8GB", False],
        ["Adventure 1.3B", "KoboldAI/GPT-Neo-1.3B-Adventure", "6GB", False],
        ["Adventure 125M (Mia)", "Merry/AID-Neo-125M", "2GB", False],
        ["Return to Main Menu", "mainmenu", "", True],
        ],
    'novellist': [
        ["Nerys FSD 13B V2 (Hybrid)", "KoboldAI/fairseq-dense-13B-Nerys-v2", "32GB", False],
        ["Janeway FSD 13B", "KoboldAI/fairseq-dense-13B-Janeway", "32GB", False],
        ["Nerys FSD 13B (Hybrid)", "KoboldAI/fairseq-dense-13B-Nerys", "32GB", False],
        ["OPT Nerys 6B V2", "KoboldAI/OPT-6B-nerys-v2", "16GB", False],
        ["Janeway FSD 6.7B", "KoboldAI/fairseq-dense-6.7B-Janeway", "16GB", False],
        ["Janeway Neo 6B", "KoboldAI/GPT-J-6B-Janeway", "16GB", False],
        ["Janeway Neo 2.7B", "KoboldAI/GPT-Neo-2.7B-Janeway", "8GB", False],
        ["Janeway FSD 2.7B", "KoboldAI/fairseq-dense-2.7B-Janeway", "8GB", False],
        ["Nerys FSD 2.7B (Hybrid)", "KoboldAI/fairseq-dense-2.7B-Nerys", "8GB", False],
        ["Horni-LN 2.7B", "KoboldAI/GPT-Neo-2.7B-Horni-LN", "8GB", False],
        ["Picard 2.7B (Older Janeway)", "KoboldAI/GPT-Neo-2.7B-Picard", "8GB", False],
        ["Return to Main Menu", "mainmenu", "", True],
        ],
    'nsfwlist': [
        ["Shinen FSD 13B (NSFW)", "KoboldAI/fairseq-dense-13B-Shinen", "32GB", False],
        ["Shinen FSD 6.7B (NSFW)", "KoboldAI/fairseq-dense-6.7B-Shinen", "16GB", False],
        ["Lit 6B (NSFW)", "hakurei/lit-6B", "16GB", False],
        ["Shinen 6B (NSFW)", "KoboldAI/GPT-J-6B-Shinen", "16GB", False],
        ["Horni 2.7B (NSFW)", "KoboldAI/GPT-Neo-2.7B-Horni", "8GB", False],
        ["Shinen 2.7B (NSFW)", "KoboldAI/GPT-Neo-2.7B-Shinen", "8GB", False],
        ["Return to Main Menu", "mainmenu", "", True],
        ],
    'chatlist': [
        ["Convo 6B (Chatbot)", "hitomi-team/convo-6B", "16GB", False],
        ["C1 6B (Chatbot)", "hakurei/c1-6B", "16GB", False],
        ["C1 1.3B (Chatbot)", "iokru/c1-1.3B", "6GB", False],
        ["Return to Main Menu", "mainmenu", "", True],
        ],
    'gptneolist': [
        ["GPT-J 6B", "EleutherAI/gpt-j-6B", "16GB", False],
        ["GPT-Neo 2.7B", "EleutherAI/gpt-neo-2.7B", "8GB", False],
        ["GPT-Neo 1.3B", "EleutherAI/gpt-neo-1.3B", "6GB", False],
        ["GPT-Neo 125M", "EleutherAI/gpt-neo-125M", "2GB", False],
        ["Return to Main Menu", "mainmenu", "", True],
        ],
    'gpt2list': [
        ["GPT-2 XL", "gpt2-xl", "6GB", False],
        ["GPT-2 Large", "gpt2-large", "4GB", False],
        ["GPT-2 Med", "gpt2-medium", "2GB", False],
        ["GPT-2", "gpt2", "2GB", False],
        ["Return to Main Menu", "mainmenu", "", True],
        ],
    'optlist': [
        ["OPT 66B", "facebook/opt-66b", "128GB", False],
        ["OPT 30B", "facebook/opt-30b", "64GB", False],
        ["OPT 13B", "facebook/opt-13b", "32GB", False],
        ["OPT 6.7B", "facebook/opt-6.7b", "16GB", False],
        ["OPT 2.7B", "facebook/opt-2.7b", "8GB", False],
        ["OPT 1.3B", "facebook/opt-1.3b", "4GB", False],
        ["OPT 350M", "facebook/opt-350m", "2GB", False],
        ["OPT 125M", "facebook/opt-125m", "1GB", False],
        ["Return to Main Menu", "mainmenu", "", True],
        ],
    'fsdlist': [
        ["Fairseq Dense 13B", "KoboldAI/fairseq-dense-13B", "32GB", False],
        ["Fairseq Dense 6.7B", "KoboldAI/fairseq-dense-6.7B", "16GB", False],
        ["Fairseq Dense 2.7B", "KoboldAI/fairseq-dense-2.7B", "8GB", False],
        ["Fairseq Dense 1.3B", "KoboldAI/fairseq-dense-1.3B", "4GB", False],
        ["Fairseq Dense 355M", "KoboldAI/fairseq-dense-355M", "2GB", False],
        ["Fairseq Dense 125M", "KoboldAI/fairseq-dense-125M", "1GB", False],
        ["Return to Main Menu", "mainmenu", "", True],
        ],
    'xglmlist': [
        ["XGLM 4.5B (Larger Dataset)", "facebook/xglm-4.5B", "12GB", False],
        ["XGLM 7.5B", "facebook/xglm-7.5B", "18GB", False],
        ["XGLM 2.9B", "facebook/xglm-2.9B", "10GB", False],
        ["XGLM 1.7B", "facebook/xglm-1.7B", "6GB", False],
        ["XGLM 564M", "facebook/xglm-564M", "4GB", False],
        ["Return to Main Menu", "mainmenu", "", True],
        ],
    'apilist': [
        ["GooseAI API (requires API key)", "GooseAI", "", False],
        ["OpenAI API (requires API key)", "OAI", "", False],
        ["InferKit API (requires API key)", "InferKit", "", False],
        # ["KoboldAI Server API (Old Google Colab)", "Colab", "", False],
        ["KoboldAI API", "API", "", False],
        ["KoboldAI Horde", "CLUSTER", "", False],
        ["Return to Main Menu", "mainmenu", "", True],
    ]
    }


class Send_to_socketio(object):
    def write(self, bar):
        print(bar, end="")
        time.sleep(0.01)
        try:
<<<<<<< HEAD
            emit('from_server', {'cmd': 'model_load_status', 'data': bar.replace(" ", "&nbsp;")}, broadcast=True, room="UI_1")
=======
            gui_msg = bar.replace(f"{colors.PURPLE}INIT{colors.END}       | ","").replace(" ", "&nbsp;")
            emit('from_server', {'cmd': 'model_load_status', 'data': gui_msg}, broadcast=True)
>>>>>>> 6ffdc4e3
        except:
            pass
        
    def flush(self):
        pass

@dataclass
class ImportBuffer:
    # Singleton!!!
    prompt: Optional[str] = None
    memory: Optional[str] = None
    authors_note: Optional[str] = None
    notes: Optional[str] = None
    world_infos: Optional[dict] = None

    @dataclass
    class PromptPlaceholder:
        id: str
        order: Optional[int] = None
        default: Optional[str] = None
        title: Optional[str] = None
        description: Optional[str] = None
        value: Optional[str] = None

        def to_json(self) -> dict:
            return {key: getattr(self, key) for key in [
                "id",
                "order",
                "default",
                "title",
                "description"
            ]}
    
    def request_client_configuration(self, placeholders: List[PromptPlaceholder]) -> None:
        emit("request_prompt_config", [x.to_json() for x in placeholders], broadcast=False,  room="UI_2")

    def extract_placeholders(self, text: str) -> List[PromptPlaceholder]:
        placeholders = []

        for match in re.finditer(r"\${(.*?)}", text):
            ph_text = match.group(1)

            try:
                ph_order, ph_text = ph_text.split("#")
            except ValueError:
                ph_order = None

            if "[" not in ph_text:
                ph_id = ph_text

               # Already have it!
                if any([x.id == ph_id for x in placeholders]):
                    continue

               # Apparently, none of these characters are supported:
               # "${}[]#:@^|", however I have found some prompts using these,
               # so they will be allowed.
                for char in "${}[]":
                    if char in ph_text:
                        print("[eph] Weird char")
                        print(f"Char: {char}")
                        print(f"Ph_id: {ph_id}")
                        return

                placeholders.append(self.PromptPlaceholder(
                    id=ph_id,
                    order=int(ph_order) if ph_order else None,
                ))
                continue

            ph_id, _ = ph_text.split("[")
            ph_text = ph_text.replace(ph_id, "", 1)

           # Already have it!
            if any([x.id == ph_id for x in placeholders]):
                continue

           # Match won't match it for some reason (???), so we use finditer and next()
            try:
                default_match = next(re.finditer(r"\[(.*?)\]", ph_text))
            except StopIteration:
                print("[eph] Weird brackets")
                return placeholders

            ph_default = default_match.group(1)
            ph_text = ph_text.replace(default_match.group(0), "")

            try:
                ph_title, ph_desc = ph_text.split(":")
            except ValueError:
                ph_title = ph_text or None
                ph_desc=None

            placeholders.append(self.PromptPlaceholder(
                id=ph_id,
                order=int(ph_order) if ph_order else None,
                default=ph_default,
                title=ph_title,
                description=ph_desc
            ))
        return placeholders

    def _replace_placeholders(self, text: str, ph_ids: dict):
        for ph_id, value in ph_ids.items():
            pattern = "\${(?:\d#)?%s.*?}" % re.escape(ph_id)
            for ph_text in re.findall(pattern, text):
                text = text.replace(ph_text, value)
        return text

    def replace_placeholders(self, ph_ids: dict):
        self.prompt = self._replace_placeholders(self.prompt, ph_ids)
        self.memory = self._replace_placeholders(self.memory, ph_ids)
        self.authors_note = self._replace_placeholders(self.authors_note, ph_ids)

        for i in range(len(self.world_infos)):
            for key in ["content", "comment"]:
                self.world_infos[i][key] = self._replace_placeholders(self.world_infos[i][key])

    def from_club(self, club_id):
        # Maybe it is a better to parse the NAI Scenario (if available), it has more data
        r = requests.get(f"https://aetherroom.club/api/{club_id}")

        if not r.ok:
            # TODO: Show error message on client
            print(f"[import] Got {r.status_code} on request to club :^(")
            return

        j = r.json()

        self.prompt = j["promptContent"]
        self.memory = j["memory"]
        self.authors_note = j["authorsNote"]
        self.notes = j["description"]

        self.world_infos = []

        for wi in j["worldInfos"]:
            self.world_infos.append({
                "key_list": wi["keysList"],
                "keysecondary": [],
                "content": wi["entry"],
                "comment": "",
                "folder": wi.get("folder", None),
                "num": 0,
                "init": True,
                "selective": wi.get("selective", False),
                "constant": wi.get("constant", False),
                "uid": None,
            })

        placeholders = self.extract_placeholders(self.prompt)
        if not placeholders:
            self.commit()
        else:
            self.request_client_configuration(placeholders)

    def commit(self):
        # Push buffer story to actual story
        exitModes()

        koboldai_vars.create_story("")
        koboldai_vars.gamestarted = True
        koboldai_vars.prompt = self.prompt
        koboldai_vars.memory = self.memory or ""
        koboldai_vars.authornote = self.authors_note or ""
        koboldai_vars.notes = self.notes

        for wi in self.world_infos:
            koboldai_vars.worldinfo_v2.add_item(
                wi["key_list"][0],
                wi["key_list"],
                wi.get("keysecondary", []), 
                wi.get("folder", "root"),
                wi.get("constant", False), 
                wi["content"],
                wi.get("comment", "")
            )

        # Reset current save
        koboldai_vars.savedir = getcwd()+"\\stories"
        
        # Refresh game screen
        koboldai_vars.laststory = None
        setgamesaved(False)
        sendwi()
        refresh_story()

import_buffer = ImportBuffer()
                                
# Set logging level to reduce chatter from Flask
import logging
log = logging.getLogger('werkzeug')
log.setLevel(logging.ERROR)

<<<<<<< HEAD
# Start flask & SocketIO
print("{0}Initializing Flask... {1}".format(colors.PURPLE, colors.END), end="")
from flask import Flask, render_template, Response, request, copy_current_request_context, send_from_directory, session, jsonify, abort, redirect, has_request_context
from flask_socketio import SocketIO, emit, join_room, leave_room
=======
from flask import Flask, render_template, Response, request, copy_current_request_context, send_from_directory, session, jsonify, abort, redirect
from flask_socketio import SocketIO
>>>>>>> 6ffdc4e3
from flask_socketio import emit as _emit
from flask_session import Session
import secrets
from werkzeug.exceptions import HTTPException, NotFound, InternalServerError
import secrets
app = Flask(__name__, root_path=os.getcwd())
app.secret_key = secrets.token_hex()
app.config['SESSION_TYPE'] = 'filesystem'
app.config['TEMPLATES_AUTO_RELOAD'] = True
<<<<<<< HEAD
Session(app)
socketio = SocketIO(app, async_method="eventlet", manage_session=False, cors_allowed_origins='*', max_http_buffer_size=10_000_000)
#socketio = SocketIO(app, async_method="eventlet", manage_session=False, cors_allowed_origins='*', logger=True, engineio_logger=True)
koboldai_vars = koboldai_settings.koboldai_vars(session, socketio)

utils.koboldai_vars = koboldai_vars

print("{0}OK!{1}".format(colors.GREEN, colors.END))
=======
socketio = SocketIO(app, async_method="eventlet")
>>>>>>> 6ffdc4e3

old_socketio_on = socketio.on
def new_socketio_on(*a, **k):
    decorator = old_socketio_on(*a, **k)
    def new_decorator(f):
        @functools.wraps(f)
        def g(*a, **k):
            if args.no_ui:
                return
            return f(*a, **k)
        return decorator(g)
    return new_decorator
socketio.on = new_socketio_on

def emit(*args, **kwargs):
    try:
        return _emit(*args, **kwargs)
    except AttributeError:
        return socketio.emit(*args, **kwargs)

#replacement for tpool.execute to maintain request contexts
def replacement_tpool_execute(function, *args, **kwargs):
    temp = {}
    socketio.start_background_task(tpool.execute_2, function, temp, *args, **kwargs).join()
    print(temp)
    return temp[1]
    
def replacement_tpool_execute_2(function, temp, *args, **kwargs):
    temp[1] = function(*args, **kwargs)

# marshmallow/apispec setup
from apispec import APISpec
from apispec.ext.marshmallow import MarshmallowPlugin
from apispec.ext.marshmallow.field_converter import make_min_max_attributes
from apispec_webframeworks.flask import FlaskPlugin
from marshmallow import Schema, fields, validate, EXCLUDE
from marshmallow.exceptions import ValidationError

class KoboldSchema(Schema):
    pass

def new_make_min_max_attributes(validators, min_attr, max_attr) -> dict:
    # Patched apispec function that creates "exclusiveMinimum"/"exclusiveMaximum" OpenAPI attributes insteaed of "minimum"/"maximum" when using validators.Range or validators.Length with min_inclusive=False or max_inclusive=False
    attributes = {}
    min_list = [validator.min for validator in validators if validator.min is not None]
    max_list = [validator.max for validator in validators if validator.max is not None]
    min_inclusive_list = [getattr(validator, "min_inclusive", True) for validator in validators if validator.min is not None]
    max_inclusive_list = [getattr(validator, "max_inclusive", True) for validator in validators if validator.max is not None]
    if min_list:
        if min_attr == "minimum" and not min_inclusive_list[max(range(len(min_list)), key=min_list.__getitem__)]:
            min_attr = "exclusiveMinimum"
        attributes[min_attr] = max(min_list)
    if max_list:
        if min_attr == "maximum" and not max_inclusive_list[min(range(len(max_list)), key=max_list.__getitem__)]:
            min_attr = "exclusiveMaximum"
        attributes[max_attr] = min(max_list)
    return attributes
make_min_max_attributes.__code__ = new_make_min_max_attributes.__code__

def api_format_docstring(f):
    f.__doc__ = eval('f"""{}"""'.format(f.__doc__.replace("\\", "\\\\")))
    return f

def api_catch_out_of_memory_errors(f):
    @functools.wraps(f)
    def decorated(*args, **kwargs):
        try:
            return f(*args, **kwargs)
        except Exception as e:
            if any (s in traceback.format_exc().lower() for s in ("out of memory", "not enough memory")):
                for line in reversed(traceback.format_exc().split("\n")):
                    if any(s in line.lower() for s in ("out of memory", "not enough memory")) and line.count(":"):
                        line = line.split(":", 1)[1]
                        line = re.sub(r"\[.+?\] +data\.", "", line).strip()
                        raise KoboldOutOfMemoryError("KoboldAI ran out of memory: " + line, type="out_of_memory.gpu.cuda" if "cuda out of memory" in line.lower() else "out_of_memory.gpu.hip" if "hip out of memory" in line.lower() else "out_of_memory.tpu.hbm" if "memory space hbm" in line.lower() else "out_of_memory.cpu.default_memory_allocator" if "defaultmemoryallocator" in line.lower() else "out_of_memory.unknown.unknown")
                raise KoboldOutOfMemoryError(type="out_of_memory.unknown.unknown")
            raise e
    return decorated

def api_schema_wrap(f):
    try:
        input_schema: Type[Schema] = next(iter(inspect.signature(f).parameters.values())).annotation
    except:
        HAS_SCHEMA = False
    else:
        HAS_SCHEMA = inspect.isclass(input_schema) and issubclass(input_schema, Schema)
    f = api_format_docstring(f)
    f = api_catch_out_of_memory_errors(f)
    @functools.wraps(f)
    def decorated(*args, **kwargs):
        if HAS_SCHEMA:
            body = request.get_json()
            schema = input_schema.from_dict(input_schema().load(body))
            response = f(schema, *args, **kwargs)
        else:
            response = f(*args, **kwargs)
        if not isinstance(response, Response):
            response = jsonify(response)
        return response
    return decorated

@app.errorhandler(HTTPException)
def handler(e):
    if request.path != "/api" and not request.path.startswith("/api/"):
        return e
    resp = jsonify(detail={"msg": str(e), "type": "generic.error_" + str(e.code)})
    if e.code == 405 and e.valid_methods is not None:
        resp.headers["Allow"] = ", ".join(e.valid_methods)
    return resp, e.code

class KoboldOutOfMemoryError(HTTPException):
    code = 507
    description = "KoboldAI ran out of memory."
    type = "out_of_memory.unknown.unknown"
    def __init__(self, *args, type=None, **kwargs):
        super().__init__(*args, **kwargs)
        if type is not None:
            self.type = type
@app.errorhandler(KoboldOutOfMemoryError)
def handler(e):
    if request.path != "/api" and not request.path.startswith("/api/"):
        return InternalServerError()
    return jsonify(detail={"type": e.type, "msg": e.description}), e.code

@app.errorhandler(ValidationError)
def handler(e):
    if request.path != "/api" and not request.path.startswith("/api/"):
        return InternalServerError()
    return jsonify(detail=e.messages), 422

@app.errorhandler(NotImplementedError)
def handler(e):
    if request.path != "/api" and not request.path.startswith("/api/"):
        return InternalServerError()
    return jsonify(detail={"type": "not_implemented", "msg": str(e).strip()}), 501

api_versions: List[str] = []

class KoboldAPISpec(APISpec):
    class KoboldFlaskPlugin(FlaskPlugin):
        def __init__(self, api: "KoboldAPISpec", *args, **kwargs):
            self._kobold_api_spec = api
            super().__init__(*args, **kwargs)

        def path_helper(self, *args, **kwargs):
            return super().path_helper(*args, **kwargs)[len(self._kobold_api_spec._prefixes[0]):]

    def __init__(self, *args, title: str = "KoboldAI API", openapi_version: str = "3.0.3", version: str = "1.0.0", prefixes: List[str] = None, **kwargs):
        plugins = [KoboldAPISpec.KoboldFlaskPlugin(self), MarshmallowPlugin()]
        self._prefixes = prefixes if prefixes is not None else [""]
        self._kobold_api_spec_version = version
        api_versions.append(version)
        api_versions.sort(key=lambda x: [int(e) for e in x.split(".")])
        super().__init__(*args, title=title, openapi_version=openapi_version, version=version, plugins=plugins, servers=[{"url": self._prefixes[0]}], **kwargs)
        for prefix in self._prefixes:
            app.route(prefix, endpoint="~KoboldAPISpec~" + prefix)(lambda: redirect(request.path + "/docs/"))
            app.route(prefix + "/", endpoint="~KoboldAPISpec~" + prefix + "/")(lambda: redirect("docs/"))
            app.route(prefix + "/docs", endpoint="~KoboldAPISpec~" + prefix + "/docs")(lambda: redirect("docs/"))
            app.route(prefix + "/docs/", endpoint="~KoboldAPISpec~" + prefix + "/docs/")(lambda: render_template("swagger-ui.html", url=self._prefixes[0] + "/openapi.json"))
            app.route(prefix + "/openapi.json", endpoint="~KoboldAPISpec~" + prefix + "/openapi.json")(lambda: jsonify(self.to_dict()))

    def route(self, rule: str, methods=["GET"], **kwargs):
        __F = TypeVar("__F", bound=Callable[..., Any])
        if "strict_slashes" not in kwargs:
            kwargs["strict_slashes"] = False
        def new_decorator(f: __F) -> __F:
            @functools.wraps(f)
            def g(*args, **kwargs):
                global api_version
                api_version = self._kobold_api_spec_version
                try:
                    return f(*args, **kwargs)
                finally:
                    api_version = None
            for prefix in self._prefixes:
                g = app.route(prefix + rule, methods=methods, **kwargs)(g)
            with app.test_request_context():
                self.path(view=g, **kwargs)
            return g
        return new_decorator

    def get(self, rule: str, **kwargs):
        return self.route(rule, methods=["GET"], **kwargs)
    
    def post(self, rule: str, **kwargs):
        return self.route(rule, methods=["POST"], **kwargs)
    
    def put(self, rule: str, **kwargs):
        return self.route(rule, methods=["PUT"], **kwargs)
    
    def patch(self, rule: str, **kwargs):
        return self.route(rule, methods=["PATCH"], **kwargs)
    
    def delete(self, rule: str, **kwargs):
        return self.route(rule, methods=["DELETE"], **kwargs)

tags = [
    {"name": "info", "description": "Metadata about this API"},
    {"name": "generate", "description": "Text generation endpoints"},
    {"name": "model", "description": "Information about the current text generation model"},
    {"name": "story", "description": "Endpoints for managing the story in the KoboldAI GUI"},
    {"name": "world_info", "description": "Endpoints for managing the world info in the KoboldAI GUI"},
    {"name": "config", "description": "Allows you to get/set various setting values"},
]

api_version = None  # This gets set automatically so don't change this value

api_v1 = KoboldAPISpec(
    version="1.1.4",
    prefixes=["/api/v1", "/api/latest"],
    tags=tags,
)

# Returns the expected config filename for the current setup.
# If the model_name is specified, it returns what the settings file would be for that model
def get_config_filename(model_name = None):
    if model_name:
        return(f"settings/{model_name.replace('/', '_')}.settings")
    elif args.configname:
        return(f"settings/{args.configname.replace('/', '_')}.settings")
    elif koboldai_vars.configname != '':
        return(f"settings/{koboldai_vars.configname.replace('/', '_')}.settings")
    else:
        logger.warning(f"Empty configfile name sent back. Defaulting to ReadOnly")
        return(f"settings/ReadOnly.settings")
#==================================================================#
# Function to get model selection at startup
#==================================================================#
def sendModelSelection(menu="mainmenu", folder="./models"):
    #If we send one of the manual load options, send back the list of model directories, otherwise send the menu
    if menu in ('NeoCustom', 'GPT2Custom'):
        (paths, breadcrumbs) = get_folder_path_info(folder)
        if koboldai_vars.host:
            breadcrumbs = []
        menu_list = [[folder, menu, "", False] for folder in paths]
        menu_list_ui_2 = [[folder[0], folder[1], "", False] for folder in paths]
        menu_list.append(["Return to Main Menu", "mainmenu", "", True])
        menu_list_ui_2.append(["Return to Main Menu", "mainmenu", "", True])
        if os.path.abspath("{}/models".format(os.getcwd())) == os.path.abspath(folder):
            showdelete=True
        else:
            showdelete=False
        emit('from_server', {'cmd': 'show_model_menu', 'data': menu_list, 'menu': menu, 'breadcrumbs': breadcrumbs, "showdelete": showdelete}, broadcast=True, room="UI_1")
        emit('show_model_menu', {'data': menu_list_ui_2, 'menu': menu, 'breadcrumbs': breadcrumbs, "showdelete": showdelete}, broadcast=False, room="UI_2")
    else:
        emit('from_server', {'cmd': 'show_model_menu', 'data': model_menu[menu], 'menu': menu, 'breadcrumbs': [], "showdelete": False}, broadcast=True, room="UI_1")
        emit('show_model_menu', {'data': model_menu[menu], 'menu': menu, 'breadcrumbs': [], "showdelete": False}, broadcast=False, room="UI_2")

def get_folder_path_info(base):
    if base == 'This PC':
        breadcrumbs = [['This PC', 'This PC']]
        paths = [["{}:\\".format(chr(i)), "{}:\\".format(chr(i))] for i in range(65, 91) if os.path.exists("{}:".format(chr(i)))]
    else:
        path = os.path.abspath(base)
        if path[-1] == "\\":
            path = path[:-1]
        breadcrumbs = []
        for i in range(len(path.replace("/", "\\").split("\\"))):
            breadcrumbs.append(["\\".join(path.replace("/", "\\").split("\\")[:i+1]),
                                 path.replace("/", "\\").split("\\")[i]])
        if len(breadcrumbs) == 1:
            breadcrumbs = [["{}:\\".format(chr(i)), "{}:\\".format(chr(i))] for i in range(65, 91) if os.path.exists("{}:".format(chr(i)))]
        else:
            if len([["{}:\\".format(chr(i)), "{}:\\".format(chr(i))] for i in range(65, 91) if os.path.exists("{}:".format(chr(i)))]) > 0:
                breadcrumbs.insert(0, ['This PC', 'This PC'])
        paths = []
        base_path = os.path.abspath(base)
        for item in os.listdir(base_path):
            if os.path.isdir(os.path.join(base_path, item)):
                paths.append([os.path.join(base_path, item), item])
    # Paths/breadcrumbs is a list of lists, where the first element in the sublist is the full path and the second is the folder name
    return (paths, breadcrumbs)


def getModelSelection(modellist):
    print("    #    Model\t\t\t\t\t\tVRAM\n    ========================================================")
    i = 1
    for m in modellist:
        print("    {0} - {1}\t\t\t{2}".format("{:<2}".format(i), m[0].ljust(25), m[2]))
        i += 1
    print(" ");
    modelsel = 0
    koboldai_vars.model = ''
    while(koboldai_vars.model == ''):
        modelsel = input("Model #> ")
        if(modelsel.isnumeric() and int(modelsel) > 0 and int(modelsel) <= len(modellist)):
            koboldai_vars.model = modellist[int(modelsel)-1][1]
        else:
            print("{0}Please enter a valid selection.{1}".format(colors.RED, colors.END))
    
    # Model Lists
    try:
        getModelSelection(eval(koboldai_vars.model))
    except Exception as e:
        if(koboldai_vars.model == "Return"):
            getModelSelection(mainmenu)
                
        # If custom model was selected, get the filesystem location and store it
        if(koboldai_vars.model == "NeoCustom" or koboldai_vars.model == "GPT2Custom"):
            print("{0}Please choose the folder where pytorch_model.bin is located:{1}\n".format(colors.CYAN, colors.END))
            modpath = fileops.getdirpath(getcwd() + "/models", "Select Model Folder")
        
            if(modpath):
                # Save directory to koboldai_vars
                koboldai_vars.custmodpth = modpath
            else:
                # Print error and retry model selection
                print("{0}Model select cancelled!{1}".format(colors.RED, colors.END))
                print("{0}Select an AI model to continue:{1}\n".format(colors.CYAN, colors.END))
                getModelSelection(mainmenu)

def check_if_dir_is_model(path):
    if os.path.exists(path):
        try:
            from transformers import AutoConfig
            model_config = AutoConfig.from_pretrained(path)
        except:
            return False
        return True
    else:
        return False
    
#==================================================================#
# Return all keys in tokenizer dictionary containing char
#==================================================================#
#def gettokenids(char):
#    keys = []
#    for key in vocab_keys:
#        if(key.find(char) != -1):
#            keys.append(key)
#    return keys

#==================================================================#
# Return Model Name
#==================================================================#
def getmodelname():
    if(koboldai_vars.online_model != ''):
       return(f"{koboldai_vars.model}/{koboldai_vars.online_model}")
    if(koboldai_vars.model in ("NeoCustom", "GPT2Custom", "TPUMeshTransformerGPTJ", "TPUMeshTransformerGPTNeoX")):
        modelname = os.path.basename(os.path.normpath(koboldai_vars.custmodpth))
        return modelname
    else:
        modelname = koboldai_vars.model
        return modelname

#==================================================================#
# Breakmodel configuration functions
#==================================================================#
def device_list(n_layers, primary=None, selected=None):
    device_count = torch.cuda.device_count()
    if(device_count < 2):
        primary = None
    gpu_blocks = breakmodel.gpu_blocks + (device_count - len(breakmodel.gpu_blocks))*[0]
    print(f"{colors.YELLOW}       DEVICE ID  |  LAYERS  |  DEVICE NAME{colors.END}")
    for i in range(device_count):
        name = torch.cuda.get_device_name(i)
        if(len(name) > 47):
            name = "..." + name[-44:]
        row_color = colors.END
        sep_color = colors.YELLOW
        print(f"{row_color}{colors.YELLOW + '->' + row_color if i == selected else '  '} {'(primary)' if i == primary else ' '*9} {i:3}  {sep_color}|{row_color}     {gpu_blocks[i]:3}  {sep_color}|{row_color}  {name}{colors.END}")
    row_color = colors.END
    sep_color = colors.YELLOW
    if(utils.HAS_ACCELERATE):
        print(f"{row_color}{colors.YELLOW + '->' + row_color if -1 == selected else '  '} {' '*9} N/A  {sep_color}|{row_color}     {breakmodel.disk_blocks:3}  {sep_color}|{row_color}  (Disk cache){colors.END}")
    print(f"{row_color}   {' '*9} N/A  {sep_color}|{row_color}     {n_layers:3}  {sep_color}|{row_color}  (CPU){colors.END}")

def device_config(config):
    global breakmodel, generator
    import breakmodel
    n_layers = utils.num_layers(config)
    if args.cpu:
        breakmodel.gpu_blocks = [0]*n_layers
        return
    elif(args.breakmodel_gpulayers is not None or (utils.HAS_ACCELERATE and args.breakmodel_disklayers is not None)):
        try:
            if(not args.breakmodel_gpulayers):
                breakmodel.gpu_blocks = []
            else:
                breakmodel.gpu_blocks = list(map(int, args.breakmodel_gpulayers.split(',')))
            assert len(breakmodel.gpu_blocks) <= torch.cuda.device_count()
            s = n_layers
            for i in range(len(breakmodel.gpu_blocks)):
                if(breakmodel.gpu_blocks[i] <= -1):
                    breakmodel.gpu_blocks[i] = s
                    break
                else:
                    s -= breakmodel.gpu_blocks[i]
            assert sum(breakmodel.gpu_blocks) <= n_layers
            n_layers -= sum(breakmodel.gpu_blocks)
            if(args.breakmodel_disklayers is not None):
                assert args.breakmodel_disklayers <= n_layers
                breakmodel.disk_blocks = args.breakmodel_disklayers
                n_layers -= args.breakmodel_disklayers
        except:
            logger.warning("--breakmodel_gpulayers is malformatted. Please use the --help option to see correct usage of --breakmodel_gpulayers. Defaulting to all layers on device 0.")
            breakmodel.gpu_blocks = [n_layers]
            n_layers = 0
    elif(args.breakmodel_layers is not None):
        breakmodel.gpu_blocks = [n_layers - max(0, min(n_layers, args.breakmodel_layers))]
        n_layers -= sum(breakmodel.gpu_blocks)
    elif(args.model is not None):
        logger.info("Breakmodel not specified, assuming GPU 0")
        breakmodel.gpu_blocks = [n_layers]
        n_layers = 0
    else:
        device_count = torch.cuda.device_count()
        if(device_count > 1):
            print(colors.CYAN + "\nPlease select one of your GPUs to be your primary GPU.")
            print("VRAM usage in your primary GPU will be higher than for your other ones.")
            print("It is recommended you make your fastest GPU your primary GPU.")
            device_list(n_layers)
            while(True):
                primaryselect = input("device ID> ")
                if(primaryselect.isnumeric() and 0 <= int(primaryselect) < device_count):
                    breakmodel.primary_device = int(primaryselect)
                    break
                else:
                    print(f"{colors.RED}Please enter an integer between 0 and {device_count-1}.{colors.END}")
        else:
            breakmodel.primary_device = 0

        print(colors.PURPLE + "\nIf you don't have enough VRAM to run the model on a single GPU")
        print("you can split the model between your CPU and your GPU(s), or between")
        print("multiple GPUs if you have more than one.")
        print("By putting more 'layers' on a GPU or CPU, more computations will be")
        print("done on that device and more VRAM or RAM will be required on that device")
        print("(roughly proportional to number of layers).")
        print("It should be noted that GPUs are orders of magnitude faster than the CPU.")
        print(f"This model has{colors.YELLOW} {n_layers} {colors.PURPLE}layers.{colors.END}\n")

        for i in range(device_count):
            device_list(n_layers, primary=breakmodel.primary_device, selected=i)
            print(f"{colors.CYAN}\nHow many of the remaining{colors.YELLOW} {n_layers} {colors.CYAN}layers would you like to put into device {i}?\nYou can also enter -1 to allocate all remaining layers to this device.{colors.END}\n")
            while(True):
                layerselect = input("# of layers> ")
                if((layerselect.isnumeric() or layerselect.strip() == '-1') and -1 <= int(layerselect) <= n_layers):
                    layerselect = int(layerselect)
                    layerselect = n_layers if layerselect == -1 else layerselect
                    breakmodel.gpu_blocks.append(layerselect)
                    n_layers -= layerselect
                    break
                else:
                    print(f"{colors.RED}Please enter an integer between -1 and {n_layers}.{colors.END}")
            if(n_layers == 0):
                break

        if(utils.HAS_ACCELERATE and n_layers > 0):
            device_list(n_layers, primary=breakmodel.primary_device, selected=-1)
            print(f"{colors.CYAN}\nHow many of the remaining{colors.YELLOW} {n_layers} {colors.CYAN}layers would you like to put into the disk cache?\nYou can also enter -1 to allocate all remaining layers to this device.{colors.END}\n")
            while(True):
                layerselect = input("# of layers> ")
                if((layerselect.isnumeric() or layerselect.strip() == '-1') and -1 <= int(layerselect) <= n_layers):
                    layerselect = int(layerselect)
                    layerselect = n_layers if layerselect == -1 else layerselect
                    breakmodel.disk_blocks = layerselect
                    n_layers -= layerselect
                    break
                else:
                    print(f"{colors.RED}Please enter an integer between -1 and {n_layers}.{colors.END}")

    logger.init_ok("Final device configuration:", status="Info")
    device_list(n_layers)

    # If all layers are on the same device, use the old GPU generation mode
    while(len(breakmodel.gpu_blocks) and breakmodel.gpu_blocks[-1] == 0):
        breakmodel.gpu_blocks.pop()
    if(len(breakmodel.gpu_blocks) and breakmodel.gpu_blocks[-1] in (-1, utils.num_layers(config))):
        koboldai_vars.breakmodel = False
        koboldai_vars.usegpu = True
        koboldai_vars.gpu_device = len(breakmodel.gpu_blocks)-1
        return

    if(not breakmodel.gpu_blocks):
        logger.warning("Nothing assigned to a GPU, reverting to CPU only mode")
        import breakmodel
        breakmodel.primary_device = "cpu"
        koboldai_vars.breakmodel = False
        koboldai_vars.usegpu = False
        return

def move_model_to_devices(model):
    global generator

    if(not utils.HAS_ACCELERATE and not koboldai_vars.breakmodel):
        if(koboldai_vars.usegpu):
            model = model.half().to(koboldai_vars.gpu_device)
        else:
            model = model.to('cpu').float()
        generator = model.generate
        return

    import breakmodel

    if(utils.HAS_ACCELERATE):
        import accelerate.utils
        for key, value in model.state_dict().items():
            target_dtype = torch.float32 if breakmodel.primary_device == "cpu" else torch.float16
            if(value.dtype is not target_dtype):
                accelerate.utils.set_module_tensor_to_device(model, key, target_dtype)
        disk_blocks = breakmodel.disk_blocks
        gpu_blocks = breakmodel.gpu_blocks
        ram_blocks = len(utils.layers_module_names) - sum(gpu_blocks)
        cumulative_gpu_blocks = tuple(itertools.accumulate(gpu_blocks))
        device_map = {}
        for name in utils.layers_module_names:
            layer = int(name.rsplit(".", 1)[1])
            device = ("disk" if layer < disk_blocks else "cpu") if layer < ram_blocks else bisect.bisect_right(cumulative_gpu_blocks, layer - ram_blocks)
            device_map[name] = device
        for name in utils.get_missing_module_names(model, list(device_map.keys())):
            device_map[name] = breakmodel.primary_device
        breakmodel.dispatch_model_ex(model, device_map, main_device=breakmodel.primary_device, offload_buffers=True, offload_dir="accelerate-disk-cache")
        gc.collect()
        generator = model.generate
        return

    model.half()
    gc.collect()

    if(hasattr(model, "transformer")):
        model.transformer.wte.to(breakmodel.primary_device)
        model.transformer.ln_f.to(breakmodel.primary_device)
        if(hasattr(model, 'lm_head')):
            model.lm_head.to(breakmodel.primary_device)
        if(hasattr(model.transformer, 'wpe')):
            model.transformer.wpe.to(breakmodel.primary_device)
    elif(not hasattr(model.model, "decoder")):
        model.model.embed_tokens.to(breakmodel.primary_device)
        model.model.layer_norm.to(breakmodel.primary_device)
        model.lm_head.to(breakmodel.primary_device)
        model.model.embed_positions.to(breakmodel.primary_device)
    else:
        model.model.decoder.embed_tokens.to(breakmodel.primary_device)
        if(model.model.decoder.project_in is not None):
            model.model.decoder.project_in.to(breakmodel.primary_device)
        if(model.model.decoder.project_out is not None):
            model.model.decoder.project_out.to(breakmodel.primary_device)
        model.model.decoder.embed_positions.to(breakmodel.primary_device)
    gc.collect()
    GPTNeoModel.forward = breakmodel.new_forward_neo
    if("GPTJModel" in globals()):
        GPTJModel.forward = breakmodel.new_forward_neo # type: ignore
    if("XGLMModel" in globals()):
        XGLMModel.forward = breakmodel.new_forward_xglm # type: ignore
    if("OPTDecoder" in globals()):
        OPTDecoder.forward = breakmodel.new_forward_opt # type: ignore
    generator = model.generate
    if(hasattr(model, "transformer")):
        breakmodel.move_hidden_layers(model.transformer)
    elif(not hasattr(model.model, "decoder")):
        breakmodel.move_hidden_layers(model.model, model.model.layers)
    else:
        breakmodel.move_hidden_layers(model.model.decoder, model.model.decoder.layers)

#==================================================================#
#  Allow the models to override some settings
#==================================================================#
def loadmodelsettings():
    try:
        js   = json.loads(str(model_config).partition(' ')[2])
    except Exception as e:
        try:
            try:
                js   = json.load(open(koboldai_vars.custmodpth + "/config.json", "r"))
            except Exception as e:
                js   = json.load(open(koboldai_vars.custmodpth.replace('/', '_') + "/config.json", "r"))            
        except Exception as e:
            js   = {}
    if koboldai_vars.model_type == "xglm" or js.get("compat", "j") == "fairseq_lm":
        koboldai_vars.newlinemode = "s"  # Default to </s> newline mode if using XGLM
    if koboldai_vars.model_type == "opt" or koboldai_vars.model_type == "bloom":
        koboldai_vars.newlinemode = "ns"  # Handle </s> but don't convert newlines if using Fairseq models that have newlines trained in them
    koboldai_vars.modelconfig = js
    if("badwordsids" in js):
        koboldai_vars.badwordsids = js["badwordsids"]
    if("nobreakmodel" in js):
        koboldai_vars.nobreakmodel = js["nobreakmodel"]
    if("sampler_order" in js):
        sampler_order = koboldai_vars.sampler_order
        if(len(sampler_order) < 7):
            sampler_order = [6] + sampler_order
        koboldai_vars.sampler_order = sampler_order
    if("temp" in js):
        koboldai_vars.temp       = js["temp"]
        koboldai_vars.default_preset['temp'] = js["temp"]
    if("top_p" in js):
        koboldai_vars.top_p      = js["top_p"]
        koboldai_vars.default_preset['top_p'] = js["top_p"]
    if("top_k" in js):
        koboldai_vars.top_k      = js["top_k"]
        koboldai_vars.default_preset['top_k'] = js["top_k"]
    if("tfs" in js):
        koboldai_vars.tfs        = js["tfs"]
        koboldai_vars.default_preset['tfs'] = js["tfs"]
    if("typical" in js):
        koboldai_vars.typical    = js["typical"]
        koboldai_vars.default_preset['typical'] = js["typical"]
    if("top_a" in js):
        koboldai_vars.top_a      = js["top_a"]
        koboldai_vars.default_preset['top_a'] = js["top_a"]
    if("rep_pen" in js):
        koboldai_vars.rep_pen    = js["rep_pen"]
        koboldai_vars.default_preset['rep_pen'] = js["rep_pen"]
    if("rep_pen_slope" in js):
        koboldai_vars.rep_pen_slope = js["rep_pen_slope"]
        koboldai_vars.default_preset['rep_pen_slope'] = js["rep_pen_slope"]
    if("rep_pen_range" in js):
        koboldai_vars.rep_pen_range = js["rep_pen_range"]
        koboldai_vars.default_preset['rep_pen_range'] = js["rep_pen_range"]
    if("adventure" in js):
        koboldai_vars.adventure = js["adventure"]
    if("chatmode" in js):
        koboldai_vars.chatmode = js["chatmode"]
    if("dynamicscan" in js):
        koboldai_vars.dynamicscan = js["dynamicscan"]
    if("formatoptns" in js):
        for setting in ['frmttriminc', 'frmtrmblln', 'frmtrmspch', 'frmtadsnsp', 'singleline']:
            if setting in js["formatoptns"]:
                setattr(koboldai_vars, setting, js["formatoptns"][setting])
    if("welcome" in js):
        koboldai_vars.welcome = js["welcome"]
    if("newlinemode" in js):
        koboldai_vars.newlinemode = js["newlinemode"]
    if("antemplate" in js):
        koboldai_vars.setauthornotetemplate = js["antemplate"]
        if(not koboldai_vars.gamestarted):
            koboldai_vars.authornotetemplate = koboldai_vars.setauthornotetemplate

#==================================================================#
#  Take settings from koboldai_vars and write them to client settings file
#==================================================================#
def savesettings():
     # Build json to write
    for setting in ['model_settings', 'user_settings', 'system_settings']:
        if setting == "model_settings":
            filename = "settings/{}.v2_settings".format(koboldai_vars.model.replace("/", "_"))
        else:
            filename = "settings/{}.v2_settings".format(setting)
        with open(filename, "w") as settings_file:
            settings_file.write(getattr(koboldai_vars, "_{}".format(setting)).to_json())
    

#==================================================================#
#  Don't save settings unless 2 seconds have passed without modification
#==================================================================#
@debounce(2)
def settingschanged():
    logger.info("Saving settings.")
    savesettings()

#==================================================================#
#  Read settings from client file JSON and send to koboldai_vars
#==================================================================#

def loadsettings():
    if(path.exists("settings/" + getmodelname().replace('/', '_') + ".v2_settings")):
        with open("settings/" + getmodelname().replace('/', '_') + ".v2_settings", "r") as file:
            getattr(koboldai_vars, "_model_settings").from_json(file.read())
        
<<<<<<< HEAD
=======
def processsettings(js):
# Copy file contents to vars
    if("apikey" in js):
        # If the model is the HORDE, then previously saved API key in settings
        # Will always override a new key set.
        if vars.model != "CLUSTER" or vars.apikey == '':
            vars.apikey = js["apikey"]
    if("andepth" in js):
        vars.andepth = js["andepth"]
    if("sampler_order" in js):
        sampler_order = vars.sampler_order
        if(len(sampler_order) < 7):
            sampler_order = [6] + sampler_order
        vars.sampler_order = sampler_order
    if("temp" in js):
        vars.temp = js["temp"]
    if("top_p" in js):
        vars.top_p = js["top_p"]
    if("top_k" in js):
        vars.top_k = js["top_k"]
    if("tfs" in js):
        vars.tfs = js["tfs"]
    if("typical" in js):
        vars.typical = js["typical"]
    if("top_a" in js):
        vars.top_a = js["top_a"]
    if("rep_pen" in js):
        vars.rep_pen = js["rep_pen"]
    if("rep_pen_slope" in js):
        vars.rep_pen_slope = js["rep_pen_slope"]
    if("rep_pen_range" in js):
        vars.rep_pen_range = js["rep_pen_range"]
    if("genamt" in js):
        vars.genamt = js["genamt"]
    if("max_length" in js):
        vars.max_length = js["max_length"]
    if("ikgen" in js):
        vars.ikgen = js["ikgen"]
    if("formatoptns" in js):
        vars.formatoptns = js["formatoptns"]
    if("numseqs" in js):
        vars.numseqs = js["numseqs"]
    if("widepth" in js):
        vars.widepth = js["widepth"]
    if("useprompt" in js):
        vars.useprompt = js["useprompt"]
    if("adventure" in js):
        vars.adventure = js["adventure"]
    if("chatmode" in js):
        vars.chatmode = js["chatmode"]
    if("chatname" in js):
        vars.chatname = js["chatname"]
    if("dynamicscan" in js):
        vars.dynamicscan = js["dynamicscan"]
    if("nopromptgen" in js):
        vars.nopromptgen = js["nopromptgen"]
    if("rngpersist" in js):
        vars.rngpersist = js["rngpersist"]
    if("nogenmod" in js):
        vars.nogenmod = js["nogenmod"]
    if("fulldeterminism" in js):
        vars.full_determinism = js["fulldeterminism"]
    if("autosave" in js):
        vars.autosave = js["autosave"]
    if("newlinemode" in js):
        vars.newlinemode = js["newlinemode"]
    if("welcome" in js):
        vars.welcome = js["welcome"]
    if("output_streaming" in js):
        vars.output_streaming = js["output_streaming"]
    if("show_probs" in js):
        vars.show_probs = js["show_probs"]
    
    if("seed" in js):
        vars.seed = js["seed"]
        if(vars.seed is not None):
            vars.seed_specified = True
        else:
            vars.seed_specified = False
    else:
        vars.seed_specified = False

    if("antemplate" in js):
        vars.setauthornotetemplate = js["antemplate"]
        if(not vars.gamestarted):
            vars.authornotetemplate = vars.setauthornotetemplate
    
    if("userscripts" in js):
        vars.userscripts = []
        for userscript in js["userscripts"]:
            if type(userscript) is not str:
                continue
            userscript = userscript.strip()
            if len(userscript) != 0 and all(q not in userscript for q in ("..", ":")) and all(userscript[0] not in q for q in ("/", "\\")) and os.path.exists(fileops.uspath(userscript)):
                vars.userscripts.append(userscript)

    if("corescript" in js and type(js["corescript"]) is str and all(q not in js["corescript"] for q in ("..", ":")) and all(js["corescript"][0] not in q for q in ("/", "\\"))):
        vars.corescript = js["corescript"]
    else:
        vars.corescript = "default.lua"

>>>>>>> 6ffdc4e3
#==================================================================#
#  Load a soft prompt from a file
#==================================================================#

#def check_for_sp_change():
#    while(True):
#        time.sleep(0.05)
#
#        if(koboldai_vars.sp_changed):
#            with app.app_context():
#                emit('from_server', {'cmd': 'spstatitems', 'data': {koboldai_vars.spfilename: koboldai_vars.spmeta} if koboldai_vars.allowsp and len(koboldai_vars.spfilename) else {}}, namespace=None, broadcast=True, room="UI_1")
#            koboldai_vars.sp_changed = False


#socketio.start_background_task(check_for_sp_change)

def spRequest(filename):
    if(not koboldai_vars.allowsp):
        raise RuntimeError("Soft prompts are not supported by your current model/backend")
    
    old_filename = koboldai_vars.spfilename

    koboldai_vars.spfilename = ""
    settingschanged()

    if(len(filename) == 0):
        koboldai_vars.sp = None
        koboldai_vars.sp_length = 0
        if(old_filename != filename):
            koboldai_vars.sp_changed = True
        return

    global np
    if 'np' not in globals():
        import numpy as np

    z, version, shape, fortran_order, dtype = fileops.checksp("./softprompts/"+filename, koboldai_vars.modeldim)
    if not isinstance(z, zipfile.ZipFile):
        raise RuntimeError(f"{repr(filename)} is not a valid soft prompt file")
    with z.open('meta.json') as f:
        koboldai_vars.spmeta = json.load(f)
        koboldai_vars.spname = koboldai_vars.spmeta['name']
    z.close()

    with np.load(fileops.sppath(filename), allow_pickle=False) as f:
        tensor = f['tensor.npy']

    # If the tensor is in bfloat16 format, convert it to float32
    if(tensor.dtype == 'V2'):
        tensor.dtype = np.uint16
        tensor = np.uint32(tensor) << 16
        tensor.dtype = np.float32

    if(tensor.dtype != np.float16):
        tensor = np.float32(tensor)
    assert not np.isinf(tensor).any() and not np.isnan(tensor).any()

    koboldai_vars.sp_length = tensor.shape[-2]
    koboldai_vars.spmeta["n_tokens"] = koboldai_vars.sp_length

    if(koboldai_vars.use_colab_tpu or koboldai_vars.model in ("TPUMeshTransformerGPTJ", "TPUMeshTransformerGPTNeoX")):
        rows = tensor.shape[0]
        padding_amount = tpu_mtj_backend.params["seq"] - (tpu_mtj_backend.params["seq"] % -tpu_mtj_backend.params["cores_per_replica"]) - rows
        tensor = np.pad(tensor, ((0, padding_amount), (0, 0)))
        tensor = tensor.reshape(
            tpu_mtj_backend.params["cores_per_replica"],
            -1,
            tpu_mtj_backend.params.get("d_embed", tpu_mtj_backend.params["d_model"]),
        )
        koboldai_vars.sp = tpu_mtj_backend.shard_xmap(np.float32(tensor))
    else:
        koboldai_vars.sp = torch.from_numpy(tensor)

    koboldai_vars.spfilename = filename
    settingschanged()
    if(old_filename != filename):
            koboldai_vars.sp_changed = True

#==================================================================#
# Startup
#==================================================================#
def general_startup(override_args=None):
    global args
    # Parsing Parameters
    parser = argparse.ArgumentParser(description="KoboldAI Server")
    parser.add_argument("--remote", action='store_true', help="Optimizes KoboldAI for Remote Play")
    parser.add_argument("--noaimenu", action='store_true', help="Disables the ability to select the AI")
    parser.add_argument("--ngrok", action='store_true', help="Optimizes KoboldAI for Remote Play using Ngrok")
    parser.add_argument("--localtunnel", action='store_true', help="Optimizes KoboldAI for Remote Play using Localtunnel")
    parser.add_argument("--host", action='store_true', help="Optimizes KoboldAI for Remote Play without using a proxy service")
    parser.add_argument("--port", type=int, help="Specify the port on which the application will be joinable")
    parser.add_argument("--aria2_port", type=int, help="Specify the port on which aria2's RPC interface will be open if aria2 is installed (defaults to 6799)")
    parser.add_argument("--model", help="Specify the Model Type to skip the Menu")
    parser.add_argument("--path", help="Specify the Path for local models (For model NeoCustom or GPT2Custom)")
    parser.add_argument("--apikey", help="Specify the API key to use for online services")
    parser.add_argument("--req_model", type=str, action='append', required=False, help="Which models which we allow to generate for us during cluster mode. Can be specified multiple times.")
    parser.add_argument("--revision", help="Specify the model revision for huggingface models (can be a git branch/tag name or a git commit hash)")
    parser.add_argument("--cpu", action='store_true', help="By default unattended launches are on the GPU use this option to force CPU usage.")
    parser.add_argument("--breakmodel", action='store_true', help=argparse.SUPPRESS)
    parser.add_argument("--breakmodel_layers", type=int, help=argparse.SUPPRESS)
    parser.add_argument("--breakmodel_gpulayers", type=str, help="If using a model that supports hybrid generation, this is a comma-separated list that specifies how many layers to put on each GPU device. For example to put 8 layers on device 0, 9 layers on device 1 and 11 layers on device 2, use --beakmodel_gpulayers 8,9,11")
    parser.add_argument("--breakmodel_disklayers", type=int, help="If using a model that supports hybrid generation, this is the number of layers to put in disk cache.")
    parser.add_argument("--override_delete", action='store_true', help="Deleting stories from inside the browser is disabled if you are using --remote and enabled otherwise. Using this option will instead allow deleting stories if using --remote and prevent deleting stories otherwise.")
    parser.add_argument("--override_rename", action='store_true', help="Renaming stories from inside the browser is disabled if you are using --remote and enabled otherwise. Using this option will instead allow renaming stories if using --remote and prevent renaming stories otherwise.")
    parser.add_argument("--configname", help="Force a fixed configuration name to aid with config management.")
    parser.add_argument("--colab", action='store_true', help="Optimize for Google Colab.")
    parser.add_argument("--nobreakmodel", action='store_true', help="Disables Breakmodel support completely.")
    parser.add_argument("--unblock", action='store_true', default=False, help="Unblocks the KoboldAI port to be accessible from other machines without optimizing for remote play (It is recommended to use --host instead)")
    parser.add_argument("--quiet", action='store_true', default=False, help="If present will suppress any story related text from showing on the console")
    parser.add_argument("--no_aria2", action='store_true', default=False, help="Prevents KoboldAI from using aria2 to download huggingface models more efficiently, in case aria2 is causing you issues")
    parser.add_argument("--lowmem", action='store_true', help="Extra Low Memory loading for the GPU, slower but memory does not peak to twice the usage")
    parser.add_argument("--savemodel", action='store_true', help="Saves the model to the models folder even if --colab is used (Allows you to save models to Google Drive)")
    parser.add_argument("--customsettings", help="Preloads arguements from json file. You only need to provide the location of the json file. Use customsettings.json template file. It can be renamed if you wish so that you can store multiple configurations. Leave any settings you want as default as null. Any values you wish to set need to be in double quotation marks")
    parser.add_argument("--no_ui", action='store_true', default=False, help="Disables the GUI and Socket.IO server while leaving the API server running.")
    parser.add_argument('-v', '--verbosity', action='count', default=0, help="The default logging level is ERROR or higher. This value increases the amount of logging seen in your screen")
    parser.add_argument('-q', '--quiesce', action='count', default=0, help="The default logging level is ERROR or higher. This value decreases the amount of logging seen in your screen")

    #args: argparse.Namespace = None
    if "pytest" in sys.modules and override_args is None:
        args = parser.parse_args([])
        return
    if override_args is not None:
        import shlex
        args = parser.parse_args(shlex.split(override_args))
    elif(os.environ.get("KOBOLDAI_ARGS") is not None):
        import shlex
        args = parser.parse_args(shlex.split(os.environ["KOBOLDAI_ARGS"]))
    else:
        args = parser.parse_args()
<<<<<<< HEAD
    
    #load system and user settings
    for setting in ['user_settings', 'system_settings']:
        if os.path.exists("settings/{}.v2_settings".format(setting)):
            with open("settings/{}.v2_settings".format(setting), "r") as settings_file:
                getattr(koboldai_vars, "_{}".format(setting)).from_json(settings_file.read())
    
    
    temp = [x for x in vars(args)]
    for arg in temp:
        if arg == "path":
            if "model_path" in os.environ:
                setattr(args, arg, os.environ["model_path"])
        else:
            if arg in os.environ:
                if isinstance(getattr(args, arg), bool):
                    if os.environ[arg].lower() == "true":
                        setattr(args, arg, True)
                    else:
                        setattr(args, arg, False)
                else:
                    setattr(args, arg, os.environ[arg])
=======

    set_logger_verbosity(args.verbosity)
    quiesce_logger(args.quiesce)
>>>>>>> 6ffdc4e3
    if args.customsettings:
        f = open (args.customsettings)
        importedsettings = json.load(f)
        for items in importedsettings:
            if importedsettings[items] is not None:
                setattr(args, items, importedsettings[items])            
        f.close()
    
    if args.no_ui:
        def new_emit(*args, **kwargs):
            return
        old_emit = socketio.emit
        socketio.emit = new_emit

    koboldai_vars.model = args.model;
    koboldai_vars.revision = args.revision

    if args.apikey:
        koboldai_vars.apikey = args.apikey
    if args.req_model:
        koboldai_vars.cluster_requested_models = args.req_model

    if args.colab:
        args.remote = True;
        args.override_rename = True;
        args.override_delete = True;
        args.nobreakmodel = True;
        args.quiet = True;
        args.lowmem = True;
        args.noaimenu = True;

    if args.quiet:
        koboldai_vars.quiet = True

    if args.nobreakmodel:
        koboldai_vars.nobreakmodel = True;

    if args.remote:
        koboldai_vars.host = True;

    if args.ngrok:
        koboldai_vars.host = True;

    if args.localtunnel:
        koboldai_vars.host = True;

    if args.host:
        koboldai_vars.host = True;

    if args.cpu:
        koboldai_vars.use_colab_tpu = False

    koboldai_vars.smandelete = koboldai_vars.host == args.override_delete
    koboldai_vars.smanrename = koboldai_vars.host == args.override_rename

    koboldai_vars.aria2_port = args.aria2_port or 6799
    
    #Now let's look to see if we are going to force a load of a model from a user selected folder
    if(koboldai_vars.model == "selectfolder"):
        print("{0}Please choose the folder where pytorch_model.bin is located:{1}\n".format(colors.CYAN, colors.END))
        modpath = fileops.getdirpath(getcwd() + "/models", "Select Model Folder")
    
        if(modpath):
            # Save directory to koboldai_vars
            koboldai_vars.model = "NeoCustom"
            koboldai_vars.custmodpth = modpath
    elif args.model:
<<<<<<< HEAD
        print("Welcome to KoboldAI!\nYou have selected the following Model:", koboldai_vars.model)
        if args.path:
            print("You have selected the following path for your Model :", args.path)
            koboldai_vars.custmodpth = args.path;
            koboldai_vars.colaburl = args.path + "/request"; # Lets just use the same parameter to keep it simple
            
    #setup socketio relay queue
    koboldai_settings.queue = multiprocessing.Queue()
    socketio.start_background_task(socket_io_relay, koboldai_settings.queue, socketio)
    
        
=======
        logger.message(f"Welcome to KoboldAI!")
        logger.message(f"You have selected the following Model: {vars.model}")
        if args.path:
            logger.message(f"You have selected the following path for your Model: {args.path}")
            vars.custmodpth = args.path;
            vars.colaburl = args.path + "/request"; # Lets just use the same parameter to keep it simple
>>>>>>> 6ffdc4e3
#==================================================================#
# Load Model
#==================================================================# 

def tpumtjgetsofttokens():
    soft_tokens = None
    if(koboldai_vars.sp is None):
        global np
        if 'np' not in globals():
            import numpy as np
        tensor = np.zeros((1, tpu_mtj_backend.params.get("d_embed", tpu_mtj_backend.params["d_model"])), dtype=np.float32)
        rows = tensor.shape[0]
        padding_amount = tpu_mtj_backend.params["seq"] - (tpu_mtj_backend.params["seq"] % -tpu_mtj_backend.params["cores_per_replica"]) - rows
        tensor = np.pad(tensor, ((0, padding_amount), (0, 0)))
        tensor = tensor.reshape(
            tpu_mtj_backend.params["cores_per_replica"],
            -1,
            tpu_mtj_backend.params.get("d_embed", tpu_mtj_backend.params["d_model"]),
        )
        koboldai_vars.sp = tpu_mtj_backend.shard_xmap(tensor)
    soft_tokens = np.arange(
        tpu_mtj_backend.params["n_vocab"] + tpu_mtj_backend.params["n_vocab_padding"],
        tpu_mtj_backend.params["n_vocab"] + tpu_mtj_backend.params["n_vocab_padding"] + koboldai_vars.sp_length,
        dtype=np.uint32
    )
    return soft_tokens
 
def get_model_info(model, directory=""):
    # if the model is in the api list
    disk_blocks = 0
    key = False
    breakmodel = False
    gpu = False
    layer_count = None
    key_value = ""
    break_values = []
    url = False
    default_url = None
    models_on_url = False
    multi_online_models = False
    show_online_model_select=False
    gpu_count = torch.cuda.device_count()
    gpu_names = []
    for i in range(gpu_count):
        gpu_names.append(torch.cuda.get_device_name(i))
    if model in ['Colab', 'API']:
        url = True
    elif model == 'CLUSTER':
        models_on_url = True
        show_online_model_select=True
        url = True
        key = True
        default_url = 'https://koboldai.net'
        multi_online_models = True
        if path.exists(get_config_filename(model)):
            with open(get_config_filename(model), "r") as file:
                # Check if API key exists
                js = json.load(file)
                if("apikey" in js and js["apikey"] != ""):
                    # API key exists, grab it and close the file
                    key_value = js["apikey"]
                elif 'oaiapikey' in js and js['oaiapikey'] != "":
                    key_value = js["oaiapikey"]
                if 'oaiurl' in js and js['oaiurl'] != "":
                    default_url = js['oaiurl']
                get_cluster_models({'model': model, 'key': key_value, 'url': default_url})
    elif model in [x[1] for x in model_menu['apilist']]:
        show_online_model_select=True
        if path.exists("settings/{}.v2_settings".format(model)):
            with open("settings/{}.v2_settings".format(model), "r") as file:
                # Check if API key exists
                js = json.load(file)
                if("apikey" in js and js["apikey"] != ""):
                    # API key exists, grab it and close the file
                    key_value = js["apikey"]
                elif 'oaiapikey' in js and js['oaiapikey'] != "":
                    key_value = js["oaiapikey"]
                if model in ('GooseAI', 'OAI'): 
                    get_oai_models({'model': model, 'key': key_value})
        key = True
    elif model == 'ReadOnly':
        pass
    elif not utils.HAS_ACCELERATE and not torch.cuda.is_available():
        pass
    elif args.cpu:
        pass
    else:
        layer_count = get_layer_count(model, directory=directory)
        if layer_count is None:
            breakmodel = False
        else:
            breakmodel = True
            if model in ["NeoCustom", "GPT2Custom"]:
                filename = "settings/{}.breakmodel".format(os.path.basename(os.path.normpath(directory)))
            else:
                filename = "settings/{}.breakmodel".format(model.replace("/", "_"))
            if path.exists(filename):
                with open(filename, "r") as file:
                    data = [x for x in file.read().split("\n")[:2] if x != '']
                    if len(data) < 2:
                        data.append("0")
                    break_values, disk_blocks = data
                    break_values = break_values.split(",")
            else:
                break_values = [layer_count]
            break_values = [int(x) for x in break_values if x != '']
            break_values += [0] * (gpu_count - len(break_values))
    emit('from_server', {'cmd': 'selected_model_info', 'key_value': key_value, 'key':key, 'multi_online_models': multi_online_models, 'default_url': default_url, 
                         'gpu':gpu, 'layer_count':layer_count, 'breakmodel':breakmodel, 
                         'disk_break_value': disk_blocks, 'accelerate': utils.HAS_ACCELERATE,
                         'break_values': break_values, 'gpu_count': gpu_count,
                         'url': url, 'gpu_names': gpu_names, 'models_on_url': models_on_url}, broadcast=True, room="UI_1")
    emit('selected_model_info', {'key_value': key_value, 'key':key, 
                         'gpu':gpu, 'layer_count':layer_count, 'breakmodel':breakmodel, 'multi_online_models': multi_online_models, 'default_url': default_url, 
                         'disk_break_value': disk_blocks, 'disk_break': utils.HAS_ACCELERATE,
                         'break_values': break_values, 'gpu_count': gpu_count,
                         'url': url, 'gpu_names': gpu_names, 'models_on_url': models_on_url, 'show_online_model_select': show_online_model_select}, broadcast=False, room="UI_2")
    
    

def get_layer_count(model, directory=""):
    if(model not in ["InferKit", "Colab", "API", "CLUSTER", "OAI", "GooseAI" , "ReadOnly", "TPUMeshTransformerGPTJ"]):
        if(model == "GPT2Custom"):
            with open(os.path.join(directory, "config.json"), "r") as f:
                model_config = json.load(f)
        # Get the model_type from the config or assume a model type if it isn't present
        else:
            if(directory):
                model = directory
            from transformers import AutoConfig
            if(os.path.isdir(model.replace('/', '_'))):
                model_config = AutoConfig.from_pretrained(model.replace('/', '_'), revision=koboldai_vars.revision, cache_dir="cache")
            elif(os.path.isdir("models/{}".format(model.replace('/', '_')))):
                model_config = AutoConfig.from_pretrained("models/{}".format(model.replace('/', '_')), revision=koboldai_vars.revision, cache_dir="cache")
            elif(os.path.isdir(directory)):
                model_config = AutoConfig.from_pretrained(directory, revision=koboldai_vars.revision, cache_dir="cache")
            elif(os.path.isdir(koboldai_vars.custmodpth.replace('/', '_'))):
                model_config = AutoConfig.from_pretrained(koboldai_vars.custmodpth.replace('/', '_'), revision=koboldai_vars.revision, cache_dir="cache")
            else:
                model_config = AutoConfig.from_pretrained(model, revision=koboldai_vars.revision, cache_dir="cache")
        return utils.num_layers(model_config)
    else:
        return None

@socketio.on('OAI_Key_Update')
def get_oai_models(data):
    key = data['key']
    model = data['model']
    koboldai_vars.oaiapikey = key
    if model == 'OAI':
        url = "https://api.openai.com/v1/engines"
    elif model == 'GooseAI':
        url = "https://api.goose.ai/v1/engines"
    else:
        return
        
    # Get list of models from OAI
    logger.init("OAI Engines", status="Retrieving")
    req = requests.get(
        url, 
        headers = {
            'Authorization': 'Bearer '+key
            }
        )
    if(req.status_code == 200):
        engines = req.json()["data"]
        try:
            engines = [[en["id"], "{} ({})".format(en['id'], "Ready" if en["ready"] == True else "Not Ready")] for en in engines]
        except:
            logger.error(engines)
            raise
        
        online_model = ""
        changed=False
        
        #Save the key
        if not path.exists("settings"):
            # If the client settings file doesn't exist, create it
            # Write API key to file
            os.makedirs('settings', exist_ok=True)
        if path.exists("settings/{}.v2_settings".format(model)):
            with open("settings/{}.v2_settings".format(model), "r") as file:
                js = json.load(file)
                if 'online_model' in js:
                    online_model = js['online_model']
                if "apikey" in js:
                    if js['apikey'] != key:
                        changed=True
        else:
            changed=True
        if changed:
            with open("settings/{}.v2_settings".format(model), "w") as file:
                js["apikey"] = key
                file.write(json.dumps(js, indent=3))
            
<<<<<<< HEAD
        emit('from_server', {'cmd': 'oai_engines', 'data': engines, 'online_model': online_model}, broadcast=True, room="UI_1")
        emit('oai_engines', {'data': engines, 'online_model': online_model}, broadcast=False, room="UI_2")
=======
        logger.init_ok("OAI Engines", status="OK")
        emit('from_server', {'cmd': 'oai_engines', 'data': engines, 'online_model': online_model}, broadcast=True)
>>>>>>> 6ffdc4e3
    else:
        # Something went wrong, print the message and quit since we can't initialize an engine
        logger.init_err("OAI Engines", status="Failed")
        logger.error(req.json())
        emit('from_server', {'cmd': 'errmsg', 'data': req.json()})

@socketio.on("get_cluster_models")
def get_cluster_models(msg):
    koboldai_vars.oaiapikey = msg['key']
    koboldai_vars.apikey = koboldai_vars.oaiapikey
    model = msg['model']
    url = msg['url']
    # Get list of models from public cluster
<<<<<<< HEAD
    print("{0}Retrieving engine list...{1}".format(colors.PURPLE, colors.END), end="")
    req = requests.get("{}/models".format(url))
    if(req.status_code == 200):
        engines = req.json()
        print(engines)
        try:
            engines = [[en, en] for en in engines]
        except:
            print(engines)
            raise
        print(engines)
        
        online_model = ""
        changed=False
        
        #Save the key
        if not path.exists("settings"):
            # If the client settings file doesn't exist, create it
            # Write API key to file
            os.makedirs('settings', exist_ok=True)
        if path.exists(get_config_filename(model)):
            with open(get_config_filename(model), "r") as file:
                js = json.load(file)
                if 'online_model' in js:
                    online_model = js['online_model']
                if "apikey" in js:
                    if js['apikey'] != koboldai_vars.oaiapikey:
                        changed=True
        else:
            changed=True
        if changed:
            js={}
            with open(get_config_filename(model), "w") as file:
                js["apikey"] = koboldai_vars.oaiapikey
                file.write(json.dumps(js, indent=3))
            
        emit('from_server', {'cmd': 'oai_engines', 'data': engines, 'online_model': online_model}, broadcast=True, room="UI_1")
        emit('oai_engines', {'data': engines, 'online_model': online_model}, broadcast=False, room="UI_2")
    else:
        # Something went wrong, print the message and quit since we can't initialize an engine
        print("{0}ERROR!{1}".format(colors.RED, colors.END))
        print(req.json())
        emit('from_server', {'cmd': 'errmsg', 'data': req.json()}, room="UI_1")
=======
    logger.init("KAI Horde Models", status="Retrieving")
    try:
        req = requests.get("{}/models".format(url))
    except requests.exceptions.ConnectionError:
        logger.init_err("KAI Horde Models", status="Failed")
        logger.error("Provided KoboldAI Horde URL unreachable")
        emit('from_server', {'cmd': 'errmsg', 'data': "Provided KoboldAI Horde URL unreachable"})
        return
    if(not req.ok):
        # Something went wrong, print the message and quit since we can't initialize an engine
        logger.init_err("KAI Horde Models", status="Failed")
        logger.error(req.json())
        emit('from_server', {'cmd': 'errmsg', 'data': req.json()})
        return

    engines = req.json()
    logger.debug(engines)
    try:
        engines = [[en, en] for en in engines]
    except:
        logger.error(engines)
        raise
    
    online_model = ""
    changed=False
    
    #Save the key
    if not path.exists("settings"):
        # If the client settings file doesn't exist, create it
        # Write API key to file
        os.makedirs('settings', exist_ok=True)
    if path.exists(get_config_filename(vars.model_selected)):
        with open(get_config_filename(vars.model_selected), "r") as file:
            js = json.load(file)
            if 'online_model' in js:
                online_model = js['online_model']
            if "apikey" in js:
                if js['apikey'] != vars.oaiapikey:
                    changed=True
    else:
        changed=True
    if changed:
        js={}
        with open(get_config_filename(vars.model_selected), "w") as file:
            js["apikey"] = vars.oaiapikey
            file.write(json.dumps(js, indent=3))
        
    logger.init_ok("KAI Horde Models", status="OK")
    emit('from_server', {'cmd': 'oai_engines', 'data': engines, 'online_model': online_model}, broadcast=True)

>>>>>>> 6ffdc4e3

# Function to patch transformers to use our soft prompt
def patch_causallm(model):
    from torch.nn import Embedding
    if(getattr(Embedding, "_koboldai_patch_causallm_model", None)):
        Embedding._koboldai_patch_causallm_model = model
        return model
    old_embedding_call = Embedding.__call__
    def new_embedding_call(self, input_ids, *args, **kwargs):
        if(Embedding._koboldai_patch_causallm_model.get_input_embeddings() is not self):
            return old_embedding_call(self, input_ids, *args, **kwargs)
        assert input_ids is not None
        if(koboldai_vars.sp is not None):
            shifted_input_ids = input_ids - model.config.vocab_size
        input_ids.clamp_(max=model.config.vocab_size-1)
        inputs_embeds = old_embedding_call(self, input_ids, *args, **kwargs)
        if(koboldai_vars.sp is not None):
            koboldai_vars.sp = koboldai_vars.sp.to(inputs_embeds.dtype).to(inputs_embeds.device)
            inputs_embeds = torch.where(
                (shifted_input_ids >= 0)[..., None],
                koboldai_vars.sp[shifted_input_ids.clamp(min=0)],
                inputs_embeds,
            )
        return inputs_embeds
    Embedding.__call__ = new_embedding_call
    Embedding._koboldai_patch_causallm_model = model
    return model

def patch_transformers_download():
    global transformers
    import copy, requests, tqdm, time
    class Send_to_socketio(object):
        def write(self, bar):
            bar = bar.replace("\r", "").replace("\n", "")
            
            if bar != "":
                try:
                    print(bar, end="\r")
                    emit('from_server', {'cmd': 'model_load_status', 'data': bar.replace(" ", "&nbsp;")}, broadcast=True, room="UI_1")
                    eventlet.sleep(seconds=0)
                except:
                    pass
        def flush(self):
            pass
    
    def http_get(
        url: str,
        temp_file,
        proxies=None,
        resume_size=0,
        headers=None,
        file_name=None,
    ):
        """
        Download remote file. Do not gobble up errors.
        """
        headers = copy.deepcopy(headers)
        if resume_size > 0:
            headers["Range"] = f"bytes={resume_size}-"
        r = requests.get(url, stream=True, proxies=proxies, headers=headers)
        transformers.utils.hub._raise_for_status(r)
        content_length = r.headers.get("Content-Length")
        total = resume_size + int(content_length) if content_length is not None else None
        # `tqdm` behavior is determined by `utils.logging.is_progress_bar_enabled()`
        # and can be set using `utils.logging.enable/disable_progress_bar()`
        if url[-11:] != 'config.json':
            progress = tqdm.tqdm(
                unit="B",
                unit_scale=True,
                unit_divisor=1024,
                total=total,
                initial=resume_size,
                desc=f"Downloading {file_name}" if file_name is not None else "Downloading",
                file=Send_to_socketio(),
            )
        for chunk in r.iter_content(chunk_size=1024):
            if chunk:  # filter out keep-alive new chunks
                if url[-11:] != 'config.json':
                    progress.update(len(chunk))
                temp_file.write(chunk)
        if url[-11:] != 'config.json':
            progress.close()
            
    # def http_get(
        # url: str,
        # temp_file: BinaryIO,
        # *,
        # proxies=None,
        # resume_size=0,
        # headers: Optional[Dict[str, str]] = None,
        # timeout=10.0,
        # max_retries=0,
    # ):
        # """
        # Donwload a remote file. Do not gobble up errors, and will return errors tailored to the Hugging Face Hub.
        # """
        # headers = copy.deepcopy(headers)
        # if resume_size > 0:
            # headers["Range"] = "bytes=%d-" % (resume_size,)
        # r = _request_wrapper(
            # method="GET",
            # url=url,
            # stream=True,
            # proxies=proxies,
            # headers=headers,
            # timeout=timeout,
            # max_retries=max_retries,
        # )
        # hf_raise_for_status(r)
        # content_length = r.headers.get("Content-Length")
        # total = resume_size + int(content_length) if content_length is not None else None
        # progress = tqdm(
            # unit="B",
            # unit_scale=True,
            # total=total,
            # initial=resume_size,
            # desc="Downloading",
            # file=Send_to_socketio(),
            # disable=bool(logger.getEffectiveLevel() == logging.NOTSET),
        # )
        # for chunk in r.iter_content(chunk_size=1024):
            # if chunk:  # filter out keep-alive new chunks
                # progress.update(len(chunk))
                # temp_file.write(chunk)
        # progress.close()

    transformers.utils.hub.http_get = http_get
    

def patch_transformers():
    global transformers
    
    patch_transformers_download()
    
    old_from_pretrained = PreTrainedModel.from_pretrained.__func__
    @classmethod
    def new_from_pretrained(cls, pretrained_model_name_or_path, *model_args, **kwargs):
        koboldai_vars.fp32_model = False
        utils.num_shards = None
        utils.current_shard = 0
        utils.from_pretrained_model_name = pretrained_model_name_or_path
        utils.from_pretrained_index_filename = None
        utils.from_pretrained_kwargs = kwargs
        utils.bar = None
        if not args.no_aria2:
            utils.aria2_hook(pretrained_model_name_or_path, **kwargs)
        return old_from_pretrained(cls, pretrained_model_name_or_path, *model_args, **kwargs)
    PreTrainedModel.from_pretrained = new_from_pretrained
    if(hasattr(modeling_utils, "get_checkpoint_shard_files")):
        old_get_checkpoint_shard_files = modeling_utils.get_checkpoint_shard_files
        def new_get_checkpoint_shard_files(pretrained_model_name_or_path, index_filename, *args, **kwargs):
            utils.num_shards = utils.get_num_shards(index_filename)
            utils.from_pretrained_index_filename = index_filename
            return old_get_checkpoint_shard_files(pretrained_model_name_or_path, index_filename, *args, **kwargs)
        modeling_utils.get_checkpoint_shard_files = new_get_checkpoint_shard_files
        
    # Some versions of transformers 4.17.0.dev0 are affected by
    # https://github.com/huggingface/transformers/issues/15736
    # This is a workaround for those versions of transformers.
    if(transformers_version == "4.17.0.dev0"):
        try:
            from transformers.models.xglm.modeling_xglm import XGLMSinusoidalPositionalEmbedding
        except ImportError:
            pass
        else:
            @torch.no_grad()
            def new_forward(self, input_ids: torch.Tensor = None, inputs_embeds: torch.Tensor = None, past_key_values_length: int = 0):
                bsz, seq_len = inputs_embeds.size()[:-1]
                input_shape = inputs_embeds.size()[:-1]
                sequence_length = input_shape[1]
                position_ids = torch.arange(
                    past_key_values_length + self.padding_idx + 1, past_key_values_length + sequence_length + self.padding_idx + 1, dtype=torch.long, device=inputs_embeds.device
                ).unsqueeze(0).expand(input_shape).contiguous()
                max_pos = self.padding_idx + 1 + seq_len + past_key_values_length
                if max_pos > self.weights.size(0):
                    self.make_weights(max_pos + self.offset, self.embedding_dim, self.padding_idx)
                return self.weights.index_select(0, position_ids.view(-1)).view(bsz, seq_len, -1).detach()
            XGLMSinusoidalPositionalEmbedding.forward = new_forward


    # Fix a bug in OPTForCausalLM where self.lm_head is the wrong size
    if(packaging.version.parse("4.19.0.dev0") <= packaging.version.parse(transformers_version) < packaging.version.parse("4.20.0")):
        try:
            from transformers import OPTForCausalLM, OPTModel
        except ImportError:
            pass
        else:
            # This is the same as the original __init__ but with
            # config.hidden_size
            # replaced with
            # config.word_embed_proj_dim
            def new_init(self, config):
                super(OPTForCausalLM, self).__init__(config)
                self.model = OPTModel(config)
                self.lm_head = torch.nn.Linear(config.word_embed_proj_dim, config.vocab_size, bias=False)
                self.post_init()
            OPTForCausalLM.__init__ = new_init


    # Patch transformers to use our custom logit warpers
    from transformers import LogitsProcessorList, LogitsWarper, LogitsProcessor, TopKLogitsWarper, TopPLogitsWarper, TemperatureLogitsWarper, RepetitionPenaltyLogitsProcessor
    from warpers import AdvancedRepetitionPenaltyLogitsProcessor, TailFreeLogitsWarper, TypicalLogitsWarper, TopALogitsWarper

    def dynamic_processor_wrap(cls, field_name, var_name, cond=None):
        old_call = cls.__call__
        def new_call(self, *args, **kwargs):
            if(not isinstance(field_name, str) and isinstance(field_name, Iterable)):
                conds = []
                for f, v in zip(field_name, var_name):
                    conds.append(getattr(koboldai_vars, v))
                    setattr(self, f, conds[-1])
            else:
                conds = getattr(koboldai_vars, var_name)
                setattr(self, field_name, conds)
            assert len(args) == 2
            if(cond is None or cond(conds)):
                return old_call(self, *args, **kwargs)
            return args[1]
        cls.__call__ = new_call
    dynamic_processor_wrap(AdvancedRepetitionPenaltyLogitsProcessor, ("penalty", "penalty_slope", "penalty_range"), ("rep_pen", "rep_pen_slope", "rep_pen_range"), cond=lambda x: x[0] != 1.0)
    dynamic_processor_wrap(TopKLogitsWarper, "top_k", "top_k", cond=lambda x: x > 0)
    dynamic_processor_wrap(TopALogitsWarper, "top_a", "top_a", cond=lambda x: x > 0.0)
    dynamic_processor_wrap(TopPLogitsWarper, "top_p", "top_p", cond=lambda x: x < 1.0)
    dynamic_processor_wrap(TailFreeLogitsWarper, "tfs", "tfs", cond=lambda x: x < 1.0)
    dynamic_processor_wrap(TypicalLogitsWarper, "typical", "typical", cond=lambda x: x < 1.0)
    dynamic_processor_wrap(TemperatureLogitsWarper, "temperature", "temp", cond=lambda x: x != 1.0)

    class PhraseBiasLogitsProcessor(LogitsProcessor):
        def __init__(self):
            pass

        def _rindex(self, lst: List, target) -> Optional[int]:
            for index, item in enumerate(reversed(lst)):
                if item == target:
                    return len(lst) - index - 1
            return None

        def _find_intersection(self, big: List, small: List) -> int:
            # Find the intersection of the end of "big" and the beginning of
            # "small". A headache to think about, personally. Returns the index
            # into "small" where the two stop intersecting.
            start = self._rindex(big, small[0])

            # No progress into the token sequence, bias the first one.
            if not start:
                return 0

            for i in range(len(small)):
                try:
                    big_i = big[start + i]
                except IndexError:
                    return i

            # It's completed :^)
            return 0

        def _get_biased_tokens(self, input_ids: List) -> Dict:
            # TODO: Different "bias slopes"?

            ret = {}
            for phrase, _bias in koboldai_vars.biases.items():
                bias_score, completion_threshold = _bias
                # TODO: Cache these tokens, invalidate when model or bias is
                # changed.
                token_seq = tokenizer.encode(phrase)
                bias_index = self._find_intersection(input_ids, token_seq)

                # Ensure completion after completion_threshold tokens
                if bias_index + 1 > completion_threshold:
                    bias_score = 999

                token_to_bias = token_seq[bias_index]
                ret[token_to_bias] = bias_score
            return ret

        def __call__(self, input_ids: torch.LongTensor, scores: torch.FloatTensor) -> torch.FloatTensor:
            assert scores.ndim == 2
            assert input_ids.ndim == 2

            scores_shape = scores.shape

            for batch in range(scores_shape[0]):
                for token, bias in self._get_biased_tokens(input_ids[batch]).items():
                    scores[batch][token] += bias

            return scores


    class LuaLogitsProcessor(LogitsProcessor):

        def __init__(self):
            pass

        def __call__(self, input_ids: torch.LongTensor, scores: torch.FloatTensor) -> torch.FloatTensor:
            assert scores.ndim == 2
            assert input_ids.ndim == 2
            self.regeneration_required = False
            self.halt = False

            if(koboldai_vars.standalone):
                return scores

            scores_shape = scores.shape
            scores_list = scores.tolist()
            koboldai_vars.lua_koboldbridge.logits = koboldai_vars.lua_state.table()
            for r, row in enumerate(scores_list):
                koboldai_vars.lua_koboldbridge.logits[r+1] = koboldai_vars.lua_state.table(*row)
            koboldai_vars.lua_koboldbridge.vocab_size = scores_shape[-1]

            execute_genmod()

            scores = torch.tensor(
                tuple(tuple(row.values()) for row in koboldai_vars.lua_koboldbridge.logits.values()),
                device=scores.device,
                dtype=scores.dtype,
            )
            assert scores.shape == scores_shape

            return scores

    from torch.nn import functional as F

    class ProbabilityVisualizerLogitsProcessor(LogitsProcessor):
        def __init__(self):
            pass

        def __call__(self, input_ids: torch.LongTensor, scores: torch.FloatTensor) -> torch.FloatTensor:
            assert scores.ndim == 2
            assert input_ids.ndim == 2

            if not koboldai_vars.show_probs:
                return scores

            for batch_index, batch in enumerate(scores):
                probs = F.softmax(batch, dim = -1).cpu().numpy()

                token_prob_info = []
                for token_id, score in sorted(enumerate(probs), key=lambda x: x[1], reverse=True)[:8]:
                    token_prob_info.append({
                        "tokenId": token_id,
                        "decoded": utils.decodenewlines(tokenizer.decode(token_id)),
                        "score": float(score),
                    })


                if len(scores) == 1:
                    koboldai_vars.actions.set_probabilities(token_prob_info)
                else:
                    koboldai_vars.actions.set_option_probabilities(token_prob_info, batch_index)

            return scores
    
    def new_get_logits_processor(*args, **kwargs) -> LogitsProcessorList:
        processors = new_get_logits_processor.old_get_logits_processor(*args, **kwargs)
        processors.insert(0, LuaLogitsProcessor())
        processors.append(ProbabilityVisualizerLogitsProcessor())
        return processors
    new_get_logits_processor.old_get_logits_processor = transformers.generation_utils.GenerationMixin._get_logits_processor
    transformers.generation_utils.GenerationMixin._get_logits_processor = new_get_logits_processor

    class KoboldLogitsWarperList(LogitsProcessorList):
        def __init__(self, beams: int = 1, **kwargs):
            self.__warper_list: List[LogitsWarper] = []
            self.__warper_list.append(TopKLogitsWarper(top_k=1, min_tokens_to_keep=1 + (beams > 1)))
            self.__warper_list.append(TopALogitsWarper(top_a=0.5, min_tokens_to_keep=1 + (beams > 1)))
            self.__warper_list.append(TopPLogitsWarper(top_p=0.5, min_tokens_to_keep=1 + (beams > 1)))
            self.__warper_list.append(TailFreeLogitsWarper(tfs=0.5, min_tokens_to_keep=1 + (beams > 1)))
            self.__warper_list.append(TypicalLogitsWarper(typical=0.5, min_tokens_to_keep=1 + (beams > 1)))
            self.__warper_list.append(TemperatureLogitsWarper(temperature=0.5))
            self.__warper_list.append(AdvancedRepetitionPenaltyLogitsProcessor())

        def __call__(self, input_ids: torch.LongTensor, scores: torch.FloatTensor, *args, **kwargs):
            sampler_order = koboldai_vars.sampler_order[:]
            if len(sampler_order) < 7:  # Add repetition penalty at beginning if it's not present
                sampler_order = [6] + sampler_order
            for k in sampler_order:
                scores = self.__warper_list[k](input_ids, scores, *args, **kwargs)
            return scores

    def new_get_logits_warper(beams: int = 1,) -> LogitsProcessorList:
        return KoboldLogitsWarperList(beams=beams)
    
    def new_sample(self, *args, **kwargs):
        assert kwargs.pop("logits_warper", None) is not None
        kwargs["logits_warper"] = new_get_logits_warper(
            beams=1,
        )
        if(koboldai_vars.newlinemode == "s") or (koboldai_vars.newlinemode == "ns"):
            kwargs["eos_token_id"] = -1
            kwargs.setdefault("pad_token_id", 2)
        return new_sample.old_sample(self, *args, **kwargs)
    new_sample.old_sample = transformers.generation_utils.GenerationMixin.sample
    transformers.generation_utils.GenerationMixin.sample = new_sample


    # Allow bad words filter to ban <|endoftext|> token
    import transformers.generation_logits_process
    def new_init(self, bad_words_ids: List[List[int]], eos_token_id: int):
        return new_init.old_init(self, bad_words_ids, -1)
    new_init.old_init = transformers.generation_logits_process.NoBadWordsLogitsProcessor.__init__
    transformers.generation_logits_process.NoBadWordsLogitsProcessor.__init__ = new_init

    class TokenStreamer(StoppingCriteria):
        # A StoppingCriteria is used here because it seems to run after
        # everything has been evaluated score-wise. 
        def __init__(self, tokenizer):
            self.tokenizer = tokenizer

        def __call__(
            self,
            input_ids: torch.LongTensor,
            scores: torch.FloatTensor,
            **kwargs,
        ) -> bool:
            if (not koboldai_vars.output_streaming):
                return False

            #for batch, ids in enumerate(input_ids):
                #tokenizer_text = utils.decodenewlines(tokenizer.decode(ids[-1]))
                #koboldai_vars.actions.stream_token(tokenizer_text, batch=batch)
               
            if koboldai_vars.output_streaming:
                koboldai_vars.actions.stream_tokens([utils.decodenewlines(tokenizer.decode(x[-1])) for x in input_ids])
            #if len(input_ids) > 1:
            #    koboldai_vars.actions.clear_unused_options()
            #    koboldai_vars.actions.append_options([utils.decodenewlines(tokenizer.decode(x[-1])) for x in input_ids])
            #else:
            #    koboldai_vars.actions[koboldai_vars.actions.action_count+1] = utils.decodenewlines(tokenizer.decode(input_ids[0, -1]))
                
            return False

    # Sets up dynamic world info scanner
    class DynamicWorldInfoScanCriteria(StoppingCriteria):
        def __init__(
            self,
            tokenizer,
            excluded_world_info: List[Set],
        ):
            self.regeneration_required = False
            self.halt = False
            self.tokenizer = tokenizer
            self.excluded_world_info = excluded_world_info
        def __call__(
            self,
            input_ids: torch.LongTensor,
            scores: torch.FloatTensor,
            **kwargs,
        ) -> bool:
            koboldai_vars.generated_tkns += 1
            if(not koboldai_vars.standalone and koboldai_vars.lua_koboldbridge.generated_cols and koboldai_vars.generated_tkns != koboldai_vars.lua_koboldbridge.generated_cols):
                raise RuntimeError(f"Inconsistency detected between KoboldAI Python and Lua backends ({koboldai_vars.generated_tkns} != {koboldai_vars.lua_koboldbridge.generated_cols})")
            if(koboldai_vars.abort or koboldai_vars.generated_tkns >= koboldai_vars.genamt):
                self.regeneration_required = False
                self.halt = False
                koboldai_vars.abort = False
                return True
            if(koboldai_vars.standalone):
                return False

            assert input_ids.ndim == 2
            assert len(self.excluded_world_info) == input_ids.shape[0]
            self.regeneration_required = koboldai_vars.lua_koboldbridge.regeneration_required
            self.halt = not koboldai_vars.lua_koboldbridge.generating
            koboldai_vars.lua_koboldbridge.regeneration_required = False

            for i in range(koboldai_vars.numseqs):
                koboldai_vars.lua_koboldbridge.generated[i+1][koboldai_vars.generated_tkns] = int(input_ids[i, -1].item())

            if(not koboldai_vars.dynamicscan):
                return self.regeneration_required or self.halt
            tail = input_ids[..., -koboldai_vars.generated_tkns:]
            for i, t in enumerate(tail):
                decoded = utils.decodenewlines(tokenizer.decode(t))
                _, found = checkworldinfo(decoded, force_use_txt=True, actions=koboldai_vars.actions)
                found -= self.excluded_world_info[i]
                if(len(found) != 0):
                    self.regeneration_required = True
                    break
            return self.regeneration_required or self.halt
    old_get_stopping_criteria = transformers.generation_utils.GenerationMixin._get_stopping_criteria
    def new_get_stopping_criteria(self, *args, **kwargs):
        stopping_criteria = old_get_stopping_criteria(self, *args, **kwargs)
        global tokenizer
        self.kai_scanner = DynamicWorldInfoScanCriteria(
            tokenizer=tokenizer,
            excluded_world_info=self.kai_scanner_excluded_world_info,
        )
        token_streamer = TokenStreamer(tokenizer=tokenizer)

        stopping_criteria.insert(0, self.kai_scanner)
        token_streamer = TokenStreamer(tokenizer=tokenizer)
        stopping_criteria.insert(0, token_streamer)
        return stopping_criteria
    transformers.generation_utils.GenerationMixin._get_stopping_criteria = new_get_stopping_criteria

def reset_model_settings():
    koboldai_vars.socketio = socketio
    koboldai_vars.max_length  = 1024    # Maximum number of tokens to submit per action
    koboldai_vars.ikmax       = 3000    # Maximum number of characters to submit to InferKit
    koboldai_vars.genamt      = 80      # Amount of text for each action to generate
    koboldai_vars.ikgen       = 200     # Number of characters for InferKit to generate
    koboldai_vars.rep_pen     = 1.1     # Default generator repetition_penalty
    koboldai_vars.rep_pen_slope = 0.7   # Default generator repetition penalty slope
    koboldai_vars.rep_pen_range = 1024  # Default generator repetition penalty range
    koboldai_vars.temp        = 0.5     # Default generator temperature
    koboldai_vars.top_p       = 0.9     # Default generator top_p
    koboldai_vars.top_k       = 0       # Default generator top_k
    koboldai_vars.top_a       = 0.0     # Default generator top-a
    koboldai_vars.tfs         = 1.0     # Default generator tfs (tail-free sampling)
    koboldai_vars.typical     = 1.0     # Default generator typical sampling threshold
    koboldai_vars.numseqs     = 1       # Number of sequences to ask the generator to create
    koboldai_vars.generated_tkns = 0    # If using a backend that supports Lua generation modifiers, how many tokens have already been generated, otherwise 0
    koboldai_vars.badwordsids = []
    koboldai_vars.fp32_model  = False  # Whether or not the most recently loaded HF model was in fp32 format
    koboldai_vars.modeldim    = -1     # Embedding dimension of your model (e.g. it's 4096 for GPT-J-6B and 2560 for GPT-Neo-2.7B)
    koboldai_vars.sampler_order = [0, 1, 2, 3, 4, 5]
    koboldai_vars.newlinemode = "n"
    koboldai_vars.revision    = None

def load_model(use_gpu=True, gpu_layers=None, disk_layers=None, initial_load=False, online_model="", use_breakmodel_args=False, breakmodel_args_default_to_cpu=False):
    global model
    global generator
    global torch
    global model_config
    global GPT2TokenizerFast
    global tokenizer
    koboldai_vars.aibusy = True
    koboldai_vars.horde_share = False
    if(initial_load):
        use_breakmodel_args = True
    reset_model_settings()
    if not utils.HAS_ACCELERATE:
        disk_layers = None
    koboldai_vars.reset_model()
    koboldai_vars.cluster_requested_models = online_model
    koboldai_vars.noai = False
    if not use_breakmodel_args:
        set_aibusy(True)
        if koboldai_vars.model != 'ReadOnly':
            emit('from_server', {'cmd': 'model_load_status', 'data': "Loading {}".format(koboldai_vars.model)}, broadcast=True)
            #Have to add a sleep so the server will send the emit for some reason
            time.sleep(0.1)
    if gpu_layers is not None:
        args.breakmodel_gpulayers = gpu_layers
    elif use_breakmodel_args:
        gpu_layers = args.breakmodel_gpulayers
    if breakmodel_args_default_to_cpu and gpu_layers is None:
        gpu_layers = args.breakmodel_gpulayers = []
    if disk_layers is not None:
        args.breakmodel_disklayers = int(disk_layers)
    elif use_breakmodel_args:
        disk_layers = args.breakmodel_disklayers
    if breakmodel_args_default_to_cpu and disk_layers is None:
        disk_layers = args.breakmodel_disklayers = 0
    
    #We need to wipe out the existing model and refresh the cuda cache
    model = None
    generator = None
    model_config = None
    koboldai_vars.online_model = ''
    with torch.no_grad():
        with warnings.catch_warnings():
            warnings.filterwarnings("ignore", message="torch.distributed.reduce_op is deprecated")
            for tensor in gc.get_objects():
                try:
                    if torch.is_tensor(tensor):
                        tensor.set_(torch.tensor((), device=tensor.device, dtype=tensor.dtype))
                except:
                    pass
    gc.collect()
    try:
        with torch.no_grad():
            torch.cuda.empty_cache()
    except:
        pass
        
    #Reload our badwords
    koboldai_vars.badwordsids = koboldai_settings.badwordsids_default
    
    if online_model == "":
        koboldai_vars.configname = koboldai_vars.model.replace('/', '_')
    #Let's set the GooseAI or OpenAI server URLs if that's applicable
    else:
        koboldai_vars.online_model = online_model
        # Swap OAI Server if GooseAI was selected
        if(koboldai_vars.model == "GooseAI"):
            koboldai_vars.oaiengines = "https://api.goose.ai/v1/engines"
            koboldai_vars.model = "OAI"
            koboldai_vars.configname = f"GooseAI_{online_model.replace('/', '_')}"
        elif(koboldai_vars.model == "CLUSTER") and type(online_model) is list:
                if len(online_model) != 1:
                    koboldai_vars.configname = koboldai_vars.model
                else:
                    koboldai_vars.configname = f"{koboldai_vars.model}_{online_model[0].replace('/', '_')}"
        else:
            koboldai_vars.configname = f"{koboldai_vars.model}_{online_model.replace('/', '_')}"
        if path.exists(get_config_filename()):
            changed=False
            with open(get_config_filename(), "r") as file:
                # Check if API key exists
                js = json.load(file)
                if 'online_model' in js:
                    if js['online_model'] != online_model:
                        changed=True
                        js['online_model'] = online_model
                else:
                    changed=True
                    js['online_model'] = online_model
            if changed:
                with open("settings/{}.v2_settings".format(koboldai_vars.model), "w") as file:
                    file.write(json.dumps(js, indent=3))

        # Swap OAI Server if GooseAI was selected
        if(koboldai_vars.model == "GooseAI"):
            koboldai_vars.oaiengines = "https://api.goose.ai/v1/engines"
            koboldai_vars.model = "OAI"
            args.configname = "GooseAI" + "/" + online_model
        elif koboldai_vars.model != "CLUSTER":
            args.configname = koboldai_vars.model + "/" + online_model
        koboldai_vars.oaiurl = koboldai_vars.oaiengines + "/{0}/completions".format(online_model)
    
    
    # If transformers model was selected & GPU available, ask to use CPU or GPU
    if(koboldai_vars.model not in ["InferKit", "Colab", "API", "CLUSTER", "OAI", "GooseAI" , "ReadOnly", "TPUMeshTransformerGPTJ", "TPUMeshTransformerGPTNeoX"]):
        koboldai_vars.allowsp = True
        # Test for GPU support
        
        # Make model path the same as the model name to make this consistent with the other loading method if it isn't a known model type
        # This code is not just a workaround for below, it is also used to make the behavior consistent with other loading methods - Henk717
        if(not koboldai_vars.model in ["NeoCustom", "GPT2Custom"]):
            koboldai_vars.custmodpth = koboldai_vars.model
        elif(koboldai_vars.model == "NeoCustom"):
            koboldai_vars.model = os.path.basename(os.path.normpath(koboldai_vars.custmodpth))

        # Get the model_type from the config or assume a model type if it isn't present
        from transformers import AutoConfig
        if(os.path.isdir(koboldai_vars.custmodpth.replace('/', '_'))):
            try:
                model_config = AutoConfig.from_pretrained(koboldai_vars.custmodpth.replace('/', '_'), revision=koboldai_vars.revision, cache_dir="cache")
                koboldai_vars.model_type = model_config.model_type
            except ValueError as e:
                koboldai_vars.model_type = "not_found"
        elif(os.path.isdir("models/{}".format(koboldai_vars.custmodpth.replace('/', '_')))):
            try:
                model_config = AutoConfig.from_pretrained("models/{}".format(koboldai_vars.custmodpth.replace('/', '_')), revision=koboldai_vars.revision, cache_dir="cache")
                koboldai_vars.model_type = model_config.model_type
            except ValueError as e:
                koboldai_vars.model_type = "not_found"
        else:
            try:
                model_config = AutoConfig.from_pretrained(koboldai_vars.custmodpth, revision=koboldai_vars.revision, cache_dir="cache")
                koboldai_vars.model_type = model_config.model_type
            except ValueError as e:
<<<<<<< HEAD
                koboldai_vars.model_type = "not_found"
        if(koboldai_vars.model_type == "not_found" and koboldai_vars.model == "NeoCustom"):
            koboldai_vars.model_type = "gpt_neo"
        elif(koboldai_vars.model_type == "not_found" and koboldai_vars.model == "GPT2Custom"):
            koboldai_vars.model_type = "gpt2"
        elif(koboldai_vars.model_type == "not_found"):
            print("WARNING: No model type detected, assuming Neo (If this is a GPT2 model use the other menu option or --model GPT2Custom)")
            koboldai_vars.model_type = "gpt_neo"
=======
                vars.model_type = "not_found"
        if(vars.model_type == "not_found" and vars.model == "NeoCustom"):
            vars.model_type = "gpt_neo"
        elif(vars.model_type == "not_found" and vars.model == "GPT2Custom"):
            vars.model_type = "gpt2"
        elif(vars.model_type == "not_found"):
            logger.warning("No model type detected, assuming Neo (If this is a GPT2 model use the other menu option or --model GPT2Custom)")
            vars.model_type = "gpt_neo"
>>>>>>> 6ffdc4e3

    if(not koboldai_vars.use_colab_tpu and koboldai_vars.model not in ["InferKit", "Colab", "API", "CLUSTER", "OAI", "GooseAI" , "ReadOnly", "TPUMeshTransformerGPTJ", "TPUMeshTransformerGPTNeoX"]):
        loadmodelsettings()
        loadsettings()
<<<<<<< HEAD
        print(2)
        print("{0}Looking for GPU support...{1}".format(colors.PURPLE, colors.END), end="")
        koboldai_vars.hascuda = torch.cuda.is_available()
        koboldai_vars.bmsupported = (utils.HAS_ACCELERATE or koboldai_vars.model_type in ("gpt_neo", "gptj", "xglm", "opt")) and not koboldai_vars.nobreakmodel
=======
        logger.init("GPU support", status="Searching")
        vars.hascuda = torch.cuda.is_available()
        vars.bmsupported = (utils.HAS_ACCELERATE or vars.model_type in ("gpt_neo", "gptj", "xglm", "opt")) and not vars.nobreakmodel
>>>>>>> 6ffdc4e3
        if(args.breakmodel is not None and args.breakmodel):
            logger.warning("--breakmodel is no longer supported. Breakmodel mode is now automatically enabled when --breakmodel_gpulayers is used (see --help for details).")
        if(args.breakmodel_layers is not None):
<<<<<<< HEAD
            print("WARNING: --breakmodel_layers is deprecated. Use --breakmodel_gpulayers instead (see --help for details).", file=sys.stderr)
        if(args.model and koboldai_vars.bmsupported and not args.breakmodel_gpulayers and not args.breakmodel_layers and (not utils.HAS_ACCELERATE or not args.breakmodel_disklayers)):
            print("WARNING: Model launched without the --breakmodel_gpulayers argument, defaulting to GPU only mode.", file=sys.stderr)
            koboldai_vars.bmsupported = False
        if(not koboldai_vars.bmsupported and (args.breakmodel_gpulayers is not None or args.breakmodel_layers is not None or args.breakmodel_disklayers is not None)):
            print("WARNING: This model does not support hybrid generation. --breakmodel_gpulayers will be ignored.", file=sys.stderr)
        if(koboldai_vars.hascuda):
            print("{0}FOUND!{1}".format(colors.GREEN, colors.END))
=======
            logger.warning("--breakmodel_layers is deprecated. Use --breakmodel_gpulayers instead (see --help for details).")
        if(args.model and vars.bmsupported and not args.breakmodel_gpulayers and not args.breakmodel_layers and (not utils.HAS_ACCELERATE or not args.breakmodel_disklayers)):
            logger.warning("Model launched without the --breakmodel_gpulayers argument, defaulting to GPU only mode.")
            vars.bmsupported = False
        if(not vars.bmsupported and (args.breakmodel_gpulayers is not None or args.breakmodel_layers is not None or args.breakmodel_disklayers is not None)):
            logger.warning("This model does not support hybrid generation. --breakmodel_gpulayers will be ignored.")
        if(vars.hascuda):
            logger.init_ok("GPU support", status="Found")
>>>>>>> 6ffdc4e3
        else:
            logger.init_warn("GPU support", status="Not Found")
        
        if args.cpu:
            koboldai_vars.usegpu = False
            gpu_layers = None
            disk_layers = None
            koboldai_vars.breakmodel = False
        elif koboldai_vars.hascuda:
            if(koboldai_vars.bmsupported):
                koboldai_vars.usegpu = False
                koboldai_vars.breakmodel = True
            else:
                koboldai_vars.breakmodel = False
                koboldai_vars.usegpu = True


    # Ask for API key if InferKit was selected
    if(koboldai_vars.model == "InferKit"):
        koboldai_vars.apikey = koboldai_vars.oaiapikey
                    
    # Swap OAI Server if GooseAI was selected
    if(koboldai_vars.model == "GooseAI"):
        koboldai_vars.oaiengines = "https://api.goose.ai/v1/engines"
        koboldai_vars.model = "OAI"
        koboldai_vars.configname = "GooseAI"

    # Ask for API key if OpenAI was selected
    if(koboldai_vars.model == "OAI"):
        if not koboldai_vars.configname:
            koboldai_vars.configname = "OAI"
        
    if(koboldai_vars.model == "ReadOnly"):
        koboldai_vars.noai = True

    # Start transformers and create pipeline
<<<<<<< HEAD
    if(not koboldai_vars.use_colab_tpu and koboldai_vars.model not in ["InferKit", "Colab", "API", "CLUSTER", "OAI", "GooseAI" , "ReadOnly", "TPUMeshTransformerGPTJ", "TPUMeshTransformerGPTNeoX"]):
        if(not koboldai_vars.noai):
            print("{0}Initializing transformers, please wait...{1}".format(colors.PURPLE, colors.END))
=======
    if(not vars.use_colab_tpu and vars.model not in ["InferKit", "Colab", "API", "CLUSTER", "OAI", "GooseAI" , "ReadOnly", "TPUMeshTransformerGPTJ", "TPUMeshTransformerGPTNeoX"]):
        if(not vars.noai):
            logger.init("Transformers", status='Starting')
>>>>>>> 6ffdc4e3
            for m in ("GPTJModel", "XGLMModel"):
                try:
                    globals()[m] = getattr(__import__("transformers"), m)
                except:
                    pass

            # Lazy loader
            import torch_lazy_loader
            def get_lazy_load_callback(n_layers, convert_to_float16=True):
                if not koboldai_vars.lazy_load:
                    return

                from tqdm.auto import tqdm

                global breakmodel
                import breakmodel

                if utils.HAS_ACCELERATE:
                    import accelerate.utils

                if args.breakmodel_disklayers is not None:
                    breakmodel.disk_blocks = args.breakmodel_disklayers

                disk_blocks = breakmodel.disk_blocks
                gpu_blocks = breakmodel.gpu_blocks
                ram_blocks = ram_blocks = n_layers - sum(gpu_blocks)
                cumulative_gpu_blocks = tuple(itertools.accumulate(gpu_blocks))

                def lazy_load_callback(model_dict: Dict[str, Union[torch_lazy_loader.LazyTensor, torch.Tensor]], f, **_):
                    if lazy_load_callback.nested:
                        return
                    lazy_load_callback.nested = True

                    device_map: Dict[str, Union[str, int]] = {}

                    @functools.lru_cache(maxsize=None)
                    def get_original_key(key):
                        return max((original_key for original_key in utils.module_names if original_key.endswith(key)), key=len)

                    for key, value in model_dict.items():
                        original_key = get_original_key(key)
                        if isinstance(value, torch_lazy_loader.LazyTensor) and not any(original_key.startswith(n) for n in utils.layers_module_names):
                            device_map[key] = koboldai_vars.gpu_device if koboldai_vars.hascuda and koboldai_vars.usegpu else "cpu" if not koboldai_vars.hascuda or not koboldai_vars.breakmodel else breakmodel.primary_device
                        else:
                            layer = int(max((n for n in utils.layers_module_names if original_key.startswith(n)), key=len).rsplit(".", 1)[1])
                            device = koboldai_vars.gpu_device if koboldai_vars.hascuda and koboldai_vars.usegpu else "disk" if layer < disk_blocks and layer < ram_blocks else "cpu" if not koboldai_vars.hascuda or not koboldai_vars.breakmodel else "shared" if layer < ram_blocks else bisect.bisect_right(cumulative_gpu_blocks, layer - ram_blocks)
                            device_map[key] = device

                    if utils.num_shards is None or utils.current_shard == 0:
                        utils.offload_index = {}
                        if utils.HAS_ACCELERATE:
                            if os.path.isdir("accelerate-disk-cache"):
                                # Delete all of the files in the disk cache folder without deleting the folder itself to allow people to create symbolic links for this folder
                                # (the folder doesn't contain any subfolders so os.remove will do just fine)
                                for filename in os.listdir("accelerate-disk-cache"):
                                    try:
                                        os.remove(os.path.join("accelerate-disk-cache", filename))
                                    except OSError:
                                        pass
                            os.makedirs("accelerate-disk-cache", exist_ok=True)
                        if utils.num_shards is not None:
                            num_tensors = len(utils.get_sharded_checkpoint_num_tensors(utils.from_pretrained_model_name, utils.from_pretrained_index_filename, **utils.from_pretrained_kwargs))
                        else:
                            num_tensors = len(device_map)
<<<<<<< HEAD
                        print(flush=True)
                        koboldai_vars.total_layers = num_tensors
                        koboldai_vars.loaded_layers = 0
                        utils.bar = tqdm(total=num_tensors, desc="Loading model tensors", file=Send_to_socketio())
=======
                        utils.bar = tqdm(total=num_tensors, desc=f"{colors.PURPLE}INIT{colors.END}       | Loading model tensors", file=Send_to_socketio())
>>>>>>> 6ffdc4e3

                    with zipfile.ZipFile(f, "r") as z:
                        try:
                            last_storage_key = None
                            f = None
                            current_offset = 0
                            able_to_pin_layers = True
                            if utils.num_shards is not None:
                                utils.current_shard += 1
                            for key in sorted(device_map.keys(), key=lambda k: (model_dict[k].key, model_dict[k].seek_offset)):
                                storage_key = model_dict[key].key
                                if storage_key != last_storage_key or model_dict[key].seek_offset < current_offset:
                                    last_storage_key = storage_key
                                    if isinstance(f, zipfile.ZipExtFile):
                                        f.close()
                                    f = z.open(f"archive/data/{storage_key}")
                                    current_offset = 0
                                if current_offset != model_dict[key].seek_offset:
                                    f.read(model_dict[key].seek_offset - current_offset)
                                    current_offset = model_dict[key].seek_offset
                                device = device_map[key]
                                size = functools.reduce(lambda x, y: x * y, model_dict[key].shape, 1)
                                dtype = model_dict[key].dtype
                                nbytes = size if dtype is torch.bool else size * ((torch.finfo if dtype.is_floating_point else torch.iinfo)(dtype).bits >> 3)
                                #print(f"Transferring <{key}>  to  {f'({device.upper()})' if isinstance(device, str) else '[device ' + str(device) + ']'} ... ", end="", flush=True)
                                model_dict[key] = model_dict[key].materialize(f, map_location="cpu")
                                if model_dict[key].dtype is torch.float32:
                                    koboldai_vars.fp32_model = True
                                if convert_to_float16 and breakmodel.primary_device != "cpu" and koboldai_vars.hascuda and (koboldai_vars.breakmodel or koboldai_vars.usegpu) and model_dict[key].dtype is torch.float32:
                                    model_dict[key] = model_dict[key].to(torch.float16)
                                if breakmodel.primary_device == "cpu" or (not koboldai_vars.usegpu and not koboldai_vars.breakmodel and model_dict[key].dtype is torch.float16):
                                    model_dict[key] = model_dict[key].to(torch.float32)
                                if device == "shared":
                                    model_dict[key] = model_dict[key].to("cpu").detach_()
                                    if able_to_pin_layers and utils.HAS_ACCELERATE:
                                        try:
                                            model_dict[key] = model_dict[key].pin_memory()
                                        except:
                                            able_to_pin_layers = False
                                elif device == "disk":
                                    accelerate.utils.offload_weight(model_dict[key], get_original_key(key), "accelerate-disk-cache", index=utils.offload_index)
                                    model_dict[key] = model_dict[key].to("meta")
                                else:
                                    model_dict[key] = model_dict[key].to(device)
                                #print("OK", flush=True)
                                current_offset += nbytes
                                utils.bar.update(1)
                                koboldai_vars.loaded_layers += 1
                        finally:
                            if utils.num_shards is None or utils.current_shard >= utils.num_shards:
                                if utils.offload_index:
                                    for name, tensor in utils.named_buffers:
                                        if name not in utils.offload_index:
                                            accelerate.utils.offload_weight(tensor, name, "accelerate-disk-cache", index=utils.offload_index)
                                    accelerate.utils.save_offload_index(utils.offload_index, "accelerate-disk-cache")
                                utils.bar.close()
                                utils.bar = None
                            lazy_load_callback.nested = False
                            if isinstance(f, zipfile.ZipExtFile):
                                f.close()

                lazy_load_callback.nested = False
                return lazy_load_callback


            def get_hidden_size_from_model(model):
                return model.get_input_embeddings().embedding_dim
            
            def maybe_low_cpu_mem_usage() -> Dict[str, Any]:
                if(packaging.version.parse(transformers_version) < packaging.version.parse("4.11.0")):
                    logger.warning(f"Please upgrade to transformers 4.11.0 for lower RAM usage. You have transformers {transformers_version}.")
                    return {}
                return {"low_cpu_mem_usage": True}
            
            @contextlib.contextmanager
            def maybe_use_float16(always_use=False):
                if(always_use or (koboldai_vars.hascuda and args.lowmem and (koboldai_vars.usegpu or koboldai_vars.breakmodel))):
                    original_dtype = torch.get_default_dtype()
                    torch.set_default_dtype(torch.float16)
                    yield True
                    torch.set_default_dtype(original_dtype)
                else:
                    yield False

            # If custom GPT2 model was chosen
            if(koboldai_vars.model == "GPT2Custom"):
                koboldai_vars.lazy_load = False
                model_config = open(koboldai_vars.custmodpth + "/config.json", "r")
                js   = json.load(model_config)
                with(maybe_use_float16()):
                    try:
                        model = GPT2LMHeadModel.from_pretrained(koboldai_vars.custmodpth, revision=koboldai_vars.revision, cache_dir="cache")
                    except Exception as e:
                        if("out of memory" in traceback.format_exc().lower()):
                            raise RuntimeError("One of your GPUs ran out of memory when KoboldAI tried to load your model.")
                        raise e
                tokenizer = GPT2TokenizerFast.from_pretrained(koboldai_vars.custmodpth, revision=koboldai_vars.revision, cache_dir="cache")
                koboldai_vars.modeldim = get_hidden_size_from_model(model)
                # Is CUDA available? If so, use GPU, otherwise fall back to CPU
                if(koboldai_vars.hascuda and koboldai_vars.usegpu):
                    model = model.half().to(koboldai_vars.gpu_device)
                    generator = model.generate
                else:
                    model = model.to('cpu').float()
                    generator = model.generate
                patch_causallm(model)
            # Use the Generic implementation
            else:
                lowmem = maybe_low_cpu_mem_usage()
                # We must disable low_cpu_mem_usage (by setting lowmem to {}) if
                # using a GPT-2 model because GPT-2 is not compatible with this
                # feature yet
                if(koboldai_vars.model_type == "gpt2"):
                    lowmem = {}
                    koboldai_vars.lazy_load = False  # Also, lazy loader doesn't support GPT-2 models
                
                # If we're using torch_lazy_loader, we need to get breakmodel config
                # early so that it knows where to load the individual model tensors
                if (utils.HAS_ACCELERATE or koboldai_vars.lazy_load and koboldai_vars.hascuda and koboldai_vars.breakmodel) and not koboldai_vars.nobreakmodel:
                    device_config(model_config)

                # Download model from Huggingface if it does not exist, otherwise load locally
                
                #If we specify a model and it's in the root directory, we need to move it to the models directory (legacy folder structure to new)
                if os.path.isdir(koboldai_vars.model.replace('/', '_')):
                    import shutil
<<<<<<< HEAD
                    shutil.move(koboldai_vars.model.replace('/', '_'), "models/{}".format(koboldai_vars.model.replace('/', '_')))
                print("\n", flush=True)
                if(koboldai_vars.lazy_load):  # If we're using lazy loader, we need to figure out what the model's hidden layers are called
=======
                    shutil.move(vars.model.replace('/', '_'), "models/{}".format(vars.model.replace('/', '_')))
                if(vars.lazy_load):  # If we're using lazy loader, we need to figure out what the model's hidden layers are called
>>>>>>> 6ffdc4e3
                    with torch_lazy_loader.use_lazy_torch_load(dematerialized_modules=True, use_accelerate_init_empty_weights=True):
                        try:
                            metamodel = AutoModelForCausalLM.from_config(model_config)
                        except Exception as e:
                            metamodel = GPTNeoForCausalLM.from_config(model_config)
                        utils.layers_module_names = utils.get_layers_module_names(metamodel)
                        utils.module_names = list(metamodel.state_dict().keys())
                        utils.named_buffers = list(metamodel.named_buffers(recurse=True))
                with maybe_use_float16(), torch_lazy_loader.use_lazy_torch_load(enable=koboldai_vars.lazy_load, callback=get_lazy_load_callback(utils.num_layers(model_config)) if koboldai_vars.lazy_load else None, dematerialized_modules=True):
                    if(koboldai_vars.lazy_load):  # torch_lazy_loader.py and low_cpu_mem_usage can't be used at the same time
                        lowmem = {}
                    if(os.path.isdir(koboldai_vars.custmodpth)):
                        try:
                            tokenizer = AutoTokenizer.from_pretrained(koboldai_vars.custmodpth, revision=koboldai_vars.revision, cache_dir="cache")
                        except Exception as e:
                            pass
                        try:
                            tokenizer = AutoTokenizer.from_pretrained(koboldai_vars.custmodpth, revision=koboldai_vars.revision, cache_dir="cache", use_fast=False)
                        except Exception as e:
                            try:
                                tokenizer = GPT2TokenizerFast.from_pretrained(koboldai_vars.custmodpth, revision=koboldai_vars.revision, cache_dir="cache")
                            except Exception as e:
                                tokenizer = GPT2TokenizerFast.from_pretrained("gpt2", revision=koboldai_vars.revision, cache_dir="cache")
                        try:
                            model     = AutoModelForCausalLM.from_pretrained(koboldai_vars.custmodpth, revision=koboldai_vars.revision, cache_dir="cache", **lowmem)
                        except Exception as e:
                            if("out of memory" in traceback.format_exc().lower()):
                                raise RuntimeError("One of your GPUs ran out of memory when KoboldAI tried to load your model.")
                            model     = GPTNeoForCausalLM.from_pretrained(koboldai_vars.custmodpth, revision=koboldai_vars.revision, cache_dir="cache", **lowmem)
                    elif(os.path.isdir("models/{}".format(koboldai_vars.model.replace('/', '_')))):
                        try:
                            tokenizer = AutoTokenizer.from_pretrained("models/{}".format(koboldai_vars.model.replace('/', '_')), revision=koboldai_vars.revision, cache_dir="cache")
                        except Exception as e:
                            pass
                        try:
                            tokenizer = AutoTokenizer.from_pretrained("models/{}".format(koboldai_vars.model.replace('/', '_')), revision=koboldai_vars.revision, cache_dir="cache", use_fast=False)
                        except Exception as e:
                            try:
                                tokenizer = GPT2TokenizerFast.from_pretrained("models/{}".format(koboldai_vars.model.replace('/', '_')), revision=koboldai_vars.revision, cache_dir="cache")
                            except Exception as e:
                                tokenizer = GPT2TokenizerFast.from_pretrained("gpt2", revision=koboldai_vars.revision, cache_dir="cache")
                        try:
                            model     = AutoModelForCausalLM.from_pretrained("models/{}".format(koboldai_vars.model.replace('/', '_')), revision=koboldai_vars.revision, cache_dir="cache", **lowmem)
                        except Exception as e:
                            if("out of memory" in traceback.format_exc().lower()):
                                raise RuntimeError("One of your GPUs ran out of memory when KoboldAI tried to load your model.")
                            model     = GPTNeoForCausalLM.from_pretrained("models/{}".format(koboldai_vars.model.replace('/', '_')), revision=koboldai_vars.revision, cache_dir="cache", **lowmem)
                    else:
                        old_rebuild_tensor = torch._utils._rebuild_tensor
                        def new_rebuild_tensor(storage: Union[torch_lazy_loader.LazyTensor, torch.Storage], storage_offset, shape, stride):
                            if(not isinstance(storage, torch_lazy_loader.LazyTensor)):
                                dtype = storage.dtype
                            else:
                                dtype = storage.storage_type.dtype
                                if(not isinstance(dtype, torch.dtype)):
                                    dtype = storage.storage_type(0).dtype
                            if(dtype is torch.float32 and len(shape) >= 2):
                                koboldai_vars.fp32_model = True
                            return old_rebuild_tensor(storage, storage_offset, shape, stride)
                        torch._utils._rebuild_tensor = new_rebuild_tensor

                        try:
                            tokenizer = AutoTokenizer.from_pretrained(koboldai_vars.model, revision=koboldai_vars.revision, cache_dir="cache")
                        except Exception as e:
                            pass
                        try:
                            tokenizer = AutoTokenizer.from_pretrained(koboldai_vars.model, revision=koboldai_vars.revision, cache_dir="cache", use_fast=False)
                        except Exception as e:
                            try:
                                tokenizer = GPT2TokenizerFast.from_pretrained(koboldai_vars.model, revision=koboldai_vars.revision, cache_dir="cache")
                            except Exception as e:
                                tokenizer = GPT2TokenizerFast.from_pretrained("gpt2", revision=koboldai_vars.revision, cache_dir="cache")
                        try:
                            model     = AutoModelForCausalLM.from_pretrained(koboldai_vars.model, revision=koboldai_vars.revision, cache_dir="cache", **lowmem)
                        except Exception as e:
                            if("out of memory" in traceback.format_exc().lower()):
                                raise RuntimeError("One of your GPUs ran out of memory when KoboldAI tried to load your model.")
                            model     = GPTNeoForCausalLM.from_pretrained(koboldai_vars.model, revision=koboldai_vars.revision, cache_dir="cache", **lowmem)

                        torch._utils._rebuild_tensor = old_rebuild_tensor

                        if not args.colab or args.savemodel:
                            import shutil
                            tokenizer.save_pretrained("models/{}".format(koboldai_vars.model.replace('/', '_')))
                            if(koboldai_vars.fp32_model):  # Use save_pretrained to convert fp32 models to fp16
                                model = model.half()
                                model.save_pretrained("models/{}".format(koboldai_vars.model.replace('/', '_')), max_shard_size="500MiB")
                            else:  # For fp16 models, we can just copy the model files directly
                                import transformers.configuration_utils
                                import transformers.modeling_utils
                                import transformers.file_utils
                                import huggingface_hub
                                legacy = packaging.version.parse(transformers_version) < packaging.version.parse("4.22.0.dev0")
                                # Save the config.json
<<<<<<< HEAD
                                shutil.move(transformers.file_utils.get_from_cache(transformers.file_utils.hf_bucket_url(koboldai_vars.model, transformers.configuration_utils.CONFIG_NAME, revision=koboldai_vars.revision), cache_dir="cache", local_files_only=True), os.path.join("models/{}".format(koboldai_vars.model.replace('/', '_')), transformers.configuration_utils.CONFIG_NAME))
                                if(utils.num_shards is None):
                                    # Save the pytorch_model.bin of an unsharded model
                                    shutil.move(transformers.file_utils.get_from_cache(transformers.file_utils.hf_bucket_url(koboldai_vars.model, transformers.modeling_utils.WEIGHTS_NAME, revision=koboldai_vars.revision), cache_dir="cache", local_files_only=True), os.path.join("models/{}".format(koboldai_vars.model.replace('/', '_')), transformers.modeling_utils.WEIGHTS_NAME))
=======
                                shutil.move(os.path.realpath(huggingface_hub.hf_hub_download(vars.model, transformers.configuration_utils.CONFIG_NAME, revision=vars.revision, cache_dir="cache", local_files_only=True, legacy_cache_layout=legacy)), os.path.join("models/{}".format(vars.model.replace('/', '_')), transformers.configuration_utils.CONFIG_NAME))
                                if(utils.num_shards is None):
                                    # Save the pytorch_model.bin of an unsharded model
                                    shutil.move(os.path.realpath(huggingface_hub.hf_hub_download(vars.model, transformers.modeling_utils.WEIGHTS_NAME, revision=vars.revision, cache_dir="cache", local_files_only=True, legacy_cache_layout=legacy)), os.path.join("models/{}".format(vars.model.replace('/', '_')), transformers.modeling_utils.WEIGHTS_NAME))
>>>>>>> 6ffdc4e3
                                else:
                                    with open(utils.from_pretrained_index_filename) as f:
                                        map_data = json.load(f)
                                    filenames = set(map_data["weight_map"].values())
                                    # Save the pytorch_model.bin.index.json of a sharded model
                                    shutil.move(utils.from_pretrained_index_filename, os.path.join("models/{}".format(koboldai_vars.model.replace('/', '_')), transformers.modeling_utils.WEIGHTS_INDEX_NAME))
                                    # Then save the pytorch_model-#####-of-#####.bin files
                                    for filename in filenames:
<<<<<<< HEAD
                                        shutil.move(transformers.file_utils.get_from_cache(transformers.file_utils.hf_bucket_url(koboldai_vars.model, filename, revision=koboldai_vars.revision), cache_dir="cache", local_files_only=True), os.path.join("models/{}".format(koboldai_vars.model.replace('/', '_')), filename))
=======
                                        shutil.move(os.path.realpath(huggingface_hub.hf_hub_download(vars.model, filename, revision=vars.revision, cache_dir="cache", local_files_only=True, legacy_cache_layout=legacy)), os.path.join("models/{}".format(vars.model.replace('/', '_')), filename))
>>>>>>> 6ffdc4e3
                            shutil.rmtree("cache/")

                if(koboldai_vars.badwordsids is koboldai_settings.badwordsids_default and koboldai_vars.model_type not in ("gpt2", "gpt_neo", "gptj")):
                    koboldai_vars.badwordsids = [[v] for k, v in tokenizer.get_vocab().items() if any(c in str(k) for c in "<>[]") if koboldai_vars.newlinemode != "s" or str(k) != "</s>"]

                patch_causallm(model)

                if(koboldai_vars.hascuda):
                    if(koboldai_vars.usegpu):
                        koboldai_vars.modeldim = get_hidden_size_from_model(model)
                        model = model.half().to(koboldai_vars.gpu_device)
                        generator = model.generate
<<<<<<< HEAD
                    elif(koboldai_vars.breakmodel):  # Use both RAM and VRAM (breakmodel)
                        koboldai_vars.modeldim = get_hidden_size_from_model(model)
                        if(not koboldai_vars.lazy_load):
=======
                    elif(vars.breakmodel):  # Use both RAM and VRAM (breakmodel)
                        vars.modeldim = get_hidden_size_from_model(model)
                        if(not vars.lazy_load):
>>>>>>> 6ffdc4e3
                            device_config(model.config)
                        move_model_to_devices(model)
                    elif(utils.HAS_ACCELERATE and __import__("breakmodel").disk_blocks > 0):
                        move_model_to_devices(model)
                        koboldai_vars.modeldim = get_hidden_size_from_model(model)
                        generator = model.generate
                    else:
                        model = model.to('cpu').float()
                        koboldai_vars.modeldim = get_hidden_size_from_model(model)
                        generator = model.generate
                elif(utils.HAS_ACCELERATE and __import__("breakmodel").disk_blocks > 0):
                    move_model_to_devices(model)
                    koboldai_vars.modeldim = get_hidden_size_from_model(model)
                    generator = model.generate
                else:
                    model.to('cpu').float()
                    koboldai_vars.modeldim = get_hidden_size_from_model(model)
                    generator = model.generate
            
            # Suppress Author's Note by flagging square brackets (Old implementation)
            #vocab         = tokenizer.get_vocab()
            #vocab_keys    = vocab.keys()
            #koboldai_vars.badwords = gettokenids("[")
            #for key in koboldai_vars.badwords:
            #    koboldai_vars.badwordsids.append([vocab[key]])
            
<<<<<<< HEAD
            print("{0}OK! {1} pipeline created!{2}".format(colors.GREEN, koboldai_vars.model, colors.END))
=======
            logger.info(f"Pipeline created: {vars.model}")
>>>>>>> 6ffdc4e3
        
        else:
            from transformers import GPT2TokenizerFast
            tokenizer = GPT2TokenizerFast.from_pretrained("gpt2", revision=koboldai_vars.revision, cache_dir="cache")
    else:
        from transformers import PreTrainedModel
        from transformers import modeling_utils
        old_from_pretrained = PreTrainedModel.from_pretrained.__func__
        @classmethod
        def new_from_pretrained(cls, pretrained_model_name_or_path, *model_args, **kwargs):
            koboldai_vars.fp32_model = False
            utils.num_shards = None
            utils.current_shard = 0
            utils.from_pretrained_model_name = pretrained_model_name_or_path
            utils.from_pretrained_index_filename = None
            utils.from_pretrained_kwargs = kwargs
            utils.bar = None
            if not args.no_aria2:
                utils.aria2_hook(pretrained_model_name_or_path, **kwargs)
            return old_from_pretrained(cls, pretrained_model_name_or_path, *model_args, **kwargs)
        PreTrainedModel.from_pretrained = new_from_pretrained
        if(hasattr(modeling_utils, "get_checkpoint_shard_files")):
            old_get_checkpoint_shard_files = modeling_utils.get_checkpoint_shard_files
            def new_get_checkpoint_shard_files(pretrained_model_name_or_path, index_filename, *args, **kwargs):
                utils.num_shards = utils.get_num_shards(index_filename)
                utils.from_pretrained_index_filename = index_filename
                return old_get_checkpoint_shard_files(pretrained_model_name_or_path, index_filename, *args, **kwargs)
            modeling_utils.get_checkpoint_shard_files = new_get_checkpoint_shard_files


        def tpumtjgenerate_warper_callback(scores) -> "np.array":
            scores_shape = scores.shape
            scores_list = scores.tolist()
            koboldai_vars.lua_koboldbridge.logits = koboldai_vars.lua_state.table()
            for r, row in enumerate(scores_list):
                koboldai_vars.lua_koboldbridge.logits[r+1] = koboldai_vars.lua_state.table(*row)
            koboldai_vars.lua_koboldbridge.vocab_size = scores_shape[-1]

            execute_genmod()

            scores = np.array(
                tuple(tuple(row.values()) for row in koboldai_vars.lua_koboldbridge.logits.values()),
                dtype=scores.dtype,
            )
            assert scores.shape == scores_shape

            return scores
        
        def tpumtjgenerate_stopping_callback(generated, n_generated, excluded_world_info) -> Tuple[List[set], bool, bool]:
            koboldai_vars.generated_tkns += 1

            assert len(excluded_world_info) == len(generated)
            regeneration_required = koboldai_vars.lua_koboldbridge.regeneration_required
            halt = koboldai_vars.abort or not koboldai_vars.lua_koboldbridge.generating or koboldai_vars.generated_tkns >= koboldai_vars.genamt
            koboldai_vars.lua_koboldbridge.regeneration_required = False

            global past

            for i in range(koboldai_vars.numseqs):
                koboldai_vars.lua_koboldbridge.generated[i+1][koboldai_vars.generated_tkns] = int(generated[i, tpu_mtj_backend.params["seq"] + n_generated - 1].item())

            if(not koboldai_vars.dynamicscan or halt):
                return excluded_world_info, regeneration_required, halt

            for i, t in enumerate(generated):
                decoded = utils.decodenewlines(tokenizer.decode(past[i])) + utils.decodenewlines(tokenizer.decode(t[tpu_mtj_backend.params["seq"] : tpu_mtj_backend.params["seq"] + n_generated]))
                _, found = checkworldinfo(decoded, force_use_txt=True, actions=koboldai_vars.actions)
                found -= excluded_world_info[i]
                if(len(found) != 0):
                    regeneration_required = True
                    break
            return excluded_world_info, regeneration_required, halt

        def tpumtjgenerate_compiling_callback() -> None:
            print(colors.GREEN + "TPU backend compilation triggered" + colors.END)
            koboldai_vars.compiling = True

        def tpumtjgenerate_stopped_compiling_callback() -> None:
            print(colors.GREEN + "TPU backend compilation stopped" + colors.END)
            koboldai_vars.compiling = False
        
        def tpumtjgenerate_settings_callback() -> dict:
            sampler_order = koboldai_vars.sampler_order[:]
            if len(sampler_order) < 7:  # Add repetition penalty at beginning if it's not present
                sampler_order = [6] + sampler_order
            return {
                "sampler_order": koboldai_vars.sampler_order,
                "top_p": float(koboldai_vars.top_p),
                "temp": float(koboldai_vars.temp),
                "top_k": int(koboldai_vars.top_k),
                "tfs": float(koboldai_vars.tfs),
                "typical": float(koboldai_vars.typical),
                "top_a": float(koboldai_vars.top_a),
                "repetition_penalty": float(koboldai_vars.rep_pen),
                "rpslope": float(koboldai_vars.rep_pen_slope),
                "rprange": int(koboldai_vars.rep_pen_range),
            }

        # If we're running Colab or OAI, we still need a tokenizer.
        if(koboldai_vars.model in ("Colab", "API", "CLUSTER")):
            from transformers import GPT2TokenizerFast
            tokenizer = GPT2TokenizerFast.from_pretrained("EleutherAI/gpt-neo-2.7B", revision=koboldai_vars.revision, cache_dir="cache")
            loadsettings()
        elif(koboldai_vars.model == "OAI"):
            from transformers import GPT2TokenizerFast
            tokenizer = GPT2TokenizerFast.from_pretrained("gpt2", revision=koboldai_vars.revision, cache_dir="cache")
            loadsettings()
        # Load the TPU backend if requested
        elif(koboldai_vars.use_colab_tpu or koboldai_vars.model in ("TPUMeshTransformerGPTJ", "TPUMeshTransformerGPTNeoX")):
            global tpu_mtj_backend
            import tpu_mtj_backend
            if(koboldai_vars.model == "TPUMeshTransformerGPTNeoX"):
                koboldai_vars.badwordsids = koboldai_vars.badwordsids_neox
            print("{0}Initializing Mesh Transformer JAX, please wait...{1}".format(colors.PURPLE, colors.END))
            if koboldai_vars.model in ("TPUMeshTransformerGPTJ", "TPUMeshTransformerGPTNeoX") and (not koboldai_vars.custmodpth or not os.path.isdir(koboldai_vars.custmodpth)):
                raise FileNotFoundError(f"The specified model path {repr(koboldai_vars.custmodpth)} is not the path to a valid folder")
            import tpu_mtj_backend
            if(koboldai_vars.model == "TPUMeshTransformerGPTNeoX"):
                tpu_mtj_backend.pad_token_id = 2
            tpu_mtj_backend.koboldai_vars = koboldai_vars
            tpu_mtj_backend.warper_callback = tpumtjgenerate_warper_callback
            tpu_mtj_backend.stopping_callback = tpumtjgenerate_stopping_callback
            tpu_mtj_backend.compiling_callback = tpumtjgenerate_compiling_callback
            tpu_mtj_backend.stopped_compiling_callback = tpumtjgenerate_stopped_compiling_callback
            tpu_mtj_backend.settings_callback = tpumtjgenerate_settings_callback
            koboldai_vars.allowsp = True
            loadmodelsettings()
            loadsettings()
            tpu_mtj_backend.load_model(koboldai_vars.custmodpth, hf_checkpoint=koboldai_vars.model not in ("TPUMeshTransformerGPTJ", "TPUMeshTransformerGPTNeoX") and koboldai_vars.use_colab_tpu, **koboldai_vars.modelconfig)
            koboldai_vars.modeldim = int(tpu_mtj_backend.params.get("d_embed", tpu_mtj_backend.params["d_model"]))
            tokenizer = tpu_mtj_backend.tokenizer
            if(koboldai_vars.badwordsids is koboldai_settings.badwordsids_default and koboldai_vars.model_type not in ("gpt2", "gpt_neo", "gptj")):
                koboldai_vars.badwordsids = [[v] for k, v in tokenizer.get_vocab().items() if any(c in str(k) for c in "<>[]") if koboldai_vars.newlinemode != "s" or str(k) != "</s>"]
        else:
            loadsettings()
    
    lua_startup()
    # Load scripts
    load_lua_scripts()
    
    final_startup()
    if not initial_load:
        set_aibusy(False)
        emit('from_server', {'cmd': 'hide_model_name'}, broadcast=True, room="UI_1")
        time.sleep(0.1)
        
        if not koboldai_vars.gamestarted:
            setStartState()
            sendsettings()
            refresh_settings()
    
    #Saving the tokenizer to the KoboldStoryRegister class so we can do token counting on the story data
    if 'tokenizer' in [x for x in globals()]:
        koboldai_vars.tokenizer = tokenizer
    
    #Let's load the presets
    presets = []
    current_max_uid = 0
    for file in os.listdir("./presets"):
        if file[-8:] == '.presets':
            with open("./presets/{}".format(file)) as f:
                data = json.load(f)
            for preset in data:
                preset['uid'] += current_max_uid
                presets.append(preset)
            current_max_uid = max([preset['uid'] for preset in presets])
    
    koboldai_vars.uid_presets = {x['uid']: x for x in presets}
    #We want our data to be a 2 deep dict. Top level is "Recommended", "Same Class", "Model 1", "Model 2", etc
    #Next layer is "Official", "Custom"
    #Then the preset name
    
    to_use = OrderedDict()
    
    to_use["Recommended"] = {"Official": [], "Custom": []}
    to_use["Same Class"] = {"Official": [], "Custom": []}
    to_use["Other"] = {"Official": [], "Custom": []}
    used_ids = []
    #Build recommended first:
    for preset in presets:
        if preset['Model Type'] == koboldai_vars.model and preset['uid'] not in used_ids:
            if preset['Model Category'] == 'Custom':
                to_use['Recommended']['Custom'].append(preset)
            else:
                to_use['Recommended']['Official'].append(preset)
            used_ids.append(preset['uid'])
    #Build Same Class
    for preset in presets:
        if preset['Model Size'] == get_model_size(koboldai_vars.model) and preset['uid'] not in used_ids:
            if preset['Model Category'] == 'Custom':
                to_use['Same Class']['Custom'].append(preset)
            else:
                to_use['Same Class']['Official'].append(preset)
            used_ids.append(preset['uid'])
    #Build the rest of the stuff
    for preset in presets:
        if preset['uid'] not in used_ids:
            used_ids.append(preset['uid'])
            if preset['Model Category'] == 'Custom':
                to_use["Other"]['Custom'].append(preset)
            else:
                to_use["Other"]['Official'].append(preset)
    
    koboldai_vars.presets = to_use
    
    koboldai_vars.aibusy = False
    koboldai_vars.splist = [[f, get_softprompt_desc(os.path.join("./softprompts", f),None,True)] for f in os.listdir("./softprompts") if os.path.isfile(os.path.join("./softprompts", f)) and valid_softprompt(os.path.join("./softprompts", f))]
    if initial_load and koboldai_vars.cloudflare_link != "":
        print(format(colors.GREEN) + "KoboldAI has finished loading and is available at the following link for UI 1: " + koboldai_vars.cloudflare_link + format(colors.END))
        print(format(colors.GREEN) + "KoboldAI has finished loading and is available at the following link for UI 2: " + koboldai_vars.cloudflare_link + "/new_ui" + format(colors.END))

# Set up Flask routes
@app.route('/')
@app.route('/index')
def index():
    if args.no_ui:
        return redirect('/api/latest')
    else:
        return render_template('index.html', hide_ai_menu=args.noaimenu, flaskwebgui=koboldai_vars.flaskwebgui)
@app.route('/api', strict_slashes=False)
def api():
    return redirect('/api/latest')
@app.route('/favicon.ico')
def favicon():
    return send_from_directory(app.root_path,
                                   'koboldai.ico', mimetype='image/vnd.microsoft.icon')    
@app.route('/download')
def download():
    if args.no_ui:
        raise NotFound()

    save_format = request.args.get("format", "json").strip().lower()

    if(save_format == "plaintext"):
        txt = koboldai_vars.prompt + "".join(koboldai_vars.actions.values())
        save = Response(txt)
        filename = path.basename(koboldai_vars.savedir)
        if filename[-5:] == ".json":
            filename = filename[:-5]
        save.headers.set('Content-Disposition', 'attachment', filename='%s.txt' % filename)
        return(save)

    # Build json to write
    js = {}
    js["gamestarted"] = koboldai_vars.gamestarted
    js["prompt"]      = koboldai_vars.prompt
    js["memory"]      = koboldai_vars.memory
    js["authorsnote"] = koboldai_vars.authornote
    js["anotetemplate"] = koboldai_vars.authornotetemplate
    js["actions"]     = koboldai_vars.actions.to_json()
    js["worldinfo"]   = []
        
    # Extract only the important bits of WI
    for wi in koboldai_vars.worldinfo:
        if(wi["constant"] or wi["key"] != ""):
            js["worldinfo"].append({
                "key": wi["key"],
                "keysecondary": wi["keysecondary"],
                "content": wi["content"],
                "comment": wi["comment"],
                "folder": wi["folder"],
                "selective": wi["selective"],
                "constant": wi["constant"]
            })
    
    save = Response(json.dumps(js, indent=3))
    filename = path.basename(koboldai_vars.savedir)
    if filename[-5:] == ".json":
        filename = filename[:-5]
    save.headers.set('Content-Disposition', 'attachment', filename='%s.json' % filename)
    return(save)


#============================ LUA API =============================#
_bridged = {}
F = TypeVar("F", bound=Callable)
def lua_startup():
    global _bridged
    global F
    global bridged
    #if(path.exists("settings/" + getmodelname().replace('/', '_') + ".settings")):
    #    file = open("settings/" + getmodelname().replace('/', '_') + ".settings", "r")
    #    js   = json.load(file)
    #    if("userscripts" in js):
    #        koboldai_vars.userscripts = []
    #        for userscript in js["userscripts"]:
    #            if type(userscript) is not str:
    #               continue
    #            userscript = userscript.strip()
    #            if len(userscript) != 0 and all(q not in userscript for q in ("..", ":")) and all(userscript[0] not in q for q in ("/", "\\")) and os.path.exists(fileops.uspath(userscript)):
    #                koboldai_vars.userscripts.append(userscript)
    #    if("corescript" in js and type(js["corescript"]) is str and all(q not in js["corescript"] for q in ("..", ":")) and all(js["corescript"][0] not in q for q in ("/", "\\"))):
    #        koboldai_vars.corescript = js["corescript"]
    #    else:
    #        koboldai_vars.corescript = "default.lua"
    #    file.close()
        
    #==================================================================#
    #  Lua runtime startup
    #==================================================================#

    print("", end="", flush=True)
    logger.init("LUA bridge", status="Starting")

    # Set up Lua state
    koboldai_vars.lua_state = lupa.LuaRuntime(unpack_returned_tuples=True)

    # Load bridge.lua
    bridged = {
        "corescript_path": "cores",
        "userscript_path": "userscripts",
        "config_path": "userscripts",
        "lib_paths": koboldai_vars.lua_state.table("lualibs", os.path.join("extern", "lualibs")),
        "koboldai_vars": koboldai_vars,
    }
    for kwarg in _bridged:
        bridged[kwarg] = _bridged[kwarg]
    try:
        koboldai_vars.lua_kobold, koboldai_vars.lua_koboldcore, koboldai_vars.lua_koboldbridge = koboldai_vars.lua_state.globals().dofile("bridge.lua")(
            koboldai_vars.lua_state.globals().python,
            bridged,
        )
    except lupa.LuaError as e:
        print(colors.RED + "ERROR!" + colors.END)
<<<<<<< HEAD
        koboldai_vars.lua_koboldbridge.obliterate_multiverse()
        print("{0}{1}{2}".format(colors.RED, "***LUA ERROR***: ", colors.END), end="", file=sys.stderr)
        print("{0}{1}{2}".format(colors.RED, str(e).replace("\033", ""), colors.END), file=sys.stderr)
        socketio.emit("error", str(e), broadcast=True, room="UI_2")
=======
        vars.lua_koboldbridge.obliterate_multiverse()
        logger.debug('LUA ERROR: ' + str(e).replace("\033", ""))
        logger.warning("Lua engine stopped; please open 'Userscripts' and press Load to reinitialize scripts.")
>>>>>>> 6ffdc4e3
        exit(1)
    logger.init_ok("LUA bridge", status="OK")


def lua_log_format_name(name):
    return f"[{name}]" if type(name) is str else "CORE"


def bridged_kwarg(name=None):
    def _bridged_kwarg(f: F):
        _bridged[name if name is not None else f.__name__[4:] if f.__name__[:4] == "lua_" else f.__name__] = f
        return f
    return _bridged_kwarg

#==================================================================#
#  Event triggered when a userscript is loaded
#==================================================================#
@bridged_kwarg()
def load_callback(filename, modulename):
    print(colors.GREEN + f"Loading Userscript [{modulename}] <{filename}>" + colors.END)

#==================================================================#
#  Load all Lua scripts
#==================================================================#
def load_lua_scripts():
    logger.init("LUA Scripts", status="Starting")

    filenames = []
    modulenames = []
    descriptions = []

    lst = fileops.getusfiles(long_desc=True)
    filenames_dict = {ob["filename"]: i for i, ob in enumerate(lst)}

    for filename in koboldai_vars.userscripts:
        if filename in filenames_dict:
            i = filenames_dict[filename]
            filenames.append(filename)
            modulenames.append(lst[i]["modulename"])
            descriptions.append(lst[i]["description"])

    koboldai_vars.has_genmod = False

    try:
        koboldai_vars.lua_koboldbridge.obliterate_multiverse()
        tpool.execute(koboldai_vars.lua_koboldbridge.load_corescript, koboldai_vars.corescript)
        koboldai_vars.has_genmod = tpool.execute(koboldai_vars.lua_koboldbridge.load_userscripts, filenames, modulenames, descriptions)
        koboldai_vars.lua_running = True
    except lupa.LuaError as e:
        try:
            koboldai_vars.lua_koboldbridge.obliterate_multiverse()
        except:
            pass
        koboldai_vars.lua_running = False
        if(koboldai_vars.serverstarted):
            emit('from_server', {'cmd': 'errmsg', 'data': 'Lua script error; please check console.'}, broadcast=True, room="UI_1")
            sendUSStatItems()
<<<<<<< HEAD
        print("{0}{1}{2}".format(colors.RED, "***LUA ERROR***: ", colors.END), end="", file=sys.stderr)
        print("{0}{1}{2}".format(colors.RED, str(e).replace("\033", ""), colors.END), file=sys.stderr)
        print("{0}{1}{2}".format(colors.YELLOW, "Lua engine stopped; please open 'Userscripts' and press Load to reinitialize scripts.", colors.END), file=sys.stderr)
        socketio.emit("error", str(e), broadcast=True, room="UI_2")
        if(koboldai_vars.serverstarted):
=======
        logger.debug('LUA ERROR: ' + str(e).replace("\033", ""))
        logger.warning("Lua engine stopped; please open 'Userscripts' and press Load to reinitialize scripts.")
        if(vars.serverstarted):
>>>>>>> 6ffdc4e3
            set_aibusy(0)
    logger.init_ok("LUA Scripts", status="OK")

#==================================================================#
#  Print message that originates from the userscript with the given name
#==================================================================#
@bridged_kwarg()
def lua_print(msg):
    if(koboldai_vars.lua_logname != koboldai_vars.lua_koboldbridge.logging_name):
        koboldai_vars.lua_logname = koboldai_vars.lua_koboldbridge.logging_name
        print(colors.BLUE + lua_log_format_name(koboldai_vars.lua_logname) + ":" + colors.END, file=sys.stderr)
    print(colors.PURPLE + msg.replace("\033", "") + colors.END)

#==================================================================#
#  Print warning that originates from the userscript with the given name
#==================================================================#
@bridged_kwarg()
def lua_warn(msg):
    if(koboldai_vars.lua_logname != koboldai_vars.lua_koboldbridge.logging_name):
        koboldai_vars.lua_logname = koboldai_vars.lua_koboldbridge.logging_name
        print(colors.BLUE + lua_log_format_name(koboldai_vars.lua_logname) + ":" + colors.END, file=sys.stderr)
    print(colors.YELLOW + msg.replace("\033", "") + colors.END)

#==================================================================#
#  Decode tokens into a string using current tokenizer
#==================================================================#
@bridged_kwarg()
def lua_decode(tokens):
    tokens = list(tokens.values())
    assert type(tokens) is list
    if("tokenizer" not in globals()):
        from transformers import GPT2TokenizerFast
        global tokenizer
        tokenizer = GPT2TokenizerFast.from_pretrained("gpt2", revision=koboldai_vars.revision, cache_dir="cache")
    return utils.decodenewlines(tokenizer.decode(tokens))

#==================================================================#
#  Encode string into list of token IDs using current tokenizer
#==================================================================#
@bridged_kwarg()
def lua_encode(string):
    assert type(string) is str
    if("tokenizer" not in globals()):
        from transformers import GPT2TokenizerFast
        global tokenizer
        tokenizer = GPT2TokenizerFast.from_pretrained("gpt2", revision=koboldai_vars.revision, cache_dir="cache")
    return tokenizer.encode(utils.encodenewlines(string), max_length=int(4e9), truncation=True)

#==================================================================#
#  Computes context given a submission, Lua array of entry UIDs and a Lua array
#  of folder UIDs
#==================================================================#
@bridged_kwarg()
def lua_compute_context(submission, entries, folders, kwargs):
    assert type(submission) is str
    if(kwargs is None):
        kwargs = koboldai_vars.lua_state.table()
    actions = koboldai_vars.actions
    allowed_entries = None
    allowed_folders = None
    if(entries is not None):
        allowed_entries = set()
        i = 1
        while(entries[i] is not None):
            allowed_entries.add(int(entries[i]))
            i += 1
    if(folders is not None):
        allowed_folders = set()
        i = 1
        while(folders[i] is not None):
            allowed_folders.add(int(folders[i]))
            i += 1
    winfo, mem, anotetxt, _ = calcsubmitbudgetheader(
        submission,
        allowed_entries=allowed_entries,
        allowed_folders=allowed_folders,
        force_use_txt=True,
        scan_story=kwargs["scan_story"] if kwargs["scan_story"] != None else True,
    )
    if koboldai_vars.alt_gen:
       txt, _, _ = koboldai_vars.calc_ai_text()
       print("Using Alt Gen")
    else:
        txt, _, _ = calcsubmitbudget(
            len(actions),
            winfo,
            mem,
            anotetxt,
            actions,
        )
    return utils.decodenewlines(tokenizer.decode(txt))

#==================================================================#
#  Get property of a world info entry given its UID and property name
#==================================================================#
@bridged_kwarg()
def lua_get_attr(uid, k):
    assert type(uid) is int and type(k) is str
    if(uid in koboldai_vars.worldinfo_u and k in (
        "key",
        "keysecondary",
        "content",
        "comment",
        "folder",
        "num",
        "selective",
        "constant",
        "uid",
    )):
        return koboldai_vars.worldinfo_u[uid][k]

#==================================================================#
#  Set property of a world info entry given its UID, property name and new value
#==================================================================#
@bridged_kwarg()
def lua_set_attr(uid, k, v):
    assert type(uid) is int and type(k) is str
    assert uid in koboldai_vars.worldinfo_u and k in (
        "key",
        "keysecondary",
        "content",
        "comment",
        "selective",
        "constant",
    )
    if(type(koboldai_vars.worldinfo_u[uid][k]) is int and type(v) is float):
        v = int(v)
    assert type(koboldai_vars.worldinfo_u[uid][k]) is type(v)
    koboldai_vars.worldinfo_u[uid][k] = v
    print(colors.GREEN + f"{lua_log_format_name(koboldai_vars.lua_koboldbridge.logging_name)} set {k} of world info entry {uid} to {v}" + colors.END)

#==================================================================#
#  Get property of a world info folder given its UID and property name
#==================================================================#
@bridged_kwarg()
def lua_folder_get_attr(uid, k):
    assert type(uid) is int and type(k) is str
    if(uid in koboldai_vars.wifolders_d and k in (
        "name",
    )):
        return koboldai_vars.wifolders_d[uid][k]

#==================================================================#
#  Set property of a world info folder given its UID, property name and new value
#==================================================================#
@bridged_kwarg()
def lua_folder_set_attr(uid, k, v):
    assert type(uid) is int and type(k) is str
    assert uid in koboldai_vars.wifolders_d and k in (
        "name",
    )
    if(type(koboldai_vars.wifolders_d[uid][k]) is int and type(v) is float):
        v = int(v)
    assert type(koboldai_vars.wifolders_d[uid][k]) is type(v)
    koboldai_vars.wifolders_d[uid][k] = v
    print(colors.GREEN + f"{lua_log_format_name(koboldai_vars.lua_koboldbridge.logging_name)} set {k} of world info folder {uid} to {v}" + colors.END)

#==================================================================#
#  Get the "Amount to Generate"
#==================================================================#
@bridged_kwarg()
def lua_get_genamt():
    return koboldai_vars.genamt

#==================================================================#
#  Set the "Amount to Generate"
#==================================================================#
@bridged_kwarg()
def lua_set_genamt(genamt):
    assert koboldai_vars.lua_koboldbridge.userstate != "genmod" and type(genamt) in (int, float) and genamt >= 0
    print(colors.GREEN + f"{lua_log_format_name(koboldai_vars.lua_koboldbridge.logging_name)} set genamt to {int(genamt)}" + colors.END)
    koboldai_vars.genamt = int(genamt)

#==================================================================#
#  Get the "Gens Per Action"
#==================================================================#
@bridged_kwarg()
def lua_get_numseqs():
    return koboldai_vars.numseqs

#==================================================================#
#  Set the "Gens Per Action"
#==================================================================#
@bridged_kwarg()
def lua_set_numseqs(numseqs):
    assert type(numseqs) in (int, float) and numseqs >= 1
    print(colors.GREEN + f"{lua_log_format_name(koboldai_vars.lua_koboldbridge.logging_name)} set numseqs to {int(numseqs)}" + colors.END)
    koboldai_vars.numseqs = int(numseqs)

#==================================================================#
#  Check if a setting exists with the given name
#==================================================================#
@bridged_kwarg()
def lua_has_setting(setting):
    return setting in (
        "anotedepth",
        "settemp",
        "settopp",
        "settopk",
        "settfs",
        "settypical",
        "settopa",
        "setreppen",
        "setreppenslope",
        "setreppenrange",
        "settknmax",
        "setwidepth",
        "setuseprompt",
        "setadventure",
        "setchatmode",
        "setdynamicscan",
        "setnopromptgen",
        "autosave",
        "setrngpersist",
        "temp",
        "topp",
        "top_p",
        "topk",
        "top_k",
        "tfs",
        "typical",
        "topa",
        "reppen",
        "reppenslope",
        "reppenrange",
        "tknmax",
        "widepth",
        "useprompt",
        "chatmode",
        "chatname",
        "adventure",
        "dynamicscan",
        "nopromptgen",
        "rngpersist",
        "frmttriminc",
        "frmtrmblln",
        "frmtrmspch",
        "frmtadsnsp",
        "frmtsingleline",
        "triminc",
        "rmblln",
        "rmspch",
        "adsnsp",
        "singleline",
        "output_streaming",
        "show_probs"
    )

#==================================================================#
#  Return the setting with the given name if it exists
#==================================================================#
@bridged_kwarg()
def lua_get_setting(setting):
    if(setting in ("settemp", "temp")): return koboldai_vars.temp
    if(setting in ("settopp", "topp", "top_p")): return koboldai_vars.top_p
    if(setting in ("settopk", "topk", "top_k")): return koboldai_vars.top_k
    if(setting in ("settfs", "tfs")): return koboldai_vars.tfs
    if(setting in ("settypical", "typical")): return koboldai_vars.typical
    if(setting in ("settopa", "topa")): return koboldai_vars.top_a
    if(setting in ("setreppen", "reppen")): return koboldai_vars.rep_pen
    if(setting in ("setreppenslope", "reppenslope")): return koboldai_vars.rep_pen_slope
    if(setting in ("setreppenrange", "reppenrange")): return koboldai_vars.rep_pen_range
    if(setting in ("settknmax", "tknmax")): return koboldai_vars.max_length
    if(setting == "anotedepth"): return koboldai_vars.andepth
    if(setting in ("setwidepth", "widepth")): return koboldai_vars.widepth
    if(setting in ("setuseprompt", "useprompt")): return koboldai_vars.useprompt
    if(setting in ("setadventure", "adventure")): return koboldai_vars.adventure
    if(setting in ("setchatmode", "chatmode")): return koboldai_vars.chatmode
    if(setting in ("setdynamicscan", "dynamicscan")): return koboldai_vars.dynamicscan
    if(setting in ("setnopromptgen", "nopromptgen")): return koboldai_vars.nopromptgen
    if(setting in ("autosave", "autosave")): return koboldai_vars.autosave
    if(setting in ("setrngpersist", "rngpersist")): return koboldai_vars.rngpersist
    if(setting in ("frmttriminc", "triminc")): return koboldai_vars.frmttriminc
    if(setting in ("frmtrmblln", "rmblln")): return koboldai_vars.frmttrmblln
    if(setting in ("frmtrmspch", "rmspch")): return koboldai_vars.frmttrmspch
    if(setting in ("frmtadsnsp", "adsnsp")): return koboldai_vars.frmtadsnsp
    if(setting in ("frmtsingleline", "singleline")): return koboldai_vars.singleline
    if(setting == "output_streaming"): return koboldai_vars.output_streaming
    if(setting == "show_probs"): return koboldai_vars.show_probs

#==================================================================#
#  Set the setting with the given name if it exists
#==================================================================#
@bridged_kwarg()
def lua_set_setting(setting, v):
    actual_type = type(lua_get_setting(setting))
    assert v is not None and (actual_type is type(v) or (actual_type is int and type(v) is float))
    v = actual_type(v)
    print(colors.GREEN + f"{lua_log_format_name(koboldai_vars.lua_koboldbridge.logging_name)} set {setting} to {v}" + colors.END)
    if(setting in ("setadventure", "adventure") and v):
        koboldai_vars.actionmode = 1
    if(setting in ("settemp", "temp")): koboldai_vars.temp = v
    if(setting in ("settopp", "topp")): koboldai_vars.top_p = v
    if(setting in ("settopk", "topk")): koboldai_vars.top_k = v
    if(setting in ("settfs", "tfs")): koboldai_vars.tfs = v
    if(setting in ("settypical", "typical")): koboldai_vars.typical = v
    if(setting in ("settopa", "topa")): koboldai_vars.top_a = v
    if(setting in ("setreppen", "reppen")): koboldai_vars.rep_pen = v
    if(setting in ("setreppenslope", "reppenslope")): koboldai_vars.rep_pen_slope = v
    if(setting in ("setreppenrange", "reppenrange")): koboldai_vars.rep_pen_range = v
    if(setting in ("settknmax", "tknmax")): koboldai_vars.max_length = v; return True
    if(setting == "anotedepth"): koboldai_vars.andepth = v; return True
    if(setting in ("setwidepth", "widepth")): koboldai_vars.widepth = v; return True
    if(setting in ("setuseprompt", "useprompt")): koboldai_vars.useprompt = v; return True
    if(setting in ("setadventure", "adventure")): koboldai_vars.adventure = v
    if(setting in ("setdynamicscan", "dynamicscan")): koboldai_vars.dynamicscan = v
    if(setting in ("setnopromptgen", "nopromptgen")): koboldai_vars.nopromptgen = v
    if(setting in ("autosave", "noautosave")): koboldai_vars.autosave = v
    if(setting in ("setrngpersist", "rngpersist")): koboldai_vars.rngpersist = v
    if(setting in ("setchatmode", "chatmode")): koboldai_vars.chatmode = v
    if(setting in ("frmttriminc", "triminc")): koboldai_vars.frmttriminc = v
    if(setting in ("frmtrmblln", "rmblln")): koboldai_vars.frmttrmblln = v
    if(setting in ("frmtrmspch", "rmspch")): koboldai_vars.frmttrmspch = v
    if(setting in ("frmtadsnsp", "adsnsp")): koboldai_vars.frmtadsnsp = v
    if(setting in ("frmtsingleline", "singleline")): koboldai_vars.singleline = v
    if(setting == "output_streaming"): koboldai_vars.output_streaming = v
    if(setting == "show_probs"): koboldai_vars.show_probs = v

#==================================================================#
#  Get contents of memory
#==================================================================#
@bridged_kwarg()
def lua_get_memory():
    return koboldai_vars.memory

#==================================================================#
#  Set contents of memory
#==================================================================#
@bridged_kwarg()
def lua_set_memory(m):
    assert type(m) is str
    koboldai_vars.memory = m

#==================================================================#
#  Get contents of author's note
#==================================================================#
@bridged_kwarg()
def lua_get_authorsnote():
    return koboldai_vars.authornote

#==================================================================#
#  Set contents of author's note
#==================================================================#
@bridged_kwarg()
def lua_set_authorsnote(m):
    assert type(m) is str
    koboldai_vars.authornote = m

#==================================================================#
#  Get contents of author's note template
#==================================================================#
@bridged_kwarg()
def lua_get_authorsnotetemplate():
    return koboldai_vars.authornotetemplate

#==================================================================#
#  Set contents of author's note template
#==================================================================#
@bridged_kwarg()
def lua_set_authorsnotetemplate(m):
    assert type(m) is str
    koboldai_vars.authornotetemplate = m

#==================================================================#
#  Save settings and send them to client
#==================================================================#
@bridged_kwarg()
def lua_resend_settings():
    print("lua_resend_settings")
    settingschanged()
    refresh_settings()

#==================================================================#
#  Set story chunk text and delete the chunk if the new chunk is empty
#==================================================================#
@bridged_kwarg()
def lua_set_chunk(k, v):
    assert type(k) in (int, None) and type(v) is str
    assert k >= 0
    assert k != 0 or len(v) != 0
    if(len(v) == 0):
        print(colors.GREEN + f"{lua_log_format_name(koboldai_vars.lua_koboldbridge.logging_name)} deleted story chunk {k}" + colors.END)
        chunk = int(k)
        koboldai_vars.actions.delete_action(chunk-1)
        koboldai_vars.lua_deleted.add(chunk)
        send_debug()
    else:
        if(k == 0):
            print(colors.GREEN + f"{lua_log_format_name(koboldai_vars.lua_koboldbridge.logging_name)} edited prompt chunk" + colors.END)
        else:
            print(colors.GREEN + f"{lua_log_format_name(koboldai_vars.lua_koboldbridge.logging_name)} edited story chunk {k}" + colors.END)
        chunk = int(k)
        if(chunk == 0):
            if(koboldai_vars.lua_koboldbridge.userstate == "genmod"):
                koboldai_vars._prompt = v
            koboldai_vars.lua_edited.add(chunk)
            koboldai_vars.prompt = v
        else:
            koboldai_vars.lua_edited.add(chunk)
            koboldai_vars.actions[chunk-1] = v
            send_debug()

#==================================================================#
#  Get model type as "gpt-2-xl", "gpt-neo-2.7B", etc.
#==================================================================#
@bridged_kwarg()
def lua_get_modeltype():
    if(koboldai_vars.noai):
        return "readonly"
    if(koboldai_vars.model in ("Colab", "API", "CLUSTER", "OAI", "InferKit")):
        return "api"
    if(not koboldai_vars.use_colab_tpu and koboldai_vars.model not in ("TPUMeshTransformerGPTJ", "TPUMeshTransformerGPTNeoX") and (koboldai_vars.model in ("GPT2Custom", "NeoCustom") or koboldai_vars.model_type in ("gpt2", "gpt_neo", "gptj"))):
        hidden_size = get_hidden_size_from_model(model)
    if(koboldai_vars.model in ("gpt2",) or (koboldai_vars.model_type == "gpt2" and hidden_size == 768)):
        return "gpt2"
    if(koboldai_vars.model in ("gpt2-medium",) or (koboldai_vars.model_type == "gpt2" and hidden_size == 1024)):
        return "gpt2-medium"
    if(koboldai_vars.model in ("gpt2-large",) or (koboldai_vars.model_type == "gpt2" and hidden_size == 1280)):
        return "gpt2-large"
    if(koboldai_vars.model in ("gpt2-xl",) or (koboldai_vars.model_type == "gpt2" and hidden_size == 1600)):
        return "gpt2-xl"
    if(koboldai_vars.model_type == "gpt_neo" and hidden_size == 768):
        return "gpt-neo-125M"
    if(koboldai_vars.model in ("EleutherAI/gpt-neo-1.3B",) or (koboldai_vars.model_type == "gpt_neo" and hidden_size == 2048)):
        return "gpt-neo-1.3B"
    if(koboldai_vars.model in ("EleutherAI/gpt-neo-2.7B",) or (koboldai_vars.model_type == "gpt_neo" and hidden_size == 2560)):
        return "gpt-neo-2.7B"
    if(koboldai_vars.model in ("EleutherAI/gpt-j-6B",) or ((koboldai_vars.use_colab_tpu or koboldai_vars.model == "TPUMeshTransformerGPTJ") and tpu_mtj_backend.params["d_model"] == 4096) or (koboldai_vars.model_type in ("gpt_neo", "gptj") and hidden_size == 4096)):
        return "gpt-j-6B"
    return "unknown"

#==================================================================#
#  Get model backend as "transformers" or "mtj"
#==================================================================#
@bridged_kwarg()
def lua_get_modelbackend():
    if(koboldai_vars.noai):
        return "readonly"
    if(koboldai_vars.model in ("Colab", "API", "CLUSTER", "OAI", "InferKit")):
        return "api"
    if(koboldai_vars.use_colab_tpu or koboldai_vars.model in ("TPUMeshTransformerGPTJ", "TPUMeshTransformerGPTNeoX")):
        return "mtj"
    return "transformers"

#==================================================================#
#  Check whether model is loaded from a custom path
#==================================================================#
@bridged_kwarg()
def lua_is_custommodel():
    return koboldai_vars.model in ("GPT2Custom", "NeoCustom", "TPUMeshTransformerGPTJ", "TPUMeshTransformerGPTNeoX")

#==================================================================#
#  Return the filename (as a string) of the current soft prompt, or
#  None if no soft prompt is loaded
#==================================================================#
@bridged_kwarg()
def lua_get_spfilename():
    return koboldai_vars.spfilename.strip() or None

#==================================================================#
#  When called with a string as argument, sets the current soft prompt;
#  when called with None as argument, uses no soft prompt.
#  Returns True if soft prompt changed, False otherwise.
#==================================================================#
@bridged_kwarg()
def lua_set_spfilename(filename: Union[str, None]):
    if(filename is None):
        filename = ""
    filename = str(filename).strip()
    changed = lua_get_spfilename() != filename
    assert all(q not in filename for q in ("/", "\\"))
    spRequest("softprompts/"+filename)
    return changed

#==================================================================#
#  
#==================================================================#
def execute_inmod():
    setgamesaved(False)
    koboldai_vars.lua_logname = ...
    koboldai_vars.lua_edited = set()
    koboldai_vars.lua_deleted = set()
    try:
        tpool.execute(koboldai_vars.lua_koboldbridge.execute_inmod)
    except lupa.LuaError as e:
        koboldai_vars.lua_koboldbridge.obliterate_multiverse()
        koboldai_vars.lua_running = False
        emit('from_server', {'cmd': 'errmsg', 'data': 'Lua script error; please check console.'}, broadcast=True, room="UI_1")
        sendUSStatItems()
<<<<<<< HEAD
        print("{0}{1}{2}".format(colors.RED, "***LUA ERROR***: ", colors.END), end="", file=sys.stderr)
        print("{0}{1}{2}".format(colors.RED, str(e).replace("\033", ""), colors.END), file=sys.stderr)
        print("{0}{1}{2}".format(colors.YELLOW, "Lua engine stopped; please open 'Userscripts' and press Load to reinitialize scripts.", colors.END), file=sys.stderr)
        socketio.emit("error", str(e), broadcast=True, room="UI_2")
=======
        logger.debug('LUA ERROR: ' + str(e).replace("\033", ""))
        logger.warning("Lua engine stopped; please open 'Userscripts' and press Load to reinitialize scripts.")
>>>>>>> 6ffdc4e3
        set_aibusy(0)

def execute_genmod():
    koboldai_vars.lua_koboldbridge.execute_genmod()

def execute_outmod():
    setgamesaved(False)
    emit('from_server', {'cmd': 'hidemsg', 'data': ''}, broadcast=True, room="UI_1")
    try:
        tpool.execute(koboldai_vars.lua_koboldbridge.execute_outmod)
    except lupa.LuaError as e:
        koboldai_vars.lua_koboldbridge.obliterate_multiverse()
        koboldai_vars.lua_running = False
        emit('from_server', {'cmd': 'errmsg', 'data': 'Lua script error; please check console.'}, broadcast=True, room="UI_1")
        sendUSStatItems()
<<<<<<< HEAD
        print("{0}{1}{2}".format(colors.RED, "***LUA ERROR***: ", colors.END), end="", file=sys.stderr)
        print("{0}{1}{2}".format(colors.RED, str(e).replace("\033", ""), colors.END), file=sys.stderr)
        print("{0}{1}{2}".format(colors.YELLOW, "Lua engine stopped; please open 'Userscripts' and press Load to reinitialize scripts.", colors.END), file=sys.stderr)
        socketio.emit("error", str(e), broadcast=True, room="UI_2")
=======
        logger.debug('LUA ERROR: ' + str(e).replace("\033", ""))
        logger.warning("Lua engine stopped; please open 'Userscripts' and press Load to reinitialize scripts.")
>>>>>>> 6ffdc4e3
        set_aibusy(0)
    if(koboldai_vars.lua_koboldbridge.resend_settings_required):
        koboldai_vars.lua_koboldbridge.resend_settings_required = False
        lua_resend_settings()
    for k in koboldai_vars.lua_edited:
        inlineedit(k, koboldai_vars.actions[k])
    for k in koboldai_vars.lua_deleted:
        inlinedelete(k)




#============================ METHODS =============================#    

#==================================================================#
# Event triggered when browser SocketIO is loaded and connects to server
#==================================================================#
@socketio.on('connect')
def do_connect():
<<<<<<< HEAD
    if request.args.get("rely") == "true":
        return
    join_room("UI_{}".format(request.args.get('ui')))
    print("Joining Room UI_{}".format(request.args.get('ui')))
    if request.args.get("ui") == "2":
        ui2_connect()
        return
    print("{0}Client connected!{1}".format(colors.GREEN, colors.END))
    emit('from_server', {'cmd': 'setchatname', 'data': koboldai_vars.chatname}, room="UI_1")
    emit('from_server', {'cmd': 'setanotetemplate', 'data': koboldai_vars.authornotetemplate}, room="UI_1")
    emit('from_server', {'cmd': 'connected', 'smandelete': koboldai_vars.smandelete, 'smanrename': koboldai_vars.smanrename, 'modelname': getmodelname()}, room="UI_1")
    if(koboldai_vars.host):
        emit('from_server', {'cmd': 'runs_remotely'}, room="UI_1")
    if(koboldai_vars.flaskwebgui):
        emit('from_server', {'cmd': 'flaskwebgui'}, room="UI_1")
    if(koboldai_vars.allowsp):
        emit('from_server', {'cmd': 'allowsp', 'data': koboldai_vars.allowsp}, room="UI_1")
=======
    logger.info("Client connected!")
    emit('from_server', {'cmd': 'setchatname', 'data': vars.chatname})
    emit('from_server', {'cmd': 'setanotetemplate', 'data': vars.authornotetemplate})
    emit('from_server', {'cmd': 'connected', 'smandelete': vars.smandelete, 'smanrename': vars.smanrename, 'modelname': getmodelname()})
    if(vars.host):
        emit('from_server', {'cmd': 'runs_remotely'})
    if(vars.flaskwebgui):
        emit('from_server', {'cmd': 'flaskwebgui'})
    if(vars.allowsp):
        emit('from_server', {'cmd': 'allowsp', 'data': vars.allowsp})
>>>>>>> 6ffdc4e3

    sendUSStatItems()
    emit('from_server', {'cmd': 'spstatitems', 'data': {koboldai_vars.spfilename: koboldai_vars.spmeta} if koboldai_vars.allowsp and len(koboldai_vars.spfilename) else {}}, broadcast=True, room="UI_1")

    if(not koboldai_vars.gamestarted):
        setStartState()
        sendsettings()
        refresh_settings()
        koboldai_vars.laststory = None
        emit('from_server', {'cmd': 'setstoryname', 'data': koboldai_vars.laststory}, room="UI_1")
        sendwi()
        emit('from_server', {'cmd': 'setmemory', 'data': koboldai_vars.memory}, room="UI_1")
        emit('from_server', {'cmd': 'setanote', 'data': koboldai_vars.authornote}, room="UI_1")
        koboldai_vars.mode = "play"
    else:
        # Game in session, send current game data and ready state to browser
        refresh_story()
        sendsettings()
        refresh_settings()
        emit('from_server', {'cmd': 'setstoryname', 'data': koboldai_vars.laststory}, room="UI_1")
        sendwi()
        emit('from_server', {'cmd': 'setmemory', 'data': koboldai_vars.memory}, room="UI_1")
        emit('from_server', {'cmd': 'setanote', 'data': koboldai_vars.authornote}, room="UI_1")
        if(koboldai_vars.mode == "play"):
            if(not koboldai_vars.aibusy):
                emit('from_server', {'cmd': 'setgamestate', 'data': 'ready'}, room="UI_1")
            else:
                emit('from_server', {'cmd': 'setgamestate', 'data': 'wait'}, room="UI_1")
        elif(koboldai_vars.mode == "edit"):
            emit('from_server', {'cmd': 'editmode', 'data': 'true'}, room="UI_1")
        elif(koboldai_vars.mode == "memory"):
            emit('from_server', {'cmd': 'memmode', 'data': 'true'}, room="UI_1")
        elif(koboldai_vars.mode == "wi"):
            emit('from_server', {'cmd': 'wimode', 'data': 'true'}, room="UI_1")

    emit('from_server', {'cmd': 'gamesaved', 'data': koboldai_vars.gamesaved}, broadcast=True, room="UI_1")

#==================================================================#
# Event triggered when browser SocketIO sends data to the server
#==================================================================#
@socketio.on('message')
def get_message(msg):
<<<<<<< HEAD
    if not koboldai_vars.quiet:
        print("{0}Data received:{1}{2}".format(colors.GREEN, msg, colors.END))
=======
    if not vars.quiet:
        logger.debug(f"Data received: {msg}")
>>>>>>> 6ffdc4e3
    # Submit action
    if(msg['cmd'] == 'submit'):
        if(koboldai_vars.mode == "play"):
            if(koboldai_vars.aibusy):
                if(msg.get('allowabort', False)):
                    koboldai_vars.abort = True
                return
            koboldai_vars.abort = False
            koboldai_vars.lua_koboldbridge.feedback = None
            if(koboldai_vars.chatmode):
                if(type(msg['chatname']) is not str):
                    raise ValueError("Chatname must be a string")
                koboldai_vars.chatname = msg['chatname']
                settingschanged()
                emit('from_server', {'cmd': 'setchatname', 'data': koboldai_vars.chatname}, room="UI_1")
            koboldai_vars.recentrng = koboldai_vars.recentrngm = None
            actionsubmit(msg['data'], actionmode=msg['actionmode'])
        elif(koboldai_vars.mode == "edit"):
            editsubmit(msg['data'])
        elif(koboldai_vars.mode == "memory"):
            memsubmit(msg['data'])
    # Retry Action
    elif(msg['cmd'] == 'retry'):
        if(koboldai_vars.aibusy):
            if(msg.get('allowabort', False)):
                koboldai_vars.abort = True
            return
        koboldai_vars.abort = False
        if(koboldai_vars.chatmode):
            if(type(msg['chatname']) is not str):
                raise ValueError("Chatname must be a string")
            koboldai_vars.chatname = msg['chatname']
            settingschanged()
            emit('from_server', {'cmd': 'setchatname', 'data': koboldai_vars.chatname}, room="UI_1")
        actionretry(msg['data'])
    # Back/Undo Action
    elif(msg['cmd'] == 'back'):
        ignore = actionback()
    # Forward/Redo Action
    elif(msg['cmd'] == 'redo'):
        actionredo()
    # EditMode Action (old)
    elif(msg['cmd'] == 'edit'):
        if(koboldai_vars.mode == "play"):
            koboldai_vars.mode = "edit"
            emit('from_server', {'cmd': 'editmode', 'data': 'true'}, broadcast=True, room="UI_1")
        elif(koboldai_vars.mode == "edit"):
            koboldai_vars.mode = "play"
            emit('from_server', {'cmd': 'editmode', 'data': 'false'}, broadcast=True, room="UI_1")
    # EditLine Action (old)
    elif(msg['cmd'] == 'editline'):
        editrequest(int(msg['data']))
    # Inline edit
    elif(msg['cmd'] == 'inlineedit'):
        inlineedit(msg['chunk'], msg['data'])
    elif(msg['cmd'] == 'inlinedelete'):
        inlinedelete(msg['data'])
    # DeleteLine Action (old)
    elif(msg['cmd'] == 'delete'):
        deleterequest()
    elif(msg['cmd'] == 'memory'):
        togglememorymode()
    elif(not koboldai_vars.host and msg['cmd'] == 'savetofile'):
        savetofile()
    elif(not koboldai_vars.host and msg['cmd'] == 'loadfromfile'):
        loadfromfile()
    elif(msg['cmd'] == 'loadfromstring'):
        loadRequest(json.loads(msg['data']), filename=msg['filename'])
    elif(not koboldai_vars.host and msg['cmd'] == 'import'):
        importRequest()
    elif(msg['cmd'] == 'newgame'):
        newGameRequest()
    elif(msg['cmd'] == 'rndgame'):
        randomGameRequest(msg['data'], memory=msg['memory'])
    elif(msg['cmd'] == 'settemp'):
        koboldai_vars.temp = float(msg['data'])
        emit('from_server', {'cmd': 'setlabeltemp', 'data': msg['data']}, broadcast=True, room="UI_1")
        settingschanged()
        refresh_settings()
    elif(msg['cmd'] == 'settopp'):
        koboldai_vars.top_p = float(msg['data'])
        emit('from_server', {'cmd': 'setlabeltopp', 'data': msg['data']}, broadcast=True, room="UI_1")
        settingschanged()
        refresh_settings()
    elif(msg['cmd'] == 'settopk'):
        koboldai_vars.top_k = int(msg['data'])
        emit('from_server', {'cmd': 'setlabeltopk', 'data': msg['data']}, broadcast=True, room="UI_1")
        settingschanged()
        refresh_settings()
    elif(msg['cmd'] == 'settfs'):
        koboldai_vars.tfs = float(msg['data'])
        emit('from_server', {'cmd': 'setlabeltfs', 'data': msg['data']}, broadcast=True, room="UI_1")
        settingschanged()
        refresh_settings()
    elif(msg['cmd'] == 'settypical'):
        koboldai_vars.typical = float(msg['data'])
        emit('from_server', {'cmd': 'setlabeltypical', 'data': msg['data']}, broadcast=True, room="UI_1")
        settingschanged()
        refresh_settings()
    elif(msg['cmd'] == 'settopa'):
        koboldai_vars.top_a = float(msg['data'])
        emit('from_server', {'cmd': 'setlabeltopa', 'data': msg['data']}, broadcast=True, room="UI_1")
        settingschanged()
        refresh_settings()
    elif(msg['cmd'] == 'setreppen'):
        koboldai_vars.rep_pen = float(msg['data'])
        emit('from_server', {'cmd': 'setlabelreppen', 'data': msg['data']}, broadcast=True, room="UI_1")
        settingschanged()
        refresh_settings()
    elif(msg['cmd'] == 'setreppenslope'):
        koboldai_vars.rep_pen_slope = float(msg['data'])
        emit('from_server', {'cmd': 'setlabelreppenslope', 'data': msg['data']}, broadcast=True, room="UI_1")
        settingschanged()
        refresh_settings()
    elif(msg['cmd'] == 'setreppenrange'):
        koboldai_vars.rep_pen_range = float(msg['data'])
        emit('from_server', {'cmd': 'setlabelreppenrange', 'data': msg['data']}, broadcast=True, room="UI_1")
        settingschanged()
        refresh_settings()
    elif(msg['cmd'] == 'setoutput'):
        koboldai_vars.genamt = int(msg['data'])
        emit('from_server', {'cmd': 'setlabeloutput', 'data': msg['data']}, broadcast=True, room="UI_1")
        settingschanged()
        refresh_settings()
    elif(msg['cmd'] == 'settknmax'):
        koboldai_vars.max_length = int(msg['data'])
        emit('from_server', {'cmd': 'setlabeltknmax', 'data': msg['data']}, broadcast=True, room="UI_1")
        settingschanged()
        refresh_settings()
    elif(msg['cmd'] == 'setikgen'):
        koboldai_vars.ikgen = int(msg['data'])
        emit('from_server', {'cmd': 'setlabelikgen', 'data': msg['data']}, broadcast=True, room="UI_1")
        settingschanged()
        refresh_settings()
    # Author's Note field update
    elif(msg['cmd'] == 'anote'):
        anotesubmit(msg['data'], template=msg['template'])
    # Author's Note depth update
    elif(msg['cmd'] == 'anotedepth'):
        koboldai_vars.andepth = int(msg['data'])
        emit('from_server', {'cmd': 'setlabelanotedepth', 'data': msg['data']}, broadcast=True, room="UI_1")
        settingschanged()
        refresh_settings()
    # Format - Trim incomplete sentences
    elif(msg['cmd'] == 'frmttriminc'):
        koboldai_vars.frmttriminc = msg['data']
        settingschanged()
        refresh_settings()
    elif(msg['cmd'] == 'frmtrmblln'):
        koboldai_vars.frmtrmblln = msg['data']
        settingschanged()
        refresh_settings()
    elif(msg['cmd'] == 'frmtrmspch'):
        koboldai_vars.frmtrmspch = msg['data']
        settingschanged()
        refresh_settings()
    elif(msg['cmd'] == 'frmtadsnsp'):
        koboldai_vars.frmtadsnsp = msg['data']
        settingschanged()
        refresh_settings()
    elif(msg['cmd'] == 'singleline'):
        koboldai_vars.singleline = msg['data']
        settingschanged()
        refresh_settings()
    elif(msg['cmd'] == 'importselect'):
        koboldai_vars.importnum = int(msg["data"].replace("import", ""))
    elif(msg['cmd'] == 'importcancel'):
        emit('from_server', {'cmd': 'popupshow', 'data': False}, room="UI_1")
        koboldai_vars.importjs  = {}
    elif(msg['cmd'] == 'importaccept'):
        emit('from_server', {'cmd': 'popupshow', 'data': False}, room="UI_1")
        importgame()
    elif(msg['cmd'] == 'wi'):
        togglewimode()
    elif(msg['cmd'] == 'wiinit'):
        if(int(msg['data']) < len(koboldai_vars.worldinfo)):
            setgamesaved(False)
            koboldai_vars.worldinfo[msg['data']]["init"] = True
            addwiitem(folder_uid=msg['folder'])
    elif(msg['cmd'] == 'wifolderinit'):
        addwifolder()
    elif(msg['cmd'] == 'wimoveitem'):
        movewiitem(msg['destination'], msg['data'])
    elif(msg['cmd'] == 'wimovefolder'):
        movewifolder(msg['destination'], msg['data'])
    elif(msg['cmd'] == 'widelete'):
        deletewi(msg['data'])
    elif(msg['cmd'] == 'wifolderdelete'):
        deletewifolder(msg['data'])
    elif(msg['cmd'] == 'wiexpand'):
        assert 0 <= int(msg['data']) < len(koboldai_vars.worldinfo)
        setgamesaved(False)
        emit('from_server', {'cmd': 'wiexpand', 'data': msg['data']}, broadcast=True, room="UI_1")
    elif(msg['cmd'] == 'wiexpandfolder'):
        assert 0 <= int(msg['data']) < len(koboldai_vars.worldinfo)
        setgamesaved(False)
        emit('from_server', {'cmd': 'wiexpandfolder', 'data': msg['data']}, broadcast=True, room="UI_1")
    elif(msg['cmd'] == 'wifoldercollapsecontent'):
        setgamesaved(False)
        koboldai_vars.wifolders_d[msg['data']]['collapsed'] = True
        emit('from_server', {'cmd': 'wifoldercollapsecontent', 'data': msg['data']}, broadcast=True, room="UI_1")
    elif(msg['cmd'] == 'wifolderexpandcontent'):
        setgamesaved(False)
        koboldai_vars.wifolders_d[msg['data']]['collapsed'] = False
        emit('from_server', {'cmd': 'wifolderexpandcontent', 'data': msg['data']}, broadcast=True, room="UI_1")
    elif(msg['cmd'] == 'wiupdate'):
        setgamesaved(False)
        num = int(msg['num'])
        fields = ("key", "keysecondary", "content", "comment")
        for field in fields:
            if(field in msg['data'] and type(msg['data'][field]) is str):
                koboldai_vars.worldinfo[num][field] = msg['data'][field]
        emit('from_server', {'cmd': 'wiupdate', 'num': msg['num'], 'data': {field: koboldai_vars.worldinfo[num][field] for field in fields}}, broadcast=True, room="UI_1")
    elif(msg['cmd'] == 'wifolderupdate'):
        setgamesaved(False)
        uid = int(msg['uid'])
        fields = ("name", "collapsed")
        for field in fields:
            if(field in msg['data'] and type(msg['data'][field]) is (str if field != "collapsed" else bool)):
                koboldai_vars.wifolders_d[uid][field] = msg['data'][field]
        emit('from_server', {'cmd': 'wifolderupdate', 'uid': msg['uid'], 'data': {field: koboldai_vars.wifolders_d[uid][field] for field in fields}}, broadcast=True, room="UI_1")
    elif(msg['cmd'] == 'wiselon'):
        setgamesaved(False)
        koboldai_vars.worldinfo[msg['data']]["selective"] = True
        emit('from_server', {'cmd': 'wiselon', 'data': msg['data']}, broadcast=True, room="UI_1")
    elif(msg['cmd'] == 'wiseloff'):
        setgamesaved(False)
        koboldai_vars.worldinfo[msg['data']]["selective"] = False
        emit('from_server', {'cmd': 'wiseloff', 'data': msg['data']}, broadcast=True, room="UI_1")
    elif(msg['cmd'] == 'wiconstanton'):
        setgamesaved(False)
        koboldai_vars.worldinfo[msg['data']]["constant"] = True
        emit('from_server', {'cmd': 'wiconstanton', 'data': msg['data']}, broadcast=True, room="UI_1")
    elif(msg['cmd'] == 'wiconstantoff'):
        setgamesaved(False)
        koboldai_vars.worldinfo[msg['data']]["constant"] = False
        emit('from_server', {'cmd': 'wiconstantoff', 'data': msg['data']}, broadcast=True, room="UI_1")
    elif(msg['cmd'] == 'sendwilist'):
        commitwi(msg['data'])
    elif(msg['cmd'] == 'aidgimport'):
        importAidgRequest(msg['data'])
    elif(msg['cmd'] == 'saveasrequest'):
        saveas(msg['data'])
    elif(msg['cmd'] == 'saverequest'):
        save()
    elif(msg['cmd'] == 'loadlistrequest'):
        getloadlist()
    elif(msg['cmd'] == 'splistrequest'):
        getsplist()
    elif(msg['cmd'] == 'uslistrequest'):
        unloaded, loaded = getuslist()
        emit('from_server', {'cmd': 'buildus', 'data': {"unloaded": unloaded, "loaded": loaded}}, room="UI_1")
    elif(msg['cmd'] == 'samplerlistrequest'):
        emit('from_server', {'cmd': 'buildsamplers', 'data': koboldai_vars.sampler_order}, room="UI_1")
    elif(msg['cmd'] == 'usloaded'):
        koboldai_vars.userscripts = []
        for userscript in msg['data']:
            if type(userscript) is not str:
                continue
            userscript = userscript.strip()
            if len(userscript) != 0 and all(q not in userscript for q in ("..", ":")) and all(userscript[0] not in q for q in ("/", "\\")) and os.path.exists(fileops.uspath(userscript)):
                koboldai_vars.userscripts.append(userscript)
        settingschanged()
    elif(msg['cmd'] == 'usload'):
        load_lua_scripts()
        unloaded, loaded = getuslist()
        sendUSStatItems()
    elif(msg['cmd'] == 'samplers'):
        sampler_order = msg["data"]
        sampler_order_min_length = 6
        sampler_order_max_length = 7
        if(not isinstance(sampler_order, list)):
            raise ValueError(f"Sampler order must be a list, but got a {type(sampler_order)}")
        if(not (sampler_order_min_length <= len(sampler_order) <= sampler_order_max_length)):
            raise ValueError(f"Sampler order must be a list of length greater than or equal to {sampler_order_min_length} and less than or equal to {sampler_order_max_length}, but got a list of length {len(sampler_order)}")
        if(not all(isinstance(e, int) for e in sampler_order)):
            raise ValueError(f"Sampler order must be a list of ints, but got a list with at least one non-int element")
        if(min(sampler_order) != 0 or max(sampler_order) != len(sampler_order) - 1 or len(set(sampler_order)) != len(sampler_order)):
            raise ValueError(f"Sampler order list of length {len(sampler_order)} must be a permutation of the first {len(sampler_order)} nonnegative integers")
        koboldai_vars.sampler_order = sampler_order
        settingschanged()
    elif(msg['cmd'] == 'list_model'):
        sendModelSelection(menu=msg['data'])
    elif(msg['cmd'] == 'load_model'):
<<<<<<< HEAD
        print(msg)
        print(koboldai_vars.model_selected)
=======
        logger.debug(f"Selected Model: {vars.model_selected}")
>>>>>>> 6ffdc4e3
        if not os.path.exists("settings/"):
            os.mkdir("settings")
        changed = True
        if not utils.HAS_ACCELERATE:
            msg['disk_layers'] = "0"
        if os.path.exists("settings/" + koboldai_vars.model_selected.replace('/', '_') + ".breakmodel"):
            with open("settings/" + koboldai_vars.model_selected.replace('/', '_') + ".breakmodel", "r") as file:
                data = file.read().split('\n')[:2]
                if len(data) < 2:
                    data.append("0")
                gpu_layers, disk_layers = data
                if gpu_layers == msg['gpu_layers'] and disk_layers == msg['disk_layers']:
                    changed = False
        if changed:
            if koboldai_vars.model_selected in ["NeoCustom", "GPT2Custom"]:
                filename = "settings/{}.breakmodel".format(os.path.basename(os.path.normpath(koboldai_vars.custmodpth)))
            else:
                filename = "settings/{}.breakmodel".format(koboldai_vars.model_selected.replace('/', '_'))
            f = open(filename, "w")
            f.write(str(msg['gpu_layers']) + '\n' + str(msg['disk_layers']))
            f.close()
        koboldai_vars.colaburl = msg['url'] + "/request"
        koboldai_vars.model = koboldai_vars.model_selected
        if koboldai_vars.model == "CLUSTER":
            if type(msg['online_model']) is not list:
                if msg['online_model'] == '':
                    koboldai_vars.cluster_requested_models = []
                else:
                    koboldai_vars.cluster_requested_models = [msg['online_model']]
            else:
                koboldai_vars.cluster_requested_models = msg['online_model']
        load_model(use_gpu=msg['use_gpu'], gpu_layers=msg['gpu_layers'], disk_layers=msg['disk_layers'], online_model=msg['online_model'])
    elif(msg['cmd'] == 'show_model'):
<<<<<<< HEAD
        print("Model Name: {}".format(getmodelname()))
        emit('from_server', {'cmd': 'show_model_name', 'data': getmodelname()}, broadcast=True, room="UI_1")
=======
        logger.info(f"Model Name: {getmodelname()}")
        emit('from_server', {'cmd': 'show_model_name', 'data': getmodelname()}, broadcast=True)
>>>>>>> 6ffdc4e3
    elif(msg['cmd'] == 'selectmodel'):
        # This is run when a model line is selected from the UI (line from the model_menu variable) that is tagged as not a menu
        # otherwise we should be running the msg['cmd'] == 'list_model'
        
        # We have to do a bit of processing though, if we select a custom path, we need to list out the contents of folders
        # But if we select something else, we need to potentially show model layers for each GPU
        # We might also need to show key input. All of that happens here
        
        # The data variable will contain the model name. But our Custom lines need a bit more processing
        # If we're on a custom line that we have selected a model for, the path variable will be in msg
        # so if that's missing we need to run the menu to show the model folders in the models folder
        if msg['data'] in ('NeoCustom', 'GPT2Custom') and 'path' not in msg and 'path_modelname' not in msg:
            if 'folder' not in msg or koboldai_vars.host:
                folder = "./models"
            else:
                folder = msg['folder']
            sendModelSelection(menu=msg['data'], folder=folder)
        elif msg['data'] in ('NeoCustom', 'GPT2Custom') and 'path_modelname' in msg:
            #Here the user entered custom text in the text box. This could be either a model name or a path.
            if check_if_dir_is_model(msg['path_modelname']):
                koboldai_vars.model_selected = msg['data']
                koboldai_vars.custmodpth = msg['path_modelname']
                get_model_info(msg['data'], directory=msg['path'])
            else:
                koboldai_vars.model_selected = msg['path_modelname']
                try:
                    get_model_info(koboldai_vars.model_selected)
                except:
                    emit('from_server', {'cmd': 'errmsg', 'data': "The model entered doesn't exist."}, room="UI_1")
        elif msg['data'] in ('NeoCustom', 'GPT2Custom'):
            if check_if_dir_is_model(msg['path']):
                koboldai_vars.model_selected = msg['data']
                koboldai_vars.custmodpth = msg['path']
                get_model_info(msg['data'], directory=msg['path'])
            else:
                if koboldai_vars.host:
                    sendModelSelection(menu=msg['data'], folder="./models")
                else:
                    sendModelSelection(menu=msg['data'], folder=msg['path'])
        else:
            koboldai_vars.model_selected = msg['data']
            if 'path' in msg:
                koboldai_vars.custmodpth = msg['path']
                get_model_info(msg['data'], directory=msg['path'])
            else:
                get_model_info(koboldai_vars.model_selected)
    elif(msg['cmd'] == 'delete_model'):
        if "{}/models".format(os.getcwd()) in os.path.abspath(msg['data']) or "{}\\models".format(os.getcwd()) in os.path.abspath(msg['data']):
            if check_if_dir_is_model(msg['data']):
                logger.warning(f"Someone deleted {msg['data']}")
                import shutil
                shutil.rmtree(msg['data'])
                sendModelSelection(menu=msg['menu'])
            else:
                logger.error(f"Someone attempted to delete {msg['data']} but this is not a valid model")
        else:
            logger.critical(f"Someone maliciously attempted to delete {msg['data']}. The attempt has been blocked.")
    elif(msg['cmd'] == 'OAI_Key_Update'):
        get_oai_models({'model': koboldai_vars.model, 'key': msg['key']})
    elif(msg['cmd'] == 'Cluster_Key_Update'):
        get_cluster_models({'model': koboldai_vars.model, 'key': msg['key'], 'url': msg['url']})
    elif(msg['cmd'] == 'loadselect'):
        koboldai_vars.loadselect = msg["data"]
    elif(msg['cmd'] == 'spselect'):
        koboldai_vars.spselect = msg["data"]
    elif(msg['cmd'] == 'loadrequest'):
        loadRequest(fileops.storypath(koboldai_vars.loadselect))
    elif(msg['cmd'] == 'sprequest'):
        spRequest("softprompts/"+koboldai_vars.spselect)
    elif(msg['cmd'] == 'deletestory'):
        deletesave(msg['data'])
    elif(msg['cmd'] == 'renamestory'):
        renamesave(msg['data'], msg['newname'])
    elif(msg['cmd'] == 'clearoverwrite'):    
        koboldai_vars.svowname = ""
        koboldai_vars.saveow   = False
    elif(msg['cmd'] == 'seqsel'):
        selectsequence(msg['data'])
    elif(msg['cmd'] == 'seqpin'):
        pinsequence(msg['data'])
    elif(msg['cmd'] == 'setnumseq'):
        koboldai_vars.numseqs = int(msg['data'])
        emit('from_server', {'cmd': 'setlabelnumseq', 'data': msg['data']}, room="UI_1")
        settingschanged()
        refresh_settings()
    elif(msg['cmd'] == 'setwidepth'):
        koboldai_vars.widepth = int(msg['data'])
        emit('from_server', {'cmd': 'setlabelwidepth', 'data': msg['data']}, room="UI_1")
        settingschanged()
        refresh_settings()
    elif(msg['cmd'] == 'setuseprompt'):
        koboldai_vars.useprompt = msg['data']
        settingschanged()
        refresh_settings()
    elif(msg['cmd'] == 'setadventure'):
        koboldai_vars.adventure = msg['data']
        koboldai_vars.chatmode = False
        settingschanged()
        refresh_settings()
    elif(msg['cmd'] == 'autosave'):
        koboldai_vars.autosave = msg['data']
        settingschanged()
        refresh_settings()
    elif(msg['cmd'] == 'setchatmode'):
        koboldai_vars.chatmode = msg['data']
        koboldai_vars.adventure = False
        settingschanged()
        refresh_settings()
    elif(msg['cmd'] == 'setdynamicscan'):
        koboldai_vars.dynamicscan = msg['data']
        settingschanged()
        refresh_settings()
    elif(msg['cmd'] == 'setnopromptgen'):
        koboldai_vars.nopromptgen = msg['data']
        settingschanged()
        refresh_settings()
    elif(msg['cmd'] == 'setrngpersist'):
        koboldai_vars.rngpersist = msg['data']
        settingschanged()
        refresh_settings()
    elif(msg['cmd'] == 'setnogenmod'):
        koboldai_vars.nogenmod = msg['data']
        settingschanged()
        refresh_settings()
    elif(msg['cmd'] == 'setfulldeterminism'):
        koboldai_vars.full_determinism = msg['data']
        settingschanged()
        refresh_settings()
    elif(msg['cmd'] == 'setoutputstreaming'):
        koboldai_vars.output_streaming = msg['data']
        settingschanged()
        refresh_settings()
    elif(msg['cmd'] == 'setshowprobs'):
        koboldai_vars.show_probs = msg['data']
        settingschanged()
        refresh_settings()
    elif(not koboldai_vars.host and msg['cmd'] == 'importwi'):
        wiimportrequest()
    elif(msg['cmd'] == 'debug'):
        koboldai_vars.debug = msg['data']
        emit('from_server', {'cmd': 'set_debug', 'data': msg['data']}, broadcast=True, room="UI_1")
        if koboldai_vars.debug:
            send_debug()
    elif(msg['cmd'] == 'getfieldbudget'):
        unencoded = msg["data"]["unencoded"]
        field = msg["data"]["field"]

        # Tokenizer may be undefined here when a model has not been chosen.
        if "tokenizer" not in globals():
            # We don't have a tokenizer, just return nulls.
            emit(
                'from_server',
                {'cmd': 'showfieldbudget', 'data': {"length": None, "max": None, "field": field}},
            )
            return

        header_length = len(tokenizer._koboldai_header)
        max_tokens = koboldai_vars.max_length - header_length - koboldai_vars.sp_length - koboldai_vars.genamt

        if not unencoded:
            # Unencoded is empty, just return 0
            emit(
                'from_server',
                {'cmd': 'showfieldbudget', 'data': {"length": 0, "max": max_tokens, "field": field}},
                broadcast=True
            )
        else:
            if field == "anoteinput":
                unencoded = buildauthorsnote(unencoded, msg["data"]["anotetemplate"])
            tokens_length = len(tokenizer.encode(unencoded))

            emit(
                'from_server',
                {'cmd': 'showfieldbudget', 'data': {"length": tokens_length, "max": max_tokens, "field": field}},
                broadcast=True
            )

#==================================================================#
#  Send userscripts list to client
#==================================================================#
def sendUSStatItems():
    _, loaded = getuslist()
    loaded = loaded if koboldai_vars.lua_running else []
    last_userscripts = [e["filename"] for e in loaded]
    emit('from_server', {'cmd': 'usstatitems', 'data': loaded, 'flash': last_userscripts != koboldai_vars.last_userscripts}, broadcast=True, room="UI_1")
    koboldai_vars.last_userscripts = last_userscripts

#==================================================================#
#  KoboldAI Markup Formatting (Mixture of Markdown and sanitized html)
#==================================================================#
def kml(txt):
   txt = txt.replace('>', '&gt;')
   txt = bleach.clean(markdown.markdown(txt), tags = ['p', 'em', 'strong', 'code', 'h1', 'h2', 'h3', 'h4', 'h5', 'h6', 'li', 'ul', 'b', 'i', 'a', 'span', 'button'], styles = ['color', 'font-weight'], attributes=['id', 'class', 'style', 'href'])
   return txt

#==================================================================#
#  Send start message and tell Javascript to set UI state
#==================================================================#
def setStartState():
    if(koboldai_vars.welcome):
        txt = kml(koboldai_vars.welcome) + "<br/>"
    else:
        txt = "<span>Welcome to <span class=\"color_cyan\">KoboldAI</span>! You are running <span class=\"color_green\">"+getmodelname()+"</span>.<br/>"
    if(not koboldai_vars.noai and not koboldai_vars.welcome):
        txt = txt + "Please load a game or enter a prompt below to begin!</span>"
    if(koboldai_vars.noai):
        txt = txt + "Please load or import a story to read. There is no AI in this mode."
    emit('from_server', {'cmd': 'updatescreen', 'gamestarted': koboldai_vars.gamestarted, 'data': txt}, broadcast=True, room="UI_1")
    emit('from_server', {'cmd': 'setgamestate', 'data': 'start'}, broadcast=True, room="UI_1")

#==================================================================#
#  Transmit applicable settings to SocketIO to build UI sliders/toggles
#==================================================================#
def sendsettings():
    # Send settings for selected AI type
    emit('from_server', {'cmd': 'reset_menus'}, room="UI_1")
    if(koboldai_vars.model != "InferKit"):
        for set in gensettings.gensettingstf:
            if 'UI_V2_Only' not in set:
                emit('from_server', {'cmd': 'addsetting', 'data': set}, room="UI_1")
    else:
        for set in gensettings.gensettingsik:
            if 'UI_V2_Only' not in set:
                emit('from_server', {'cmd': 'addsetting', 'data': set}, room="UI_1")
    
    # Send formatting options
    for frm in gensettings.formatcontrols:
        emit('from_server', {'cmd': 'addformat', 'data': frm}, room="UI_1")
        # Add format key to vars if it wasn't loaded with client.settings
        if(not hasattr(koboldai_vars, frm["id"])):
            setattr(koboldai_vars, frm["id"], False)

#==================================================================#
#  Set value of gamesaved
#==================================================================#
def setgamesaved(gamesaved):
    assert type(gamesaved) is bool
    if(gamesaved != koboldai_vars.gamesaved):
        emit('from_server', {'cmd': 'gamesaved', 'data': gamesaved}, broadcast=True, room="UI_1")
    koboldai_vars.gamesaved = gamesaved

#==================================================================#
#  Take input text from SocketIO and decide what to do with it
#==================================================================#

def check_for_backend_compilation():
    if(koboldai_vars.checking):
        return
    koboldai_vars.checking = True
    for _ in range(31):
        time.sleep(0.06276680299820175)
        if(koboldai_vars.compiling):
            emit('from_server', {'cmd': 'warnmsg', 'data': 'Compiling TPU backend&mdash;this usually takes 1&ndash;2 minutes...'}, broadcast=True, room="UI_1")
            break
    koboldai_vars.checking = False

def actionsubmit(data, actionmode=0, force_submit=False, force_prompt_gen=False, disable_recentrng=False, no_generate=False, ignore_aibusy=False):
    # Ignore new submissions if the AI is currently busy
    if(koboldai_vars.aibusy):
        return
    
    while(True):
        set_aibusy(1)
        koboldai_vars.actions.clear_unused_options()
        if(koboldai_vars.model in ["API","CLUSTER"]):
            global tokenizer
            if koboldai_vars.model == "API":
                tokenizer_id = requests.get(
                    koboldai_vars.colaburl[:-8] + "/api/v1/model",
                ).json()["result"]
            elif len(koboldai_vars.cluster_requested_models) >= 1:
                # If the player has requested one or more models, we use the first one for the tokenizer
                tokenizer_id = koboldai_vars.cluster_requested_models[0]
            # The cluster can return any number of possible models for each gen, but this happens after this step
            # So at this point, this is unknown
            else:
                tokenizer_id = ""
            if tokenizer_id != koboldai_vars.api_tokenizer_id:
                try:
                    if(os.path.isdir(tokenizer_id)):
                        try:
                            tokenizer = AutoTokenizer.from_pretrained(tokenizer_id, revision=koboldai_vars.revision, cache_dir="cache")
                        except:
                            tokenizer = AutoTokenizer.from_pretrained(tokenizer_id, revision=koboldai_vars.revision, cache_dir="cache", use_fast=False)
                    elif(os.path.isdir("models/{}".format(tokenizer_id.replace('/', '_')))):
                        try:
                            tokenizer = AutoTokenizer.from_pretrained("models/{}".format(tokenizer_id.replace('/', '_')), revision=koboldai_vars.revision, cache_dir="cache")
                        except:
                            tokenizer = AutoTokenizer.from_pretrained("models/{}".format(tokenizer_id.replace('/', '_')), revision=koboldai_vars.revision, cache_dir="cache", use_fast=False)
                    else:
                        try:
                            tokenizer = AutoTokenizer.from_pretrained(tokenizer_id, revision=koboldai_vars.revision, cache_dir="cache")
                        except:
                            tokenizer = AutoTokenizer.from_pretrained(tokenizer_id, revision=koboldai_vars.revision, cache_dir="cache", use_fast=False)
                except:
<<<<<<< HEAD
                    print(f"WARNING:  Unknown tokenizer {repr(tokenizer_id)}")
                koboldai_vars.api_tokenizer_id = tokenizer_id
=======
                    logger.warning(f"Unknown tokenizer {repr(tokenizer_id)}")
                vars.api_tokenizer_id = tokenizer_id
>>>>>>> 6ffdc4e3

        if(disable_recentrng):
            koboldai_vars.recentrng = koboldai_vars.recentrngm = None

        koboldai_vars.recentback = False
        koboldai_vars.recentedit = False
        koboldai_vars.actionmode = actionmode

        # "Action" mode
        if(actionmode == 1):
            data = data.strip().lstrip('>')
            data = re.sub(r'\n+', ' ', data)
            if(len(data)):
                data = f"\n\n> {data}\n"
        
        # "Chat" mode
        if(koboldai_vars.chatmode and koboldai_vars.gamestarted):
            data = re.sub(r'\n+', ' ', data)
            if(len(data)):
                data = f"\n{koboldai_vars.chatname}: {data}\n"
        
        # If we're not continuing, store a copy of the raw input
        if(data != ""):
            koboldai_vars.lastact = data
        
        if(not koboldai_vars.gamestarted):
            koboldai_vars.submission = data
            if(not no_generate):
                execute_inmod()
            koboldai_vars.submission = re.sub(r"[^\S\r\n]*([\r\n]*)$", r"\1", koboldai_vars.submission)  # Remove trailing whitespace, excluding newlines
            data = koboldai_vars.submission
            if(not force_submit and len(data.strip()) == 0):
                set_aibusy(0)
                socketio.emit("error", "No prompt or random story theme entered", broadcast=True, room="UI_2")
                assert False
            # Start the game
            koboldai_vars.gamestarted = True
            if(not koboldai_vars.noai and koboldai_vars.lua_koboldbridge.generating and (not koboldai_vars.nopromptgen or force_prompt_gen)):
                # Save this first action as the prompt
                koboldai_vars.prompt = data
                # Clear the startup text from game screen
                emit('from_server', {'cmd': 'updatescreen', 'gamestarted': False, 'data': 'Please wait, generating story...'}, broadcast=True, room="UI_1")
                calcsubmit(data) # Run the first action through the generator
                if(not koboldai_vars.abort and koboldai_vars.lua_koboldbridge.restart_sequence is not None and len(koboldai_vars.genseqs) == 0):
                    data = ""
                    force_submit = True
                    disable_recentrng = True
                    continue
                emit('from_server', {'cmd': 'scrolldown', 'data': ''}, broadcast=True, room="UI_1")
                break
            else:
                # Save this first action as the prompt
                koboldai_vars.prompt = data if len(data) > 0 else '"'
                for i in range(koboldai_vars.numseqs):
                    koboldai_vars.lua_koboldbridge.outputs[i+1] = ""
                if(not no_generate):
                    execute_outmod()
                koboldai_vars.lua_koboldbridge.regeneration_required = False
                genout = []
                for i in range(koboldai_vars.numseqs):
                    genout.append({"generated_text": koboldai_vars.lua_koboldbridge.outputs[i+1]})
                    assert type(genout[-1]["generated_text"]) is str
                koboldai_vars.actions.append_options([applyoutputformatting(x["generated_text"]) for x in genout])
                genout = [{"generated_text": x['text']} for x in koboldai_vars.actions.get_current_options()]
                if(len(genout) == 1):
                    genresult(genout[0]["generated_text"], flash=False)
                    refresh_story()
                    if(len(koboldai_vars.actions) > 0):
                        emit('from_server', {'cmd': 'texteffect', 'data': koboldai_vars.actions.get_last_key() + 1}, broadcast=True, room="UI_1")
                    if(not koboldai_vars.abort and koboldai_vars.lua_koboldbridge.restart_sequence is not None):
                        data = ""
                        force_submit = True
                        disable_recentrng = True
                        continue
                else:
                    if(not koboldai_vars.abort and koboldai_vars.lua_koboldbridge.restart_sequence is not None and koboldai_vars.lua_koboldbridge.restart_sequence > 0):
                        genresult(genout[koboldai_vars.lua_koboldbridge.restart_sequence-1]["generated_text"], flash=False)
                        refresh_story()
                        data = ""
                        force_submit = True
                        disable_recentrng = True
                        continue
                    genselect(genout)
                    refresh_story()
                set_aibusy(0)
                emit('from_server', {'cmd': 'scrolldown', 'data': ''}, broadcast=True, room="UI_1")
                break
        else:
            # Apply input formatting & scripts before sending to tokenizer
            if(koboldai_vars.actionmode == 0):
                data = applyinputformatting(data)
            koboldai_vars.submission = data
            if(not no_generate):
                execute_inmod()
            koboldai_vars.submission = re.sub(r"[^\S\r\n]*([\r\n]*)$", r"\1", koboldai_vars.submission)  # Remove trailing whitespace, excluding newlines
            data = koboldai_vars.submission
            # Dont append submission if it's a blank/continue action
            if(data != ""):
                # Store the result in the Action log
                if(len(koboldai_vars.prompt.strip()) == 0):
                    koboldai_vars.prompt = data
                else:
<<<<<<< HEAD
                    koboldai_vars.actions.append(data)
=======
                    vars.actions.append(data)
                    # we now need to update the actions_metadata
                    # we'll have two conditions. 
                    # 1. This is totally new (user entered) 
                    if vars.actions.get_last_key() not in vars.actions_metadata:
                        vars.actions_metadata[vars.actions.get_last_key()] = {"Selected Text": data, "Alternative Text": []}
                    else:
                    # 2. We've selected a chunk of text that is was presented previously
                        try:
                            alternatives = [item['Text'] for item in vars.actions_metadata[len(vars.actions)-1]["Alternative Text"]]
                        except:
                            logger.debug(len(vars.actions))
                            logger.debug(vars.actions_metadata)
                            raise
                        if data in alternatives:
                            alternatives = [item for item in vars.actions_metadata[vars.actions.get_last_key() ]["Alternative Text"] if item['Text'] != data]
                            vars.actions_metadata[vars.actions.get_last_key()]["Alternative Text"] = alternatives
                        vars.actions_metadata[vars.actions.get_last_key()]["Selected Text"] = data
>>>>>>> 6ffdc4e3
                update_story_chunk('last')
                send_debug()

            if(not no_generate and not koboldai_vars.noai and koboldai_vars.lua_koboldbridge.generating):
                # Off to the tokenizer!
                calcsubmit(data)
                if(not koboldai_vars.abort and koboldai_vars.lua_koboldbridge.restart_sequence is not None and len(koboldai_vars.genseqs) == 0):
                    data = ""
                    force_submit = True
                    disable_recentrng = True
                    continue
                emit('from_server', {'cmd': 'scrolldown', 'data': ''}, broadcast=True, room="UI_1")
                break
            else:
                if(not no_generate):
                    for i in range(koboldai_vars.numseqs):
                        koboldai_vars.lua_koboldbridge.outputs[i+1] = ""
                    execute_outmod()
                    koboldai_vars.lua_koboldbridge.regeneration_required = False
                genout = []
                for i in range(koboldai_vars.numseqs):
                    genout.append({"generated_text": koboldai_vars.lua_koboldbridge.outputs[i+1] if not no_generate else ""})
                    assert type(genout[-1]["generated_text"]) is str
                koboldai_vars.actions.append_options([applyoutputformatting(x["generated_text"]) for x in genout])
                genout = [{"generated_text": x['text']} for x in koboldai_vars.actions.get_current_options()]
                if(len(genout) == 1):
                    genresult(genout[0]["generated_text"])
                    if(not no_generate and not koboldai_vars.abort and koboldai_vars.lua_koboldbridge.restart_sequence is not None):
                        data = ""
                        force_submit = True
                        disable_recentrng = True
                        continue
                else:
                    if(not no_generate and not koboldai_vars.abort and koboldai_vars.lua_koboldbridge.restart_sequence is not None and koboldai_vars.lua_koboldbridge.restart_sequence > 0):
                        genresult(genout[koboldai_vars.lua_koboldbridge.restart_sequence-1]["generated_text"])
                        data = ""
                        force_submit = True
                        disable_recentrng = True
                        continue
                    genselect(genout)
                set_aibusy(0)
                emit('from_server', {'cmd': 'scrolldown', 'data': ''}, broadcast=True, room="UI_1")
                break

def apiactionsubmit_generate(txt, minimum, maximum):
    koboldai_vars.generated_tkns = 0

<<<<<<< HEAD
    if not koboldai_vars.quiet:
        print("{0}Min:{1}, Max:{2}, Txt:{3}{4}".format(colors.YELLOW, minimum, maximum, utils.decodenewlines(tokenizer.decode(txt)), colors.END))
=======
    if not vars.quiet:
        logger.debug(f"Prompt Min:{minimum}, Max:{maximum}")
        logger.prompt(utils.decodenewlines(tokenizer.decode(txt)).encode("unicode_escape").decode("utf-8"))
>>>>>>> 6ffdc4e3

    # Clear CUDA cache if using GPU
    if(koboldai_vars.hascuda and (koboldai_vars.usegpu or koboldai_vars.breakmodel)):
        gc.collect()
        torch.cuda.empty_cache()

    # Submit input text to generator
    _genout, already_generated = tpool.execute(_generate, txt, minimum, maximum, set())

    genout = [applyoutputformatting(utils.decodenewlines(tokenizer.decode(tokens[-already_generated:]))) for tokens in _genout]

    # Clear CUDA cache again if using GPU
    if(koboldai_vars.hascuda and (koboldai_vars.usegpu or koboldai_vars.breakmodel)):
        del _genout
        gc.collect()
        torch.cuda.empty_cache()

    return genout

def apiactionsubmit_tpumtjgenerate(txt, minimum, maximum):
    koboldai_vars.generated_tkns = 0

    if(koboldai_vars.full_determinism):
        tpu_mtj_backend.set_rng_seed(koboldai_vars.seed)

<<<<<<< HEAD
    if not koboldai_vars.quiet:
        print("{0}Min:{1}, Max:{2}, Txt:{3}{4}".format(colors.YELLOW, minimum, maximum, utils.decodenewlines(tokenizer.decode(txt)), colors.END))
=======
    if not vars.quiet:
        logger.debug(f"Prompt Min:{minimum}, Max:{maximum}")
        logger.prompt(utils.decodenewlines(tokenizer.decode(txt)).encode("unicode_escape").decode("utf-8"))
>>>>>>> 6ffdc4e3

    koboldai_vars._prompt = koboldai_vars.prompt

    # Submit input text to generator
    soft_tokens = tpumtjgetsofttokens()
    genout = tpool.execute(
        tpu_mtj_backend.infer_static,
        np.uint32(txt),
        gen_len = maximum-minimum+1,
        temp=koboldai_vars.temp,
        top_p=koboldai_vars.top_p,
        top_k=koboldai_vars.top_k,
        tfs=koboldai_vars.tfs,
        typical=koboldai_vars.typical,
        top_a=koboldai_vars.top_a,
        numseqs=koboldai_vars.numseqs,
        repetition_penalty=koboldai_vars.rep_pen,
        rpslope=koboldai_vars.rep_pen_slope,
        rprange=koboldai_vars.rep_pen_range,
        soft_embeddings=koboldai_vars.sp,
        soft_tokens=soft_tokens,
        sampler_order=koboldai_vars.sampler_order,
    )
    genout = [applyoutputformatting(utils.decodenewlines(tokenizer.decode(txt))) for txt in genout]

    return genout

def apiactionsubmit(data, use_memory=False, use_world_info=False, use_story=False, use_authors_note=False):
    if(koboldai_vars.model == "Colab"):
        raise NotImplementedError("API generation is not supported in old Colab API mode.")
    elif(koboldai_vars.model == "API"):
        raise NotImplementedError("API generation is not supported in API mode.")
    elif(koboldai_vars.model == "CLUSTER"):
        raise NotImplementedError("API generation is not supported in API mode.")
    elif(koboldai_vars.model == "OAI"):
        raise NotImplementedError("API generation is not supported in OpenAI/GooseAI mode.")
    elif(koboldai_vars.model == "ReadOnly"):
        raise NotImplementedError("API generation is not supported in read-only mode; please load a model and then try again.")

    data = applyinputformatting(data)

    if(koboldai_vars.memory != "" and koboldai_vars.memory[-1] != "\n"):
        mem = koboldai_vars.memory + "\n"
    else:
        mem = koboldai_vars.memory

    if(use_authors_note and koboldai_vars.authornote != ""):
        anotetxt  = ("\n" + koboldai_vars.authornotetemplate + "\n").replace("<|>", koboldai_vars.authornote)
    else:
        anotetxt = ""

    MIN_STORY_TOKENS = 8
    story_tokens = []
    mem_tokens = []
    wi_tokens = []

    story_budget = lambda: koboldai_vars.max_length - koboldai_vars.sp_length - koboldai_vars.genamt - len(tokenizer._koboldai_header) - len(story_tokens) - len(mem_tokens) - len(wi_tokens)
    budget = lambda: story_budget() + MIN_STORY_TOKENS
    if budget() < 0:
        abort(Response(json.dumps({"detail": {
            "msg": f"Your Max Tokens setting is too low for your current soft prompt and tokenizer to handle. It needs to be at least {koboldai_vars.max_length - budget()}.",
            "type": "token_overflow",
        }}), mimetype="application/json", status=500))

    if use_memory:
        mem_tokens = tokenizer.encode(utils.encodenewlines(mem))[-budget():]

    if use_world_info:
        world_info, _ = checkworldinfo(data, force_use_txt=True, scan_story=use_story)
        wi_tokens = tokenizer.encode(utils.encodenewlines(world_info))[-budget():]

    if use_story:
        if koboldai_vars.useprompt:
            story_tokens = tokenizer.encode(utils.encodenewlines(koboldai_vars.prompt))[-budget():]

    story_tokens = tokenizer.encode(utils.encodenewlines(data))[-story_budget():] + story_tokens

    if use_story:
        for i, action in enumerate(reversed(koboldai_vars.actions.values())):
            if story_budget() <= 0:
                assert story_budget() == 0
                break
            story_tokens = tokenizer.encode(utils.encodenewlines(action))[-story_budget():] + story_tokens
            if i == koboldai_vars.andepth - 1:
                story_tokens = tokenizer.encode(utils.encodenewlines(anotetxt))[-story_budget():] + story_tokens
        if not koboldai_vars.useprompt:
            story_tokens = tokenizer.encode(utils.encodenewlines(koboldai_vars.prompt))[-budget():] + story_tokens

    tokens = tokenizer._koboldai_header + mem_tokens + wi_tokens + story_tokens
    assert story_budget() >= 0
    minimum = len(tokens) + 1
    maximum = len(tokens) + koboldai_vars.genamt

    if(not koboldai_vars.use_colab_tpu and koboldai_vars.model not in ["Colab", "API", "CLUSTER", "OAI", "TPUMeshTransformerGPTJ", "TPUMeshTransformerGPTNeoX"]):
        genout = apiactionsubmit_generate(tokens, minimum, maximum)
    elif(koboldai_vars.use_colab_tpu or koboldai_vars.model in ("TPUMeshTransformerGPTJ", "TPUMeshTransformerGPTNeoX")):
        genout = apiactionsubmit_tpumtjgenerate(tokens, minimum, maximum)

    return genout

#==================================================================#
#  
#==================================================================#
def actionretry(data):
    if(koboldai_vars.noai):
        emit('from_server', {'cmd': 'errmsg', 'data': "Retry function unavailable in Read Only mode."}, room="UI_1")
        return
    if(koboldai_vars.recentrng is not None):
        if(not koboldai_vars.aibusy):
            randomGameRequest(koboldai_vars.recentrng, memory=koboldai_vars.recentrngm)
        return
    if actionback():
        actionsubmit("", actionmode=koboldai_vars.actionmode, force_submit=True)
        send_debug()
    elif(not koboldai_vars.useprompt):
        emit('from_server', {'cmd': 'errmsg', 'data': "Please enable \"Always Add Prompt\" to retry with your prompt."}, room="UI_1")

#==================================================================#
#  
#==================================================================#
def actionback():
    if(koboldai_vars.aibusy):
        return
    # Remove last index of actions and refresh game screen
    if(len(koboldai_vars.genseqs) == 0 and len(koboldai_vars.actions) > 0):
        last_key = koboldai_vars.actions.get_last_key()
        koboldai_vars.actions.pop()
        koboldai_vars.recentback = True
        remove_story_chunk(last_key + 1)
        success = True
    elif(len(koboldai_vars.genseqs) == 0):
        emit('from_server', {'cmd': 'errmsg', 'data': "Cannot delete the prompt."}, room="UI_1")
        success =  False
    else:
        koboldai_vars.genseqs = []
        success = True
    send_debug()
    return success
        
def actionredo():
    genout = [[x['text'], "redo" if x['Previous Selection'] else "pinned" if x['Pinned'] else "normal"] for x in koboldai_vars.actions.get_redo_options()]
    if len(genout) == 0:
        emit('from_server', {'cmd': 'popuperror', 'data': "There's nothing to redo"}, broadcast=True, room="UI_1")
    elif len(genout) == 1:
        genresult(genout[0][0], flash=True, ignore_formatting=True)
    else:
        koboldai_vars.genseqs = [{"generated_text": x[0]} for x in genout]
        emit('from_server', {'cmd': 'genseqs', 'data': genout}, broadcast=True, room="UI_1")
    send_debug()

#==================================================================#
#  
#==================================================================#
def buildauthorsnote(authorsnote, template):
    # Build Author's Note if set
    if authorsnote == "":
        return ""
    return ("\n" + template + "\n").replace("<|>", authorsnote)

def calcsubmitbudgetheader(txt, **kwargs):
    # Scan for WorldInfo matches
    winfo, found_entries = checkworldinfo(txt, **kwargs)

    # Add a newline to the end of memory
    if(koboldai_vars.memory != "" and koboldai_vars.memory[-1] != "\n"):
        mem = koboldai_vars.memory + "\n"
    else:
        mem = koboldai_vars.memory

    anotetxt = buildauthorsnote(koboldai_vars.authornote, koboldai_vars.authornotetemplate)

    return winfo, mem, anotetxt, found_entries

def calcsubmitbudget(actionlen, winfo, mem, anotetxt, actions, submission=None, budget_deduction=0):
    forceanote   = False # In case we don't have enough actions to hit A.N. depth
    anoteadded   = False # In case our budget runs out before we hit A.N. depth
    anotetkns    = []  # Placeholder for Author's Note tokens
    lnanote      = 0   # Placeholder for Author's Note length

    lnsp = koboldai_vars.sp_length

    if("tokenizer" not in globals()):
        from transformers import GPT2TokenizerFast
        global tokenizer
        tokenizer = GPT2TokenizerFast.from_pretrained("gpt2", revision=koboldai_vars.revision, cache_dir="cache")

    lnheader = len(tokenizer._koboldai_header)

    # Calculate token budget
    prompttkns = tokenizer.encode(utils.encodenewlines(koboldai_vars.comregex_ai.sub('', koboldai_vars.prompt)), max_length=int(2e9), truncation=True)
    lnprompt   = len(prompttkns)

    memtokens = tokenizer.encode(utils.encodenewlines(mem), max_length=int(2e9), truncation=True)
    lnmem     = len(memtokens)
    if(lnmem > koboldai_vars.max_length - lnheader - lnsp - koboldai_vars.genamt - budget_deduction):
        raise OverflowError("The memory in your story is too long. Please either write a shorter memory text or increase the Max Tokens setting. If you are using a soft prompt, additionally consider using a smaller soft prompt.")

    witokens  = tokenizer.encode(utils.encodenewlines(winfo), max_length=int(2e9), truncation=True)
    lnwi      = len(witokens)
    if(lnmem + lnwi > koboldai_vars.max_length - lnheader - lnsp - koboldai_vars.genamt - budget_deduction):
        raise OverflowError("The current active world info keys take up too many tokens. Please either write shorter world info, decrease World Info Depth or increase the Max Tokens setting. If you are using a soft prompt, additionally consider using a smaller soft prompt.")

    if(anotetxt != ""):
        anotetkns = tokenizer.encode(utils.encodenewlines(anotetxt), max_length=int(2e9), truncation=True)
        lnanote   = len(anotetkns)
        if(lnmem + lnwi + lnanote > koboldai_vars.max_length - lnheader - lnsp - koboldai_vars.genamt - budget_deduction):
            raise OverflowError("The author's note in your story is too long. Please either write a shorter author's note or increase the Max Tokens setting. If you are using a soft prompt, additionally consider using a smaller soft prompt.")

    if(koboldai_vars.useprompt):
        budget = koboldai_vars.max_length - lnsp - lnprompt - lnmem - lnanote - lnwi - koboldai_vars.genamt - budget_deduction
    else:
        budget = koboldai_vars.max_length - lnheader - lnsp - lnmem - lnanote - lnwi - koboldai_vars.genamt - budget_deduction

    lnsubmission = len(tokenizer.encode(utils.encodenewlines(koboldai_vars.comregex_ai.sub('', submission)), max_length=int(2e9), truncation=True)) if submission is not None else 0
    maybe_lnprompt = lnprompt if koboldai_vars.useprompt and actionlen > 0 else 0

    if(lnmem + lnwi + lnanote + maybe_lnprompt + lnsubmission > koboldai_vars.max_length - lnheader - lnsp - koboldai_vars.genamt - budget_deduction):
        raise OverflowError("Your submission is too long. Please either write a shorter submission or increase the Max Tokens setting. If you are using a soft prompt, additionally consider using a smaller soft prompt. If you are using the Always Add Prompt setting, turning it off may help.")

    assert budget >= 0

    if(actionlen == 0):
        # First/Prompt action
        tokens = (tokenizer._koboldai_header if koboldai_vars.model not in ("Colab", "API", "CLUSTER", "OAI") else []) + memtokens + witokens + anotetkns + prompttkns
        assert len(tokens) <= koboldai_vars.max_length - lnsp - koboldai_vars.genamt - budget_deduction
        ln = len(tokens) + lnsp
        return tokens, ln+1, ln+koboldai_vars.genamt
    else:
        tokens     = []
        
        # Check if we have the action depth to hit our A.N. depth
        if(anotetxt != "" and actionlen < koboldai_vars.andepth):
            forceanote = True
        
        # Get most recent action tokens up to our budget
        n = 0
        for key in reversed(actions):
            chunk = koboldai_vars.comregex_ai.sub('', actions[key])
            
            assert budget >= 0
            if(budget <= 0):
                break
            acttkns = tokenizer.encode(utils.encodenewlines(chunk), max_length=int(2e9), truncation=True)
            tknlen = len(acttkns)
            if(tknlen < budget):
                tokens = acttkns + tokens
                budget -= tknlen
            else:
                count = budget * -1
                truncated_action_tokens = acttkns[count:]
                tokens = truncated_action_tokens + tokens
                budget = 0
                break
            
            # Inject Author's Note if we've reached the desired depth
            if(n == koboldai_vars.andepth-1):
                if(anotetxt != ""):
                    tokens = anotetkns + tokens # A.N. len already taken from bdgt
                    anoteadded = True
            n += 1
        
        # If we're not using the prompt every time and there's still budget left,
        # add some prompt.
        if(not koboldai_vars.useprompt):
            if(budget > 0):
                prompttkns = prompttkns[-budget:]
            else:
                prompttkns = []

        # Did we get to add the A.N.? If not, do it here
        if(anotetxt != ""):
            if((not anoteadded) or forceanote):
                tokens = (tokenizer._koboldai_header if koboldai_vars.model not in ("Colab", "API", "CLUSTER", "OAI") else []) + memtokens + witokens + anotetkns + prompttkns + tokens
            else:
                tokens = (tokenizer._koboldai_header if koboldai_vars.model not in ("Colab", "API", "CLUSTER", "OAI") else []) + memtokens + witokens + prompttkns + tokens
        else:
            # Prepend Memory, WI, and Prompt before action tokens
            tokens = (tokenizer._koboldai_header if koboldai_vars.model not in ("Colab", "API", "CLUSTER", "OAI") else []) + memtokens + witokens + prompttkns + tokens

        # Send completed bundle to generator
        assert len(tokens) <= koboldai_vars.max_length - lnsp - koboldai_vars.genamt - budget_deduction
        ln = len(tokens) + lnsp

        return tokens, ln+1, ln+koboldai_vars.genamt

#==================================================================#
# Take submitted text and build the text to be given to generator
#==================================================================#
def calcsubmit(txt):
    anotetxt     = ""    # Placeholder for Author's Note text
    forceanote   = False # In case we don't have enough actions to hit A.N. depth
    anoteadded   = False # In case our budget runs out before we hit A.N. depth
    actionlen    = len(koboldai_vars.actions)

    winfo, mem, anotetxt, found_entries = calcsubmitbudgetheader(txt)
 
    # For all transformers models
    if(koboldai_vars.model != "InferKit"):
        if koboldai_vars.alt_gen:
            subtxt, min, max  = koboldai_vars.calc_ai_text(submitted_text=txt)
            print("Using Alt Gen")
        else:
            subtxt, min, max = calcsubmitbudget(actionlen, winfo, mem, anotetxt, koboldai_vars.actions, submission=txt)
        if(actionlen == 0):
            if(not koboldai_vars.use_colab_tpu and koboldai_vars.model not in ["Colab", "API", "CLUSTER", "OAI", "TPUMeshTransformerGPTJ", "TPUMeshTransformerGPTNeoX"]):
                generate(subtxt, min, max, found_entries=found_entries)
            elif(koboldai_vars.model == "Colab"):
                sendtocolab(utils.decodenewlines(tokenizer.decode(subtxt)), min, max)
            elif(koboldai_vars.model == "API"):
                sendtoapi(utils.decodenewlines(tokenizer.decode(subtxt)), min, max)
            elif(koboldai_vars.model == "CLUSTER"):
                sendtocluster(utils.decodenewlines(tokenizer.decode(subtxt)), min, max)
            elif(koboldai_vars.model == "OAI"):
                oairequest(utils.decodenewlines(tokenizer.decode(subtxt)), min, max)
            elif(koboldai_vars.use_colab_tpu or koboldai_vars.model in ("TPUMeshTransformerGPTJ", "TPUMeshTransformerGPTNeoX")):
                tpumtjgenerate(subtxt, min, max, found_entries=found_entries)
        else:
            if(not koboldai_vars.use_colab_tpu and koboldai_vars.model not in ["Colab", "API", "CLUSTER", "OAI", "TPUMeshTransformerGPTJ", "TPUMeshTransformerGPTNeoX"]):
                generate(subtxt, min, max, found_entries=found_entries)
            elif(koboldai_vars.model == "Colab"):
                sendtocolab(utils.decodenewlines(tokenizer.decode(subtxt)), min, max)
            elif(koboldai_vars.model == "API"):
                sendtoapi(utils.decodenewlines(tokenizer.decode(subtxt)), min, max)
            elif(koboldai_vars.model == "CLUSTER"):
                sendtocluster(utils.decodenewlines(tokenizer.decode(subtxt)), min, max)
            elif(koboldai_vars.model == "OAI"):
                oairequest(utils.decodenewlines(tokenizer.decode(subtxt)), min, max)
            elif(koboldai_vars.use_colab_tpu or koboldai_vars.model in ("TPUMeshTransformerGPTJ", "TPUMeshTransformerGPTNeoX")):
                tpumtjgenerate(subtxt, min, max, found_entries=found_entries)
                    
    # For InferKit web API
    else:
        # Check if we have the action depth to hit our A.N. depth
        if(anotetxt != "" and actionlen < koboldai_vars.andepth):
            forceanote = True
        
        if(koboldai_vars.useprompt):
            budget = koboldai_vars.ikmax - len(koboldai_vars.comregex_ai.sub('', koboldai_vars.prompt)) - len(anotetxt) - len(mem) - len(winfo) - 1
        else:
            budget = koboldai_vars.ikmax - len(anotetxt) - len(mem) - len(winfo) - 1
            
        subtxt = ""
        prompt = koboldai_vars.comregex_ai.sub('', koboldai_vars.prompt)
        n = 0
        for key in reversed(koboldai_vars.actions):
            chunk = koboldai_vars.actions[key]
            
            if(budget <= 0):
                    break
            actlen = len(chunk)
            if(actlen < budget):
                subtxt = chunk + subtxt
                budget -= actlen
            else:
                count = budget * -1
                subtxt = chunk[count:] + subtxt
                budget = 0
                break
            
            # If we're not using the prompt every time and there's still budget left,
            # add some prompt.
            if(not koboldai_vars.useprompt):
                if(budget > 0):
                    prompt = koboldai_vars.comregex_ai.sub('', koboldai_vars.prompt)[-budget:]
                else:
                    prompt = ""
            
            # Inject Author's Note if we've reached the desired depth
            if(n == koboldai_vars.andepth-1):
                if(anotetxt != ""):
                    subtxt = anotetxt + subtxt # A.N. len already taken from bdgt
                    anoteadded = True
            n += 1
        
        # Did we get to add the A.N.? If not, do it here
        if(anotetxt != ""):
            if((not anoteadded) or forceanote):
                subtxt = mem + winfo + anotetxt + prompt + subtxt
            else:
                subtxt = mem + winfo + prompt + subtxt
        else:
            subtxt = mem + winfo + prompt + subtxt
        
        # Send it!
        ikrequest(subtxt)

#==================================================================#
# Send text to generator and deal with output
#==================================================================#

def _generate(txt, minimum, maximum, found_entries):
    if(koboldai_vars.full_determinism):
        torch.manual_seed(koboldai_vars.seed)

    gen_in = torch.tensor(txt, dtype=torch.long)[None]
    if(koboldai_vars.sp is not None):
        soft_tokens = torch.arange(
            model.config.vocab_size,
            model.config.vocab_size + koboldai_vars.sp.shape[0],
        )
        gen_in = torch.cat((soft_tokens[None], gen_in), dim=-1)
    assert gen_in.shape[-1] + koboldai_vars.genamt <= koboldai_vars.max_length

    if(koboldai_vars.hascuda and koboldai_vars.usegpu):
        gen_in = gen_in.to(koboldai_vars.gpu_device)
    elif(koboldai_vars.hascuda and koboldai_vars.breakmodel):
        gen_in = gen_in.to(breakmodel.primary_device)
    else:
        gen_in = gen_in.to('cpu')

    model.kai_scanner_excluded_world_info = found_entries

    koboldai_vars._prompt = koboldai_vars.prompt

    with torch.no_grad():
        already_generated = 0
        numseqs = koboldai_vars.numseqs
        while True:
            genout = generator(
                gen_in, 
                do_sample=True, 
                max_length=int(2e9),
                repetition_penalty=1.0,
                bad_words_ids=koboldai_vars.badwordsids,
                use_cache=True,
                num_return_sequences=numseqs
                )
            already_generated += len(genout[0]) - len(gen_in[0])
            assert already_generated <= koboldai_vars.genamt
            if(model.kai_scanner.halt or not model.kai_scanner.regeneration_required):
                break
            assert genout.ndim >= 2
            assert genout.shape[0] == koboldai_vars.numseqs
            if(koboldai_vars.lua_koboldbridge.generated_cols and koboldai_vars.generated_tkns != koboldai_vars.lua_koboldbridge.generated_cols):
                raise RuntimeError("Inconsistency detected between KoboldAI Python and Lua backends")
            if(already_generated != koboldai_vars.generated_tkns):
                raise RuntimeError("WI scanning error")
            for r in range(koboldai_vars.numseqs):
                for c in range(already_generated):
                    assert koboldai_vars.lua_koboldbridge.generated[r+1][c+1] is not None
                    genout[r][genout.shape[-1] - already_generated + c] = koboldai_vars.lua_koboldbridge.generated[r+1][c+1]
            encoded = []
            for i in range(koboldai_vars.numseqs):
                txt = utils.decodenewlines(tokenizer.decode(genout[i, -already_generated:]))
                winfo, mem, anotetxt, _found_entries = calcsubmitbudgetheader(txt, force_use_txt=True, actions=koboldai_vars.actions)
                found_entries[i].update(_found_entries)
                if koboldai_vars.alt_gen:
                   txt, _, _ = koboldai_vars.calc_ai_text(submitted_text=txt)
                   print("Using Alt Gen")
                else:
                    txt, _, _ = calcsubmitbudget(len(koboldai_vars.actions), winfo, mem, anotetxt, koboldai_vars.actions, submission=txt)
                encoded.append(torch.tensor(txt, dtype=torch.long, device=genout.device))
            max_length = len(max(encoded, key=len))
            encoded = torch.stack(tuple(torch.nn.functional.pad(e, (max_length - len(e), 0), value=model.config.pad_token_id or model.config.eos_token_id) for e in encoded))
            genout = torch.cat(
                (
                    encoded,
                    genout[..., -already_generated:],
                ),
                dim=-1
            )
            if(koboldai_vars.sp is not None):
                soft_tokens = torch.arange(
                    model.config.vocab_size,
                    model.config.vocab_size + koboldai_vars.sp.shape[0],
                    device=genout.device,
                )
                genout = torch.cat((soft_tokens.tile(koboldai_vars.numseqs, 1), genout), dim=-1)
            assert genout.shape[-1] + koboldai_vars.genamt - already_generated <= koboldai_vars.max_length
            diff = genout.shape[-1] - gen_in.shape[-1]
            minimum += diff
            maximum += diff
            gen_in = genout
            numseqs = 1
    
    return genout, already_generated
    

def generate(txt, minimum, maximum, found_entries=None):    
    koboldai_vars.generated_tkns = 0

    if(found_entries is None):
        found_entries = set()
    found_entries = tuple(found_entries.copy() for _ in range(koboldai_vars.numseqs))

<<<<<<< HEAD
    if not koboldai_vars.quiet:
        print("{0}Min:{1}, Max:{2}, Txt:{3}{4}".format(colors.YELLOW, minimum, maximum, utils.decodenewlines(tokenizer.decode(txt)), colors.END))
=======
    if not vars.quiet:
        logger.debug(f"Prompt Min:{minimum}, Max:{maximum}")
        logger.prompt(utils.decodenewlines(tokenizer.decode(txt)).encode("unicode_escape").decode("utf-8"))
>>>>>>> 6ffdc4e3

    # Store context in memory to use it for comparison with generated content
    koboldai_vars.lastctx = utils.decodenewlines(tokenizer.decode(txt))

    # Clear CUDA cache if using GPU
    if(koboldai_vars.hascuda and (koboldai_vars.usegpu or koboldai_vars.breakmodel)):
        gc.collect()
        torch.cuda.empty_cache()

    # Submit input text to generator
    try:
        genout, already_generated = tpool.execute(_generate, txt, minimum, maximum, found_entries)
    except Exception as e:
        if(issubclass(type(e), lupa.LuaError)):
            koboldai_vars.lua_koboldbridge.obliterate_multiverse()
            koboldai_vars.lua_running = False
            emit('from_server', {'cmd': 'errmsg', 'data': 'Lua script error; please check console.'}, broadcast=True, room="UI_1")
            sendUSStatItems()
<<<<<<< HEAD
            print("{0}{1}{2}".format(colors.RED, "***LUA ERROR***: ", colors.END), end="", file=sys.stderr)
            print("{0}{1}{2}".format(colors.RED, str(e).replace("\033", ""), colors.END), file=sys.stderr)
            print("{0}{1}{2}".format(colors.YELLOW, "Lua engine stopped; please open 'Userscripts' and press Load to reinitialize scripts.", colors.END), file=sys.stderr)
            socketio.emit("error", str(e), broadcast=True, room="UI_2")
        else:
            emit('from_server', {'cmd': 'errmsg', 'data': 'Error occurred during generator call; please check console.'}, broadcast=True, room="UI_1")
            print("{0}{1}{2}".format(colors.RED, traceback.format_exc().replace("\033", ""), colors.END), file=sys.stderr)
            socketio.emit("error", str(e), broadcast=True, room="UI_2")
=======
            logger.debug('LUA ERROR: ' + str(e).replace("\033", ""))
            logger.warning("Lua engine stopped; please open 'Userscripts' and press Load to reinitialize scripts.")
        else:
            emit('from_server', {'cmd': 'errmsg', 'data': 'Error occurred during generator call; please check console.'}, broadcast=True)
            logger.error(traceback.format_exc().replace("\033", ""))
>>>>>>> 6ffdc4e3
        set_aibusy(0)
        return

    for i in range(koboldai_vars.numseqs):
        koboldai_vars.lua_koboldbridge.generated[i+1][koboldai_vars.generated_tkns] = int(genout[i, -1].item())
        koboldai_vars.lua_koboldbridge.outputs[i+1] = utils.decodenewlines(tokenizer.decode(genout[i, -already_generated:]))

    execute_outmod()
    if(koboldai_vars.lua_koboldbridge.regeneration_required):
        koboldai_vars.lua_koboldbridge.regeneration_required = False
        genout = []
        for i in range(koboldai_vars.numseqs):
            genout.append({"generated_text": koboldai_vars.lua_koboldbridge.outputs[i+1]})
            assert type(genout[-1]["generated_text"]) is str
    else:
        genout = [{"generated_text": utils.decodenewlines(tokenizer.decode(tokens[-already_generated:]))} for tokens in genout]
    
    if(len(genout) == 1):
        genresult(genout[0]["generated_text"])
        #koboldai_vars.actions.append(applyoutputformatting(genout[0]["generated_text"]))
    else:
        koboldai_vars.actions.append_options([applyoutputformatting(x["generated_text"]) for x in genout])
        genout = [{"generated_text": x['text']} for x in koboldai_vars.actions.get_current_options()]
        if(koboldai_vars.lua_koboldbridge.restart_sequence is not None and koboldai_vars.lua_koboldbridge.restart_sequence > 0):
            genresult(genout[koboldai_vars.lua_koboldbridge.restart_sequence-1]["generated_text"])
        else:
            genselect(genout)
    
    # Clear CUDA cache again if using GPU
    if(koboldai_vars.hascuda and (koboldai_vars.usegpu or koboldai_vars.breakmodel)):
        del genout
        gc.collect()
        torch.cuda.empty_cache()
    
    set_aibusy(0)

#==================================================================#
#  Deal with a single return sequence from generate()
#==================================================================#
def genresult(genout, flash=True, ignore_formatting=False):
<<<<<<< HEAD
    if not koboldai_vars.quiet:
        print("{0}{1}{2}".format(colors.CYAN, genout, colors.END))
=======
    if not vars.quiet:
        logger.generation(genout.encode("unicode_escape").decode("utf-8"))
>>>>>>> 6ffdc4e3
    
    # Format output before continuing
    if not ignore_formatting:
        genout = applyoutputformatting(genout)

    koboldai_vars.lua_koboldbridge.feedback = genout

    if(len(genout) == 0):
        return
    
    # Add formatted text to Actions array and refresh the game screen
    if(len(koboldai_vars.prompt.strip()) == 0):
        koboldai_vars.prompt = genout
    else:
        koboldai_vars.actions.append(genout)
    update_story_chunk('last')
    if(flash):
        emit('from_server', {'cmd': 'texteffect', 'data': koboldai_vars.actions.get_last_key() + 1 if len(koboldai_vars.actions) else 0}, broadcast=True, room="UI_1")
    send_debug()

#==================================================================#
#  Send generator sequences to the UI for selection
#==================================================================#
def genselect(genout):
    i = 0
    for result in genout:
        # Apply output formatting rules to sequences
        result["generated_text"] = applyoutputformatting(result["generated_text"])
<<<<<<< HEAD
        if not koboldai_vars.quiet:
            print("{0}[Result {1}]\n{2}{3}".format(colors.CYAN, i, result["generated_text"], colors.END))
=======
        if not vars.quiet:
            logger.info(f"Generation Result {i}")
            logger.generation(result["generated_text"].encode("unicode_escape").decode("utf-8"))
>>>>>>> 6ffdc4e3
        i += 1
    
    
    # Store sequences in memory until selection is made
    koboldai_vars.genseqs = genout
    
    
    genout = koboldai_vars.actions.get_current_options_no_edits(ui=1)

    # Send sequences to UI for selection
    emit('from_server', {'cmd': 'genseqs', 'data': genout}, broadcast=True, room="UI_1")
    send_debug()

#==================================================================#
#  Send selected sequence to action log and refresh UI
#==================================================================#
def selectsequence(n):
    if(len(koboldai_vars.genseqs) == 0):
        return
    koboldai_vars.lua_koboldbridge.feedback = koboldai_vars.genseqs[int(n)]["generated_text"]
    if(len(koboldai_vars.lua_koboldbridge.feedback) != 0):
        koboldai_vars.actions.append(koboldai_vars.lua_koboldbridge.feedback)
        update_story_chunk('last')
        emit('from_server', {'cmd': 'texteffect', 'data': koboldai_vars.actions.get_last_key() + 1 if len(koboldai_vars.actions) else 0}, broadcast=True, room="UI_1")
    emit('from_server', {'cmd': 'hidegenseqs', 'data': ''}, broadcast=True, room="UI_1")
    koboldai_vars.genseqs = []

    if(koboldai_vars.lua_koboldbridge.restart_sequence is not None):
        actionsubmit("", actionmode=koboldai_vars.actionmode, force_submit=True, disable_recentrng=True)
    send_debug()

#==================================================================#
#  Pin/Unpin the selected sequence
#==================================================================#
def pinsequence(n):
    if n.isnumeric():
        koboldai_vars.actions.toggle_pin(koboldai_vars.actions.get_last_key()+1, int(n))
        text = koboldai_vars.genseqs[int(n)]['generated_text']
    send_debug()


#==================================================================#
#  Send transformers-style request to ngrok/colab host
#==================================================================#
def sendtocolab(txt, min, max):
    # Log request to console
    if not koboldai_vars.quiet:
        print("{0}Tokens:{1}, Txt:{2}{3}".format(colors.YELLOW, min-1, txt, colors.END))
    
    # Store context in memory to use it for comparison with generated content
    koboldai_vars.lastctx = txt
    
    # Build request JSON data
    reqdata = {
        'text': txt,
        'min': min,
        'max': max,
        'rep_pen': koboldai_vars.rep_pen,
        'rep_pen_slope': koboldai_vars.rep_pen_slope,
        'rep_pen_range': koboldai_vars.rep_pen_range,
        'temperature': koboldai_vars.temp,
        'top_p': koboldai_vars.top_p,
        'top_k': koboldai_vars.top_k,
        'tfs': koboldai_vars.tfs,
        'typical': koboldai_vars.typical,
        'topa': koboldai_vars.top_a,
        'numseqs': koboldai_vars.numseqs,
        'retfultxt': False
    }
    
    # Create request
    req = requests.post(
        koboldai_vars.colaburl, 
        json = reqdata
        )
    
    # Deal with the response
    if(req.status_code == 200):
        js = req.json()["data"]
        
        # Try to be backwards compatible with outdated colab
        if("text" in js):
            genout = [getnewcontent(js["text"])]
        else:
            genout = js["seqs"]
        
        for i in range(koboldai_vars.numseqs):
            koboldai_vars.lua_koboldbridge.outputs[i+1] = genout[i]

        execute_outmod()
        if(koboldai_vars.lua_koboldbridge.regeneration_required):
            koboldai_vars.lua_koboldbridge.regeneration_required = False
            genout = []
            for i in range(koboldai_vars.numseqs):
                genout.append(koboldai_vars.lua_koboldbridge.outputs[i+1])
                assert type(genout[-1]) is str

        koboldai_vars.actions.clear_unused_options()
        koboldai_vars.actions.append_options([applyoutputformatting(x["generated_text"]) for x in genout])
        genout = [{"generated_text": x['text']} for x in koboldai_vars.actions.get_current_options()]
        if(len(genout) == 1):
            
            genresult(genout[0])
        else:
            # Convert torch output format to transformers
            seqs = []
            for seq in genout:
                seqs.append({"generated_text": seq})
            if(koboldai_vars.lua_koboldbridge.restart_sequence is not None and koboldai_vars.lua_koboldbridge.restart_sequence > 0):
                genresult(genout[koboldai_vars.lua_koboldbridge.restart_sequence-1]["generated_text"])
            else:
                genselect(genout)
        
        # Format output before continuing
        #genout = applyoutputformatting(getnewcontent(genout))
        
        # Add formatted text to Actions array and refresh the game screen
        #koboldai_vars.actions.append(genout)
        #refresh_story()
        #emit('from_server', {'cmd': 'texteffect', 'data': koboldai_vars.actions.get_last_key() + 1 if len(koboldai_vars.actions) else 0})
        
        set_aibusy(0)
    else:
        errmsg = "Colab API Error: Failed to get a reply from the server. Please check the colab console."
        print("{0}{1}{2}".format(colors.RED, errmsg, colors.END))
        emit('from_server', {'cmd': 'errmsg', 'data': errmsg}, broadcast=True, room="UI_1")
        set_aibusy(0)


#==================================================================#
#  Send transformers-style request to KoboldAI API
#==================================================================#
def sendtoapi(txt, min, max):
    # Log request to console
    if not koboldai_vars.quiet:
        print("{0}Tokens:{1}, Txt:{2}{3}".format(colors.YELLOW, min-1, txt, colors.END))
    
    # Store context in memory to use it for comparison with generated content
    koboldai_vars.lastctx = txt
    
    # Build request JSON data
    reqdata = {
        'prompt': txt,
        'max_length': max - min + 1,
        'max_context_length': koboldai_vars.max_length,
        'rep_pen': koboldai_vars.rep_pen,
        'rep_pen_slope': koboldai_vars.rep_pen_slope,
        'rep_pen_range': koboldai_vars.rep_pen_range,
        'temperature': koboldai_vars.temp,
        'top_p': koboldai_vars.top_p,
        'top_k': koboldai_vars.top_k,
        'top_a': koboldai_vars.top_a,
        'tfs': koboldai_vars.tfs,
        'typical': koboldai_vars.typical,
        'n': koboldai_vars.numseqs,
    }
    
    # Create request
    while True:
        req = requests.post(
            koboldai_vars.colaburl[:-8] + "/api/v1/generate",
            json=reqdata,
        )
        if(req.status_code == 503):  # Server is currently generating something else so poll until it's our turn
            time.sleep(1)
            continue
        js = req.json()
        if(req.status_code != 200):
            errmsg = "KoboldAI API Error: Failed to get a reply from the server. Please check the console."
            print("{0}{1}{2}".format(colors.RED, json.dumps(js, indent=2), colors.END))
            emit('from_server', {'cmd': 'errmsg', 'data': errmsg}, broadcast=True)
            emit("error", errmsg, broadcast=True, room="UI_2")
            set_aibusy(0)
            return

        genout = [obj["text"] for obj in js["results"]]

        for i in range(koboldai_vars.numseqs):
            koboldai_vars.lua_koboldbridge.outputs[i+1] = genout[i]

        execute_outmod()
        if(koboldai_vars.lua_koboldbridge.regeneration_required):
            koboldai_vars.lua_koboldbridge.regeneration_required = False
            genout = []
            for i in range(koboldai_vars.numseqs):
                genout.append(koboldai_vars.lua_koboldbridge.outputs[i+1])
                assert type(genout[-1]) is str

        if(len(genout) == 1):
            genresult(genout[0])
        else:
            adjusted_genout = []
            for item in genout:
                adjusted_genout.append({"generated_text": item})
            # Convert torch output format to transformers
            seqs = []
            for seq in adjusted_genout:
                seqs.append({"generated_text": seq})
            if(koboldai_vars.lua_koboldbridge.restart_sequence is not None and koboldai_vars.lua_koboldbridge.restart_sequence > 0):
                genresult(adjusted_genout[koboldai_vars.lua_koboldbridge.restart_sequence-1]["generated_text"])
            else:
                genselect(adjusted_genout)

        set_aibusy(0)
        return

#==================================================================#
#  Send transformers-style request to KoboldAI Cluster
#==================================================================#
def sendtocluster(txt, min, max):
    # Log request to console
<<<<<<< HEAD
    if not koboldai_vars.quiet:
        print("{0}Tokens:{1}, Txt:{2}{3}".format(colors.YELLOW, min-1, txt, colors.END))

    # Store context in memory to use it for comparison with generated content
    koboldai_vars.lastctx = txt

=======
    if not vars.quiet:
        logger.debug(f"Tokens Min:{min-1}")
        logger.prompt(txt.encode("unicode_escape").decode("utf-8"))

    # Store context in memory to use it for comparison with generated content
    vars.lastctx = txt
>>>>>>> 6ffdc4e3
    # Build request JSON data
    reqdata = {
        'max_length': max - min + 1,
        'max_context_length': koboldai_vars.max_length,
        'rep_pen': koboldai_vars.rep_pen,
        'rep_pen_slope': koboldai_vars.rep_pen_slope,
        'rep_pen_range': koboldai_vars.rep_pen_range,
        'temperature': koboldai_vars.temp,
        'top_p': koboldai_vars.top_p,
        'top_k': koboldai_vars.top_k,
        'top_a': koboldai_vars.top_a,
        'tfs': koboldai_vars.tfs,
        'typical': koboldai_vars.typical,
        'n': koboldai_vars.numseqs,
    }
    cluster_metadata = {
        'prompt': txt,
        'params': reqdata,
        'api_key': koboldai_vars.apikey,
        'models': koboldai_vars.cluster_requested_models,
    }
    logger.debug(f"Horde Payload: {cluster_metadata}")
    try:
        # Create request
        req = requests.post(
            koboldai_vars.colaburl[:-8] + "/api/v1/generate/sync",
            json=cluster_metadata,
        )
    except requests.exceptions.ConnectionError:
        errmsg = f"Horde unavailable. Please try again later"
        logger.error(errmsg)
        emit('from_server', {'cmd': 'errmsg', 'data': errmsg}, broadcast=True)
        set_aibusy(0)
        return
    if(req.status_code == 503):
        errmsg = f"KoboldAI API Error: No available KoboldAI servers found in Horde to fulfil this request using the selected models or other properties."
        logger.error(req.text)
        emit('from_server', {'cmd': 'errmsg', 'data': errmsg}, broadcast=True)
        set_aibusy(0)
        return
    if(not req.ok):
        errmsg = f"KoboldAI API Error: Failed to get a standard reply from the Horde. Please check the console."
        logger.error(req.text)
        emit('from_server', {'cmd': 'errmsg', 'data': errmsg}, broadcast=True)
        set_aibusy(0)
        return
    try:
        js = req.json()
    except requests.exceptions.JSONDecodeError:
        errmsg = f"Unexpected message received from the Horde: '{req.text}'"
        logger.error(errmsg)
        emit('from_server', {'cmd': 'errmsg', 'data': errmsg}, broadcast=True)
        set_aibusy(0)
        return
    gen_servers = [(cgen['server_name'],cgen['server_id']) for cgen in js]
    logger.info(f"Generations by: {gen_servers}")
    # Just in case we want to announce it to the user
    if len(js) == 1:        
        warnmsg = f"Text generated by {js[0]['server_name']}"
        emit('from_server', {'cmd': 'warnmsg', 'data': warnmsg}, broadcast=True)
    genout = [cgen['text'] for cgen in js]

    for i in range(koboldai_vars.numseqs):
        koboldai_vars.lua_koboldbridge.outputs[i+1] = genout[i]

    execute_outmod()
    if(koboldai_vars.lua_koboldbridge.regeneration_required):
        koboldai_vars.lua_koboldbridge.regeneration_required = False
        genout = []
        for i in range(koboldai_vars.numseqs):
            genout.append(koboldai_vars.lua_koboldbridge.outputs[i+1])
            assert type(genout[-1]) is str

    if(len(genout) == 1):
        genresult(genout[0])
    else:
        adjusted_genout = []
        for item in genout:
            adjusted_genout.append({"generated_text": item})
        # Convert torch output format to transformers
        seqs = []
        for seq in adjusted_genout:
            seqs.append({"generated_text": seq})
        if(koboldai_vars.lua_koboldbridge.restart_sequence is not None and koboldai_vars.lua_koboldbridge.restart_sequence > 0):
            genresult(adjusted_genout[koboldai_vars.lua_koboldbridge.restart_sequence-1]["generated_text"])
        else:
            genselect(adjusted_genout)

    set_aibusy(0)
    return

#==================================================================#
#  Send text to TPU mesh transformer backend
#==================================================================#
def tpumtjgenerate(txt, minimum, maximum, found_entries=None):
    if(koboldai_vars.full_determinism):
        tpu_mtj_backend.set_rng_seed(koboldai_vars.seed)

    koboldai_vars.generated_tkns = 0

    if(found_entries is None):
        found_entries = set()
    found_entries = tuple(found_entries.copy() for _ in range(koboldai_vars.numseqs))

<<<<<<< HEAD
    if not koboldai_vars.quiet:
        print("{0}Min:{1}, Max:{2}, Txt:{3}{4}".format(colors.YELLOW, minimum, maximum, utils.decodenewlines(tokenizer.decode(txt)), colors.END))
=======
    if not vars.quiet:
        logger.debug(f"Prompt Min:{minimum}, Max:{maximum}")
        logger.prompt(utils.decodenewlines(tokenizer.decode(txt)).encode("unicode_escape").decode("utf-8"))
>>>>>>> 6ffdc4e3

    koboldai_vars._prompt = koboldai_vars.prompt

    # Submit input text to generator
    try:
        soft_tokens = tpumtjgetsofttokens()

        global past

        socketio.start_background_task(copy_current_request_context(check_for_backend_compilation))

        if(koboldai_vars.dynamicscan or (not koboldai_vars.nogenmod and koboldai_vars.has_genmod)):

            context = np.tile(np.uint32(txt), (koboldai_vars.numseqs, 1))
            past = np.empty((koboldai_vars.numseqs, 0), dtype=np.uint32)

            while(True):
                genout, n_generated, regeneration_required, halt = tpool.execute(
                    tpu_mtj_backend.infer_dynamic,
                    context,
                    gen_len = maximum-minimum+1,
                    numseqs=koboldai_vars.numseqs,
                    soft_embeddings=koboldai_vars.sp,
                    soft_tokens=soft_tokens,
                    excluded_world_info=found_entries,
                )

                past = np.pad(past, ((0, 0), (0, n_generated)))
                for r in range(koboldai_vars.numseqs):
                    for c in range(koboldai_vars.lua_koboldbridge.generated_cols):
                        assert koboldai_vars.lua_koboldbridge.generated[r+1][c+1] is not None
                        past[r, c] = koboldai_vars.lua_koboldbridge.generated[r+1][c+1]

                if(koboldai_vars.abort or halt or not regeneration_required):
                    break
                print("(regeneration triggered)")

                encoded = []
                for i in range(koboldai_vars.numseqs):
                    txt = utils.decodenewlines(tokenizer.decode(past[i]))
                    winfo, mem, anotetxt, _found_entries = calcsubmitbudgetheader(txt, force_use_txt=True, actions=koboldai_vars.actions)
                    found_entries[i].update(_found_entries)
                    if koboldai_vars.alt_gen:
                       txt, _, _ = koboldai_vars.calc_ai_text(submitted_text=txt)
                       print("Using Alt Gen: {}".format(tokenizer.decode(txt)))
                    else:
                        txt, _, _ = calcsubmitbudget(len(koboldai_vars.actions), winfo, mem, anotetxt, koboldai_vars.actions, submission=txt)
                    encoded.append(np.array(txt, dtype=np.uint32))
                max_length = len(max(encoded, key=len))
                encoded = np.stack(tuple(np.pad(e, (max_length - len(e), 0), constant_values=tpu_mtj_backend.pad_token_id) for e in encoded))
                context = np.concatenate(
                    (
                        encoded,
                        past,
                    ),
                    axis=-1,
                )

        else:
            genout = tpool.execute(
                tpu_mtj_backend.infer_static,
                np.uint32(txt),
                gen_len = maximum-minimum+1,
                temp=koboldai_vars.temp,
                top_p=koboldai_vars.top_p,
                top_k=koboldai_vars.top_k,
                tfs=koboldai_vars.tfs,
                typical=koboldai_vars.typical,
                top_a=koboldai_vars.top_a,
                numseqs=koboldai_vars.numseqs,
                repetition_penalty=koboldai_vars.rep_pen,
                rpslope=koboldai_vars.rep_pen_slope,
                rprange=koboldai_vars.rep_pen_range,
                soft_embeddings=koboldai_vars.sp,
                soft_tokens=soft_tokens,
                sampler_order=koboldai_vars.sampler_order,
            )
            past = genout
            for i in range(koboldai_vars.numseqs):
                koboldai_vars.lua_koboldbridge.generated[i+1] = koboldai_vars.lua_state.table(*genout[i].tolist())
            koboldai_vars.lua_koboldbridge.generated_cols = koboldai_vars.generated_tkns = genout[0].shape[-1]

    except Exception as e:
        if(issubclass(type(e), lupa.LuaError)):
            koboldai_vars.lua_koboldbridge.obliterate_multiverse()
            koboldai_vars.lua_running = False
            emit('from_server', {'cmd': 'errmsg', 'data': 'Lua script error; please check console.'}, broadcast=True, room="UI_1")
            sendUSStatItems()
<<<<<<< HEAD
            print("{0}{1}{2}".format(colors.RED, "***LUA ERROR***: ", colors.END), end="", file=sys.stderr)
            print("{0}{1}{2}".format(colors.RED, str(e).replace("\033", ""), colors.END), file=sys.stderr)
            print("{0}{1}{2}".format(colors.YELLOW, "Lua engine stopped; please open 'Userscripts' and press Load to reinitialize scripts.", colors.END), file=sys.stderr)
            socketio.emit("error", str(e), broadcast=True, room="UI_2")
=======
            logger.debug('LUA ERROR: ' + str(e).replace("\033", ""))
            logger.warning("Lua engine stopped; please open 'Userscripts' and press Load to reinitialize scripts.")
>>>>>>> 6ffdc4e3
        else:
            emit('from_server', {'cmd': 'errmsg', 'data': 'Error occurred during generator call; please check console.'}, broadcast=True, room="UI_1")
            print("{0}{1}{2}".format(colors.RED, traceback.format_exc().replace("\033", ""), colors.END), file=sys.stderr)
            socketio.emit("error", str(e), broadcast=True, room="UI_2")
        set_aibusy(0)
        return

    for i in range(koboldai_vars.numseqs):
        koboldai_vars.lua_koboldbridge.outputs[i+1] = utils.decodenewlines(tokenizer.decode(past[i]))
    genout = past

    execute_outmod()
    if(koboldai_vars.lua_koboldbridge.regeneration_required):
        koboldai_vars.lua_koboldbridge.regeneration_required = False
        genout = []
        for i in range(koboldai_vars.numseqs):
            genout.append({"generated_text": koboldai_vars.lua_koboldbridge.outputs[i+1]})
            assert type(genout[-1]["generated_text"]) is str
    else:
        genout = [{"generated_text": utils.decodenewlines(tokenizer.decode(txt))} for txt in genout]

    koboldai_vars.actions.append_options([applyoutputformatting(x["generated_text"]) for x in genout])
    genout = [{"generated_text": x['text']} for x in koboldai_vars.actions.get_current_options()]
    if(len(koboldai_vars.actions.get_current_options()) == 1):
        genresult(koboldai_vars.actions.get_current_options()[0]['text'])
    else:
        if(koboldai_vars.lua_koboldbridge.restart_sequence is not None and koboldai_vars.lua_koboldbridge.restart_sequence > 0):
            genresult(genout[koboldai_vars.lua_koboldbridge.restart_sequence-1]["generated_text"])
        else:
            genselect([{"generated_text": x['text']} for x in koboldai_vars.actions.get_current_options()])

    set_aibusy(0)


#==================================================================#
# Replaces returns and newlines with HTML breaks
#==================================================================#
def formatforhtml(txt):
    return txt.replace("\\r\\n", "<br/>").replace("\\r", "<br/>").replace("\\n", "<br/>").replace("\r\n", "<br/>").replace('\n', '<br/>').replace('\r', '<br/>').replace('&lt;/s&gt;', '<br/>')

#==================================================================#
# Strips submitted text from the text returned by the AI
#==================================================================#
def getnewcontent(txt):
    # If the submitted context was blank, then everything is new
    if(koboldai_vars.lastctx == ""):
        return txt
    
    # Tokenize the last context and the generated content
    ctxtokens = tokenizer.encode(utils.encodenewlines(koboldai_vars.lastctx), max_length=int(2e9), truncation=True)
    txttokens = tokenizer.encode(utils.encodenewlines(txt), max_length=int(2e9), truncation=True)
    dif       = (len(txttokens) - len(ctxtokens)) * -1
    
    # Remove the context from the returned text
    newtokens = txttokens[dif:]
    
    return utils.decodenewlines(tokenizer.decode(newtokens))

#==================================================================#
# Applies chosen formatting options to text submitted to AI
#==================================================================#
def applyinputformatting(txt):
    # Add sentence spacing
    if(koboldai_vars.frmtadsnsp):
        txt = utils.addsentencespacing(txt, koboldai_vars)
 
    return txt

#==================================================================#
# Applies chosen formatting options to text returned from AI
#==================================================================#
def applyoutputformatting(txt):
    # Use standard quotes and apostrophes
    txt = utils.fixquotes(txt)

    # Adventure mode clipping of all characters after '>'
    if(koboldai_vars.adventure):
        txt = koboldai_vars.acregex_ai.sub('', txt)
    
    # Trim incomplete sentences
    if(koboldai_vars.frmttriminc and not koboldai_vars.chatmode):
        txt = utils.trimincompletesentence(txt)
    # Replace blank lines
    if(koboldai_vars.frmtrmblln or koboldai_vars.chatmode):
        txt = utils.replaceblanklines(txt)
    # Remove special characters
    if(koboldai_vars.frmtrmspch):
        txt = utils.removespecialchars(txt, koboldai_vars)
	# Single Line Mode
    if(koboldai_vars.singleline or koboldai_vars.chatmode):
        txt = utils.singlelineprocessing(txt, koboldai_vars)
    
    return txt

#==================================================================#
# Sends the current story content to the Game Screen
#==================================================================#
def refresh_story():
    text_parts = ['<chunk n="0" id="n0" tabindex="-1">', koboldai_vars.comregex_ui.sub(lambda m: '\n'.join('<comment>' + l + '</comment>' for l in m.group().split('\n')), html.escape(koboldai_vars.prompt)), '</chunk>']
    for idx in koboldai_vars.actions:
        item = koboldai_vars.actions[idx]
        idx += 1
        item = html.escape(item)
        item = koboldai_vars.comregex_ui.sub(lambda m: '\n'.join('<comment>' + l + '</comment>' for l in m.group().split('\n')), item)  # Add special formatting to comments
        item = koboldai_vars.acregex_ui.sub('<action>\\1</action>', item)  # Add special formatting to adventure actions
        text_parts.extend(('<chunk n="', str(idx), '" id="n', str(idx), '" tabindex="-1">', item, '</chunk>'))
    emit('from_server', {'cmd': 'updatescreen', 'gamestarted': koboldai_vars.gamestarted, 'data': formatforhtml(''.join(text_parts))}, broadcast=True, room="UI_1")


#==================================================================#
# Signals the Game Screen to update one of the chunks
#==================================================================#
def update_story_chunk(idx: Union[int, str]):
    if idx == 'last':
        if len(koboldai_vars.actions) <= 1:
            # In this case, we are better off just refreshing the whole thing as the
            # prompt might not have been shown yet (with a "Generating story..."
            # message instead).
            refresh_story()
            setgamesaved(False)
            return

        idx = (koboldai_vars.actions.get_last_key() if len(koboldai_vars.actions) else 0) + 1

    if idx == 0:
        text = koboldai_vars.prompt
    else:
        # Actions are 0 based, but in chunks 0 is the prompt.
        # So the chunk index is one more than the corresponding action index.
        if(idx - 1 not in koboldai_vars.actions):
            return
        text = koboldai_vars.actions[idx - 1]

    item = html.escape(text)
    item = koboldai_vars.comregex_ui.sub(lambda m: '\n'.join('<comment>' + l + '</comment>' for l in m.group().split('\n')), item)  # Add special formatting to comments
    item = koboldai_vars.acregex_ui.sub('<action>\\1</action>', item)  # Add special formatting to adventure actions

    chunk_text = f'<chunk n="{idx}" id="n{idx}" tabindex="-1">{formatforhtml(item)}</chunk>'
    emit('from_server', {'cmd': 'updatechunk', 'data': {'index': idx, 'html': chunk_text}}, broadcast=True, room="UI_1")

    setgamesaved(False)

    #If we've set the auto save flag, we'll now save the file
    if koboldai_vars.autosave and (".json" in koboldai_vars.savedir):
        save()


#==================================================================#
# Signals the Game Screen to remove one of the chunks
#==================================================================#
def remove_story_chunk(idx: int):
    emit('from_server', {'cmd': 'removechunk', 'data': idx}, broadcast=True, room="UI_1")
    setgamesaved(False)


#==================================================================#
# Sends the current generator settings to the Game Menu
#==================================================================#
def refresh_settings():
    # Suppress toggle change events while loading state
    emit('from_server', {'cmd': 'allowtoggle', 'data': False}, broadcast=True, room="UI_1")
    
    if(koboldai_vars.model != "InferKit"):
        emit('from_server', {'cmd': 'updatetemp', 'data': koboldai_vars.temp}, broadcast=True, room="UI_1")
        emit('from_server', {'cmd': 'updatetopp', 'data': koboldai_vars.top_p}, broadcast=True, room="UI_1")
        emit('from_server', {'cmd': 'updatetopk', 'data': koboldai_vars.top_k}, broadcast=True, room="UI_1")
        emit('from_server', {'cmd': 'updatetfs', 'data': koboldai_vars.tfs}, broadcast=True, room="UI_1")
        emit('from_server', {'cmd': 'updatetypical', 'data': koboldai_vars.typical}, broadcast=True, room="UI_1")
        emit('from_server', {'cmd': 'updatetopa', 'data': koboldai_vars.top_a}, broadcast=True, room="UI_1")
        emit('from_server', {'cmd': 'updatereppen', 'data': koboldai_vars.rep_pen}, broadcast=True, room="UI_1")
        emit('from_server', {'cmd': 'updatereppenslope', 'data': koboldai_vars.rep_pen_slope}, broadcast=True, room="UI_1")
        emit('from_server', {'cmd': 'updatereppenrange', 'data': koboldai_vars.rep_pen_range}, broadcast=True, room="UI_1")
        emit('from_server', {'cmd': 'updateoutlen', 'data': koboldai_vars.genamt}, broadcast=True, room="UI_1")
        emit('from_server', {'cmd': 'updatetknmax', 'data': koboldai_vars.max_length}, broadcast=True, room="UI_1")
        emit('from_server', {'cmd': 'updatenumseq', 'data': koboldai_vars.numseqs}, broadcast=True, room="UI_1")
    else:
        emit('from_server', {'cmd': 'updatetemp', 'data': koboldai_vars.temp}, broadcast=True, room="UI_1")
        emit('from_server', {'cmd': 'updatetopp', 'data': koboldai_vars.top_p}, broadcast=True, room="UI_1")
        emit('from_server', {'cmd': 'updateikgen', 'data': koboldai_vars.ikgen}, broadcast=True, room="UI_1")
    
    emit('from_server', {'cmd': 'updateanotedepth', 'data': koboldai_vars.andepth}, broadcast=True, room="UI_1")
    emit('from_server', {'cmd': 'updatewidepth', 'data': koboldai_vars.widepth}, broadcast=True, room="UI_1")
    emit('from_server', {'cmd': 'updateuseprompt', 'data': koboldai_vars.useprompt}, broadcast=True, room="UI_1")
    emit('from_server', {'cmd': 'updateadventure', 'data': koboldai_vars.adventure}, broadcast=True, room="UI_1")
    emit('from_server', {'cmd': 'updatechatmode', 'data': koboldai_vars.chatmode}, broadcast=True, room="UI_1")
    emit('from_server', {'cmd': 'updatedynamicscan', 'data': koboldai_vars.dynamicscan}, broadcast=True, room="UI_1")
    emit('from_server', {'cmd': 'updateautosave', 'data': koboldai_vars.autosave}, broadcast=True, room="UI_1")
    emit('from_server', {'cmd': 'updatenopromptgen', 'data': koboldai_vars.nopromptgen}, broadcast=True, room="UI_1")
    emit('from_server', {'cmd': 'updaterngpersist', 'data': koboldai_vars.rngpersist}, broadcast=True, room="UI_1")
    emit('from_server', {'cmd': 'updatenogenmod', 'data': koboldai_vars.nogenmod}, broadcast=True, room="UI_1")
    emit('from_server', {'cmd': 'updatefulldeterminism', 'data': koboldai_vars.full_determinism}, broadcast=True, room="UI_1")
    
    emit('from_server', {'cmd': 'updatefrmttriminc', 'data': koboldai_vars.frmttriminc}, broadcast=True, room="UI_1")
    emit('from_server', {'cmd': 'updatefrmtrmblln', 'data': koboldai_vars.frmtrmblln}, broadcast=True, room="UI_1")
    emit('from_server', {'cmd': 'updatefrmtrmspch', 'data': koboldai_vars.frmtrmspch}, broadcast=True, room="UI_1")
    emit('from_server', {'cmd': 'updatefrmtadsnsp', 'data': koboldai_vars.frmtadsnsp}, broadcast=True, room="UI_1")
    emit('from_server', {'cmd': 'updatesingleline', 'data': koboldai_vars.singleline}, broadcast=True, room="UI_1")
    emit('from_server', {'cmd': 'updateoutputstreaming', 'data': koboldai_vars.output_streaming}, broadcast=True, room="UI_1")
    emit('from_server', {'cmd': 'updateshowprobs', 'data': koboldai_vars.show_probs}, broadcast=True, room="UI_1")
    
    # Allow toggle events again
    emit('from_server', {'cmd': 'allowtoggle', 'data': True}, broadcast=True, room="UI_1")

#==================================================================#
#  Sets the logical and display states for the AI Busy condition
#==================================================================#
def set_aibusy(state):
    if(koboldai_vars.disable_set_aibusy):
        return
    if(state):
        koboldai_vars.aibusy = True
        emit('from_server', {'cmd': 'setgamestate', 'data': 'wait'}, broadcast=True, room="UI_1")
    else:
        koboldai_vars.aibusy = False
        emit('from_server', {'cmd': 'setgamestate', 'data': 'ready'}, broadcast=True, room="UI_1")

#==================================================================#
# 
#==================================================================#
def editrequest(n):
    if(n == 0):
        txt = koboldai_vars.prompt
    else:
        txt = koboldai_vars.actions[n-1]
    
    koboldai_vars.editln = n
    emit('from_server', {'cmd': 'setinputtext', 'data': txt}, broadcast=True, room="UI_1")
    emit('from_server', {'cmd': 'enablesubmit', 'data': ''}, broadcast=True, room="UI_1")

#==================================================================#
# 
#==================================================================#
def editsubmit(data):
    koboldai_vars.recentedit = True
    if(koboldai_vars.editln == 0):
        koboldai_vars.prompt = data
    else:
        koboldai_vars.actions[koboldai_vars.editln-1] = data
    
    koboldai_vars.mode = "play"
    update_story_chunk(koboldai_vars.editln)
    emit('from_server', {'cmd': 'texteffect', 'data': koboldai_vars.editln}, broadcast=True, room="UI_1")
    emit('from_server', {'cmd': 'editmode', 'data': 'false'}, room="UI_1")
    send_debug()

#==================================================================#
#  
#==================================================================#
def deleterequest():
    koboldai_vars.recentedit = True
    # Don't delete prompt
    if(koboldai_vars.editln == 0):
        # Send error message
        pass
    else:
        koboldai_vars.actions.delete_action(koboldai_vars.editln-1)
        koboldai_vars.mode = "play"
        remove_story_chunk(koboldai_vars.editln)
        emit('from_server', {'cmd': 'editmode', 'data': 'false'}, room="UI_1")
    send_debug()

#==================================================================#
# 
#==================================================================#
def inlineedit(chunk, data):
    koboldai_vars.recentedit = True
    chunk = int(chunk)
    if(chunk == 0):
        if(len(data.strip()) == 0):
            return
        koboldai_vars.prompt = data
    else:
        if(chunk-1 in koboldai_vars.actions):
            koboldai_vars.actions[chunk-1] = data
        else:
            logger.warning(f"Attempted to edit non-existent chunk {chunk}")

    setgamesaved(False)
    update_story_chunk(chunk)
    emit('from_server', {'cmd': 'texteffect', 'data': chunk}, broadcast=True, room="UI_1")
    emit('from_server', {'cmd': 'editmode', 'data': 'false'}, broadcast=True, room="UI_1")
    send_debug()

#==================================================================#
#  
#==================================================================#
def inlinedelete(chunk):
    koboldai_vars.recentedit = True
    chunk = int(chunk)
    # Don't delete prompt
    if(chunk == 0):
        # Send error message
        update_story_chunk(chunk)
        emit('from_server', {'cmd': 'errmsg', 'data': "Cannot delete the prompt."}, room="UI_1")
        emit('from_server', {'cmd': 'editmode', 'data': 'false'}, broadcast=True, room="UI_1")
    else:
        if(chunk-1 in koboldai_vars.actions):
            koboldai_vars.actions.delete_action(chunk-1)
        else:
            logger.warning(f"Attempted to delete non-existent chunk {chunk}")
        setgamesaved(False)
        remove_story_chunk(chunk)
        emit('from_server', {'cmd': 'editmode', 'data': 'false'}, broadcast=True, room="UI_1")
    send_debug()

#==================================================================#
#   Toggles the game mode for memory editing and sends UI commands
#==================================================================#
def togglememorymode():
    if(koboldai_vars.mode == "play"):
        koboldai_vars.mode = "memory"
        emit('from_server', {'cmd': 'memmode', 'data': 'true'}, broadcast=True, room="UI_1")
        emit('from_server', {'cmd': 'setinputtext', 'data': koboldai_vars.memory}, broadcast=True, room="UI_1")
        emit('from_server', {'cmd': 'setanote', 'data': koboldai_vars.authornote}, broadcast=True, room="UI_1")
        emit('from_server', {'cmd': 'setanotetemplate', 'data': koboldai_vars.authornotetemplate}, broadcast=True, room="UI_1")
    elif(koboldai_vars.mode == "memory"):
        koboldai_vars.mode = "play"
        emit('from_server', {'cmd': 'memmode', 'data': 'false'}, broadcast=True, room="UI_1")

#==================================================================#
#   Toggles the game mode for WI editing and sends UI commands
#==================================================================#
def togglewimode():
    if(koboldai_vars.mode == "play"):
        koboldai_vars.mode = "wi"
        emit('from_server', {'cmd': 'wimode', 'data': 'true'}, broadcast=True, room="UI_1")
    elif(koboldai_vars.mode == "wi"):
        # Commit WI fields first
        requestwi()
        # Then set UI state back to Play
        koboldai_vars.mode = "play"
        emit('from_server', {'cmd': 'wimode', 'data': 'false'}, broadcast=True, room="UI_1")
    sendwi()

#==================================================================#
#   
#==================================================================#
def addwiitem(folder_uid=None):
    assert folder_uid is None or folder_uid in koboldai_vars.wifolders_d
    ob = {"key": "", "keysecondary": "", "content": "", "comment": "", "folder": folder_uid, "num": len(koboldai_vars.worldinfo), "init": False, "selective": False, "constant": False}
    koboldai_vars.worldinfo.append(ob)
    while(True):
        uid = int.from_bytes(os.urandom(4), "little", signed=True)
        if(uid not in koboldai_vars.worldinfo_u):
            break
    koboldai_vars.worldinfo_u[uid] = koboldai_vars.worldinfo[-1]
    koboldai_vars.worldinfo[-1]["uid"] = uid
    if(folder_uid is not None):
        koboldai_vars.wifolders_u[folder_uid].append(koboldai_vars.worldinfo[-1])
    emit('from_server', {'cmd': 'addwiitem', 'data': ob}, broadcast=True, room="UI_1")

#==================================================================#
#   Creates a new WI folder with an unused cryptographically secure random UID
#==================================================================#
def addwifolder():
    while(True):
        uid = int.from_bytes(os.urandom(4), "little", signed=True)
        if(uid not in koboldai_vars.wifolders_d):
            break
    ob = {"name": "", "collapsed": False}
    koboldai_vars.wifolders_d[uid] = ob
    koboldai_vars.wifolders_l.append(uid)
    koboldai_vars.wifolders_u[uid] = []
    emit('from_server', {'cmd': 'addwifolder', 'uid': uid, 'data': ob}, broadcast=True, room="UI_1")
    addwiitem(folder_uid=uid)

#==================================================================#
#   Move the WI entry with UID src so that it immediately precedes
#   the WI entry with UID dst
#==================================================================#
def movewiitem(dst, src):
    setgamesaved(False)
    if(koboldai_vars.worldinfo_u[src]["folder"] is not None):
        for i, e in enumerate(koboldai_vars.wifolders_u[koboldai_vars.worldinfo_u[src]["folder"]]):
            if(e is koboldai_vars.worldinfo_u[src]):
                koboldai_vars.wifolders_u[koboldai_vars.worldinfo_u[src]["folder"]].pop(i)
                break
    if(koboldai_vars.worldinfo_u[dst]["folder"] is not None):
        koboldai_vars.wifolders_u[koboldai_vars.worldinfo_u[dst]["folder"]].append(koboldai_vars.worldinfo_u[src])
    koboldai_vars.worldinfo_u[src]["folder"] = koboldai_vars.worldinfo_u[dst]["folder"]
    for i, e in enumerate(koboldai_vars.worldinfo):
        if(e is koboldai_vars.worldinfo_u[src]):
            _src = i
        elif(e is koboldai_vars.worldinfo_u[dst]):
            _dst = i
    koboldai_vars.worldinfo.insert(_dst - (_dst >= _src), koboldai_vars.worldinfo.pop(_src))
    sendwi()

#==================================================================#
#   Move the WI folder with UID src so that it immediately precedes
#   the WI folder with UID dst
#==================================================================#
def movewifolder(dst, src):
    setgamesaved(False)
    koboldai_vars.wifolders_l.remove(src)
    if(dst is None):
        # If dst is None, that means we should move src to be the last folder
        koboldai_vars.wifolders_l.append(src)
    else:
        koboldai_vars.wifolders_l.insert(koboldai_vars.wifolders_l.index(dst), src)
    sendwi()

#==================================================================#
#   
#==================================================================#
def sendwi():
    # Cache len of WI
    ln = len(koboldai_vars.worldinfo)

    # Clear contents of WI container
    emit('from_server', {'cmd': 'wistart', 'wifolders_d': koboldai_vars.wifolders_d, 'wifolders_l': koboldai_vars.wifolders_l, 'data': ''}, broadcast=True, room="UI_1")

    # Stable-sort WI entries in order of folder
    stablesortwi()

    koboldai_vars.worldinfo_i = [wi for wi in koboldai_vars.worldinfo if wi["init"]]

    # If there are no WI entries, send an empty WI object
    if(ln == 0):
        addwiitem()
    else:
        # Send contents of WI array
        last_folder = ...
        for wi in koboldai_vars.worldinfo:
            if(wi["folder"] != last_folder):
                emit('from_server', {'cmd': 'addwifolder', 'uid': wi["folder"], 'data': koboldai_vars.wifolders_d[wi["folder"]] if wi["folder"] is not None else None}, broadcast=True, room="UI_1")
                last_folder = wi["folder"]
            ob = wi
            emit('from_server', {'cmd': 'addwiitem', 'data': ob}, broadcast=True, room="UI_1")
    
    emit('from_server', {'cmd': 'wifinish', 'data': ''}, broadcast=True, room="UI_1")

#==================================================================#
#  Request current contents of all WI HTML elements
#==================================================================#
def requestwi():
    list = []
    for wi in koboldai_vars.worldinfo:
        list.append(wi["num"])
    emit('from_server', {'cmd': 'requestwiitem', 'data': list}, room="UI_1")

#==================================================================#
#  Stable-sort WI items so that items in the same folder are adjacent,
#  and items in different folders are sorted based on the order of the folders
#==================================================================#
def stablesortwi():
    mapping = {uid: index for index, uid in enumerate(koboldai_vars.wifolders_l)}
    koboldai_vars.worldinfo.sort(key=lambda x: mapping[x["folder"]] if x["folder"] is not None else float("inf"))
    last_folder = ...
    last_wi = None
    for i, wi in enumerate(koboldai_vars.worldinfo):
        wi["num"] = i
        wi["init"] = True
        if(wi["folder"] != last_folder):
            if(last_wi is not None and last_folder is not ...):
                last_wi["init"] = False
            last_folder = wi["folder"]
        last_wi = wi
    if(last_wi is not None):
        last_wi["init"] = False
    for folder in koboldai_vars.wifolders_u:
        koboldai_vars.wifolders_u[folder].sort(key=lambda x: x["num"])

#==================================================================#
#  Extract object from server and send it to WI objects
#==================================================================#
def commitwi(ar):
    for ob in ar:
        ob["uid"] = int(ob["uid"])
        koboldai_vars.worldinfo_u[ob["uid"]]["key"]          = ob["key"]
        koboldai_vars.worldinfo_u[ob["uid"]]["keysecondary"] = ob["keysecondary"]
        koboldai_vars.worldinfo_u[ob["uid"]]["content"]      = ob["content"]
        koboldai_vars.worldinfo_u[ob["uid"]]["comment"]      = ob.get("comment", "")
        koboldai_vars.worldinfo_u[ob["uid"]]["folder"]       = ob.get("folder", None)
        koboldai_vars.worldinfo_u[ob["uid"]]["selective"]    = ob["selective"]
        koboldai_vars.worldinfo_u[ob["uid"]]["constant"]     = ob.get("constant", False)
    stablesortwi()
    koboldai_vars.worldinfo_i = [wi for wi in koboldai_vars.worldinfo if wi["init"]]

#==================================================================#
#  
#==================================================================#
def deletewi(uid):
    if(uid in koboldai_vars.worldinfo_u):
        setgamesaved(False)
        # Store UID of deletion request
        koboldai_vars.deletewi = uid
        if(koboldai_vars.deletewi is not None):
            if(koboldai_vars.worldinfo_u[koboldai_vars.deletewi]["folder"] is not None):
                for i, e in enumerate(koboldai_vars.wifolders_u[koboldai_vars.worldinfo_u[koboldai_vars.deletewi]["folder"]]):
                    if(e is koboldai_vars.worldinfo_u[koboldai_vars.deletewi]):
                        koboldai_vars.wifolders_u[koboldai_vars.worldinfo_u[koboldai_vars.deletewi]["folder"]].pop(i)
            for i, e in enumerate(koboldai_vars.worldinfo):
                if(e is koboldai_vars.worldinfo_u[koboldai_vars.deletewi]):
                    del koboldai_vars.worldinfo[i]
                    break
            del koboldai_vars.worldinfo_u[koboldai_vars.deletewi]
            # Send the new WI array structure
            sendwi()
            # And reset deletewi
            koboldai_vars.deletewi = None

#==================================================================#
#  
#==================================================================#
def deletewifolder(uid):
    uid = int(uid)
    del koboldai_vars.wifolders_u[uid]
    del koboldai_vars.wifolders_d[uid]
    del koboldai_vars.wifolders_l[koboldai_vars.wifolders_l.index(uid)]
    setgamesaved(False)
    # Delete uninitialized entries in the folder we're going to delete
    koboldai_vars.worldinfo = [wi for wi in koboldai_vars.worldinfo if wi["folder"] != uid or wi["init"]]
    koboldai_vars.worldinfo_i = [wi for wi in koboldai_vars.worldinfo if wi["init"]]
    # Move WI entries that are inside of the folder we're going to delete
    # so that they're outside of all folders
    for wi in koboldai_vars.worldinfo:
        if(wi["folder"] == uid):
            wi["folder"] = None

    sendwi()

#==================================================================#
#  Look for WI keys in text to generator 
#==================================================================#
def checkworldinfo(txt, allowed_entries=None, allowed_folders=None, force_use_txt=False, scan_story=True, actions=None):
    original_txt = txt

    if(actions is None):
        actions = koboldai_vars.actions

    # Dont go any further if WI is empty
    if(len(koboldai_vars.worldinfo) == 0):
        return "", set()
    
    # Cache actions length
    ln = len(actions)
    
    # Don't bother calculating action history if widepth is 0
    if(koboldai_vars.widepth > 0 and scan_story):
        depth = koboldai_vars.widepth
        # If this is not a continue, add 1 to widepth since submitted
        # text is already in action history @ -1
        if(not force_use_txt and (txt != "" and koboldai_vars.prompt != txt)):
            txt    = ""
            depth += 1
        
        if(ln > 0):
            chunks = actions[-depth:]
            #i = 0
            #for key in reversed(actions):
            #    chunk = actions[key]
            #    chunks.appendleft(chunk)
            #    i += 1
            #    if(i == depth):
            #        break
        if(ln >= depth):
            txt = "".join(chunks)
        elif(ln > 0):
            txt = koboldai_vars.comregex_ai.sub('', koboldai_vars.prompt) + "".join(chunks)
        elif(ln == 0):
            txt = koboldai_vars.comregex_ai.sub('', koboldai_vars.prompt)

    if(force_use_txt):
        txt += original_txt

    # Scan text for matches on WI keys
    wimem = ""
    found_entries = set()
    for wi in koboldai_vars.worldinfo:
        if(allowed_entries is not None and wi["uid"] not in allowed_entries):
            continue
        if(allowed_folders is not None and wi["folder"] not in allowed_folders):
            continue

        if(wi.get("constant", False)):
            wimem = wimem + wi["content"] + "\n"
            found_entries.add(id(wi))
            continue

        if(len(wi["key"].strip()) > 0 and (not wi.get("selective", False) or len(wi.get("keysecondary", "").strip()) > 0)):
            # Split comma-separated keys
            keys = wi["key"].split(",")
            keys_secondary = wi.get("keysecondary", "").split(",")

            for k in keys:
                ky = k
                # Remove leading/trailing spaces if the option is enabled
                if(koboldai_vars.wirmvwhtsp):
                    ky = k.strip()
                if ky in txt:
                    if wi.get("selective", False) and len(keys_secondary):
                        found = False
                        for ks in keys_secondary:
                            ksy = ks
                            if(koboldai_vars.wirmvwhtsp):
                                ksy = ks.strip()
                            if ksy in txt:
                                wimem = wimem + wi["content"] + "\n"
                                found_entries.add(id(wi))
                                found = True
                                break
                        if found:
                            break
                    else:
                        wimem = wimem + wi["content"] + "\n"
                        found_entries.add(id(wi))
                        break
    
    return wimem, found_entries
    
#==================================================================#
#  Commit changes to Memory storage
#==================================================================#
def memsubmit(data):
    emit('from_server', {'cmd': 'setinputtext', 'data': data}, broadcast=True, room="UI_1")
    # Maybe check for length at some point
    # For now just send it to storage
    if(data != koboldai_vars.memory):
        setgamesaved(False)
    koboldai_vars.memory = data
    koboldai_vars.mode = "play"
    emit('from_server', {'cmd': 'memmode', 'data': 'false'}, broadcast=True, room="UI_1")
    
    # Ask for contents of Author's Note field
    emit('from_server', {'cmd': 'getanote', 'data': ''}, room="UI_1")

#==================================================================#
#  Commit changes to Author's Note
#==================================================================#
def anotesubmit(data, template=""):
    assert type(data) is str and type(template) is str
    # Maybe check for length at some point
    # For now just send it to storage
    if(data != koboldai_vars.authornote):
        setgamesaved(False)
    koboldai_vars.authornote = data

    if(koboldai_vars.authornotetemplate != template):
        koboldai_vars.setauthornotetemplate = template
        print("anotesubmit")
        settingschanged()
    koboldai_vars.authornotetemplate = template

    emit('from_server', {'cmd': 'setanote', 'data': koboldai_vars.authornote}, broadcast=True, room="UI_1")
    emit('from_server', {'cmd': 'setanotetemplate', 'data': koboldai_vars.authornotetemplate}, broadcast=True, room="UI_1")

#==================================================================#
#  Assembles game data into a request to InferKit API
#==================================================================#
def ikrequest(txt):
    # Log request to console
    if not koboldai_vars.quiet:
        print("{0}Len:{1}, Txt:{2}{3}".format(colors.YELLOW, len(txt), txt, colors.END))
    
    # Build request JSON data
    reqdata = {
        'forceNoEnd': True,
        'length': koboldai_vars.ikgen,
        'prompt': {
            'isContinuation': False,
            'text': txt
        },
        'startFromBeginning': False,
        'streamResponse': False,
        'temperature': koboldai_vars.temp,
        'topP': koboldai_vars.top_p
    }
    
    # Create request
    req = requests.post(
        koboldai_vars.url, 
        json    = reqdata,
        headers = {
            'Authorization': 'Bearer '+koboldai_vars.apikey
            }
        )
    
    # Deal with the response
    if(req.status_code == 200):
        genout = req.json()["data"]["text"]

        koboldai_vars.lua_koboldbridge.outputs[1] = genout

        execute_outmod()
        if(koboldai_vars.lua_koboldbridge.regeneration_required):
            koboldai_vars.lua_koboldbridge.regeneration_required = False
            genout = koboldai_vars.lua_koboldbridge.outputs[1]
            assert genout is str

        if not koboldai_vars.quiet:
            print("{0}{1}{2}".format(colors.CYAN, genout, colors.END))
        koboldai_vars.actions.append(genout)
        update_story_chunk('last')
        emit('from_server', {'cmd': 'texteffect', 'data': koboldai_vars.actions.get_last_key() + 1 if len(koboldai_vars.actions) else 0}, broadcast=True, room="UI_1")
        send_debug()
        set_aibusy(0)
    else:
        # Send error message to web client
        er = req.json()
        if("error" in er):
            code = er["error"]["extensions"]["code"]
        elif("errors" in er):
            code = er["errors"][0]["extensions"]["code"]
            
        errmsg = "InferKit API Error: {0} - {1}".format(req.status_code, code)
        emit('from_server', {'cmd': 'errmsg', 'data': errmsg}, broadcast=True, room="UI_1")
        set_aibusy(0)

#==================================================================#
#  Assembles game data into a request to OpenAI API
#==================================================================#
def oairequest(txt, min, max):
    # Log request to console
    if not koboldai_vars.quiet:
        print("{0}Len:{1}, Txt:{2}{3}".format(colors.YELLOW, len(txt), txt, colors.END))
    
    # Store context in memory to use it for comparison with generated content
    koboldai_vars.lastctx = txt
    
    # Build request JSON data
    # GooseAI is a subntype of OAI. So to check if it's this type, we check the configname as a workaround
    # as the koboldai_vars.model will always be OAI
    if 'GooseAI' in koboldai_vars.configname:
        reqdata = {
            'prompt': txt,
            'max_tokens': koboldai_vars.genamt,
            'temperature': koboldai_vars.temp,
            'top_a': koboldai_vars.top_a,
            'top_p': koboldai_vars.top_p,
            'top_k': koboldai_vars.top_k,
            'tfs': koboldai_vars.tfs,
            'typical_p': koboldai_vars.typical,
            'repetition_penalty': koboldai_vars.rep_pen,
            'repetition_penalty_slope': koboldai_vars.rep_pen_slope,
            'repetition_penalty_range': koboldai_vars.rep_pen_range,
            'n': koboldai_vars.numseqs,
            'stream': False
        }
    else:
        reqdata = {
            'prompt': txt,
            'max_tokens': koboldai_vars.genamt,
            'temperature': koboldai_vars.temp,
            'top_p': koboldai_vars.top_p,
            'n': koboldai_vars.numseqs,
            'stream': False
        }
    
    req = requests.post(
        koboldai_vars.oaiurl, 
        json    = reqdata,
        headers = {
            'Authorization': 'Bearer '+koboldai_vars.oaiapikey,
            'Content-Type': 'application/json'
            }
        )
    
    # Deal with the response
    if(req.status_code == 200):
        outputs = [out["text"] for out in req.json()["choices"]]

        for idx in range(len(outputs)):
            koboldai_vars.lua_koboldbridge.outputs[idx+1] = outputs[idx]

        execute_outmod()
        if (koboldai_vars.lua_koboldbridge.regeneration_required):
            koboldai_vars.lua_koboldbridge.regeneration_required = False
            genout = []
            for i in range(len(outputs)):
                genout.append(
                    {"generated_text": koboldai_vars.lua_koboldbridge.outputs[i + 1]})
                assert type(genout[-1]["generated_text"]) is str
        else:
            genout = [
                {"generated_text": utils.decodenewlines(txt)}
                for txt in outputs]

        koboldai_vars.actions.append_options([applyoutputformatting(x["generated_text"]) for x in genout])
        genout = [{"generated_text": x['text']} for x in koboldai_vars.actions.get_current_options()]
        if (len(genout) == 1):
            genresult(genout[0]["generated_text"])
        else:
            if (koboldai_vars.lua_koboldbridge.restart_sequence is not None and
                    koboldai_vars.lua_koboldbridge.restart_sequence > 0):
                genresult(genout[koboldai_vars.lua_koboldbridge.restart_sequence - 1][
                              "generated_text"])
            else:
                genselect(genout)

        if not koboldai_vars.quiet:
            print("{0}{1}{2}".format(colors.CYAN, genout, colors.END))

        set_aibusy(0)
    else:
        # Send error message to web client            
        er = req.json()
        if("error" in er):
            type    = er["error"]["type"]
            message = er["error"]["message"]
            
        errmsg = "OpenAI API Error: {0} - {1}".format(type, message)
        emit('from_server', {'cmd': 'errmsg', 'data': errmsg}, broadcast=True, room="UI_1")
        set_aibusy(0)

#==================================================================#
#  Forces UI to Play mode
#==================================================================#
def exitModes():
    if(koboldai_vars.mode == "edit"):
        emit('from_server', {'cmd': 'editmode', 'data': 'false'}, broadcast=True, room="UI_1")
    elif(koboldai_vars.mode == "memory"):
        emit('from_server', {'cmd': 'memmode', 'data': 'false'}, broadcast=True, room="UI_1")
    elif(koboldai_vars.mode == "wi"):
        emit('from_server', {'cmd': 'wimode', 'data': 'false'}, broadcast=True, room="UI_1")
    koboldai_vars.mode = "play"

#==================================================================#
#  Launch in-browser save prompt
#==================================================================#
def saveas(data):
    
    name = data['name']
    savepins = data['pins']
    # Check if filename exists already
    name = utils.cleanfilename(name)
    if(not fileops.saveexists(name) or (koboldai_vars.saveow and koboldai_vars.svowname == name)):
        # All clear to save
        e = saveRequest(fileops.storypath(name), savepins=savepins)
        koboldai_vars.saveow = False
        koboldai_vars.svowname = ""
        if(e is None):
            emit('from_server', {'cmd': 'hidesaveas', 'data': ''}, room="UI_1")
        else:
            print("{0}{1}{2}".format(colors.RED, str(e), colors.END))
            emit('from_server', {'cmd': 'popuperror', 'data': str(e)}, room="UI_1")
    else:
        # File exists, prompt for overwrite
        koboldai_vars.saveow   = True
        koboldai_vars.svowname = name
        emit('from_server', {'cmd': 'askforoverwrite', 'data': ''}, room="UI_1")

#==================================================================#
#  Launch in-browser story-delete prompt
#==================================================================#
def deletesave(name):
    name = utils.cleanfilename(name)
    e = fileops.deletesave(name)
    if(e is None):
        if(koboldai_vars.smandelete):
            emit('from_server', {'cmd': 'hidepopupdelete', 'data': ''}, room="UI_1")
            getloadlist()
        else:
            emit('from_server', {'cmd': 'popuperror', 'data': "The server denied your request to delete this story"}, room="UI_1")
    else:
        print("{0}{1}{2}".format(colors.RED, str(e), colors.END))
        emit('from_server', {'cmd': 'popuperror', 'data': str(e)}, room="UI_1")

#==================================================================#
#  Launch in-browser story-rename prompt
#==================================================================#
def renamesave(name, newname):
    # Check if filename exists already
    name = utils.cleanfilename(name)
    newname = utils.cleanfilename(newname)
    if(not fileops.saveexists(newname) or name == newname or (koboldai_vars.saveow and koboldai_vars.svowname == newname)):
        e = fileops.renamesave(name, newname)
        koboldai_vars.saveow = False
        koboldai_vars.svowname = ""
        if(e is None):
            if(koboldai_vars.smanrename):
                emit('from_server', {'cmd': 'hidepopuprename', 'data': ''}, room="UI_1")
                getloadlist()
            else:
                emit('from_server', {'cmd': 'popuperror', 'data': "The server denied your request to rename this story"}, room="UI_1")
        else:
            print("{0}{1}{2}".format(colors.RED, str(e), colors.END))
            emit('from_server', {'cmd': 'popuperror', 'data': str(e)}, room="UI_1")
    else:
        # File exists, prompt for overwrite
        koboldai_vars.saveow   = True
        koboldai_vars.svowname = newname
        emit('from_server', {'cmd': 'askforoverwrite', 'data': ''}, room="UI_1")

#==================================================================#
#  Save the currently running story
#==================================================================#
def save():
    # Check if a file is currently open
    if(".json" in koboldai_vars.savedir):
        saveRequest(koboldai_vars.savedir)
    else:
        emit('from_server', {'cmd': 'saveas', 'data': ''}, room="UI_1")

#==================================================================#
#  Save the story via file browser
#==================================================================#
def savetofile():
    savpath = fileops.getsavepath(koboldai_vars.savedir, "Save Story As", [("Json", "*.json")])
    saveRequest(savpath)

#==================================================================#
#  Save the story to specified path
#==================================================================#
def saveRequest(savpath, savepins=True):    
    if(savpath):
        # Leave Edit/Memory mode before continuing
        exitModes()
        
        # Save path for future saves
        koboldai_vars.savedir = savpath
        txtpath = os.path.splitext(savpath)[0] + ".txt"
        # Build json to write
        js = {}
        js["gamestarted"] = koboldai_vars.gamestarted
        js["prompt"]      = koboldai_vars.prompt
        js["memory"]      = koboldai_vars.memory
        js["authorsnote"] = koboldai_vars.authornote
        js["anotetemplate"] = koboldai_vars.authornotetemplate
        js["actions"]     = tuple(koboldai_vars.actions.values())
        if savepins:
            js["actions_metadata"]     = koboldai_vars.actions.options(ui_version=1)
        js["worldinfo"]   = []
        js["wifolders_d"] = koboldai_vars.wifolders_d
        js["wifolders_l"] = koboldai_vars.wifolders_l
		
        # Extract only the important bits of WI
        for wi in koboldai_vars.worldinfo_i:
            if(True):
                js["worldinfo"].append({
                    "key": wi["key"],
                    "keysecondary": wi["keysecondary"],
                    "content": wi["content"],
                    "comment": wi["comment"],
                    "folder": wi["folder"],
                    "selective": wi["selective"],
                    "constant": wi["constant"]
                })
                
        txt = koboldai_vars.prompt + "".join(koboldai_vars.actions.values())

        # Write it
        try:
            file = open(savpath, "w")
        except Exception as e:
            return e
        try:
            file.write(json.dumps(js, indent=3))
        except Exception as e:
            file.close()
            return e
        file.close()
        
        try:
            file = open(txtpath, "w")
        except Exception as e:
            return e
        try:
            file.write(txt)
        except Exception as e:
            file.close()
            return e
        file.close()

        filename = path.basename(savpath)
        if(filename.endswith('.json')):
            filename = filename[:-5]
        koboldai_vars.laststory = filename
        emit('from_server', {'cmd': 'setstoryname', 'data': koboldai_vars.laststory}, broadcast=True, room="UI_1")
        setgamesaved(True)
        print("{0}Story saved to {1}!{2}".format(colors.GREEN, path.basename(savpath), colors.END))

#==================================================================#
#  Show list of saved stories
#==================================================================#
def getloadlist(data=None):
    emit('from_server', {'cmd': 'buildload', 'data': fileops.getstoryfiles()}, room="UI_1")

#==================================================================#
#  Show list of soft prompts
#==================================================================#
def getsplist():
    if(koboldai_vars.allowsp):
        emit('from_server', {'cmd': 'buildsp', 'data': fileops.getspfiles(koboldai_vars.modeldim)}, room="UI_1")

#==================================================================#
#  Get list of userscripts
#==================================================================#
def getuslist():
    files = {i: v for i, v in enumerate(fileops.getusfiles())}
    loaded = []
    unloaded = []
    userscripts = set(koboldai_vars.userscripts)
    for i in range(len(files)):
        if files[i]["filename"] not in userscripts:
            unloaded.append(files[i])
    files = {files[k]["filename"]: files[k] for k in files}
    userscripts = set(files.keys())
    for filename in koboldai_vars.userscripts:
        if filename in userscripts:
            loaded.append(files[filename])
    return unloaded, loaded

#==================================================================#
#  Load a saved story via file browser
#==================================================================#
def loadfromfile():
    loadpath = fileops.getloadpath(koboldai_vars.savedir, "Select Story File", [("Json", "*.json")])
    loadRequest(loadpath)

#==================================================================#
#  Load a stored story from a file
#==================================================================#
def loadRequest(loadpath, filename=None):
    if(loadpath):
        # Leave Edit/Memory mode before continuing
        exitModes()
        
        
        # Read file contents into JSON object
        if(isinstance(loadpath, str)):
            with open(loadpath, "r") as file:
                js = json.load(file)
            if(filename is None):
                filename = path.basename(loadpath)
        else:
            js = loadpath
            if(filename is None):
                filename = "untitled.json"
        js['v1_loadpath'] = loadpath
        js['v1_filename'] = filename
        loadJSON(js)

def loadJSON(json_text_or_dict):
    if isinstance(json_text_or_dict, str):
        json_data = json.loads(json_text_or_dict)
    else:
        json_data = json_text_or_dict
    if "file_version" in json_data:
        if json_data['file_version'] == 2:
            load_story_v2(json_data)
        else:
            load_story_v1(json_data)
    else:
        load_story_v1(json_data)

def load_story_v1(js):
    loadpath = js['v1_loadpath']
    filename = js['v1_filename']
    
    _filename = filename
    if(filename.endswith('.json')):
        _filename = filename[:-5]
    session['story'] = _filename
    #create the story
    #koboldai_vars.create_story(session['story'])
    koboldai_vars.create_story('default')
    
    koboldai_vars.laststory = _filename
    #set the story_name
    koboldai_vars.story_name = _filename
    

    # Copy file contents to vars
    koboldai_vars.gamestarted = js["gamestarted"]
    koboldai_vars.prompt      = js["prompt"]
    koboldai_vars.memory      = js["memory"]
    koboldai_vars.worldinfo_v2.reset()
    koboldai_vars.worldinfo   = []
    koboldai_vars.worldinfo_i = []
    koboldai_vars.worldinfo_u = {}
    koboldai_vars.wifolders_d = {int(k): v for k, v in js.get("wifolders_d", {}).items()}
    koboldai_vars.wifolders_l = js.get("wifolders_l", [])
    koboldai_vars.wifolders_u = {uid: [] for uid in koboldai_vars.wifolders_d}
    koboldai_vars.lastact     = ""
    koboldai_vars.submission  = ""
    koboldai_vars.lastctx     = ""
    koboldai_vars.genseqs = []

    actions = collections.deque(js["actions"])
    


    if(len(koboldai_vars.prompt.strip()) == 0):
        while(len(actions)):
            action = actions.popleft()
            if(len(action.strip()) != 0):
                koboldai_vars.prompt = action
                break
        else:
            koboldai_vars.gamestarted = False
    if(koboldai_vars.gamestarted):
        for s in actions:
            koboldai_vars.actions.append(s)

    if "actions_metadata" in js:
        if type(js["actions_metadata"]) == dict:
            for key in js["actions_metadata"]:
                if js["actions_metadata"][key]["Alternative Text"] != []:
                    data = js["actions_metadata"][key]["Alternative Text"]
                    for i in range(len(js["actions_metadata"][key]["Alternative Text"])):
                        data[i]["text"] = data[i].pop("Text")
                    koboldai_vars.actions.set_options(data, key)
    
    # Try not to break older save files
    if("authorsnote" in js):
        koboldai_vars.authornote = js["authorsnote"]
    else:
        koboldai_vars.authornote = ""
    if("anotetemplate" in js):
        koboldai_vars.authornotetemplate = js["anotetemplate"]
    else:
        koboldai_vars.authornotetemplate = "[Author's note: <|>]"
    
    if("worldinfo" in js):
        num = 0
        for wi in js["worldinfo"]:
            koboldai_vars.worldinfo_v2.add_item([x.strip() for x in wi["key"].split(",")][0], wi["key"], wi.get("keysecondary", ""), 
                                                wi.get("folder", "root"), wi.get("constant", False), 
                                                wi["content"], wi.get("comment", ""))

    # Save path for save button
    koboldai_vars.savedir = loadpath
    
    # Clear loadselect var
    koboldai_vars.loadselect = ""
    
    # Refresh game screen
    emit('from_server', {'cmd': 'setstoryname', 'data': koboldai_vars.laststory}, broadcast=True, room="UI_1")
    setgamesaved(True)
    sendwi()
    emit('from_server', {'cmd': 'setmemory', 'data': koboldai_vars.memory}, broadcast=True, room="UI_1")
    emit('from_server', {'cmd': 'setanote', 'data': koboldai_vars.authornote}, broadcast=True, room="UI_1")
    emit('from_server', {'cmd': 'setanotetemplate', 'data': koboldai_vars.authornotetemplate}, broadcast=True, room="UI_1")
    refresh_story()
    emit('from_server', {'cmd': 'setgamestate', 'data': 'ready'}, broadcast=True, room="UI_1")
    emit('from_server', {'cmd': 'hidegenseqs', 'data': ''}, broadcast=True, room="UI_1")
    print("{0}Story loaded from {1}!{2}".format(colors.GREEN, filename, colors.END))
    
    send_debug()

def load_story_v2(js):
    session['story'] = js['story_name']
    koboldai_vars.load_story(session['story'], js)
    

#==================================================================#
# Import an AIDungon game exported with Mimi's tool
#==================================================================#
def importRequest():
    importpath = fileops.getloadpath(koboldai_vars.savedir, "Select AID CAT File", [("Json", "*.json")])
    
    if(importpath):
        # Leave Edit/Memory mode before continuing
        exitModes()
        
        # Read file contents into JSON object
        file = open(importpath, "rb")
        koboldai_vars.importjs = json.load(file)
        
        # If a bundle file is being imported, select just the Adventures object
        if type(koboldai_vars.importjs) is dict and "stories" in koboldai_vars.importjs:
            koboldai_vars.importjs = koboldai_vars.importjs["stories"]
        
        # Clear Popup Contents
        emit('from_server', {'cmd': 'clearpopup', 'data': ''}, broadcast=True, room="UI_1")
        
        # Initialize koboldai_vars
        num = 0
        koboldai_vars.importnum = -1
        
        # Get list of stories
        for story in koboldai_vars.importjs:
            ob = {}
            ob["num"]   = num
            if(story["title"] != "" and story["title"] != None):
                ob["title"] = story["title"]
            else:
                ob["title"] = "(No Title)"
            if(story["description"] != "" and story["description"] != None):
                ob["descr"] = story["description"]
            else:
                ob["descr"] = "(No Description)"
            if("actions" in story):
                ob["acts"]  = len(story["actions"])
            elif("actionWindow" in story):
                ob["acts"]  = len(story["actionWindow"])
            emit('from_server', {'cmd': 'addimportline', 'data': ob}, room="UI_1")
            num += 1
        
        # Show Popup
        emit('from_server', {'cmd': 'popupshow', 'data': True}, room="UI_1")

#==================================================================#
# Import an AIDungon game selected in popup
#==================================================================#
def importgame():
    if(koboldai_vars.importnum >= 0):
        # Cache reference to selected game
        ref = koboldai_vars.importjs[koboldai_vars.importnum]
        
        # Copy game contents to koboldai_vars
        koboldai_vars.gamestarted = True
        
        # Support for different versions of export script
        if("actions" in ref):
            if(len(ref["actions"]) > 0):
                koboldai_vars.prompt = ref["actions"][0]["text"]
            else:
                koboldai_vars.prompt = ""
        elif("actionWindow" in ref):
            if(len(ref["actionWindow"]) > 0):
                koboldai_vars.prompt = ref["actionWindow"][0]["text"]
            else:
                koboldai_vars.prompt = ""
        else:
            koboldai_vars.prompt = ""
        koboldai_vars.memory      = ref["memory"]
        koboldai_vars.authornote  = ref["authorsNote"] if type(ref["authorsNote"]) is str else ""
        koboldai_vars.authornotetemplate = "[Author's note: <|>]"
        koboldai_vars.actions.reset()
        koboldai_vars.actions_metadata = {}
        koboldai_vars.worldinfo   = []
        koboldai_vars.worldinfo_i = []
        koboldai_vars.worldinfo_u = {}
        koboldai_vars.wifolders_d = {}
        koboldai_vars.wifolders_l = []
        koboldai_vars.wifolders_u = {uid: [] for uid in koboldai_vars.wifolders_d}
        koboldai_vars.lastact     = ""
        koboldai_vars.submission  = ""
        koboldai_vars.lastctx     = ""
        
        # Get all actions except for prompt
        if("actions" in ref):
            if(len(ref["actions"]) > 1):
                for act in ref["actions"][1:]:
                    koboldai_vars.actions.append(act["text"])
        elif("actionWindow" in ref):
            if(len(ref["actionWindow"]) > 1):
                for act in ref["actionWindow"][1:]:
                    koboldai_vars.actions.append(act["text"])
        
        # Get just the important parts of world info
        if(ref["worldInfo"] != None):
            if(len(ref["worldInfo"]) > 1):
                num = 0
                for wi in ref["worldInfo"]:
                    koboldai_vars.worldinfo.append({
                        "key": wi["keys"],
                        "keysecondary": wi.get("keysecondary", ""),
                        "content": wi["entry"],
                        "comment": wi.get("comment", ""),
                        "folder": wi.get("folder", None),
                        "num": num,
                        "init": True,
                        "selective": wi.get("selective", False),
                        "constant": wi.get("constant", False),
                        "uid": None,
                    })
                    while(True):
                        uid = int.from_bytes(os.urandom(4), "little", signed=True)
                        if(uid not in koboldai_vars.worldinfo_u):
                            break
                    koboldai_vars.worldinfo_u[uid] = koboldai_vars.worldinfo[-1]
                    koboldai_vars.worldinfo[-1]["uid"] = uid
                    if(koboldai_vars.worldinfo[-1]["folder"]) is not None:
                        koboldai_vars.wifolders_u[koboldai_vars.worldinfo[-1]["folder"]].append(koboldai_vars.worldinfo[-1])
                    num += 1

        for uid in koboldai_vars.wifolders_l + [None]:
            koboldai_vars.worldinfo.append({"key": "", "keysecondary": "", "content": "", "comment": "", "folder": uid, "num": None, "init": False, "selective": False, "constant": False, "uid": None})
            while(True):
                uid = int.from_bytes(os.urandom(4), "little", signed=True)
                if(uid not in koboldai_vars.worldinfo_u):
                    break
            koboldai_vars.worldinfo_u[uid] = koboldai_vars.worldinfo[-1]
            koboldai_vars.worldinfo[-1]["uid"] = uid
            if(koboldai_vars.worldinfo[-1]["folder"] is not None):
                koboldai_vars.wifolders_u[koboldai_vars.worldinfo[-1]["folder"]].append(koboldai_vars.worldinfo[-1])
        stablesortwi()
        koboldai_vars.worldinfo_i = [wi for wi in koboldai_vars.worldinfo if wi["init"]]
        
        # Clear import data
        koboldai_vars.importjs = {}
        
        # Reset current save
        koboldai_vars.savedir = getcwd()+"\\stories"
        
        # Refresh game screen
        koboldai_vars.laststory = None
        emit('from_server', {'cmd': 'setstoryname', 'data': koboldai_vars.laststory}, broadcast=True, room="UI_1")
        setgamesaved(False)
        sendwi()
        emit('from_server', {'cmd': 'setmemory', 'data': koboldai_vars.memory}, broadcast=True, room="UI_1")
        emit('from_server', {'cmd': 'setanote', 'data': koboldai_vars.authornote}, broadcast=True, room="UI_1")
        emit('from_server', {'cmd': 'setanotetemplate', 'data': koboldai_vars.authornotetemplate}, broadcast=True, room="UI_1")
        refresh_story()
        emit('from_server', {'cmd': 'setgamestate', 'data': 'ready'}, broadcast=True, room="UI_1")
        emit('from_server', {'cmd': 'hidegenseqs', 'data': ''}, broadcast=True, room="UI_1")

#==================================================================#
# Import an aidg.club prompt and start a new game with it.
#==================================================================#
def importAidgRequest(id):    
    exitModes()
    
    urlformat = "https://aetherroom.club/api/"
    req = requests.get(urlformat+id)
    if(req.status_code == 200):
        js = req.json()
        
        # Import game state
        
        koboldai_vars.create_story("")
        koboldai_vars.gamestarted = True
        koboldai_vars.prompt      = js["promptContent"]
        koboldai_vars.memory      = js["memory"]
        koboldai_vars.authornote  = js["authorsNote"]
        
        
        if not koboldai_vars.memory:
            koboldai_vars.memory = ""
        if not koboldai_vars.authornote:
            koboldai_vars.authornote = ""
        
        num = 0
        for wi in js["worldInfos"]:
            koboldai_vars.worldinfo.append({
                "key": wi["keys"],
                "keysecondary": wi.get("keysecondary", ""),
                "content": wi["entry"],
                "comment": wi.get("comment", ""),
                "folder": wi.get("folder", None),
                "num": num,
                "init": True,
                "selective": wi.get("selective", False),
                "constant": wi.get("constant", False),
                "uid": None,
            })
            
            koboldai_vars.worldinfo_v2.add_item([x.strip() for x in wi["keys"].split(",")][0], wi["keys"], wi.get("keysecondary", ""), 
                                                wi.get("folder", "root"), wi.get("constant", False), 
                                                wi["entry"], wi.get("comment", ""))
                                                
            

        # Reset current save
        koboldai_vars.savedir = getcwd()+"\\stories"
        
        # Refresh game screen
        koboldai_vars.laststory = None
        emit('from_server', {'cmd': 'setstoryname', 'data': koboldai_vars.laststory}, broadcast=True, room="UI_1")
        setgamesaved(False)
        sendwi()
        emit('from_server', {'cmd': 'setmemory', 'data': koboldai_vars.memory}, broadcast=True, room="UI_1")
        emit('from_server', {'cmd': 'setanote', 'data': koboldai_vars.authornote}, broadcast=True, room="UI_1")
        emit('from_server', {'cmd': 'setanotetemplate', 'data': koboldai_vars.authornotetemplate}, broadcast=True, room="UI_1")
        refresh_story()
        emit('from_server', {'cmd': 'setgamestate', 'data': 'ready'}, broadcast=True, room="UI_1")

#==================================================================#
#  Import World Info JSON file
#==================================================================#
def wiimportrequest():
    importpath = fileops.getloadpath(koboldai_vars.savedir, "Select World Info File", [("Json", "*.json")])
    if(importpath):
        file = open(importpath, "rb")
        js = json.load(file)
        if(len(js) > 0):
            # If the most recent WI entry is blank, remove it.
            if(not koboldai_vars.worldinfo[-1]["init"]):
                del koboldai_vars.worldinfo[-1]
            # Now grab the new stuff
            num = len(koboldai_vars.worldinfo)
            for wi in js:
                koboldai_vars.worldinfo.append({
                    "key": wi["keys"],
                    "keysecondary": wi.get("keysecondary", ""),
                    "content": wi["entry"],
                    "comment": wi.get("comment", ""),
                    "folder": wi.get("folder", None),
                    "num": num,
                    "init": True,
                    "selective": wi.get("selective", False),
                    "constant": wi.get("constant", False),
                    "uid": None,
                })
                while(True):
                    uid = int.from_bytes(os.urandom(4), "little", signed=True)
                    if(uid not in koboldai_vars.worldinfo_u):
                        break
                koboldai_vars.worldinfo_u[uid] = koboldai_vars.worldinfo[-1]
                koboldai_vars.worldinfo[-1]["uid"] = uid
                if(koboldai_vars.worldinfo[-1]["folder"]) is not None:
                    koboldai_vars.wifolders_u[koboldai_vars.worldinfo[-1]["folder"]].append(koboldai_vars.worldinfo[-1])
                num += 1
            for uid in [None]:
                koboldai_vars.worldinfo.append({"key": "", "keysecondary": "", "content": "", "comment": "", "folder": uid, "num": None, "init": False, "selective": False, "constant": False, "uid": None})
                while(True):
                    uid = int.from_bytes(os.urandom(4), "little", signed=True)
                    if(uid not in koboldai_vars.worldinfo_u):
                        break
                koboldai_vars.worldinfo_u[uid] = koboldai_vars.worldinfo[-1]
                koboldai_vars.worldinfo[-1]["uid"] = uid
                if(koboldai_vars.worldinfo[-1]["folder"] is not None):
                    koboldai_vars.wifolders_u[koboldai_vars.worldinfo[-1]["folder"]].append(koboldai_vars.worldinfo[-1])
        
        if not koboldai_vars.quiet:
            print("{0}".format(koboldai_vars.worldinfo[0]))
                
        # Refresh game screen
        setgamesaved(False)
        sendwi()

#==================================================================#
#  Starts a new story
#==================================================================#
def newGameRequest(): 
    # Leave Edit/Memory mode before continuing
    exitModes()
    
    # Clear vars values
    koboldai_vars.gamestarted = False
    koboldai_vars.prompt      = ""
    koboldai_vars.memory      = ""
    koboldai_vars.actions.reset()
    koboldai_vars.actions_metadata = {}
    
    koboldai_vars.authornote  = ""
    koboldai_vars.authornotetemplate = koboldai_vars.setauthornotetemplate
    koboldai_vars.worldinfo   = []
    koboldai_vars.worldinfo_i = []
    koboldai_vars.worldinfo_u = {}
    koboldai_vars.wifolders_d = {}
    koboldai_vars.wifolders_l = []
    koboldai_vars.lastact     = ""
    koboldai_vars.submission  = ""
    koboldai_vars.lastctx     = ""
    
    # Reset current save
    koboldai_vars.savedir = getcwd()+"\\stories"
    
    # Refresh game screen
    koboldai_vars.laststory = None
    emit('from_server', {'cmd': 'setstoryname', 'data': koboldai_vars.laststory}, broadcast=True, room="UI_1")
    setgamesaved(True)
    sendwi()
    emit('from_server', {'cmd': 'setmemory', 'data': koboldai_vars.memory}, broadcast=True, room="UI_1")
    emit('from_server', {'cmd': 'setanote', 'data': koboldai_vars.authornote}, broadcast=True, room="UI_1")
    emit('from_server', {'cmd': 'setanotetemplate', 'data': koboldai_vars.authornotetemplate}, broadcast=True, room="UI_1")
    setStartState()

def randomGameRequest(topic, memory=""): 
    if(koboldai_vars.noai):
        newGameRequest()
        koboldai_vars.memory = memory
        emit('from_server', {'cmd': 'setmemory', 'data': koboldai_vars.memory}, broadcast=True, room="UI_1")
        return
    koboldai_vars.recentrng = topic
    koboldai_vars.recentrngm = memory
    newGameRequest()
    setgamesaved(False)
    _memory = memory
    if(len(memory) > 0):
        _memory = memory.rstrip() + "\n\n"
    koboldai_vars.memory      = _memory + "You generate the following " + topic + " story concept :"
    koboldai_vars.lua_koboldbridge.feedback = None
    actionsubmit("", force_submit=True, force_prompt_gen=True)
    koboldai_vars.memory      = memory
    emit('from_server', {'cmd': 'setmemory', 'data': koboldai_vars.memory}, broadcast=True, room="UI_1")

def final_startup():
    # Prevent tokenizer from taking extra time the first time it's used
    def __preempt_tokenizer():
        if("tokenizer" not in globals()):
            return
        utils.decodenewlines(tokenizer.decode([25678, 559]))
        tokenizer.encode(utils.encodenewlines("eunoia"))
    threading.Thread(target=__preempt_tokenizer).start()

    # Load soft prompt specified by the settings file, if applicable
    if(path.exists("settings/" + getmodelname().replace('/', '_') + ".v2_settings")):
        file = open("settings/" + getmodelname().replace('/', '_') + ".v2_settings", "r")
        js   = json.load(file)
        if(koboldai_vars.allowsp and "softprompt" in js and type(js["softprompt"]) is str and all(q not in js["softprompt"] for q in ("..", ":")) and (len(js["softprompt"]) != 0 and all(js["softprompt"][0] not in q for q in ("/", "\\")))):
            if valid_softprompt("softprompts/"+js["softprompt"]):
                spRequest("softprompts/"+js["softprompt"])
        else:
            koboldai_vars.spfilename = ""
        file.close()

    # Precompile TPU backend if required
    if(koboldai_vars.use_colab_tpu or koboldai_vars.model in ("TPUMeshTransformerGPTJ", "TPUMeshTransformerGPTNeoX")):
        soft_tokens = tpumtjgetsofttokens()
        if(koboldai_vars.dynamicscan or (not koboldai_vars.nogenmod and koboldai_vars.has_genmod)):
            threading.Thread(
                target=tpu_mtj_backend.infer_dynamic,
                args=(np.tile(np.uint32((23403, 727, 20185)), (koboldai_vars.numseqs, 1)),),
                kwargs={
                    "soft_embeddings": koboldai_vars.sp,
                    "soft_tokens": soft_tokens,
                    "gen_len": 1,
                    "use_callback": False,
                    "numseqs": koboldai_vars.numseqs,
                    "excluded_world_info": list(set() for _ in range(koboldai_vars.numseqs)),
                },
            ).start()
        else:
            threading.Thread(
                target=tpu_mtj_backend.infer_static,
                args=(np.uint32((23403, 727, 20185)),),
                kwargs={
                    "soft_embeddings": koboldai_vars.sp,
                    "soft_tokens": soft_tokens,
                    "gen_len": 1,
                    "numseqs": koboldai_vars.numseqs,
                },
            ).start()

    # Set the initial RNG seed
    if(koboldai_vars.seed is not None):
        if(koboldai_vars.use_colab_tpu):
            if(koboldai_vars.seed_specified):
                __import__("tpu_mtj_backend").set_rng_seed(koboldai_vars.seed)
            else:
                __import__("tpu_mtj_backend").randomize_rng_seed()
        else:
            if(koboldai_vars.seed_specified):
                __import__("torch").manual_seed(koboldai_vars.seed)
            else:
                __import__("torch").seed()
    koboldai_vars.seed = __import__("tpu_mtj_backend").get_rng_seed() if koboldai_vars.use_colab_tpu else __import__("torch").initial_seed()

def send_debug():
    if koboldai_vars.debug:
        debug_info = ""
        try:
            debug_info = "{}Seed: {} ({})\n".format(debug_info, repr(__import__("tpu_mtj_backend").get_rng_seed() if koboldai_vars.use_colab_tpu else __import__("torch").initial_seed()), "specified by user in settings file" if koboldai_vars.seed_specified else "randomly generated")
        except:
            pass
        try:
            debug_info = "{}Newline Mode: {}\n".format(debug_info, koboldai_vars.newlinemode)
        except:
            pass
        try:
            debug_info = "{}Action Length: {}\n".format(debug_info, koboldai_vars.actions.get_last_key())
        except:
            pass
        try:
            debug_info = "{}Actions Metadata Length: {}\n".format(debug_info, max(koboldai_vars.actions_metadata) if len(koboldai_vars.actions_metadata) > 0 else 0)
        except:
            pass
        try:
            debug_info = "{}Actions: {}\n".format(debug_info, [k for k in koboldai_vars.actions])
        except:
            pass
        try:
            debug_info = "{}Actions Metadata: {}\n".format(debug_info, [k for k in koboldai_vars.actions_metadata])
        except:
            pass
        try:
            debug_info = "{}Last Action: {}\n".format(debug_info, koboldai_vars.actions[koboldai_vars.actions.get_last_key()])
        except:
            pass
        try:
            debug_info = "{}Last Metadata: {}\n".format(debug_info, koboldai_vars.actions_metadata[max(koboldai_vars.actions_metadata)])
        except:
            pass

        emit('from_server', {'cmd': 'debug_info', 'data': debug_info}, broadcast=True, room="UI_1")


#==================================================================#
# Load file browser for soft prompts
#==================================================================#
@socketio.on('show_folder_soft_prompt')
def show_folder_soft_prompt(data):
    file_popup("Load Softprompt", "./softprompts", "", renameable=True, folder_only=False, editable=False, deleteable=True, jailed=True, item_check=None)

#==================================================================#
# Load file browser for user scripts
#==================================================================#
@socketio.on('show_folder_usersripts')
def show_folder_usersripts(data):
    file_popup("Load Softprompt", "./userscripts", "", renameable=True, folder_only=False, editable=True, deleteable=True, jailed=True, item_check=None)
# UI V2 CODE
#==================================================================#
@app.route('/ai_text')
def ai_text():
    start_time = time.time()
    text = koboldai_vars.calc_ai_text()
    print("Generating Game Text took {} seconds".format(time.time()-start_time))
    return text
    
    
    

#==================================================================#
# UI V2 CODE
#==================================================================#
@app.route('/new_ui')
def new_ui_index():
    if 'story' in session:
        if session['story'] not in koboldai_vars.story_list():
            session['story'] = 'default'
    return render_template('index_new.html', settings=gensettings.gensettingstf, on_colab=koboldai_vars.on_colab )

def ui2_connect():
    #Send all variables to client
    koboldai_vars.send_to_ui()
    UI_2_load_cookies()
    UI_2_theme_list_refresh(None)
    pass
    
#==================================================================#
# UI V2 CODE Themes
#==================================================================#
@app.route('/themes/<path:path>')
def ui2_serve_themes(path):
    return send_from_directory('themes', path)
    

#==================================================================#
# File Popup options
#==================================================================#
@socketio.on('upload_file')
def upload_file(data):
    if koboldai_vars.debug:
        print("upload_file {}".format(data['filename']))
    if 'current_folder' in session:
        path = os.path.abspath(os.path.join(session['current_folder'], data['filename']).replace("\\", "/")).replace("\\", "/")
        if koboldai_vars.debug:
            print("Want to save to {}".format(path))
        if 'popup_jailed_dir' not in session:
            print("Someone is trying to upload a file to your server. Blocked.")
        elif session['popup_jailed_dir'] is None:
            if os.path.exists(path):
                emit("error_popup", "The file already exists. Please delete it or rename the file before uploading", broadcast=False, room="UI_2");
            else:
                with open(path, "wb") as f:
                    f.write(data['data'])
                get_files_folders(session['current_folder'])
        elif session['popup_jailed_dir'] in session['current_folder']:
            if os.path.exists(path):
                emit("error_popup", "The file already exists. Please delete it or rename the file before uploading", broadcast=False,  room="UI_2");
            else:
                with open(path, "wb") as f:
                    f.write(data['data'])
                get_files_folders(session['current_folder'])

@socketio.on('popup_change_folder')
def popup_change_folder(data):
    if koboldai_vars.debug:
        print("Doing popup change folder: {}".format(data))
    if 'popup_jailed_dir' not in session:
        print("Someone is trying to get at files in your server. Blocked.")
        return
    if session['popup_jailed_dir'] is None:
        get_files_folders(data)
    elif session['popup_jailed_dir'] in data:
        get_files_folders(data)
    else:
        print("User is trying to get at files in your server outside the jail. Blocked. Jailed Dir: {}  Requested Dir: {}".format(session['popup_jailed_dir'], data))

@socketio.on('popup_rename')
def popup_rename(data):
    if 'popup_renameable' not in session:
        print("Someone is trying to rename a file in your server. Blocked.")
        return
    if not session['popup_renameable']:
        print("Someone is trying to rename a file in your server. Blocked.")
        return
    
    if session['popup_jailed_dir'] is None:
        os.rename(data['file'], data['new_name'])
        get_files_folders(os.path.dirname(data['file']))
    elif session['popup_jailed_dir'] in data:
        os.rename(data['file'], data['new_name'])
        get_files_folders(os.path.dirname(data['file']))
    else:
        print("User is trying to rename files in your server outside the jail. Blocked. Jailed Dir: {}  Requested Dir: {}".format(session['popup_jailed_dir'], data['file']))

@socketio.on('popup_delete')
def popup_delete(data):
    if 'popup_deletable' not in session:
        print("Someone is trying to delete a file in your server. Blocked.")
        return
    if not session['popup_deletable']:
        print("Someone is trying to delete a file in your server. Blocked.")
        return
    
    if session['popup_jailed_dir'] is None:
        import shutil
        if os.path.isdir(data):
            shutil.rmtree(data)
        else:
            os.remove(data)
        path = os.path.abspath(data).replace("\\", "/")
        if path[-1] == "/":
            path = path[:-1]
        path = "/".join(path.split("/")[:-1])
        get_files_folders(path)
    elif session['popup_jailed_dir'] in data:
        import shutil
        if os.path.isdir(data):
            shutil.rmtree(data)
        else:
            os.remove(data)
        path = os.path.abspath(data).replace("\\", "/")
        if path[-1] == "/":
            path = path[:-1]
        path = "/".join(path.split("/")[:-1])
        get_files_folders(path)
    else:
        print("User is trying to delete files in your server outside the jail. Blocked. Jailed Dir: {}  Requested Dir: {}".format(session['popup_jailed_dir'], data))

@socketio.on('popup_edit')
def popup_edit(data):
    if 'popup_editable' not in session:
        print("Someone is trying to edit a file in your server. Blocked.")
        return
    if not session['popup_editable']:
        print("Someone is trying to edit a file in your server. Blocked.")
        return
    
    if session['popup_jailed_dir'] is None:
        emit("popup_edit_file", {"file": data, "text": open(data, 'r', encoding='utf-8').read()});
    elif session['popup_jailed_dir'] in data:
        emit("popup_edit_file", {"file": data, "text": open(data, 'r', encoding='utf-8').read()});
    else:
        print("User is trying to delete files in your server outside the jail. Blocked. Jailed Dir: {}  Requested Dir: {}".format(session['popup_jailed_dir'], data))

@socketio.on('popup_change_file')
def popup_change_file(data):
    if 'popup_editable' not in session:
        print("Someone is trying to edit a file in your server. Blocked.")
        return
    if not session['popup_editable']:
        print("Someone is trying to edit a file in your server. Blocked.")
        return
    
    if session['popup_jailed_dir'] is None:
        with open(data['file'], 'w') as f:
            f.write(data['data'])
    elif session['popup_jailed_dir'] in data['file']:
        with open(data['file'], 'w') as f:
            f.write(data['data'])
    else:
        print("User is trying to delete files in your server outside the jail. Blocked. Jailed Dir: {}  Requested Dir: {}".format(session['popup_jailed_dir'], data))

def file_popup(popup_title, starting_folder, return_event, upload=True, jailed=True, folder_only=True, renameable=False, deleteable=False, 
                                                           editable=False, show_breadcrumbs=True, item_check=None, show_hidden=False,
                                                           valid_only=False, hide_extention=False, extra_parameter_function=None,
                                                           column_names=['File Name'], show_filename=True, show_folders=True,
                                                           column_widths=["100%"], sort="Modified", advanced_sort=None, desc=False):
    #starting_folder = The folder we're going to get folders and/or items from
    #return_event = the socketio event that will be emitted when the load button is clicked
    #jailed = if set to true will look for the session variable jailed_folder and prevent navigation outside of that folder
    #folder_only = will only show folders, no files
    #deletable = will show the delete icons/methods.
    #editable = will show the edit icons/methods
    #show_breadcrumbs = will show the breadcrumbs at the top of the screen
    #item_check will call this function to check if the item is valid as a selection if not none. Will pass absolute directory as only argument to function
    #show_hidden = ... really, you have to ask?
    #valid_only = only show valid files
    #hide_extention = hide extensions
    if jailed:
        session['popup_jailed_dir'] = os.path.abspath(starting_folder).replace("\\", "/")
    else:
        session['popup_jailed_dir'] = None
    session['popup_deletable'] = deleteable
    session['popup_renameable'] = renameable
    session['popup_editable'] = editable
    session['popup_show_hidden'] = show_hidden
    session['popup_item_check'] = item_check
    session['extra_parameter_function'] = extra_parameter_function
    session['column_names'] = column_names
    session['popup_folder_only'] = folder_only
    session['popup_show_breadcrumbs'] = show_breadcrumbs
    session['upload'] = upload
    session['valid_only'] = valid_only
    session['hide_extention'] = hide_extention
    session['show_filename'] = show_filename
    session['column_widths'] = column_widths
    session['sort'] = sort
    session['desc'] = desc
    session['show_folders'] = show_folders
    session['advanced_sort'] = advanced_sort
    
    socketio.emit("load_popup", {"popup_title": popup_title, "call_back": return_event, "renameable": renameable, "deleteable": deleteable, "editable": editable, 'upload': upload}, broadcast=False, room="UI_2")
    socketio.emit("load_popup", {"popup_title": popup_title, "call_back": return_event, "renameable": renameable, "deleteable": deleteable, "editable": editable, 'upload': upload}, broadcast=True, room="UI_1")
    
    get_files_folders(starting_folder)
    
def get_files_folders(starting_folder):
    import stat
    session['current_folder'] = os.path.abspath(starting_folder).replace("\\", "/")
    item_check = session['popup_item_check']
    extra_parameter_function = session['extra_parameter_function']
    show_breadcrumbs = session['popup_show_breadcrumbs']
    show_hidden = session['popup_show_hidden']
    folder_only = session['popup_folder_only']
    valid_only = session['valid_only']
    column_names = session['column_names']
    hide_extention = session['hide_extention']
    show_filename = session['show_filename']
    column_widths = session['column_widths']
    sort = session['sort']
    desc = session['desc']
    show_folders = session['show_folders']
    advanced_sort = session['advanced_sort']
    
    if starting_folder == 'This PC':
        breadcrumbs = [['This PC', 'This PC']]
        items = [["{}:/".format(chr(i)), "{}:\\".format(chr(i))] for i in range(65, 91) if os.path.exists("{}:".format(chr(i)))]
    else:
        path = os.path.abspath(starting_folder).replace("\\", "/")
        if path[-1] == "/":
            path = path[:-1]
        breadcrumbs = []
        for i in range(len(path.split("/"))):
            breadcrumbs.append(["/".join(path.split("/")[:i+1]),
                                 path.split("/")[i]])
        if len(breadcrumbs) == 1:
            breadcrumbs = [["{}:/".format(chr(i)), "{}:\\".format(chr(i))] for i in range(65, 91) if os.path.exists("{}:".format(chr(i)))]
        else:
            if len([["{}:/".format(chr(i)), "{}:\\".format(chr(i))] for i in range(65, 91) if os.path.exists("{}:".format(chr(i)))]) > 0:
                breadcrumbs.insert(0, ['This PC', 'This PC'])
        
        #if we're jailed, remove the stuff before the jail from the breadcrumbs
        if session['popup_jailed_dir'] is not None:
            
            breadcrumbs = breadcrumbs[len(session['popup_jailed_dir'].split("/")):]
        
        folders = []
        files = []
        base_path = os.path.abspath(starting_folder).replace("\\", "/")
        if advanced_sort is not None:
            files_to_check = advanced_sort(base_path, desc=desc)
        else:
            files_to_check = get_files_sorted(base_path, sort, desc=desc)
        for item in files_to_check:
            item_full_path = os.path.join(base_path, item).replace("\\", "/")
            if hasattr(os.stat(item_full_path), "st_file_attributes"):
                hidden = bool(os.stat(item_full_path).st_file_attributes & stat.FILE_ATTRIBUTE_HIDDEN)
            else:
                hidden = item[0] == "."
            if item_check is None:
                valid_selection = True
            else:
                valid_selection = item_check(item_full_path)
            if extra_parameter_function is None:
                extra_parameters = []
            else:
                extra_parameters = extra_parameter_function(item_full_path, item, valid_selection)
                
            if (show_hidden and hidden) or not hidden:
                if os.path.isdir(os.path.join(base_path, item)):
                    folders.append([True, item_full_path, item,  valid_selection, extra_parameters])
                else:
                    if hide_extention:
                        item = ".".join(item.split(".")[:-1])
                    if valid_only:
                        if valid_selection:
                            files.append([False, item_full_path, item,  valid_selection, extra_parameters])
                    else:
                        files.append([False, item_full_path, item,  valid_selection, extra_parameters])
                        
        if show_folders:
            items = folders
        else:
            items = []
        if not folder_only:
            items += files
            
    #items is a list of [Folder True/False, full path, file/folder name, validity of item to load, [list of extra columns]]
    socketio.emit("popup_items", {"items": items, "column_names": column_names, "show_filename": show_filename, "column_widths": column_widths}, broadcast=False, include_self=True, room="UI_2")
    socketio.emit("popup_items", items, broadcast=True, include_self=True, room="UI_1")
    if show_breadcrumbs:
        socketio.emit("popup_breadcrumbs", breadcrumbs, broadcast=False, room="UI_2")
        socketio.emit("popup_breadcrumbs", breadcrumbs, broadcast=True, room="UI_1")

def get_files_sorted(path, sort, desc=False):
    data = {}
    for file in os.scandir(path=path):
        if sort == "Modified":
            data[file.name] = datetime.datetime.fromtimestamp(file.stat().st_mtime)
        elif sort == "Accessed":
            data[file.name] = datetime.datetime.fromtimestamp(file.stat().st_atime)
        elif sort == "Created":
            data[file.name] = datetime.datetime.fromtimestamp(file.stat().st_ctime)
        elif sort == "Name":
            data[file.name] = file.name
            
    return [key[0] for key in sorted(data.items(), key=lambda kv: (kv[1], kv[0]), reverse=desc)]
        

@socketio.on("configure_prompt")
def UI_2_configure_prompt(data):
    import_buffer.replace_placeholders(data)
    import_buffer.commit()

#==================================================================#
# Event triggered when browser SocketIO detects a variable change
#==================================================================#
@socketio.on('var_change')
def UI_2_var_change(data):
    if 'value' not in data:
        return
    classname = data['ID'].split("_")[0]
    name = data['ID'][len(classname)+1:]
    classname += "_settings"
    
    #Need to fix the data type of value to match the module
    if type(getattr(koboldai_vars, name)) == int:
        value = int(data['value'])
    elif type(getattr(koboldai_vars, name)) == float:
        value = float(data['value'])
    elif type(getattr(koboldai_vars, name)) == bool:
        value = bool(data['value'])
    elif type(getattr(koboldai_vars, name)) == str:
        value = str(data['value'])
    elif type(getattr(koboldai_vars, name)) == list:
        value = list(data['value'])
    else:
        print("Unknown Type {} = {}".format(name, type(getattr(koboldai_vars, name))))
    
    #print("Setting {} to {} as type {}".format(name, value, type(value)))
    setattr(koboldai_vars, name, value)
    
    #Now let's save except for story changes
    if classname != "story_settings":
        if classname == "model_settings":
            filename = "settings/{}.v2_settings".format(koboldai_vars.model.replace("/", "_"))
        else:
            filename = "settings/{}.v2_settings".format(classname)
        
        with open(filename, "w") as settings_file:
            settings_file.write(getattr(koboldai_vars, "_{}".format(classname)).to_json())
    
    return {'id': data['ID'], 'status': "Saved"}
    
#==================================================================#
# Saving Story
#==================================================================#
@socketio.on('save_story')
def UI_2_save_story(data):
    if koboldai_vars.debug:
        print("Saving Story")
    if data is None:
        #We need to check to see if there is a file already and if it's not the same story so we can ask the client if this is OK
        save_name = koboldai_vars.story_name if koboldai_vars.story_name != "" else "untitled"
        same_story = True
        if os.path.exists("stories/{}_v2.json".format(save_name)):
            with open("stories/{}_v2.json".format(save_name), "r") as settings_file:
                json_data = json.load(settings_file)
                if 'story_id' in json_data:
                    same_story = json_data['story_id'] == koboldai_vars.story_id
                else:
                    same_story = False
        
        if same_story:
            koboldai_vars.save_story()
            return "OK"
        else:
            return "overwrite?"
    else:    
        #We have an ack that it's OK to save over the file if one exists
        koboldai_vars.save_story()
    
#==================================================================#
# Save story to json
#==================================================================#
@app.route("/json")
def UI_2_save_to_json():
    return Response(
        koboldai_vars.to_json('story_settings'),
        mimetype="application/json",
        headers={"Content-disposition":
                 "attachment; filename={}_v2.json".format(koboldai_vars.story_name)})
    
    
#==================================================================#
# Event triggered when Selected Text is edited
#==================================================================#
@socketio.on('Set Selected Text')
def UI_2_Set_Selected_Text(data):
    if not koboldai_vars.quiet:
        print("Updating Selected Text: {}".format(data))
    koboldai_vars.actions[int(data['id'])] = data['text']

#==================================================================#
# Event triggered when Option is Selected
#==================================================================#
@socketio.on('Use Option Text')
def UI_2_Use_Option_Text(data):
    if koboldai_vars.prompt == "":
        koboldai_vars.prompt = koboldai_vars.actions.get_current_options()[int(data['option'])]['text']
        koboldai_vars.actions.clear_unused_options()
    else:
        koboldai_vars.actions.use_option(int(data['option']), action_step=int(data['chunk']))


#==================================================================#
# Event triggered when user clicks the submit button
#==================================================================#
@socketio.on('submit')
def UI_2_submit(data):
    if not koboldai_vars.noai and data['theme'] != "":
        if koboldai_vars.debug:
            print("doing random prompt")
        memory = koboldai_vars.memory
        koboldai_vars.memory = "{}\n\nYou generate the following {} story concept :".format(koboldai_vars.memory, data['theme'])
        koboldai_vars.lua_koboldbridge.feedback = None
        actionsubmit("", force_submit=True, force_prompt_gen=True)
        koboldai_vars.memory = memory
    else:
        if koboldai_vars.debug:
            print("doing normal input")
        koboldai_vars.actions.clear_unused_options()
        koboldai_vars.lua_koboldbridge.feedback = None
        koboldai_vars.recentrng = koboldai_vars.recentrngm = None
        if koboldai_vars.actions.action_count == -1:
            actionsubmit(data['data'], actionmode=koboldai_vars.actionmode)
        else:
            actionsubmit(data['data'], actionmode=koboldai_vars.actionmode)
 
 #==================================================================#
# Event triggered when user clicks the submit button
#==================================================================#
@socketio.on('abort')
def UI_2_abort(data):
    if koboldai_vars.debug:
        print("got abort")
    koboldai_vars.abort = True

 
#==================================================================#
# Event triggered when user clicks the pin button
#==================================================================#
@socketio.on('Pinning')
def UI_2_Pinning(data):
    koboldai_vars.actions.toggle_pin(int(data['chunk']), int(data['option']))
    
#==================================================================#
# Event triggered when user clicks the back button
#==================================================================#
@socketio.on('back')
def UI_2_back(data):
    if koboldai_vars.debug:
        print("back")
    koboldai_vars.actions.clear_unused_options()
    ignore = koboldai_vars.actions.pop()
    
#==================================================================#
# Event triggered when user clicks the redo button
#==================================================================#
@socketio.on('redo')
def UI_2_redo(data):
    if len(koboldai_vars.actions.get_current_options()) == 1:
        koboldai_vars.actions.use_option(0)
    

#==================================================================#
# Event triggered when user clicks the retry button
#==================================================================#
@socketio.on('retry')
def UI_2_retry(data):
    
    if len(koboldai_vars.actions.get_current_options_no_edits()) == 0:
        UI_2_back(None)
    koboldai_vars.actions.clear_unused_options()
    koboldai_vars.lua_koboldbridge.feedback = None
    koboldai_vars.recentrng = koboldai_vars.recentrngm = None
    actionsubmit("", actionmode=koboldai_vars.actionmode)
    
#==================================================================#
# Event triggered when user clicks the load model button
#==================================================================#
@socketio.on('load_model_button')
def UI_2_load_model_button(data):
    sendModelSelection()
    
#==================================================================#
# Event triggered when user clicks the a model
#==================================================================#
@socketio.on('select_model')
def UI_2_select_model(data):
    
    #We've selected a menu
    if data['model'] in model_menu:
        sendModelSelection(menu=data['model'])
    #We've selected a custom line
    elif data['menu'] in ("NeoCustom", "GPT2Custom"):
        get_model_info(data['menu'], directory=data['display_name'])
    #We've selected a custom menu folder
    elif data['model'] in ("NeoCustom", "GPT2Custom") and 'path' in data:
        sendModelSelection(menu=data['model'], folder=data['path'])
    #We've selected a custom menu
    elif data['model'] in ("NeoCustom", "GPT2Custom"):
        sendModelSelection(menu=data['model'], folder="./models")
    else:
        #We now have some model we want to potentially load.
        #First we need to send the client the model parameters (layers, etc)
        get_model_info(data['model'])

#==================================================================#
# Event triggered when user loads a model
#==================================================================#
@socketio.on('load_model')
def UI_2_load_model(data):
    if not os.path.exists("settings/"):
        os.mkdir("settings")
    changed = True
    if not utils.HAS_ACCELERATE:
        data['disk_layers'] = "0"
    if os.path.exists("settings/" + data['model'].replace('/', '_') + ".breakmodel"):
        with open("settings/" + data['model'].replace('/', '_') + ".breakmodel", "r") as file:
            file_data = file.read().split('\n')[:2]
            if len(file_data) < 2:
                file_data.append("0")
            gpu_layers, disk_layers = file_data
            if gpu_layers == data['gpu_layers'] and disk_layers == data['disk_layers']:
                changed = False
    if changed:
        f = open("settings/" + data['model'].replace('/', '_') + ".breakmodel", "w")
        f.write("{}\n{}".format(data['gpu_layers'], data['disk_layers']))
        f.close()
    koboldai_vars.colaburl = data['url'] + "/request"
    koboldai_vars.model = data['model']
    koboldai_vars.custmodpth = data['path']
    print("loading Model")
    load_model(use_gpu=data['use_gpu'], gpu_layers=data['gpu_layers'], disk_layers=data['disk_layers'], online_model=data['online_model'])

#==================================================================#
# Event triggered when load story is clicked
#==================================================================#
@socketio.on('load_story_list')
def UI_2_load_story_list(data):
    file_popup("Select Story to Load", "./stories", "load_story", upload=True, jailed=True, folder_only=False, renameable=True, 
                                                                  deleteable=True, show_breadcrumbs=True, item_check=valid_story,
                                                                  valid_only=True, hide_extention=True, extra_parameter_function=get_story_listing_data,
                                                                  column_names=['Story Name', 'Action Count', 'Last Loaded'], show_filename=False,
                                                                  column_widths=['minmax(150px, auto)', '150px', '150px'], advanced_sort=story_sort,
                                                                  sort="Modified", desc=True)
                                                                  
def get_story_listing_data(item_full_path, item, valid_selection):
    title = ""
    action_count = -1
    last_loaded = ""

    if not valid_selection:
        return [title, action_count, last_loaded]

    with open(item_full_path, "r") as f:
        js = json.load(f)

    title = js['story_name'] if 'story_name' in js else ".".join(item.split(".")[:-1])
    action_count = len(js["actions"])

    if title in koboldai_vars._system_settings.story_loads:
        # UNIX Timestamp
        last_loaded = int(time.mktime(time.strptime(koboldai_vars._system_settings.story_loads[title], "%m/%d/%Y, %H:%M:%S")))
    else:
        last_loaded = os.path.getmtime(item_full_path)

    if js.get("file_version", 1) == 1:
        return [title, action_count, last_loaded]

    action_count = js['actions']['action_count']+1

    return [title, action_count, last_loaded]
    

def valid_story(file):
    if file.endswith(".json"):
        with open(file, "r") as f:
            try:
                js = json.load(f)
            except:
                pass
                return False

            return 'actions' in js

def story_sort(base_path, desc=False):
    files = {}
    for file in os.scandir(path=base_path):
        if file.name.endswith(".json"):
            filename = os.path.join(base_path, file.name).replace("\\", "/")
            with open(filename, "r") as f:
                try:
                    js = json.load(f)
                except:
                    pass
                
                if 'story_name' in js and js['story_name'] in koboldai_vars.story_loads:
                    files[file.name] = datetime.datetime.strptime(koboldai_vars.story_loads[js['story_name']], "%m/%d/%Y, %H:%M:%S")
                else:
                    files[file.name] = datetime.datetime.fromtimestamp(file.stat().st_mtime)
    return [key[0] for key in sorted(files.items(), key=lambda kv: (kv[1], kv[0]), reverse=desc)]


#==================================================================#
# Event triggered on load story
#==================================================================#
@socketio.on('load_story')
def UI_2_load_story(file):
    if koboldai_vars.debug:
        print("loading {}".format(file))
    loadRequest(file)

#==================================================================#
# Event triggered on load story
#==================================================================#
@socketio.on('new_story')
def UI_2_new_story(data):
    koboldai_vars.create_story("")
    
    
#==================================================================#
# Event triggered when user moves world info
#==================================================================#
@socketio.on('move_wi')
def UI_2_move_wi(data):
    if data['folder'] is None:
        koboldai_vars.worldinfo_v2.reorder(int(data['dragged_id']), int(data['drop_id']))
    else:
        koboldai_vars.worldinfo_v2.add_item_to_folder(int(data['dragged_id']), data['folder'], before=int(data['drop_id']))

#==================================================================#
# Event triggered when user moves world info
#==================================================================#
@socketio.on('wi_set_folder')
def UI_2_wi_set_folder(data):
    koboldai_vars.worldinfo_v2.add_item_to_folder(int(data['dragged_id']), data['folder'])

#==================================================================#
# Event triggered when user renames world info folder
#==================================================================#
@socketio.on('Rename_World_Info_Folder')
def UI_2_Rename_World_Info_Folder(data):
    if koboldai_vars.debug:
        print("Rename_World_Info_Folder")
        print(data)
    koboldai_vars.worldinfo_v2.rename_folder(data['old_folder'], data['new_folder'])

#==================================================================#
# Event triggered when user edits world info item
#==================================================================#
@socketio.on('edit_world_info')
def UI_2_edit_world_info(data):
    if koboldai_vars.debug:
        print("edit_world_info")
        print(data)
    
    if data['uid'] < 0:
        koboldai_vars.worldinfo_v2.add_item(data['title'], data['key'], 
                                             data['keysecondary'], data['folder'], 
                                             data['constant'], data['manual_text'], 
                                             data['comment'], wpp=data['wpp'], use_wpp=data['use_wpp'])
        emit("delete_new_world_info_entry", {})
    else:
        koboldai_vars.worldinfo_v2.edit_item(data['uid'], data['title'], data['key'], 
                                             data['keysecondary'], data['folder'], 
                                             data['constant'], data['manual_text'], 
                                             data['comment'], wpp=data['wpp'], use_wpp=data['use_wpp'])


#==================================================================#
# Event triggered when user edits world info item
#==================================================================#
@socketio.on('create_world_info_folder')
def UI_2_create_world_info_folder(data):
    koboldai_vars.worldinfo_v2.add_folder("New Folder")

#==================================================================#
# Event triggered when user edits world info item
#==================================================================#
@socketio.on('delete_world_info')
def UI_2_delete_world_info(uid):
    koboldai_vars.worldinfo_v2.delete(int(uid))

#==================================================================#
# Event triggered when user exports world info folder
#==================================================================#
@app.route('/export_world_info_folder')
def UI_2_export_world_info_folder():
    if 'folder' in request.args:
        data = koboldai_vars.worldinfo_v2.to_json(folder=request.args['folder'])
        folder = request.args['folder']
    else:
        data = koboldai_vars.worldinfo_v2.to_json()
        folder = koboldai_vars.story_name
    return Response(
        json.dumps(data, indent="\t"),
        mimetype="application/json",
        headers={"Content-disposition":
                 "attachment; filename={}_world_info.json".format(folder)}
        )

#==================================================================#
# Event triggered when user exports world info folder
#==================================================================#
@socketio.on('upload_world_info_folder')
def UI_2_upload_world_info_folder(data):
    json_data = json.loads(data['data'])
    koboldai_vars.worldinfo_v2.load_json(json_data, folder=data['folder'])

@socketio.on('import_world_info')
def UI_2_import_world_info(data):
    wi_data = data["data"]
    uids = {}

    for folder_name, children in wi_data["folders"].items():
        koboldai_vars.worldinfo_v2.add_folder(folder_name)
        for child in children:
            # Child is index
            if child not in uids:
                entry_data = wi_data["entries"][str(child)]
                uids[child] = koboldai_vars.worldinfo_v2.add_item(
                    title=entry_data["title"],
                    key=entry_data["key"],
                    keysecondary=entry_data["keysecondary"],
                    folder=folder_name,
                    constant=entry_data["constant"],
                    manual_text=entry_data["manual_text"],
                    comment=entry_data["comment"],
                    use_wpp=entry_data["use_wpp"],
                    wpp=entry_data["wpp"],
                )
            koboldai_vars.worldinfo_v2.add_item_to_folder(uids[child], folder_name)

@socketio.on("search_wi")
def UI_2_search_wi(data):
    query = data["query"].lower()
    full_data = koboldai_vars.worldinfo_v2.to_json()

    results = {"title": [], "key": [], "keysecondary": [], "manual_text": []}

    for entry in full_data["entries"].values():
        # Order matters for what's more important.
        if query in entry["title"].lower():
            results["title"].append(entry)
        elif any([query in k.lower() for k in entry["key"]]):
            results["key"].append(entry)
        elif any([query in k.lower() for k in entry["keysecondary"]]):
            results["keysecondary"].append(entry)
        elif query in entry["content"].lower():
            results["manual_text"].append(entry)
        elif query in entry["manual_text"].lower():
            results["comment"].append(entry)

    socketio.emit("wi_results", results, broadcast=True, room="UI_2")

@socketio.on("update_wi_attribute")
def UI_2_update_wi_attribute(data):
    uid, key, value = data["uid"], data["key"], data["value"]
    koboldai_vars.worldinfo_v2.world_info[uid][key] = value
    socketio.emit("world_info_entry", koboldai_vars.worldinfo_v2.world_info[uid], broadcast=True, room="UI_2")

@socketio.on("update_wi_keys")
def UI_2_update_wi_keys(data):
    uid, key, is_secondary, operation = data["uid"], data["key"], data["is_secondary"], data["operation"]

    keykey = "key" if not is_secondary else "keysecondary"
    key_exists = key in koboldai_vars.worldinfo_v2.world_info[uid][keykey]

    if operation == "add":
        if not key_exists:
            koboldai_vars.worldinfo_v2.world_info[uid][keykey].append(key)
    elif operation == "remove":
        if key_exists:
            koboldai_vars.worldinfo_v2.world_info[uid][keykey].remove(key)

    if keykey == "keysecondary":
        koboldai_vars.worldinfo_v2.world_info[uid]["selective"] = len(koboldai_vars.worldinfo_v2.world_info[uid]["keysecondary"]) > 0

    # Send to UI
    socketio.emit("world_info_entry", koboldai_vars.worldinfo_v2.world_info[uid], broadcast=True, room="UI_2")


#==================================================================#
# Event triggered when user edits phrase biases
#==================================================================#
@socketio.on('phrase_bias_update')
def UI_2_phrase_bias_update(biases):
    koboldai_vars.biases = biases



#==================================================================#
# Event triggered to rely a message
#==================================================================#
def socket_io_relay(queue, socketio):
    while True:
        if not queue.empty():
            while not queue.empty():
                data = queue.get()
                socketio.emit(data[0], data[1], **data[2])
                #socketio.emit(data[0], data[1], broadcast=True, room="UI_2")
        time.sleep(0.2)
        

#==================================================================#
# Event triggered when program errors out
#==================================================================#
def my_except_hook(exctype, value, traceback):
    if koboldai_vars.debug:
        print("sending error to clients")
    socketio.emit("error", "{}: {}".format(exctype, value), broadcast=True, room="UI_2")
    sys.__excepthook__(exctype, value, traceback)
sys.excepthook = my_except_hook

from werkzeug.exceptions import HTTPException

@app.errorhandler(Exception)
def handle_exception(e):
    # pass through HTTP errors
    if isinstance(e, HTTPException):
        return e

    # now you're handling non-HTTP exceptions only
    if koboldai_vars.debug:
        print("sending error to clients")
    socketio.emit("error", "{}: {}".format(e.message, e.args), broadcast=True, room="UI_2")
    return render_template("500_generic.html", e=e), 500


#==================================================================#
# Event triggered when Softprompt load menu is clicked
#==================================================================#
@socketio.on('load_softprompt_list')
def UI_2_load_softprompt_list(data):
    if not koboldai_vars.allowsp:
        socketio.emit("error", "Soft prompts are not supported by your current model/backend", broadcast=True, room="UI_2")
    assert koboldai_vars.allowsp, "Soft prompts are not supported by your current model/backend"
    file_popup("Select Softprompt to Load", "./softprompts", "load_softprompt", upload=True, jailed=True, folder_only=False, renameable=True, 
                                                                  deleteable=True, show_breadcrumbs=True, item_check=valid_softprompt,
                                                                  valid_only=True, hide_extention=True, extra_parameter_function=get_softprompt_desc,
                                                                  column_names=['Softprompt Name', 'Softprompt Description'],
                                                                  show_filename=False,
                                                                  column_widths=['150px', 'auto'])
                                                                
def valid_softprompt(file):
    z, version, shape, fortran_order, dtype = fileops.checksp(file, koboldai_vars.modeldim)
    if z in [1, 2, 3, 4]:
        return False
    elif not isinstance(z, zipfile.ZipFile):
        print("not zip")
        return False
    else:
        return True

def get_softprompt_desc(item_full_path, item, valid_selection):
    if not valid_selection:
        return [None, None]
    z = zipfile.ZipFile(item_full_path)
    with z.open('meta.json') as f:
        ob = json.load(f)
        return [ob['name'], ob['description']]

#==================================================================#
# Event triggered when Softprompt is loaded
#==================================================================#
@socketio.on('load_softprompt')
def UI_2_load_softprompt(data):
    if koboldai_vars.debug:
        print("Load softprompt: {}".format(data))
    spRequest(data)

#==================================================================#
# Event triggered when load userscripts is clicked
#==================================================================#
@socketio.on('load_userscripts_list')
def UI_2_load_userscripts_list(data):
    file_popup("Select Userscripts to Load", "./userscripts", "load_userscripts", upload=True, jailed=True, folder_only=False, renameable=True, editable=True, 
                                                                  deleteable=True, show_breadcrumbs=False, item_check=valid_userscripts_to_load,
                                                                  valid_only=True, hide_extention=True, extra_parameter_function=get_userscripts_desc,
                                                                  column_names=['Module Name', 'Description'],
                                                                  show_filename=True, show_folders=False,
                                                                  column_widths=['200px', '150px', 'auto'])
                                                                
def valid_userscripts_to_load(file):
    if koboldai_vars.debug:
        print("{} is valid: {}".format(file, file.endswith(".lua") and os.path.basename(file) not in koboldai_vars.userscripts))
    return file.endswith(".lua") and os.path.basename(file) not in koboldai_vars.userscripts
    
def valid_userscripts_to_unload(file):
    return file.endswith(".lua") and os.path.basename(file) in koboldai_vars.userscripts

def get_userscripts_desc(item_full_path, item, valid_selection):
    if not valid_selection:
        return [None, None]
    ob = ["", ""]
    description = []
    multiline = False
    with open(item_full_path) as f:
        ob[0] = f.readline().strip().replace("\033", "")
        if ob[0][:2] != "--":
            ob[0] = file
        else:
            ob[0] = ob[0][2:]
            if ob[0][:2] == "[[":
                ob[0] = ob[0][2:]
                multiline = True
            ob[0] = ob[0].lstrip("-").strip()
            for line in f:
                line = line.strip().replace("\033", "")
                if multiline:
                    index = line.find("]]")
                    if index > -1:
                        description.append(line[:index])
                        if index != len(line) - 2:
                            break
                        multiline = False
                    else:
                        description.append(line)
                else:
                    if line[:2] != "--":
                        break
                    line = line[2:]
                    if line[:2] == "[[":
                        multiline = True
                        line = line[2:]
                    description.append(line.strip())
    ob[1] = "\n".join(description)
    if len(ob[1]) > 250:
        ob[1] = ob[1][:247] + "..."
    return ob

#==================================================================#
# Event triggered when userscript's are loaded
#==================================================================#
@socketio.on('load_userscripts')
def UI_2_load_userscripts(data):
    if koboldai_vars.debug:
        print("Loading Userscripts: {}".format(os.path.basename(data)))
    koboldai_vars.userscripts = [x for x in koboldai_vars.userscripts if x != os.path.basename(data)]+[os.path.basename(data)]
    load_lua_scripts()
    
#==================================================================#
# Event triggered when userscript's are unloaded
#==================================================================#
@socketio.on('unload_userscripts')
def UI_2_unload_userscripts(data):
    if koboldai_vars.debug:
        print("Unloading Userscript: {}".format(data))
    koboldai_vars.userscripts = [x for x in koboldai_vars.userscripts if x != data]
    load_lua_scripts()



#==================================================================#
# Event triggered when aidg.club loaded
#==================================================================#
@socketio.on('load_aidg_club')
def UI_2_load_aidg_club(data):
    if koboldai_vars.debug:
        print("Load aidg.club: {}".format(data))
    import_buffer.from_club(data)
    # importAidgRequest(data) 


#==================================================================#
# Event triggered when Theme Changed
#==================================================================#
@socketio.on('theme_change')
def UI_2_theme_change(data):
    with open("themes/{}.css".format(data['name']), "w") as f:
        f.write(":root {\n")
        for key, value in data['theme'].items():
            f.write("\t{}: {};\n".format(key, value.replace(";", "").replace("--", "-")))
        f.write("}")
    if koboldai_vars.debug:
        print("Theme Saved")


#==================================================================#
# Refresh SP List
#==================================================================#
@socketio.on('sp_list_refresh')
def UI_2_sp_list_refresh(data):
    koboldai_vars.splist = [[f, get_softprompt_desc(os.path.join("./softprompts", f),None,True)] for f in os.listdir("./softprompts") if os.path.isfile(os.path.join("./softprompts", f)) and valid_softprompt(os.path.join("./softprompts", f))]


#==================================================================#
# Refresh Theme List
#==================================================================#
@socketio.on('theme_list_refresh')
def UI_2_theme_list_refresh(data):
    koboldai_vars.theme_list = [".".join(f.split(".")[:-1]) for f in os.listdir("./themes") if os.path.isfile(os.path.join("./themes", f))]

#==================================================================#
# Save Tweaks
#==================================================================#
@socketio.on('save_cookies')
def UI_2_save_cookies(data):
    for key in data:
        #Note this won't sync to the client automatically as we're modifying a variable rather than setting it
        koboldai_vars.cookies[key] = data[key]
    with open("./settings/cookies.settings", "w") as f:
        json.dump(koboldai_vars.cookies, f)

#==================================================================#
# Load Tweaks
#==================================================================#
def UI_2_load_cookies():
    if koboldai_vars.on_colab:
        if os.path.exists("./settings/cookies.settings"):
            with open("./settings/cookies.settings", "r") as f:
                data = json.load(f)
                socketio.emit('load_cookies', data, room="UI_2")

#==================================================================#
# Save New Preset
#==================================================================#
@socketio.on('save_new_preset')
def UI_2_save_new_preset(data):
    preset = {}
    #Data to get from current settings
    for item in ["genamt", "rep_pen", "rep_pen_range", "rep_pen_slope", "sampler_order", "temp", "tfs", "top_a", "top_k", "top_p", "typical"]:
        preset[item] = getattr(koboldai_vars, item)
    #Data to get from UI
    for item in ['preset', 'description']:
        preset[item] = data[item]
    preset['Model Size'] = get_model_size(koboldai_vars.model)
    preset['Model Category'] = 'Custom'
    preset['Model Type'] = koboldai_vars.model
    preset['uid'] = 0
    preset = [preset]
    with open("./presets/{}.presets".format(data['preset']), "w") as f:
        json.dump(preset, f, indent="\t")

def get_model_size(model_name):
    if "30B" in model_name:
        return "30B"
    elif "20B" in model_name:
        return "20B"
    elif "13B" in model_name:
        return "13B"
    elif "6B" in model_name.replace("6.7B", "6B"):
        return "6B"
    elif "2.7B" in model_name:
        return "2.7B"
    elif "1.3B" in model_name:
        return "1.3B"

#==================================================================#
# Save New Preset
#==================================================================#
@socketio.on('save_revision')
def UI_2_save_revision(data):
    koboldai_vars.save_revision()

#==================================================================#
# Test
#==================================================================#
@app.route("/actions")
def show_actions():
    return koboldai_vars.actions.actions
    
@app.route("/vars")
def show_vars():
    json_data = {}
    json_data['story_settings'] = json.loads(koboldai_vars.to_json("story_settings"))
    json_data['model_settings'] = json.loads(koboldai_vars.to_json("model_settings"))
    json_data['user_settings'] = json.loads(koboldai_vars.to_json("user_settings"))
    json_data['system_settings'] = json.loads(koboldai_vars.to_json("system_settings"))
    return json_data

    

#==================================================================#
class EmptySchema(KoboldSchema):
    pass

class BasicTextResultInnerSchema(KoboldSchema):
    text: str = fields.String(required=True)

class BasicTextResultSchema(KoboldSchema):
    result: BasicTextResultInnerSchema = fields.Nested(BasicTextResultInnerSchema)

class BasicResultInnerSchema(KoboldSchema):
    result: str = fields.String(required=True)

class BasicResultSchema(KoboldSchema):
    result: BasicResultInnerSchema = fields.Nested(BasicResultInnerSchema, required=True)

class BasicResultsSchema(KoboldSchema):
    results: BasicResultInnerSchema = fields.List(fields.Nested(BasicResultInnerSchema), required=True)

class BasicStringSchema(KoboldSchema):
    value: str = fields.String(required=True)

class BasicBooleanSchema(KoboldSchema):
    value: bool = fields.Boolean(required=True)

class BasicUIDSchema(KoboldSchema):
    uid: str = fields.Integer(required=True, validate=validate.Range(min=-2147483648, max=2147483647), metadata={"description": "32-bit signed integer unique to this world info entry/folder."})

class BasicErrorSchema(KoboldSchema):
    msg: str = fields.String(required=True)
    type: str = fields.String(required=True)

class StoryEmptyErrorSchema(KoboldSchema):
    detail: BasicErrorSchema = fields.Nested(BasicErrorSchema, required=True)

class StoryTooShortErrorSchema(KoboldSchema):
    detail: BasicErrorSchema = fields.Nested(BasicErrorSchema, required=True)

class OutOfMemoryErrorSchema(KoboldSchema):
    detail: BasicErrorSchema = fields.Nested(BasicErrorSchema, required=True)

class NotFoundErrorSchema(KoboldSchema):
    detail: BasicErrorSchema = fields.Nested(BasicErrorSchema, required=True)

api_out_of_memory_response = """507:
          description: Out of memory
          content:
            application/json:
              schema: OutOfMemoryErrorSchema
              examples:
                gpu.cuda:
                  value:
                    detail:
                      msg: "KoboldAI ran out of memory: CUDA out of memory. Tried to allocate 20.00 MiB (GPU 0; 4.00 GiB total capacity; 2.97 GiB already allocated; 0 bytes free; 2.99 GiB reserved in total by PyTorch)"
                      type: out_of_memory.gpu.cuda
                gpu.hip:
                  value:
                    detail:
                      msg: "KoboldAI ran out of memory: HIP out of memory. Tried to allocate 20.00 MiB (GPU 0; 4.00 GiB total capacity; 2.97 GiB already allocated; 0 bytes free; 2.99 GiB reserved in total by PyTorch)"
                      type: out_of_memory.gpu.hip
                tpu.hbm:
                  value:
                    detail:
                      msg: "KoboldAI ran out of memory: Compilation failed: Compilation failure: Ran out of memory in memory space hbm. Used 8.83G of 8.00G hbm. Exceeded hbm capacity by 848.88M."
                      type: out_of_memory.tpu.hbm
                cpu.default_cpu_allocator:
                  value:
                    detail:
                      msg: "KoboldAI ran out of memory: DefaultCPUAllocator: not enough memory: you tried to allocate 209715200 bytes."
                      type: out_of_memory.cpu.default_cpu_allocator
                unknown.unknown:
                  value:
                    detail:
                      msg: "KoboldAI ran out of memory."
                      type: out_of_memory.unknown.unknown"""

class ValidationErrorSchema(KoboldSchema):
    detail: Dict[str, List[str]] = fields.Dict(keys=fields.String(), values=fields.List(fields.String(), validate=validate.Length(min=1)), required=True)

api_validation_error_response = """422:
          description: Validation error
          content:
            application/json:
              schema: ValidationErrorSchema"""

class ServerBusyErrorSchema(KoboldSchema):
    detail: BasicErrorSchema = fields.Nested(BasicErrorSchema, required=True)

api_server_busy_response = """503:
          description: Server is busy
          content:
            application/json:
              schema: ServerBusyErrorSchema
              example:
                detail:
                  msg: Server is busy; please try again later.
                  type: service_unavailable"""

class NotImplementedErrorSchema(KoboldSchema):
    detail: BasicErrorSchema = fields.Nested(BasicErrorSchema, required=True)

api_not_implemented_response = """501:
          description: Not implemented
          content:
            application/json:
              schema: NotImplementedErrorSchema
              example:
                detail:
                  msg: API generation is not supported in read-only mode; please load a model and then try again.
                  type: not_implemented"""

class SamplerSettingsSchema(KoboldSchema):
    rep_pen: Optional[float] = fields.Float(validate=validate.Range(min=1), metadata={"description": "Base repetition penalty value."})
    rep_pen_range: Optional[int] = fields.Integer(validate=validate.Range(min=0), metadata={"description": "Repetition penalty range."})
    rep_pen_slope: Optional[float] = fields.Float(validate=validate.Range(min=0), metadata={"description": "Repetition penalty slope."})
    top_k: Optional[int] = fields.Integer(validate=validate.Range(min=0), metadata={"description": "Top-k sampling value."})
    top_a: Optional[float] = fields.Float(validate=validate.Range(min=0), metadata={"description": "Top-a sampling value."})
    top_p: Optional[float] = fields.Float(validate=validate.Range(min=0, max=1), metadata={"description": "Top-p sampling value."})
    tfs: Optional[float] = fields.Float(validate=validate.Range(min=0, max=1), metadata={"description": "Tail free sampling value."})
    typical: Optional[float] = fields.Float(validate=validate.Range(min=0, max=1), metadata={"description": "Typical sampling value."})
    temperature: Optional[float] = fields.Float(validate=validate.Range(min=0, min_inclusive=False), metadata={"description": "Temperature value."})

def soft_prompt_validator(soft_prompt: str):
    if len(soft_prompt.strip()) == 0:
        return
    if not koboldai_vars.allowsp:
        raise ValidationError("Cannot use soft prompts with current backend.")
    if any(q in soft_prompt for q in ("/", "\\")):
        return
    z, _, _, _, _ = fileops.checksp(soft_prompt.strip(), koboldai_vars.modeldim)
    if isinstance(z, int):
        raise ValidationError("Must be a valid soft prompt name.")
    z.close()
    return True

def story_load_validator(name: str):
    if any(q in name for q in ("/", "\\")):
        return
    if len(name.strip()) == 0 or not os.path.isfile(fileops.storypath(name)):
        raise ValidationError("Must be a valid story name.")
    return True

class GenerationInputSchema(SamplerSettingsSchema):
    prompt: str = fields.String(required=True, metadata={"description": "This is the submission."})
    use_memory: bool = fields.Boolean(load_default=False, metadata={"description": "Whether or not to use the memory from the KoboldAI GUI when generating text."})
    use_story: bool = fields.Boolean(load_default=False, metadata={"description": "Whether or not to use the story from the KoboldAI GUI when generating text."})
    use_authors_note: bool = fields.Boolean(load_default=False, metadata={"description": "Whether or not to use the author's note from the KoboldAI GUI when generating text. This has no effect unless `use_story` is also enabled."})
    use_world_info: bool = fields.Boolean(load_default=False, metadata={"description": "Whether or not to use the world info from the KoboldAI GUI when generating text."})
    use_userscripts: bool = fields.Boolean(load_default=False, metadata={"description": "Whether or not to use the userscripts from the KoboldAI GUI when generating text."})
    soft_prompt: Optional[str] = fields.String(metadata={"description": "Soft prompt to use when generating. If set to the empty string or any other string containing no non-whitespace characters, uses no soft prompt."}, validate=[soft_prompt_validator, validate.Regexp(r"^[^/\\]*$")])
    max_length: int = fields.Integer(validate=validate.Range(min=1, max=512), metadata={"description": "Number of tokens to generate."})
    max_context_length: int = fields.Integer(validate=validate.Range(min=512, max=2048), metadata={"description": "Maximum number of tokens to send to the model."})
    n: int = fields.Integer(validate=validate.Range(min=1, max=5), metadata={"description": "Number of outputs to generate."})
    disable_output_formatting: bool = fields.Boolean(load_default=True, metadata={"description": "When enabled, all output formatting options default to `false` instead of the value in the KoboldAI GUI."})
    frmttriminc: Optional[bool] = fields.Boolean(metadata={"description": "Output formatting option. When enabled, removes some characters from the end of the output such that the output doesn't end in the middle of a sentence. If the output is less than one sentence long, does nothing.\n\nIf `disable_output_formatting` is `true`, this defaults to `false` instead of the value in the KoboldAI GUI."})
    frmtrmblln: Optional[bool] = fields.Boolean(metadata={"description": "Output formatting option. When enabled, replaces all occurrences of two or more consecutive newlines in the output with one newline.\n\nIf `disable_output_formatting` is `true`, this defaults to `false` instead of the value in the KoboldAI GUI."})
    frmtrmspch: Optional[bool] = fields.Boolean(metadata={"description": "Output formatting option. When enabled, removes `#/@%{}+=~|\^<>` from the output.\n\nIf `disable_output_formatting` is `true`, this defaults to `false` instead of the value in the KoboldAI GUI."})
    singleline: Optional[bool] = fields.Boolean(metadata={"description": "Output formatting option. When enabled, removes everything after the first line of the output, including the newline.\n\nIf `disable_output_formatting` is `true`, this defaults to `false` instead of the value in the KoboldAI GUI."})
    disable_input_formatting: bool = fields.Boolean(load_default=True, metadata={"description": "When enabled, all input formatting options default to `false` instead of the value in the KoboldAI GUI"})
    frmtadsnsp: Optional[bool] = fields.Boolean(metadata={"description": "Input formatting option. When enabled, adds a leading space to your input if there is no trailing whitespace at the end of the previous action.\n\nIf `disable_input_formatting` is `true`, this defaults to `false` instead of the value in the KoboldAI GUI."})
    quiet: Optional[bool] = fields.Boolean(metadata={"description": "When enabled, Generated output will not be displayed in the console."})

class GenerationResultSchema(KoboldSchema):
    text: str = fields.String(required=True, metadata={"description": "Generated output as plain text."})

class GenerationOutputSchema(KoboldSchema):
    results: List[GenerationResultSchema] = fields.List(fields.Nested(GenerationResultSchema), required=True, metadata={"description": "Array of generated outputs."})

class StoryNumsChunkSchema(KoboldSchema):
    num: int = fields.Integer(required=True, metadata={"description": "Guaranteed to not equal the `num` of any other active story chunk. Equals 0 iff this is the first action of the story (the prompt)."})

class StoryChunkSchema(StoryNumsChunkSchema, KoboldSchema):
    text: str = fields.String(required=True, metadata={"description": "The text inside this story chunk."})

class StorySchema(KoboldSchema):
    results: List[StoryChunkSchema] = fields.List(fields.Nested(StoryChunkSchema), required=True, metadata={"description": "Array of story actions. The array is sorted such that actions closer to the end of this array are closer to the end of the story."})

class BasicBooleanSchema(KoboldSchema):
    result: bool = fields.Boolean(required=True)

class StoryNumsSchema(KoboldSchema):
    results: List[int] = fields.List(fields.Integer(), required=True, metadata={"description": "Array of story action nums. The array is sorted such that actions closer to the end of this array are closer to the end of the story."})

class StoryChunkResultSchema(KoboldSchema):
    result: StoryChunkSchema = fields.Nested(StoryChunkSchema, required=True)

class StoryChunkNumSchema(KoboldSchema):
    value: int = fields.Integer(required=True)

class StoryChunkTextSchema(KoboldSchema):
    value: str = fields.String(required=True)

class StoryChunkSetTextSchema(KoboldSchema):
    value: str = fields.String(required=True, validate=validate.Regexp(r"^(.|\n)*\S$"))

class StoryLoadSchema(KoboldSchema):
    name: str = fields.String(required=True, validate=[story_load_validator, validate.Regexp(r"^[^/\\]*$")])

class StorySaveSchema(KoboldSchema):
    name: str = fields.String(required=True, validate=validate.Regexp(r"^(?=.*\S)(?!.*[/\\]).*$"))

class WorldInfoEntrySchema(KoboldSchema):
    uid: int = fields.Integer(required=True, validate=validate.Range(min=-2147483648, max=2147483647), metadata={"description": "32-bit signed integer unique to this world info entry."})
    content: str = fields.String(required=True, metadata={"description": "The \"What To Remember\" for this entry."})
    key: str = fields.String(required=True, metadata={"description": "Comma-separated list of keys, or of primary keys if selective mode is enabled."})
    keysecondary: str = fields.String(metadata={"description": "Comma-separated list of secondary keys if selective mode is enabled."})
    selective: bool = fields.Boolean(required=True, metadata={"description": "Whether or not selective mode is enabled for this world info entry."})
    constant: bool = fields.Boolean(required=True, metadata={"description": "Whether or not constant mode is enabled for this world info entry."})
    comment: bool = fields.String(required=True, metadata={"description": "The comment/description/title for this world info entry."})

class WorldInfoEntryResultSchema(KoboldSchema):
    result: WorldInfoEntrySchema = fields.Nested(WorldInfoEntrySchema, required=True)

class WorldInfoFolderBasicSchema(KoboldSchema):
    uid: int = fields.Integer(required=True, validate=validate.Range(min=-2147483648, max=2147483647), metadata={"description": "32-bit signed integer unique to this world info folder."})
    name: str = fields.String(required=True, metadata={"description": "Name of this world info folder."})

class WorldInfoFolderSchema(WorldInfoFolderBasicSchema):
    entries: List[WorldInfoEntrySchema] = fields.List(fields.Nested(WorldInfoEntrySchema), required=True)

class WorldInfoFolderUIDsSchema(KoboldSchema):
    uid: int = fields.Integer(required=True, validate=validate.Range(min=-2147483648, max=2147483647), metadata={"description": "32-bit signed integer unique to this world info folder."})
    entries: List[int] = fields.List(fields.Integer(required=True, validate=validate.Range(min=-2147483648, max=2147483647), metadata={"description": "32-bit signed integer unique to this world info entry."}), required=True)

class WorldInfoEntriesSchema(KoboldSchema):
    entries: List[WorldInfoEntrySchema] = fields.List(fields.Nested(WorldInfoEntrySchema), required=True)

class WorldInfoFoldersSchema(KoboldSchema):
    folders: List[WorldInfoFolderBasicSchema] = fields.List(fields.Nested(WorldInfoFolderBasicSchema), required=True)

class WorldInfoSchema(WorldInfoEntriesSchema):
    folders: List[WorldInfoFolderSchema] = fields.List(fields.Nested(WorldInfoFolderSchema), required=True)

class WorldInfoEntriesUIDsSchema(KoboldSchema):
    entries: List[int] = fields.List(fields.Integer(required=True, validate=validate.Range(min=-2147483648, max=2147483647), metadata={"description": "32-bit signed integer unique to this world info entry."}), required=True)

class WorldInfoFoldersUIDsSchema(KoboldSchema):
    folders: List[int] = fields.List(fields.Integer(required=True, validate=validate.Range(min=-2147483648, max=2147483647), metadata={"description": "32-bit signed integer unique to this world info folder."}), required=True)

class WorldInfoUIDsSchema(WorldInfoEntriesUIDsSchema):
    folders: List[WorldInfoFolderSchema] = fields.List(fields.Nested(WorldInfoFolderUIDsSchema), required=True)

class ModelSelectionSchema(KoboldSchema):
    model: str = fields.String(required=True, validate=validate.Regexp(r"^(?!\s*NeoCustom)(?!\s*GPT2Custom)(?!\s*TPUMeshTransformerGPTJ)(?!\s*TPUMeshTransformerGPTNeoX)(?!\s*GooseAI)(?!\s*OAI)(?!\s*InferKit)(?!\s*Colab)(?!\s*API).*$"), metadata={"description": 'Hugging Face model ID, the path to a model folder (relative to the "models" folder in the KoboldAI root folder) or "ReadOnly" for no model'})

def _generate_text(body: GenerationInputSchema):
    if koboldai_vars.aibusy or koboldai_vars.genseqs:
        abort(Response(json.dumps({"detail": {
            "msg": "Server is busy; please try again later.",
            "type": "service_unavailable",
        }}), mimetype="application/json", status=503))
    # This maps each property of the setting to use when sending the generate idempotently
    # To the object which typically contains it's value
    # This allows to set the property only for the API generation, and then revert the setting
    # To what it was before.
    mapping = {
        "disable_input_formatting": ("koboldai_vars", "disable_input_formatting", None),
        "disable_output_formatting": ("koboldai_vars", "disable_output_formatting", None),
        "rep_pen": ("koboldai_vars", "rep_pen", None),
        "rep_pen_range": ("koboldai_vars", "rep_pen_range", None),
        "rep_pen_slope": ("koboldai_vars", "rep_pen_slope", None),
        "top_k": ("koboldai_vars", "top_k", None),
        "top_a": ("koboldai_vars", "top_a", None),
        "top_p": ("koboldai_vars", "top_p", None),
        "tfs": ("koboldai_vars", "tfs", None),
        "typical": ("koboldai_vars", "typical", None),
        "temperature": ("koboldai_vars", "temp", None),
        "frmtadsnsp": ("koboldai_vars", "frmtadsnsp", "input"),
        "frmttriminc": ("koboldai_vars", "frmttriminc", "output"),
        "frmtrmblln": ("koboldai_vars", "frmtrmblln", "output"),
        "frmtrmspch": ("koboldai_vars", "frmtrmspch", "output"),
        "singleline": ("koboldai_vars", "singleline", "output"),
        "max_length": ("koboldai_vars", "genamt", None),
        "max_context_length": ("koboldai_vars", "max_length", None),
        "n": ("koboldai_vars", "numseqs", None),
        "quiet": ("koboldai_vars", "quiet", None),
    }
    saved_settings = {}
    set_aibusy(1)
    disable_set_aibusy = koboldai_vars.disable_set_aibusy
    koboldai_vars.disable_set_aibusy = True
    _standalone = koboldai_vars.standalone
    koboldai_vars.standalone = True
    show_probs = koboldai_vars.show_probs
    koboldai_vars.show_probs = False
    output_streaming = koboldai_vars.output_streaming
    koboldai_vars.output_streaming = False
    for key, entry in mapping.items():
        obj = {"koboldai_vars": koboldai_vars}[entry[0]]
        if entry[2] == "input" and koboldai_vars.disable_input_formatting and not hasattr(body, key):
            setattr(body, key, False)
        if entry[2] == "output" and koboldai_vars.disable_output_formatting and not hasattr(body, key):
            setattr(body, key, False)
        if getattr(body, key, None) is not None:
            if entry[1].startswith("@"):
                saved_settings[key] = obj[entry[1][1:]]
                obj[entry[1][1:]] = getattr(body, key)
            else:
                saved_settings[key] = getattr(obj, entry[1])
                setattr(obj, entry[1], getattr(body, key))
    try:
        if koboldai_vars.allowsp and getattr(body, "soft_prompt", None) is not None:
            if any(q in body.soft_prompt for q in ("/", "\\")):
                raise RuntimeError
            old_spfilename = koboldai_vars.spfilename
            spRequest(body.soft_prompt.strip())
        genout = apiactionsubmit(body.prompt, use_memory=body.use_memory, use_story=body.use_story, use_world_info=body.use_world_info, use_authors_note=body.use_authors_note)
        output = {"results": [{"text": txt} for txt in genout]}
    finally:
        for key in saved_settings:
            entry = mapping[key]
            obj = {"koboldai_vars": koboldai_vars}[entry[0]]
            if getattr(body, key, None) is not None:
                if entry[1].startswith("@"):
                    if obj[entry[1][1:]] == getattr(body, key):
                        obj[entry[1][1:]] = saved_settings[key]
                else:
                    if getattr(obj, entry[1]) == getattr(body, key):
                        setattr(obj, entry[1], saved_settings[key])
        koboldai_vars.disable_set_aibusy = disable_set_aibusy
        koboldai_vars.standalone = _standalone
        koboldai_vars.show_probs = show_probs
        koboldai_vars.output_streaming = output_streaming
        if koboldai_vars.allowsp and getattr(body, "soft_prompt", None) is not None:
            spRequest(old_spfilename)
        set_aibusy(0)
    return output


@api_v1.get("/info/version")
@api_schema_wrap
def get_version():
    """---
    get:
      summary: Current API version
      tags:
        - info
      description: |-2
        Returns the version of the API that you are currently using.
      responses:
        200:
          description: Successful request
          content:
            application/json:
              schema: BasicResultSchema
              example:
                result: 1.0.0
    """
    return {"result": api_version}


@api_v1.get("/info/version/latest")
@api_schema_wrap
def get_version_latest():
    """---
    get:
      summary: Latest API version
      tags:
        - info
      description: |-2
        Returns the latest API version available.
      responses:
        200:
          description: Successful request
          content:
            application/json:
              schema: BasicResultSchema
              example:
                result: 1.0.0
    """
    return {"result": api_versions[-1]}


@api_v1.get("/info/version/list")
@api_schema_wrap
def get_version_list():
    """---
    get:
      summary: List API versions
      tags:
        - info
      description: |-2
        Returns a list of available API versions sorted in ascending order.
      responses:
        200:
          description: Successful request
          content:
            application/json:
              schema: BasicResultsSchema
              example:
                results:
                  - 1.0.0
    """
    return {"results": api_versions}


@api_v1.post("/generate")
@api_schema_wrap
def post_generate(body: GenerationInputSchema):
    """---
    post:
      summary: Generate text
      tags:
        - generate
      description: |-2
        Generates text given a submission, sampler settings, soft prompt and number of return sequences.

        By default, the story, userscripts, memory, author's note and world info are disabled.

        Unless otherwise specified, optional values default to the values in the KoboldAI GUI.
      requestBody:
        required: true
        content:
          application/json:
            schema: GenerationInputSchema
            example:
              prompt: |-2
                Explosions of suspicious origin occur at AMNAT satellite-receiver stations from Turkey to Labrador as three high-level Canadian defense ministers vanish and then a couple of days later are photographed at a Volgograd bistro hoisting shots of Stolichnaya with Slavic bimbos on their knee.
              top_p: 0.9
              temperature: 0.5
      responses:
        200:
          description: Successful request
          content:
            application/json:
              schema: GenerationOutputSchema
              example:
                results:
                  - text: |-2
                       It is later established that all of the cabinet members have died of old age.
                      MEGAMATRIX becomes involved in the growing number of mass abductions and kidnappings. Many disappearances occur along highways in western Canada, usually when traffic has come to a standstill because of a stalled truck or snowstorm. One or two abducted individuals will be released within a day or so but never
        {api_validation_error_response}
        {api_not_implemented_response}
        {api_server_busy_response}
        {api_out_of_memory_response}
    """
    return _generate_text(body)


@api_v1.get("/model")
@api_schema_wrap
def get_model():
    """---
    get:
      summary: Retrieve the current model string
      description: |-2
        Gets the current model string, which is shown in the title of the KoboldAI GUI in parentheses, e.g. "KoboldAI Client (KoboldAI/fairseq-dense-13B-Nerys-v2)".
      tags:
        - model
      responses:
        200:
          description: Successful request
          content:
            application/json:
              schema: BasicResultSchema
              example:
                result: KoboldAI/fairseq-dense-13B-Nerys-v2
    """
    return {"result": koboldai_vars.model}


@api_v1.put("/model")
@api_schema_wrap
def put_model(body: ModelSelectionSchema):
    """---
    put:
      summary: Load a model
      description: |-2
        Loads a model given its Hugging Face model ID, the path to a model folder (relative to the "models" folder in the KoboldAI root folder) or "ReadOnly" for no model.
      tags:
        - model
      requestBody:
        required: true
        content:
          application/json:
            schema: ModelSelectionSchema
            example:
              model: ReadOnly
      responses:
        200:
          description: Successful request
          content:
            application/json:
              schema: EmptySchema
        {api_validation_error_response}
        {api_server_busy_response}
    """
    if koboldai_vars.aibusy or koboldai_vars.genseqs:
        abort(Response(json.dumps({"detail": {
            "msg": "Server is busy; please try again later.",
            "type": "service_unavailable",
        }}), mimetype="application/json", status=503))
    set_aibusy(1)
    old_model = koboldai_vars.model
    koboldai_vars.model = body.model.strip()
    try:
        load_model(use_breakmodel_args=True, breakmodel_args_default_to_cpu=True)
    except Exception as e:
        koboldai_vars.model = old_model
        raise e
    set_aibusy(0)
    return {}


def prompt_validator(prompt: str):
    if len(prompt.strip()) == 0:
        raise ValidationError("String does not match expected pattern.")

class SubmissionInputSchema(KoboldSchema):
    prompt: str = fields.String(required=True, validate=prompt_validator, metadata={"pattern": r"^.*\S.*$", "description": "This is the submission."})
    disable_input_formatting: bool = fields.Boolean(load_default=True, metadata={"description": "When enabled, disables all input formatting options, overriding their individual enabled/disabled states."})
    frmtadsnsp: Optional[bool] = fields.Boolean(metadata={"description": "Input formatting option. When enabled, adds a leading space to your input if there is no trailing whitespace at the end of the previous action."})

@api_v1.post("/story/end")
@api_schema_wrap
def post_story_end(body: SubmissionInputSchema):
    """---
    post:
      summary: Add an action to the end of the story
      tags:
        - story
      description: |-2
        Inserts a single action at the end of the story in the KoboldAI GUI without generating text.
      requestBody:
        required: true
        content:
          application/json:
            schema: SubmissionInputSchema
            example:
              prompt: |-2
                 This is some text to put at the end of the story.
      responses:
        200:
          description: Successful request
          content:
            application/json:
              schema: EmptySchema
        {api_validation_error_response}
        {api_server_busy_response}
    """
    if koboldai_vars.aibusy or koboldai_vars.genseqs:
        abort(Response(json.dumps({"detail": {
            "msg": "Server is busy; please try again later.",
            "type": "service_unavailable",
        }}), mimetype="application/json", status=503))
    set_aibusy(1)
    disable_set_aibusy = koboldai_vars.disable_set_aibusy
    koboldai_vars.disable_set_aibusy = True
    _standalone = koboldai_vars.standalone
    koboldai_vars.standalone = True
    numseqs = koboldai_vars.numseqs
    koboldai_vars.numseqs = 1
    try:
        actionsubmit(body.prompt, force_submit=True, no_generate=True, ignore_aibusy=True)
    finally:
        koboldai_vars.disable_set_aibusy = disable_set_aibusy
        koboldai_vars.standalone = _standalone
        koboldai_vars.numseqs = numseqs
    set_aibusy(0)
    return {}


@api_v1.get("/story/end")
@api_schema_wrap
def get_story_end():
    """---
    get:
      summary: Retrieve the last action of the story
      tags:
        - story
      description: |-2
        Returns the last action of the story in the KoboldAI GUI.
      responses:
        200:
          description: Successful request
          content:
            application/json:
              schema: StoryChunkResultSchema
        510:
          description: Story is empty
          content:
            application/json:
              schema: StoryEmptyErrorSchema
              example:
                detail:
                  msg: Could not retrieve the last action of the story because the story is empty.
                  type: story_empty
    """
    if not koboldai_vars.gamestarted:
        abort(Response(json.dumps({"detail": {
            "msg": "Could not retrieve the last action of the story because the story is empty.",
            "type": "story_empty",
        }}), mimetype="application/json", status=510))
    if len(koboldai_vars.actions) == 0:
        return {"result": {"text": koboldai_vars.prompt, "num": 0}}
    return {"result": {"text": koboldai_vars.actions[koboldai_vars.actions.get_last_key()], "num": koboldai_vars.actions.get_last_key() + 1}}


@api_v1.get("/story/end/num")
@api_schema_wrap
def get_story_end_num():
    """---
    get:
      summary: Retrieve the num of the last action of the story
      tags:
        - story
      description: |-2
        Returns the `num` of the last action of the story in the KoboldAI GUI.
      responses:
        200:
          description: Successful request
          content:
            application/json:
              schema: StoryChunkNumSchema
        510:
          description: Story is empty
          content:
            application/json:
              schema: StoryEmptyErrorSchema
              example:
                detail:
                  msg: Could not retrieve the last action of the story because the story is empty.
                  type: story_empty
    """
    if not koboldai_vars.gamestarted:
        abort(Response(json.dumps({"detail": {
            "msg": "Could not retrieve the last action of the story because the story is empty.",
            "type": "story_empty",
        }}), mimetype="application/json", status=510))
    if len(koboldai_vars.actions) == 0:
        return {"result": {"text": 0}}
    return {"result": {"text": koboldai_vars.actions.get_last_key() + 1}}


@api_v1.get("/story/end/text")
@api_schema_wrap
def get_story_end_text():
    """---
    get:
      summary: Retrieve the text of the last action of the story
      tags:
        - story
      description: |-2
        Returns the text of the last action of the story in the KoboldAI GUI.
      responses:
        200:
          description: Successful request
          content:
            application/json:
              schema: StoryChunkTextSchema
        510:
          description: Story is empty
          content:
            application/json:
              schema: StoryEmptyErrorSchema
              example:
                detail:
                  msg: Could not retrieve the last action of the story because the story is empty.
                  type: story_empty
    """
    if not koboldai_vars.gamestarted:
        abort(Response(json.dumps({"detail": {
            "msg": "Could not retrieve the last action of the story because the story is empty.",
            "type": "story_empty",
        }}), mimetype="application/json", status=510))
    if len(koboldai_vars.actions) == 0:
        return {"result": {"text": koboldai_vars.prompt}}
    return {"result": {"text": koboldai_vars.actions[koboldai_vars.actions.get_last_key()]}}


@api_v1.put("/story/end/text")
@api_schema_wrap
def put_story_end_text(body: StoryChunkSetTextSchema):
    """---
    put:
      summary: Set the text of the last action of the story
      tags:
        - story
      description: |-2
        Sets the text of the last action of the story in the KoboldAI GUI to the desired value.
      requestBody:
        required: true
        content:
          application/json:
            schema: StoryChunkSetTextSchema
            example:
              value: string
      responses:
        200:
          description: Successful request
          content:
            application/json:
              schema: EmptySchema
        510:
          description: Story is empty
          content:
            application/json:
              schema: StoryEmptyErrorSchema
              example:
                detail:
                  msg: Could not retrieve the last action of the story because the story is empty.
                  type: story_empty
        {api_validation_error_response}
    """
    if not koboldai_vars.gamestarted:
        abort(Response(json.dumps({"detail": {
            "msg": "Could not retrieve the last action of the story because the story is empty.",
            "type": "story_empty",
        }}), mimetype="application/json", status=510))
    value = body.value.rstrip()
    if len(koboldai_vars.actions) == 0:
        inlineedit(0, value)
    else:
        inlineedit(koboldai_vars.actions.get_last_key() + 1, value)
    return {}


@api_v1.post("/story/end/delete")
@api_schema_wrap
def post_story_end_delete(body: EmptySchema):
    """---
    post:
      summary: Remove the last action of the story
      tags:
        - story
      description: |-2
        Removes the last action of the story in the KoboldAI GUI.
      requestBody:
        required: true
        content:
          application/json:
            schema: EmptySchema
      responses:
        200:
          description: Successful request
          content:
            application/json:
              schema: EmptySchema
        510:
          description: Story too short
          content:
            application/json:
              schema: StoryTooShortErrorSchema
              example:
                detail:
                  msg: Could not delete the last action of the story because the number of actions in the story is less than or equal to 1.
                  type: story_too_short
        {api_validation_error_response}
        {api_server_busy_response}
    """
    if koboldai_vars.aibusy or koboldai_vars.genseqs:
        abort(Response(json.dumps({"detail": {
            "msg": "Server is busy; please try again later.",
            "type": "service_unavailable",
        }}), mimetype="application/json", status=503))
    if not koboldai_vars.gamestarted or not len(koboldai_vars.actions):
        abort(Response(json.dumps({"detail": {
            "msg": "Could not delete the last action of the story because the number of actions in the story is less than or equal to 1.",
            "type": "story_too_short",
        }}), mimetype="application/json", status=510))
    actionback()
    return {}


@api_v1.get("/story")
@api_schema_wrap
def get_story():
    """---
    get:
      summary: Retrieve the entire story
      tags:
        - story
      description: |-2
        Returns the entire story currently shown in the KoboldAI GUI.
      responses:
        200:
          description: Successful request
          content:
            application/json:
              schema: StorySchema
    """
    chunks = []
    if koboldai_vars.gamestarted:
        chunks.append({"num": 0, "text": koboldai_vars.prompt})
    for num, action in koboldai_vars.actions.items():
        chunks.append({"num": num + 1, "text": action})
    return {"results": chunks}


@api_v1.get("/story/nums")
@api_schema_wrap
def get_story_nums():
    """---
    get:
      summary: Retrieve a list of the nums of the chunks in the current story
      tags:
        - story
      description: |-2
        Returns the `num`s of the story chunks currently shown in the KoboldAI GUI.
      responses:
        200:
          description: Successful request
          content:
            application/json:
              schema: StorySchema
    """
    chunks = []
    if koboldai_vars.gamestarted:
        chunks.append(0)
    for num in koboldai_vars.actions.keys():
        chunks.append(num + 1)
    return {"results": chunks}


@api_v1.get("/story/nums/<int(signed=True):num>")
@api_schema_wrap
def get_story_nums_num(num: int):
    """---
    get:
      summary: Determine whether or not there is a story chunk with the given num
      tags:
        - story
      parameters:
        - name: num
          in: path
          description: |-2
            `num` of the desired story chunk.
          schema:
            type: integer
      responses:
        200:
          description: Successful request
          content:
            application/json:
              schema: BasicBooleanSchema
    """
    if num == 0:
        return {"result": koboldai_vars.gamestarted}
    return {"result": num - 1 in koboldai_vars.actions}


@api_v1.get("/story/<int(signed=True):num>")
@api_schema_wrap
def get_story_num(num: int):
    """---
    get:
      summary: Retrieve a story chunk
      tags:
        - story
      description: |-2
        Returns information about a story chunk given its `num`.
      parameters:
        - name: num
          in: path
          description: |-2
            `num` of the desired story chunk.
          schema:
            type: integer
      responses:
        200:
          description: Successful request
          content:
            application/json:
              schema: StoryChunkResultSchema
        404:
          description: Not found
          content:
            application/json:
              schema: NotFoundErrorSchema
              example:
                detail:
                  msg: No chunk with the given num exists.
                  type: key_error
    """
    if num == 0:
        if not koboldai_vars.gamestarted:
            abort(Response(json.dumps({"detail": {
                "msg": "No chunk with the given num exists.",
                "type": "key_error",
            }}), mimetype="application/json", status=404))
        return {"result": {"text": koboldai_vars.prompt, "num": num}}
    if num - 1 not in koboldai_vars.actions:
        abort(Response(json.dumps({"detail": {
            "msg": "No chunk with the given num exists.",
            "type": "key_error",
        }}), mimetype="application/json", status=404))
    return {"result": {"text": koboldai_vars.actions[num - 1], "num": num}}


@api_v1.get("/story/<int(signed=True):num>/text")
@api_schema_wrap
def get_story_num_text(num: int):
    """---
    get:
      summary: Retrieve the text of a story chunk
      tags:
        - story
      description: |-2
        Returns the text inside a story chunk given its `num`.
      parameters:
        - name: num
          in: path
          description: |-2
            `num` of the desired story chunk.
          schema:
            type: integer
      responses:
        200:
          description: Successful request
          content:
            application/json:
              schema: StoryChunkTextSchema
        404:
          description: Not found
          content:
            application/json:
              schema: NotFoundErrorSchema
              example:
                detail:
                  msg: No chunk with the given num exists.
                  type: key_error
    """
    if num == 0:
        if not koboldai_vars.gamestarted:
            abort(Response(json.dumps({"detail": {
                "msg": "No chunk with the given num exists.",
                "type": "key_error",
            }}), mimetype="application/json", status=404))
        return {"value": koboldai_vars.prompt}
    if num - 1 not in koboldai_vars.actions:
        abort(Response(json.dumps({"detail": {
            "msg": "No chunk with the given num exists.",
            "type": "key_error",
        }}), mimetype="application/json", status=404))
    return {"value": koboldai_vars.actions[num - 1]}


@api_v1.put("/story/<int(signed=True):num>/text")
@api_schema_wrap
def put_story_num_text(body: StoryChunkSetTextSchema, num: int):
    """---
    put:
      summary: Set the text of a story chunk
      tags:
        - story
      description: |-2
        Sets the text inside a story chunk given its `num`.
      parameters:
        - name: num
          in: path
          description: |-2
            `num` of the desired story chunk.
          schema:
            type: integer
      requestBody:
        required: true
        content:
          application/json:
            schema: StoryChunkSetTextSchema
            example:
              value: string
      responses:
        200:
          description: Successful request
          content:
            application/json:
              schema: EmptySchema
        404:
          description: Not found
          content:
            application/json:
              schema: NotFoundErrorSchema
              example:
                detail:
                  msg: No chunk with the given num exists.
                  type: key_error
        {api_validation_error_response}
    """
    if num == 0:
        if not koboldai_vars.gamestarted:
            abort(Response(json.dumps({"detail": {
                "msg": "No chunk with the given num exists.",
                "type": "key_error",
            }}), mimetype="application/json", status=404))
        inlineedit(0, body.value.rstrip())
        return {}
    if num - 1 not in koboldai_vars.actions:
        abort(Response(json.dumps({"detail": {
            "msg": "No chunk with the given num exists.",
            "type": "key_error",
        }}), mimetype="application/json", status=404))
    inlineedit(num, body.value.rstrip())
    return {}


@api_v1.delete("/story/<int(signed=True):num>")
@api_schema_wrap
def post_story_num_delete(num: int):
    """---
    delete:
      summary: Remove a story chunk
      tags:
        - story
      description: |-2
        Removes a story chunk from the story in the KoboldAI GUI given its `num`. Cannot be used to delete the first action (the prompt).
      parameters:
        - name: num
          in: path
          description: |-2
            `num` of the desired story chunk. Must be larger than or equal to 1.
          schema:
            type: integer
            minimum: 1
      responses:
        200:
          description: Successful request
          content:
            application/json:
              schema: EmptySchema
        404:
          description: Not found
          content:
            application/json:
              schema: NotFoundErrorSchema
              example:
                detail:
                  msg: No chunk with the given num exists.
                  type: key_error
        {api_server_busy_response}
    """
    if num < 1:
        abort(Response(json.dumps({"detail": {
            "num": ["Must be greater than or equal to 1."],
        }}), mimetype="application/json", status=422))
    if num - 1 not in koboldai_vars.actions:
        abort(Response(json.dumps({"detail": {
            "msg": "No chunk with the given num exists.",
            "type": "key_error",
        }}), mimetype="application/json", status=404))
    if koboldai_vars.aibusy or koboldai_vars.genseqs:
        abort(Response(json.dumps({"detail": {
            "msg": "Server is busy; please try again later.",
            "type": "service_unavailable",
        }}), mimetype="application/json", status=503))
    inlinedelete(num)
    return {}


@api_v1.delete("/story")
@api_schema_wrap
def delete_story():
    """---
    delete:
      summary: Clear the story
      tags:
        - story
      description: |-2
        Starts a new blank story.
      responses:
        200:
          description: Successful request
          content:
            application/json:
              schema: EmptySchema
        {api_server_busy_response}
    """
    if koboldai_vars.aibusy or koboldai_vars.genseqs:
        abort(Response(json.dumps({"detail": {
            "msg": "Server is busy; please try again later.",
            "type": "service_unavailable",
        }}), mimetype="application/json", status=503))
    newGameRequest()
    return {}


@api_v1.put("/story/load")
@api_schema_wrap
def put_story_load(body: StoryLoadSchema):
    """---
    put:
      summary: Load a story
      tags:
        - story
      description: |-2
        Loads a story given its filename (without the .json).
      requestBody:
        required: true
        content:
          application/json:
            schema: StoryLoadSchema
            example:
              name: string
      responses:
        200:
          description: Successful request
          content:
            application/json:
              schema: EmptySchema
        {api_validation_error_response}
        {api_server_busy_response}
    """
    if koboldai_vars.aibusy or koboldai_vars.genseqs:
        abort(Response(json.dumps({"detail": {
            "msg": "Server is busy; please try again later.",
            "type": "service_unavailable",
        }}), mimetype="application/json", status=503))
    loadRequest(fileops.storypath(body.name.strip()))
    return {}


@api_v1.put("/story/save")
@api_schema_wrap
def put_story_save(body: StorySaveSchema):
    """---
    put:
      summary: Save the current story
      tags:
        - story
      description: |-2
        Saves the current story given its destination filename (without the .json).
      requestBody:
        required: true
        content:
          application/json:
            schema: StorySaveSchema
            example:
              name: string
      responses:
        200:
          description: Successful request
          content:
            application/json:
              schema: EmptySchema
        {api_validation_error_response}
    """
    saveRequest(fileops.storypath(body.name.strip()))
    return {}


@api_v1.get("/world_info")
@api_schema_wrap
def get_world_info():
    """---
    get:
      summary: Retrieve all world info entries
      tags:
        - world_info
      description: |-2
        Returns all world info entries currently shown in the KoboldAI GUI.

        The `folders` are sorted in the same order as they are in the GUI and the `entries` within the folders and within the parent `result` object are all sorted in the same order as they are in their respective parts of the GUI.
      responses:
        200:
          description: Successful request
          content:
            application/json:
              schema: WorldInfoSchema
    """
    folders = []
    entries = []
    ln = len(koboldai_vars.worldinfo)
    stablesortwi()
    koboldai_vars.worldinfo_i = [wi for wi in koboldai_vars.worldinfo if wi["init"]]
    folder: Optional[list] = None
    if ln:
        last_folder = ...
        for wi in koboldai_vars.worldinfo_i:
            if wi["folder"] != last_folder:
                folder = []
                if wi["folder"] is not None:
                    folders.append({"uid": wi["folder"], "name": koboldai_vars.wifolders_d[wi["folder"]]["name"], "entries": folder})
                last_folder = wi["folder"]
            (folder if wi["folder"] is not None else entries).append({k: v for k, v in wi.items() if k not in ("init", "folder", "num") and (wi["selective"] or k != "keysecondary")})
    return {"folders": folders, "entries": entries}

@api_v1.get("/world_info/uids")
@api_schema_wrap
def get_world_info_uids():
    """---
    get:
      summary: Retrieve the UIDs of all world info entries
      tags:
        - world_info
      description: |-2
        Returns in a similar format as GET /world_info except only the `uid`s are returned.
      responses:
        200:
          description: Successful request
          content:
            application/json:
              schema: WorldInfoUIDsSchema
    """
    folders = []
    entries = []
    ln = len(koboldai_vars.worldinfo)
    stablesortwi()
    koboldai_vars.worldinfo_i = [wi for wi in koboldai_vars.worldinfo if wi["init"]]
    folder: Optional[list] = None
    if ln:
        last_folder = ...
        for wi in koboldai_vars.worldinfo_i:
            if wi["folder"] != last_folder:
                folder = []
                if wi["folder"] is not None:
                    folders.append({"uid": wi["folder"], "entries": folder})
                last_folder = wi["folder"]
            (folder if wi["folder"] is not None else entries).append(wi["uid"])
    return {"folders": folders, "entries": entries}


@api_v1.get("/world_info/uids/<int(signed=True):uid>")
@api_schema_wrap
def get_world_info_uids_uid(uid: int):
    """---
    get:
      summary: Determine whether or not there is a world info entry with the given UID
      tags:
        - world_info
      parameters:
        - name: uid
          in: path
          description: |-2
            `uid` of the desired world info entry.
          schema:
            type: integer
            minimum: -2147483648
            maximum: 2147483647
      responses:
        200:
          description: Successful request
          content:
            application/json:
              schema: BasicBooleanSchema
    """
    return {"result": uid in koboldai_vars.worldinfo_u and koboldai_vars.worldinfo_u[uid]["init"]}


@api_v1.get("/world_info/folders")
@api_schema_wrap
def get_world_info_folders():
    """---
    get:
      summary: Retrieve all world info folders
      tags:
        - world_info
      description: |-2
        Returns details about all world info folders currently shown in the KoboldAI GUI.

        The `folders` are sorted in the same order as they are in the GUI.
      responses:
        200:
          description: Successful request
          content:
            application/json:
              schema: WorldInfoFoldersSchema
    """
    stablesortwi()
    koboldai_vars.worldinfo_i = [wi for wi in koboldai_vars.worldinfo if wi["init"]]
    return {"folders": [{"uid": folder, **{k: v for k, v in koboldai_vars.wifolders_d[folder].items() if k != "collapsed"}} for folder in koboldai_vars.wifolders_l]}


@api_v1.get("/world_info/folders/uids")
@api_schema_wrap
def get_world_info_folders_uids():
    """---
    get:
      summary: Retrieve the UIDs all world info folders
      tags:
        - world_info
      description: |-2
        Returns the `uid`s of all world info folders currently shown in the KoboldAI GUI.

        The `folders` are sorted in the same order as they are in the GUI.
      responses:
        200:
          description: Successful request
          content:
            application/json:
              schema: WorldInfoFoldersUIDsSchema
    """
    stablesortwi()
    koboldai_vars.worldinfo_i = [wi for wi in koboldai_vars.worldinfo if wi["init"]]
    return {"folders": koboldai_vars.wifolders_l}


@api_v1.get("/world_info/folders/none")
@api_schema_wrap
def get_world_info_folders_none():
    """---
    get:
      summary: Retrieve all world info entries not in a folder
      tags:
        - world_info
      description: |-2
        Returns all world info entries that are not in a world info folder.

        The `entries` are sorted in the same order as they are in the KoboldAI GUI.
      responses:
        200:
          description: Successful request
          content:
            application/json:
              schema: WorldInfoEntriesSchema
    """
    entries = []
    stablesortwi()
    koboldai_vars.worldinfo_i = [wi for wi in koboldai_vars.worldinfo if wi["init"]]
    for wi in reversed(koboldai_vars.worldinfo_i):
        if wi["folder"] is not None:
            break
        entries.append({k: v for k, v in wi.items() if k not in ("init", "folder", "num") and (wi["selective"] or k != "keysecondary")})
    return {"entries": list(reversed(entries))}


@api_v1.get("/world_info/folders/none/uids")
@api_schema_wrap
def get_world_info_folders_none_uids():
    """---
    get:
      summary: Retrieve the UIDs of all world info entries not in a folder
      tags:
        - world_info
      description: |-2
        Returns the `uid`s of all world info entries that are not in a world info folder.

        The `entries` are sorted in the same order as they are in the KoboldAI GUI.
      responses:
        200:
          description: Successful request
          content:
            application/json:
              schema: WorldInfoEntriesUIDsSchema
    """
    entries = []
    stablesortwi()
    koboldai_vars.worldinfo_i = [wi for wi in koboldai_vars.worldinfo if wi["init"]]
    for wi in reversed(koboldai_vars.worldinfo_i):
        if wi["folder"] is not None:
            break
        entries.append(wi["uid"])
    return {"entries": list(reversed(entries))}


@api_v1.get("/world_info/folders/none/uids/<int(signed=True):uid>")
@api_schema_wrap
def get_world_info_folders_none_uids_uid(uid: int):
    """---
    get:
      summary: Determine whether or not there is a world info entry with the given UID that is not in a world info folder
      tags:
        - world_info
      parameters:
        - name: uid
          in: path
          description: |-2
            `uid` of the desired world info entry.
          schema:
            type: integer
            minimum: -2147483648
            maximum: 2147483647
      responses:
        200:
          description: Successful request
          content:
            application/json:
              schema: BasicBooleanSchema
    """
    return {"result": uid in koboldai_vars.worldinfo_u and koboldai_vars.worldinfo_u[uid]["folder"] is None and koboldai_vars.worldinfo_u[uid]["init"]}


@api_v1.get("/world_info/folders/<int(signed=True):uid>")
@api_schema_wrap
def get_world_info_folders_uid(uid: int):
    """---
    get:
      summary: Retrieve all world info entries in the given folder
      tags:
        - world_info
      parameters:
        - name: uid
          in: path
          description: |-2
            `uid` of the desired world info folder.
          schema:
            type: integer
            minimum: -2147483648
            maximum: 2147483647
      description: |-2
        Returns all world info entries that are in the world info folder with the given `uid`.

        The `entries` are sorted in the same order as they are in the KoboldAI GUI.
      responses:
        200:
          description: Successful request
          content:
            application/json:
              schema: WorldInfoEntriesSchema
        404:
          description: Not found
          content:
            application/json:
              schema: NotFoundErrorSchema
              example:
                detail:
                  msg: No world info folder with the given uid exists.
                  type: key_error
    """
    if uid not in koboldai_vars.wifolders_d:
        abort(Response(json.dumps({"detail": {
            "msg": "No world info folder with the given uid exists.",
            "type": "key_error",
        }}), mimetype="application/json", status=404))
    entries = []
    stablesortwi()
    koboldai_vars.worldinfo_i = [wi for wi in koboldai_vars.worldinfo if wi["init"]]
    for wi in koboldai_vars.wifolders_u[uid]:
        if wi["init"]:
            entries.append({k: v for k, v in wi.items() if k not in ("init", "folder", "num") and (wi["selective"] or k != "keysecondary")})
    return {"entries": entries}


@api_v1.get("/world_info/folders/<int(signed=True):uid>/uids")
@api_schema_wrap
def get_world_info_folders_uid_uids(uid: int):
    """---
    get:
      summary: Retrieve the UIDs of all world info entries in the given folder
      tags:
        - world_info
      parameters:
        - name: uid
          in: path
          description: |-2
            `uid` of the desired world info folder.
          schema:
            type: integer
            minimum: -2147483648
            maximum: 2147483647
      description: |-2
        Returns the `uid`s of all world info entries that are in the world info folder with the given `uid`.

        The `entries` are sorted in the same order as they are in the KoboldAI GUI.
      responses:
        200:
          description: Successful request
          content:
            application/json:
              schema: WorldInfoEntriesUIDsSchema
        404:
          description: Not found
          content:
            application/json:
              schema: NotFoundErrorSchema
              example:
                detail:
                  msg: No world info folder with the given uid exists.
                  type: key_error
    """
    if uid not in koboldai_vars.wifolders_d:
        abort(Response(json.dumps({"detail": {
            "msg": "No world info folder with the given uid exists.",
            "type": "key_error",
        }}), mimetype="application/json", status=404))
    entries = []
    stablesortwi()
    koboldai_vars.worldinfo_i = [wi for wi in koboldai_vars.worldinfo if wi["init"]]
    for wi in koboldai_vars.wifolders_u[uid]:
        if wi["init"]:
            entries.append(wi["uid"])
    return {"entries": entries}


@api_v1.get("/world_info/folders/<int(signed=True):folder_uid>/uids/<int(signed=True):entry_uid>")
@api_schema_wrap
def get_world_info_folders_folder_uid_uids_entry_uid(folder_uid: int, entry_uid: int):
    """---
    get:
      summary: Determine whether or not there is a world info entry with the given UID in the world info folder with the given UID
      tags:
        - world_info
      parameters:
        - name: folder_uid
          in: path
          description: |-2
            `uid` of the desired world info folder.
          schema:
            type: integer
            minimum: -2147483648
            maximum: 2147483647
        - name: entry_uid
          in: path
          description: |-2
            `uid` of the desired world info entry.
          schema:
            type: integer
            minimum: -2147483648
            maximum: 2147483647
      responses:
        200:
          description: Successful request
          content:
            application/json:
              schema: BasicBooleanSchema
    """
    return {"result": entry_uid in koboldai_vars.worldinfo_u and koboldai_vars.worldinfo_u[entry_uid]["folder"] == folder_uid and koboldai_vars.worldinfo_u[entry_uid]["init"]}


@api_v1.get("/world_info/folders/<int(signed=True):uid>/name")
@api_schema_wrap
def get_world_info_folders_uid_name(uid: int):
    """---
    get:
      summary: Retrieve the name of the world info folder with the given UID
      tags:
        - world_info
      parameters:
        - name: uid
          in: path
          description: |-2
            `uid` of the desired world info folder.
          schema:
            type: integer
            minimum: -2147483648
            maximum: 2147483647
      responses:
        200:
          description: Successful request
          content:
            application/json:
              schema: BasicStringSchema
        404:
          description: Not found
          content:
            application/json:
              schema: NotFoundErrorSchema
              example:
                detail:
                  msg: No world info folder with the given uid exists.
                  type: key_error
    """
    if uid not in koboldai_vars.wifolders_d:
        abort(Response(json.dumps({"detail": {
            "msg": "No world info folder with the given uid exists.",
            "type": "key_error",
        }}), mimetype="application/json", status=404))
    return {"value": koboldai_vars.wifolders_d[uid]["name"]}


@api_v1.put("/world_info/folders/<int(signed=True):uid>/name")
@api_schema_wrap
def put_world_info_folders_uid_name(body: BasicStringSchema, uid: int):
    """---
    put:
      summary: Set the name of the world info folder with the given UID to the specified value
      tags:
        - world_info
      parameters:
        - name: uid
          in: path
          description: |-2
            `uid` of the desired world info folder.
          schema:
            type: integer
            minimum: -2147483648
            maximum: 2147483647
      requestBody:
        required: true
        content:
          application/json:
            schema: BasicStringSchema
            example:
              value: string
      responses:
        200:
          description: Successful request
          content:
            application/json:
              schema: EmptySchema
        404:
          description: Not found
          content:
            application/json:
              schema: NotFoundErrorSchema
              example:
                detail:
                  msg: No world info folder with the given uid exists.
                  type: key_error
        {api_validation_error_response}
    """
    if uid not in koboldai_vars.wifolders_d:
        abort(Response(json.dumps({"detail": {
            "msg": "No world info folder with the given uid exists.",
            "type": "key_error",
        }}), mimetype="application/json", status=404))
    koboldai_vars.wifolders_d[uid]["name"] = body.value
    setgamesaved(False)
    return {}


@api_v1.get("/world_info/<int(signed=True):uid>")
@api_schema_wrap
def get_world_info_uid(uid: int):
    """---
    get:
      summary: Retrieve information about the world info entry with the given UID
      tags:
        - world_info
      parameters:
        - name: uid
          in: path
          description: |-2
            `uid` of the desired world info entry.
          schema:
            type: integer
            minimum: -2147483648
            maximum: 2147483647
      responses:
        200:
          description: Successful request
          content:
            application/json:
              schema: WorldInfoEntrySchema
        404:
          description: Not found
          content:
            application/json:
              schema: NotFoundErrorSchema
              example:
                detail:
                  msg: No world info entry with the given uid exists.
                  type: key_error
    """
    if uid not in koboldai_vars.worldinfo_u:
        abort(Response(json.dumps({"detail": {
            "msg": "No world info entry with the given uid exists.",
            "type": "key_error",
        }}), mimetype="application/json", status=404))
    wi = koboldai_vars.worldinfo_u[uid]
    return {k: v for k, v in wi.items() if k not in ("init", "folder", "num") and (wi["selective"] or k != "keysecondary")}


@api_v1.get("/world_info/<int(signed=True):uid>/comment")
@api_schema_wrap
def get_world_info_uid_comment(uid: int):
    """---
    get:
      summary: Retrieve the comment of the world info entry with the given UID
      tags:
        - world_info
      parameters:
        - name: uid
          in: path
          description: |-2
            `uid` of the desired world info entry.
          schema:
            type: integer
            minimum: -2147483648
            maximum: 2147483647
      responses:
        200:
          description: Successful request
          content:
            application/json:
              schema: BasicStringSchema
        404:
          description: Not found
          content:
            application/json:
              schema: NotFoundErrorSchema
              example:
                detail:
                  msg: No world info entry with the given uid exists.
                  type: key_error
    """
    if uid not in koboldai_vars.worldinfo_u:
        abort(Response(json.dumps({"detail": {
            "msg": "No world info entry with the given uid exists.",
            "type": "key_error",
        }}), mimetype="application/json", status=404))
    return {"value": koboldai_vars.worldinfo_u[uid]["comment"]}


@api_v1.put("/world_info/<int(signed=True):uid>/comment")
@api_schema_wrap
def put_world_info_uid_comment(body: BasicStringSchema, uid: int):
    """---
    put:
      summary: Set the comment of the world info entry with the given UID to the specified value
      tags:
        - world_info
      parameters:
        - name: uid
          in: path
          description: |-2
            `uid` of the desired world info entry.
          schema:
            type: integer
            minimum: -2147483648
            maximum: 2147483647
      requestBody:
        required: true
        content:
          application/json:
            schema: BasicStringSchema
            example:
              value: string
      responses:
        200:
          description: Successful request
          content:
            application/json:
              schema: EmptySchema
        404:
          description: Not found
          content:
            application/json:
              schema: NotFoundErrorSchema
              example:
                detail:
                  msg: No world info entry with the given uid exists.
                  type: key_error
        {api_validation_error_response}
    """
    if uid not in koboldai_vars.worldinfo_u:
        abort(Response(json.dumps({"detail": {
            "msg": "No world info entry with the given uid exists.",
            "type": "key_error",
        }}), mimetype="application/json", status=404))
    koboldai_vars.worldinfo_u[uid]["comment"] = body.value
    setgamesaved(False)
    return {}


@api_v1.get("/world_info/<int(signed=True):uid>/content")
@api_schema_wrap
def get_world_info_uid_content(uid: int):
    """---
    get:
      summary: Retrieve the content of the world info entry with the given UID
      tags:
        - world_info
      parameters:
        - name: uid
          in: path
          description: |-2
            `uid` of the desired world info entry.
          schema:
            type: integer
            minimum: -2147483648
            maximum: 2147483647
      responses:
        200:
          description: Successful request
          content:
            application/json:
              schema: BasicStringSchema
        404:
          description: Not found
          content:
            application/json:
              schema: NotFoundErrorSchema
              example:
                detail:
                  msg: No world info entry with the given uid exists.
                  type: key_error
    """
    if uid not in koboldai_vars.worldinfo_u:
        abort(Response(json.dumps({"detail": {
            "msg": "No world info entry with the given uid exists.",
            "type": "key_error",
        }}), mimetype="application/json", status=404))
    return {"value": koboldai_vars.worldinfo_u[uid]["content"]}


@api_v1.put("/world_info/<int(signed=True):uid>/content")
@api_schema_wrap
def put_world_info_uid_content(body: BasicStringSchema, uid: int):
    """---
    put:
      summary: Set the content of the world info entry with the given UID to the specified value
      tags:
        - world_info
      parameters:
        - name: uid
          in: path
          description: |-2
            `uid` of the desired world info entry.
          schema:
            type: integer
            minimum: -2147483648
            maximum: 2147483647
      requestBody:
        required: true
        content:
          application/json:
            schema: BasicStringSchema
            example:
              value: string
      responses:
        200:
          description: Successful request
          content:
            application/json:
              schema: EmptySchema
        404:
          description: Not found
          content:
            application/json:
              schema: NotFoundErrorSchema
              example:
                detail:
                  msg: No world info entry with the given uid exists.
                  type: key_error
        {api_validation_error_response}
    """
    if uid not in koboldai_vars.worldinfo_u:
        abort(Response(json.dumps({"detail": {
            "msg": "No world info entry with the given uid exists.",
            "type": "key_error",
        }}), mimetype="application/json", status=404))
    koboldai_vars.worldinfo_u[uid]["content"] = body.value
    setgamesaved(False)
    return {}


@api_v1.get("/world_info/<int(signed=True):uid>/key")
@api_schema_wrap
def get_world_info_uid_key(uid: int):
    """---
    get:
      summary: Retrieve the keys or primary keys of the world info entry with the given UID
      tags:
        - world_info
      parameters:
        - name: uid
          in: path
          description: |-2
            `uid` of the desired world info entry.
          schema:
            type: integer
            minimum: -2147483648
            maximum: 2147483647
      responses:
        200:
          description: Successful request
          content:
            application/json:
              schema: BasicStringSchema
        404:
          description: Not found
          content:
            application/json:
              schema: NotFoundErrorSchema
              example:
                detail:
                  msg: No world info entry with the given uid exists.
                  type: key_error
    """
    if uid not in koboldai_vars.worldinfo_u:
        abort(Response(json.dumps({"detail": {
            "msg": "No world info entry with the given uid exists.",
            "type": "key_error",
        }}), mimetype="application/json", status=404))
    return {"value": koboldai_vars.worldinfo_u[uid]["key"]}


@api_v1.put("/world_info/<int(signed=True):uid>/key")
@api_schema_wrap
def put_world_info_uid_key(body: BasicStringSchema, uid: int):
    """---
    put:
      summary: Set the keys or primary keys of the world info entry with the given UID to the specified value
      tags:
        - world_info
      parameters:
        - name: uid
          in: path
          description: |-2
            `uid` of the desired world info entry.
          schema:
            type: integer
            minimum: -2147483648
            maximum: 2147483647
      requestBody:
        required: true
        content:
          application/json:
            schema: BasicStringSchema
            example:
              value: string
      responses:
        200:
          description: Successful request
          content:
            application/json:
              schema: EmptySchema
        404:
          description: Not found
          content:
            application/json:
              schema: NotFoundErrorSchema
              example:
                detail:
                  msg: No world info entry with the given uid exists.
                  type: key_error
        {api_validation_error_response}
    """
    if uid not in koboldai_vars.worldinfo_u:
        abort(Response(json.dumps({"detail": {
            "msg": "No world info entry with the given uid exists.",
            "type": "key_error",
        }}), mimetype="application/json", status=404))
    koboldai_vars.worldinfo_u[uid]["key"] = body.value
    setgamesaved(False)
    return {}


@api_v1.get("/world_info/<int(signed=True):uid>/keysecondary")
@api_schema_wrap
def get_world_info_uid_keysecondary(uid: int):
    """---
    get:
      summary: Retrieve the secondary keys of the world info entry with the given UID
      tags:
        - world_info
      parameters:
        - name: uid
          in: path
          description: |-2
            `uid` of the desired world info entry.
          schema:
            type: integer
            minimum: -2147483648
            maximum: 2147483647
      responses:
        200:
          description: Successful request
          content:
            application/json:
              schema: BasicStringSchema
        404:
          description: Not found
          content:
            application/json:
              schema: NotFoundErrorSchema
              example:
                detail:
                  msg: No world info entry with the given uid exists.
                  type: key_error
    """
    if uid not in koboldai_vars.worldinfo_u:
        abort(Response(json.dumps({"detail": {
            "msg": "No world info entry with the given uid exists.",
            "type": "key_error",
        }}), mimetype="application/json", status=404))
    return {"value": koboldai_vars.worldinfo_u[uid]["keysecondary"]}


@api_v1.put("/world_info/<int(signed=True):uid>/keysecondary")
@api_schema_wrap
def put_world_info_uid_keysecondary(body: BasicStringSchema, uid: int):
    """---
    put:
      summary: Set the secondary keys of the world info entry with the given UID to the specified value
      tags:
        - world_info
      parameters:
        - name: uid
          in: path
          description: |-2
            `uid` of the desired world info entry.
          schema:
            type: integer
            minimum: -2147483648
            maximum: 2147483647
      requestBody:
        required: true
        content:
          application/json:
            schema: BasicStringSchema
            example:
              value: string
      responses:
        200:
          description: Successful request
          content:
            application/json:
              schema: EmptySchema
        404:
          description: Not found
          content:
            application/json:
              schema: NotFoundErrorSchema
              example:
                detail:
                  msg: No world info entry with the given uid exists.
                  type: key_error
        {api_validation_error_response}
    """
    if uid not in koboldai_vars.worldinfo_u:
        abort(Response(json.dumps({"detail": {
            "msg": "No world info entry with the given uid exists.",
            "type": "key_error",
        }}), mimetype="application/json", status=404))
    koboldai_vars.worldinfo_u[uid]["keysecondary"] = body.value
    setgamesaved(False)
    return {}


@api_v1.get("/world_info/<int(signed=True):uid>/selective")
@api_schema_wrap
def get_world_info_uid_selective(uid: int):
    """---
    get:
      summary: Retrieve the selective mode state of the world info entry with the given UID
      tags:
        - world_info
      parameters:
        - name: uid
          in: path
          description: |-2
            `uid` of the desired world info entry.
          schema:
            type: integer
            minimum: -2147483648
            maximum: 2147483647
      responses:
        200:
          description: Successful request
          content:
            application/json:
              schema: BasicBooleanSchema
        404:
          description: Not found
          content:
            application/json:
              schema: NotFoundErrorSchema
              example:
                detail:
                  msg: No world info entry with the given uid exists.
                  type: key_error
    """
    if uid not in koboldai_vars.worldinfo_u:
        abort(Response(json.dumps({"detail": {
            "msg": "No world info entry with the given uid exists.",
            "type": "key_error",
        }}), mimetype="application/json", status=404))
    return {"value": koboldai_vars.worldinfo_u[uid]["selective"]}


@api_v1.put("/world_info/<int(signed=True):uid>/selective")
@api_schema_wrap
def put_world_info_uid_selective(body: BasicBooleanSchema, uid: int):
    """---
    put:
      summary: Set the selective mode state of the world info entry with the given UID to the specified value
      tags:
        - world_info
      parameters:
        - name: uid
          in: path
          description: |-2
            `uid` of the desired world info entry.
          schema:
            type: integer
            minimum: -2147483648
            maximum: 2147483647
      requestBody:
        required: true
        content:
          application/json:
            schema: BasicBooleanSchema
            example:
              value: true
      responses:
        200:
          description: Successful request
          content:
            application/json:
              schema: EmptySchema
        404:
          description: Not found
          content:
            application/json:
              schema: NotFoundErrorSchema
              example:
                detail:
                  msg: No world info entry with the given uid exists.
                  type: key_error
        {api_validation_error_response}
    """
    if uid not in koboldai_vars.worldinfo_u:
        abort(Response(json.dumps({"detail": {
            "msg": "No world info entry with the given uid exists.",
            "type": "key_error",
        }}), mimetype="application/json", status=404))
    koboldai_vars.worldinfo_u[uid]["selective"] = body.value
    setgamesaved(False)
    return {}


@api_v1.get("/world_info/<int(signed=True):uid>/constant")
@api_schema_wrap
def get_world_info_uid_constant(uid: int):
    """---
    get:
      summary: Retrieve the constant mode state of the world info entry with the given UID
      tags:
        - world_info
      parameters:
        - name: uid
          in: path
          description: |-2
            `uid` of the desired world info entry.
          schema:
            type: integer
            minimum: -2147483648
            maximum: 2147483647
      responses:
        200:
          description: Successful request
          content:
            application/json:
              schema: BasicBooleanSchema
        404:
          description: Not found
          content:
            application/json:
              schema: NotFoundErrorSchema
              example:
                detail:
                  msg: No world info entry with the given uid exists.
                  type: key_error
    """
    if uid not in koboldai_vars.worldinfo_u:
        abort(Response(json.dumps({"detail": {
            "msg": "No world info entry with the given uid exists.",
            "type": "key_error",
        }}), mimetype="application/json", status=404))
    return {"value": koboldai_vars.worldinfo_u[uid]["constant"]}


@api_v1.put("/world_info/<int(signed=True):uid>/constant")
@api_schema_wrap
def put_world_info_uid_constant(body: BasicBooleanSchema, uid: int):
    """---
    put:
      summary: Set the constant mode state of the world info entry with the given UID to the specified value
      tags:
        - world_info
      parameters:
        - name: uid
          in: path
          description: |-2
            `uid` of the desired world info entry.
          schema:
            type: integer
            minimum: -2147483648
            maximum: 2147483647
      requestBody:
        required: true
        content:
          application/json:
            schema: BasicBooleanSchema
            example:
              value: true
      responses:
        200:
          description: Successful request
          content:
            application/json:
              schema: EmptySchema
        404:
          description: Not found
          content:
            application/json:
              schema: NotFoundErrorSchema
              example:
                detail:
                  msg: No world info entry with the given uid exists.
                  type: key_error
        {api_validation_error_response}
    """
    if uid not in koboldai_vars.worldinfo_u:
        abort(Response(json.dumps({"detail": {
            "msg": "No world info entry with the given uid exists.",
            "type": "key_error",
        }}), mimetype="application/json", status=404))
    koboldai_vars.worldinfo_u[uid]["constant"] = body.value
    setgamesaved(False)
    return {}


@api_v1.post("/world_info/folders/none")
@api_schema_wrap
def post_world_info_folders_none(body: EmptySchema):
    """---
    post:
      summary: Create a new world info entry outside of a world info folder, at the end of the world info
      tags:
        - world_info
      requestBody:
        required: true
        content:
          application/json:
            schema: EmptySchema
      responses:
        200:
          description: Successful request
          content:
            application/json:
              schema: BasicUIDSchema
        {api_validation_error_response}
    """
    stablesortwi()
    koboldai_vars.worldinfo_i = [wi for wi in koboldai_vars.worldinfo if wi["init"]]
    setgamesaved(False)
    emit('from_server', {'cmd': 'wiexpand', 'data': koboldai_vars.worldinfo[-1]["num"]}, broadcast=True)
    koboldai_vars.worldinfo[-1]["init"] = True
    addwiitem(folder_uid=None)
    return {"uid": koboldai_vars.worldinfo[-2]["uid"]}


@api_v1.post("/world_info/folders/<int(signed=True):uid>")
@api_schema_wrap
def post_world_info_folders_uid(body: EmptySchema, uid: int):
    """---
    post:
      summary: Create a new world info entry at the end of the world info folder with the given UID
      tags:
        - world_info
      parameters:
        - name: uid
          in: path
          description: |-2
            `uid` of the desired world info folder.
          schema:
            type: integer
            minimum: -2147483648
            maximum: 2147483647
      requestBody:
        required: true
        content:
          application/json:
            schema: EmptySchema
      responses:
        200:
          description: Successful request
          content:
            application/json:
              schema: BasicUIDSchema
        404:
          description: Not found
          content:
            application/json:
              schema: NotFoundErrorSchema
              example:
                detail:
                  msg: No world info folder with the given uid exists.
                  type: key_error
        {api_validation_error_response}
    """
    if uid not in koboldai_vars.wifolders_d:
        abort(Response(json.dumps({"detail": {
            "msg": "No world info folder with the given uid exists.",
            "type": "key_error",
        }}), mimetype="application/json", status=404))
    stablesortwi()
    koboldai_vars.worldinfo_i = [wi for wi in koboldai_vars.worldinfo if wi["init"]]
    setgamesaved(False)
    emit('from_server', {'cmd': 'wiexpand', 'data': koboldai_vars.wifolders_u[uid][-1]["num"]}, broadcast=True)
    koboldai_vars.wifolders_u[uid][-1]["init"] = True
    addwiitem(folder_uid=uid)
    return {"uid": koboldai_vars.wifolders_u[uid][-2]["uid"]}


@api_v1.delete("/world_info/<int(signed=True):uid>")
@api_schema_wrap
def delete_world_info_uid(uid: int):
    """---
    delete:
      summary: Delete the world info entry with the given UID
      tags:
        - world_info
      parameters:
        - name: uid
          in: path
          description: |-2
            `uid` of the desired world info entry.
          schema:
            type: integer
            minimum: -2147483648
            maximum: 2147483647
      responses:
        200:
          description: Successful request
          content:
            application/json:
              schema: EmptySchema
        404:
          description: Not found
          content:
            application/json:
              schema: NotFoundErrorSchema
              example:
                detail:
                  msg: No world info entry with the given uid exists.
                  type: key_error
    """
    if uid not in koboldai_vars.worldinfo_u:
        abort(Response(json.dumps({"detail": {
            "msg": "No world info entry with the given uid exists.",
            "type": "key_error",
        }}), mimetype="application/json", status=404))
    deletewi(uid)
    return {}


@api_v1.post("/world_info/folders")
@api_schema_wrap
def post_world_info_folders(body: EmptySchema):
    """---
    post:
      summary: Create a new world info folder at the end of the world info
      tags:
        - world_info
      requestBody:
        required: true
        content:
          application/json:
            schema: EmptySchema
      responses:
        200:
          description: Successful request
          content:
            application/json:
              schema: BasicUIDSchema
        {api_validation_error_response}
    """
    addwifolder()
    return {"uid": koboldai_vars.wifolders_l[-1]}


@api_v1.delete("/world_info/folders/<int(signed=True):uid>")
@api_schema_wrap
def delete_world_info_folders_uid(uid: int):
    """---
    delete:
      summary: Delete the world info folder with the given UID
      tags:
        - world_info
      parameters:
        - name: uid
          in: path
          description: |-2
            `uid` of the desired world info folder.
          schema:
            type: integer
            minimum: -2147483648
            maximum: 2147483647
      responses:
        200:
          description: Successful request
          content:
            application/json:
              schema: EmptySchema
        404:
          description: Not found
          content:
            application/json:
              schema: NotFoundErrorSchema
              example:
                detail:
                  msg: No world info folders with the given uid exists.
                  type: key_error
    """
    if uid not in koboldai_vars.wifolders_d:
        abort(Response(json.dumps({"detail": {
            "msg": "No world info folder with the given uid exists.",
            "type": "key_error",
        }}), mimetype="application/json", status=404))
    deletewifolder(uid)
    return {}


def _make_f_get(obj, _var_name, _name, _schema, _example_yaml_value):
    def f_get():
        """---
    get:
      summary: Retrieve the current {} setting value
      tags:
        - config
      responses:
        200:
          description: Successful request
          content:
            application/json:
              schema: {}
              example:
                value: {}
        """
        _obj = {"koboldai_vars": koboldai_vars}[obj]
        if _var_name.startswith("@"):
            return {"value": _obj[_var_name[1:]]}
        else:
            return {"value": getattr(_obj, _var_name)}
    f_get.__doc__ = f_get.__doc__.format(_name, _schema, _example_yaml_value)
    return f_get

def _make_f_put(schema_class: Type[KoboldSchema], obj, _var_name, _name, _schema, _example_yaml_value):
    def f_put(body: schema_class):
        """---
    put:
      summary: Set {} setting to specified value
      tags:
        - config
      requestBody:
        required: true
        content:
          application/json:
            schema: {}
            example:
              value: {}
      responses:
        200:
          description: Successful request
          content:
            application/json:
              schema: EmptySchema
        {api_validation_error_response}
        """
        _obj = {"koboldai_vars": koboldai_vars}[obj]
        if _var_name.startswith("@"):
            _obj[_var_name[1:]] = body.value
        else:
            setattr(_obj, _var_name, body.value)
        settingschanged()
        refresh_settings()
        return {}
    f_put.__doc__ = f_put.__doc__.format(_name, _schema, _example_yaml_value, api_validation_error_response=api_validation_error_response)
    return f_put

def create_config_endpoint(method="GET", schema="MemorySchema"):
    _name = globals()[schema].KoboldMeta.name
    _var_name = globals()[schema].KoboldMeta.var_name
    _route_name = globals()[schema].KoboldMeta.route_name
    _obj = globals()[schema].KoboldMeta.obj
    _example_yaml_value = globals()[schema].KoboldMeta.example_yaml_value
    _schema = schema
    f = _make_f_get(_obj, _var_name, _name, _schema, _example_yaml_value) if method == "GET" else _make_f_put(globals()[schema], _obj, _var_name, _name, _schema, _example_yaml_value)
    f.__name__ = f"{method.lower()}_config_{_name}"
    f = api_schema_wrap(f)
    for api in (api_v1,):
        f = api.route(f"/config/{_route_name}", methods=[method])(f)

class SoftPromptSettingSchema(KoboldSchema):
    value: str = fields.String(required=True, validate=[soft_prompt_validator, validate.Regexp(r"^[^/\\]*$")], metadata={"description": "Soft prompt name, or a string containing only whitespace for no soft prompt. If using the GET method and no soft prompt is loaded, this will always be the empty string."})

@api_v1.get("/config/soft_prompt")
@api_schema_wrap
def get_config_soft_prompt():
    """---
    get:
      summary: Retrieve the current soft prompt name
      tags:
        - config
      responses:
        200:
          description: Successful request
          content:
            application/json:
              schema: SoftPromptSettingSchema
              example:
                value: ""
    """
    return {"value": koboldai_vars.spfilename.strip()}

class SoftPromptsListSchema(KoboldSchema):
    values: List[SoftPromptSettingSchema] = fields.List(fields.Nested(SoftPromptSettingSchema), required=True, metadata={"description": "Array of available softprompts."})

@api_v1.get("/config/soft_prompts_list")
@api_schema_wrap
def get_config_soft_prompts_list():
    """---
    get:
      summary: Retrieve all available softprompt filenames
      tags:
        - config
      responses:
        200:
          description: Successful request
          content:
            application/json:
              schema: SoftPromptsListSchema
              example:
                values: []
    """
    splist = []
    for sp in fileops.getspfiles(koboldai_vars.modeldim):

        splist.append({"value":sp["filename"]})
    return {"values": splist}

@api_v1.put("/config/soft_prompt")
@api_schema_wrap
def put_config_soft_prompt(body: SoftPromptSettingSchema):
    """---
    put:
      summary: Set soft prompt by name
      tags:
        - config
      requestBody:
        required: true
        content:
          application/json:
            schema: SoftPromptSettingSchema
            example:
              value: ""
      responses:
        200:
          description: Successful request
          content:
            application/json:
              schema: EmptySchema
        {api_validation_error_response}
    """
    if koboldai_vars.allowsp:
        spRequest(body.value)
        settingschanged()
    return {}

config_endpoint_schemas: List[Type[KoboldSchema]] = []

def config_endpoint_schema(c: Type[KoboldSchema]):
    config_endpoint_schemas.append(c)
    return c


@config_endpoint_schema
class MemorySettingSchema(KoboldSchema):
    value = fields.String(required=True)
    class KoboldMeta:
        route_name = "memory"
        obj = "koboldai_vars"
        var_name = "memory"
        name = "memory"
        example_yaml_value = "Memory"

@config_endpoint_schema
class AuthorsNoteSettingSchema(KoboldSchema):
    value = fields.String(required=True)
    class KoboldMeta:
        route_name = "authors_note"
        obj = "koboldai_vars"
        var_name = "authornote"
        name = "author's note"
        example_yaml_value = "''"

@config_endpoint_schema
class AuthorsNoteTemplateSettingSchema(KoboldSchema):
    value = fields.String(required=True)
    class KoboldMeta:
        route_name = "authors_note_template"
        obj = "koboldai_vars"
        var_name = "authornotetemplate"
        name = "author's note template"
        example_yaml_value = "\"[Author's note: <|>]\""

@config_endpoint_schema
class TopKSamplingSettingSchema(KoboldSchema):
    value = fields.Integer(validate=validate.Range(min=0), required=True)
    class KoboldMeta:
        route_name = "top_k"
        obj = "koboldai_vars"
        var_name = "top_k"
        name = "top-k sampling"
        example_yaml_value = "0"

@config_endpoint_schema
class TopASamplingSettingSchema(KoboldSchema):
    value = fields.Float(validate=validate.Range(min=0), required=True)
    class KoboldMeta:
        route_name = "top_a"
        obj = "koboldai_vars"
        var_name = "top_a"
        name = "top-a sampling"
        example_yaml_value = "0.0"

@config_endpoint_schema
class TopPSamplingSettingSchema(KoboldSchema):
    value = fields.Float(validate=validate.Range(min=0, max=1), required=True)
    class KoboldMeta:
        route_name = "top_p"
        obj = "koboldai_vars"
        var_name = "top_p"
        name = "top-p sampling"
        example_yaml_value = "0.9"

@config_endpoint_schema
class TailFreeSamplingSettingSchema(KoboldSchema):
    value = fields.Float(validate=validate.Range(min=0, max=1), required=True)
    class KoboldMeta:
        route_name = "tfs"
        obj = "koboldai_vars"
        var_name = "tfs"
        name = "tail free sampling"
        example_yaml_value = "1.0"

@config_endpoint_schema
class TypicalSamplingSettingSchema(KoboldSchema):
    value = fields.Float(validate=validate.Range(min=0, max=1), required=True)
    class KoboldMeta:
        route_name = "typical"
        obj = "koboldai_vars"
        var_name = "typical"
        name = "typical sampling"
        example_yaml_value = "1.0"

@config_endpoint_schema
class TemperatureSamplingSettingSchema(KoboldSchema):
    value = fields.Float(validate=validate.Range(min=0, min_inclusive=False), required=True)
    class KoboldMeta:
        route_name = "temperature"
        obj = "koboldai_vars"
        var_name = "temp"
        name = "temperature"
        example_yaml_value = "0.5"

@config_endpoint_schema
class GensPerActionSettingSchema(KoboldSchema):
    value = fields.Integer(validate=validate.Range(min=0, max=5), required=True)
    class KoboldMeta:
        route_name = "n"
        obj = "koboldai_vars"
        var_name = "numseqs"
        name = "Gens Per Action"
        example_yaml_value = "1"

@config_endpoint_schema
class MaxLengthSettingSchema(KoboldSchema):
    value = fields.Integer(validate=validate.Range(min=1, max=512), required=True)
    class KoboldMeta:
        route_name = "max_length"
        obj = "koboldai_vars"
        var_name = "genamt"
        name = "max length"
        example_yaml_value = "80"

@config_endpoint_schema
class WorldInfoDepthSettingSchema(KoboldSchema):
    value = fields.Integer(validate=validate.Range(min=1, max=5), required=True)
    class KoboldMeta:
        route_name = "world_info_depth"
        obj = "koboldai_vars"
        var_name = "widepth"
        name = "world info depth"
        example_yaml_value = "3"

@config_endpoint_schema
class AuthorsNoteDepthSettingSchema(KoboldSchema):
    value = fields.Integer(validate=validate.Range(min=1, max=5), required=True)
    class KoboldMeta:
        route_name = "authors_note_depth"
        obj = "koboldai_vars"
        var_name = "andepth"
        name = "author's note depth"
        example_yaml_value = "3"

@config_endpoint_schema
class MaxContextLengthSettingSchema(KoboldSchema):
    value = fields.Integer(validate=validate.Range(min=512, max=2048), required=True)
    class KoboldMeta:
        route_name = "max_context_length"
        obj = "koboldai_vars"
        var_name = "max_length"
        name = "max context length"
        example_yaml_value = "2048"

@config_endpoint_schema
class TrimIncompleteSentencesSettingsSchema(KoboldSchema):
    value = fields.Boolean(required=True)
    class KoboldMeta:
        route_name = "frmttriminc"
        obj = "koboldai_vars"
        var_name = "frmttriminc"
        name = "trim incomplete sentences (output formatting)"
        example_yaml_value = "false"

@config_endpoint_schema
class RemoveBlankLinesSettingsSchema(KoboldSchema):
    value = fields.Boolean(required=True)
    class KoboldMeta:
        route_name = "frmtrmblln"
        obj = "koboldai_vars"
        var_name = "frmtrmblln"
        name = "remove blank lines (output formatting)"
        example_yaml_value = "false"

@config_endpoint_schema
class RemoveSpecialCharactersSettingsSchema(KoboldSchema):
    value = fields.Boolean(required=True)
    class KoboldMeta:
        route_name = "frmtrmspch"
        obj = "koboldai_vars"
        var_name = "frmtrmspch"
        name = "remove special characters (output formatting)"
        example_yaml_value = "false"

@config_endpoint_schema
class SingleLineSettingsSchema(KoboldSchema):
    value = fields.Boolean(required=True)
    class KoboldMeta:
        route_name = "singleline"
        obj = "koboldai_vars"
        var_name = "singleline"
        name = "single line (output formatting)"
        example_yaml_value = "false"

@config_endpoint_schema
class AddSentenceSpacingSettingsSchema(KoboldSchema):
    value = fields.Boolean(required=True)
    class KoboldMeta:
        route_name = "frmtadsnsp"
        obj = "koboldai_vars"
        var_name = "frmtadsnsp"
        name = "add sentence spacing (input formatting)"
        example_yaml_value = "false"



for schema in config_endpoint_schemas:
    create_config_endpoint(schema=schema.__name__, method="GET")
    create_config_endpoint(schema=schema.__name__, method="PUT")


#==================================================================#
#  Final startup commands to launch Flask app
#==================================================================#
<<<<<<< HEAD
def startup():
    if koboldai_vars.model == "" or koboldai_vars.model is None:
        koboldai_vars.model = "ReadOnly"
    socketio.start_background_task(load_model, **{'initial_load':True})
            
print("", end="", flush=True)
=======
>>>>>>> 6ffdc4e3
if __name__ == "__main__":

    general_startup()
    # Start flask & SocketIO
    logger.init("Flask", status="Starting")
    Session(app)
    logger.init_ok("Flask", status="OK")
    logger.init("Webserver", status="Starting")
    patch_transformers()
    startup()
    # Start Flask/SocketIO (Blocking, so this must be last method!)
    port = args.port if "port" in args and args.port is not None else 5000
    koboldai_vars.port = port
    
    if(koboldai_vars.host):
        if(args.localtunnel):
            import subprocess, shutil
            localtunnel = subprocess.Popen([shutil.which('lt'), '-p', str(port), 'http'], stdout=subprocess.PIPE)
            attempts = 0
            while attempts < 10:
                try:
                    cloudflare = str(localtunnel.stdout.readline())
                    cloudflare = (re.search("(?P<url>https?:\/\/[^\s]+loca.lt)", cloudflare).group("url"))
                    break
                except:
                    attempts += 1
                    time.sleep(3)
                    continue
            if attempts == 10:
                print("LocalTunnel could not be created, falling back to cloudflare...")
                from flask_cloudflared import _run_cloudflared
                cloudflare = _run_cloudflared(port)
        elif(args.ngrok):
            from flask_ngrok import _run_ngrok
            cloudflare = _run_ngrok()
        elif(args.remote):
           from flask_cloudflared import _run_cloudflared
           cloudflare = _run_cloudflared(port)
        if(args.localtunnel or args.ngrok or args.remote):
            with open('cloudflare.log', 'w') as cloudflarelog:
                cloudflarelog.write("KoboldAI has finished loading and is available at the following link : " + cloudflare)
<<<<<<< HEAD
                koboldai_vars.cloudflare_link = cloudflare
                print(format(colors.GREEN) + "KoboldAI has finished loading and is available at the following link for UI 1: " + cloudflare + format(colors.END))
                print(format(colors.GREEN) + "KoboldAI has finished loading and is available at the following link for UI 2: " + cloudflare + "/new_ui" + format(colors.END))
        else:
            print("{0}Webserver has started, you can now connect to this machine at port {1}{2}"
                  .format(colors.GREEN, port, colors.END))
        koboldai_vars.serverstarted = True
=======
                logger.init_ok("Webserver", status="OK")
                logger.message(f"KoboldAI has finished loading and is available at the following link: {cloudflare}")
        else:
            logger.init_ok("Webserver", status="OK")
            logger.message(f"Webserver has started, you can now connect to this machine at port: {port}")
        vars.serverstarted = True
>>>>>>> 6ffdc4e3
        socketio.run(app, host='0.0.0.0', port=port)
    else:
        if args.unblock:
            if not args.no_ui:
                import webbrowser
                webbrowser.open_new('http://localhost:{0}'.format(port))
<<<<<<< HEAD
            print("{0}Server started!\nYou may now connect with a browser at http://127.0.0.1:{1}/{2}"
                  .format(colors.GREEN, port, colors.END))
            koboldai_vars.serverstarted = True
=======
            logger.init_ok("Webserver", status="OK")
            logger.message(f"Webserver started! You may now connect with a browser at http://127.0.0.1:{port}")
            vars.serverstarted = True
>>>>>>> 6ffdc4e3
            socketio.run(app, port=port, host='0.0.0.0')
        else:
            try:
                from flaskwebgui import FlaskUI
                koboldai_vars.serverstarted = True
                koboldai_vars.flaskwebgui = True
                FlaskUI(app, socketio=socketio, start_server="flask-socketio", maximized=True, close_server_on_exit=True).run()
            except:
                if not args.no_ui:
                    import webbrowser
                    webbrowser.open_new('http://localhost:{0}'.format(port))
<<<<<<< HEAD
                print("{0}Server started!\nYou may now connect with a browser at http://127.0.0.1:{1}/{2}"
                        .format(colors.GREEN, port, colors.END))
                koboldai_vars.serverstarted = True
=======
                logger.init_ok("Webserver", status="OK")
                logger.message(f"Webserver started! You may now connect with a browser at http://127.0.0.1:{port}")
                vars.serverstarted = True
>>>>>>> 6ffdc4e3
                socketio.run(app, port=port)
    logger.init("Webserver", status="Closed")


else:
    general_startup()
    # Start flask & SocketIO
    logger.init("Flask", status="Starting")
    Session(app)
    logger.init_ok("Flask", status="OK")
    patch_transformers()
    startup()
    koboldai_settings.port = args.port if "port" in args and args.port is not None else 5000
    print("{0}\nServer started in WSGI mode!{1}".format(colors.GREEN, colors.END), flush=True)
    <|MERGE_RESOLUTION|>--- conflicted
+++ resolved
@@ -236,12 +236,8 @@
         print(bar, end="")
         time.sleep(0.01)
         try:
-<<<<<<< HEAD
-            emit('from_server', {'cmd': 'model_load_status', 'data': bar.replace(" ", "&nbsp;")}, broadcast=True, room="UI_1")
-=======
             gui_msg = bar.replace(f"{colors.PURPLE}INIT{colors.END}       | ","").replace(" ", "&nbsp;")
-            emit('from_server', {'cmd': 'model_load_status', 'data': gui_msg}, broadcast=True)
->>>>>>> 6ffdc4e3
+            emit('from_server', {'cmd': 'model_load_status', 'data': gui_msg}, broadcast=True, room="UI_1")
         except:
             pass
         
@@ -436,15 +432,8 @@
 log = logging.getLogger('werkzeug')
 log.setLevel(logging.ERROR)
 
-<<<<<<< HEAD
-# Start flask & SocketIO
-print("{0}Initializing Flask... {1}".format(colors.PURPLE, colors.END), end="")
 from flask import Flask, render_template, Response, request, copy_current_request_context, send_from_directory, session, jsonify, abort, redirect, has_request_context
 from flask_socketio import SocketIO, emit, join_room, leave_room
-=======
-from flask import Flask, render_template, Response, request, copy_current_request_context, send_from_directory, session, jsonify, abort, redirect
-from flask_socketio import SocketIO
->>>>>>> 6ffdc4e3
 from flask_socketio import emit as _emit
 from flask_session import Session
 import secrets
@@ -454,18 +443,12 @@
 app.secret_key = secrets.token_hex()
 app.config['SESSION_TYPE'] = 'filesystem'
 app.config['TEMPLATES_AUTO_RELOAD'] = True
-<<<<<<< HEAD
-Session(app)
 socketio = SocketIO(app, async_method="eventlet", manage_session=False, cors_allowed_origins='*', max_http_buffer_size=10_000_000)
 #socketio = SocketIO(app, async_method="eventlet", manage_session=False, cors_allowed_origins='*', logger=True, engineio_logger=True)
 koboldai_vars = koboldai_settings.koboldai_vars(session, socketio)
 
 utils.koboldai_vars = koboldai_vars
 
-print("{0}OK!{1}".format(colors.GREEN, colors.END))
-=======
-socketio = SocketIO(app, async_method="eventlet")
->>>>>>> 6ffdc4e3
 
 old_socketio_on = socketio.on
 def new_socketio_on(*a, **k):
@@ -1125,110 +1108,6 @@
         with open("settings/" + getmodelname().replace('/', '_') + ".v2_settings", "r") as file:
             getattr(koboldai_vars, "_model_settings").from_json(file.read())
         
-<<<<<<< HEAD
-=======
-def processsettings(js):
-# Copy file contents to vars
-    if("apikey" in js):
-        # If the model is the HORDE, then previously saved API key in settings
-        # Will always override a new key set.
-        if vars.model != "CLUSTER" or vars.apikey == '':
-            vars.apikey = js["apikey"]
-    if("andepth" in js):
-        vars.andepth = js["andepth"]
-    if("sampler_order" in js):
-        sampler_order = vars.sampler_order
-        if(len(sampler_order) < 7):
-            sampler_order = [6] + sampler_order
-        vars.sampler_order = sampler_order
-    if("temp" in js):
-        vars.temp = js["temp"]
-    if("top_p" in js):
-        vars.top_p = js["top_p"]
-    if("top_k" in js):
-        vars.top_k = js["top_k"]
-    if("tfs" in js):
-        vars.tfs = js["tfs"]
-    if("typical" in js):
-        vars.typical = js["typical"]
-    if("top_a" in js):
-        vars.top_a = js["top_a"]
-    if("rep_pen" in js):
-        vars.rep_pen = js["rep_pen"]
-    if("rep_pen_slope" in js):
-        vars.rep_pen_slope = js["rep_pen_slope"]
-    if("rep_pen_range" in js):
-        vars.rep_pen_range = js["rep_pen_range"]
-    if("genamt" in js):
-        vars.genamt = js["genamt"]
-    if("max_length" in js):
-        vars.max_length = js["max_length"]
-    if("ikgen" in js):
-        vars.ikgen = js["ikgen"]
-    if("formatoptns" in js):
-        vars.formatoptns = js["formatoptns"]
-    if("numseqs" in js):
-        vars.numseqs = js["numseqs"]
-    if("widepth" in js):
-        vars.widepth = js["widepth"]
-    if("useprompt" in js):
-        vars.useprompt = js["useprompt"]
-    if("adventure" in js):
-        vars.adventure = js["adventure"]
-    if("chatmode" in js):
-        vars.chatmode = js["chatmode"]
-    if("chatname" in js):
-        vars.chatname = js["chatname"]
-    if("dynamicscan" in js):
-        vars.dynamicscan = js["dynamicscan"]
-    if("nopromptgen" in js):
-        vars.nopromptgen = js["nopromptgen"]
-    if("rngpersist" in js):
-        vars.rngpersist = js["rngpersist"]
-    if("nogenmod" in js):
-        vars.nogenmod = js["nogenmod"]
-    if("fulldeterminism" in js):
-        vars.full_determinism = js["fulldeterminism"]
-    if("autosave" in js):
-        vars.autosave = js["autosave"]
-    if("newlinemode" in js):
-        vars.newlinemode = js["newlinemode"]
-    if("welcome" in js):
-        vars.welcome = js["welcome"]
-    if("output_streaming" in js):
-        vars.output_streaming = js["output_streaming"]
-    if("show_probs" in js):
-        vars.show_probs = js["show_probs"]
-    
-    if("seed" in js):
-        vars.seed = js["seed"]
-        if(vars.seed is not None):
-            vars.seed_specified = True
-        else:
-            vars.seed_specified = False
-    else:
-        vars.seed_specified = False
-
-    if("antemplate" in js):
-        vars.setauthornotetemplate = js["antemplate"]
-        if(not vars.gamestarted):
-            vars.authornotetemplate = vars.setauthornotetemplate
-    
-    if("userscripts" in js):
-        vars.userscripts = []
-        for userscript in js["userscripts"]:
-            if type(userscript) is not str:
-                continue
-            userscript = userscript.strip()
-            if len(userscript) != 0 and all(q not in userscript for q in ("..", ":")) and all(userscript[0] not in q for q in ("/", "\\")) and os.path.exists(fileops.uspath(userscript)):
-                vars.userscripts.append(userscript)
-
-    if("corescript" in js and type(js["corescript"]) is str and all(q not in js["corescript"] for q in ("..", ":")) and all(js["corescript"][0] not in q for q in ("/", "\\"))):
-        vars.corescript = js["corescript"]
-    else:
-        vars.corescript = "default.lua"
-
->>>>>>> 6ffdc4e3
 #==================================================================#
 #  Load a soft prompt from a file
 #==================================================================#
@@ -1358,7 +1237,6 @@
         args = parser.parse_args(shlex.split(os.environ["KOBOLDAI_ARGS"]))
     else:
         args = parser.parse_args()
-<<<<<<< HEAD
     
     #load system and user settings
     for setting in ['user_settings', 'system_settings']:
@@ -1381,11 +1259,8 @@
                         setattr(args, arg, False)
                 else:
                     setattr(args, arg, os.environ[arg])
-=======
-
     set_logger_verbosity(args.verbosity)
     quiesce_logger(args.quiesce)
->>>>>>> 6ffdc4e3
     if args.customsettings:
         f = open (args.customsettings)
         importedsettings = json.load(f)
@@ -1453,10 +1328,10 @@
             koboldai_vars.model = "NeoCustom"
             koboldai_vars.custmodpth = modpath
     elif args.model:
-<<<<<<< HEAD
-        print("Welcome to KoboldAI!\nYou have selected the following Model:", koboldai_vars.model)
+        logger.message(f"Welcome to KoboldAI!")
+        logger.message(f"You have selected the following Model: {koboldai_vars.model}")
         if args.path:
-            print("You have selected the following path for your Model :", args.path)
+            logger.message(f"You have selected the following path for your Model: {args.path}")
             koboldai_vars.custmodpth = args.path;
             koboldai_vars.colaburl = args.path + "/request"; # Lets just use the same parameter to keep it simple
             
@@ -1465,14 +1340,6 @@
     socketio.start_background_task(socket_io_relay, koboldai_settings.queue, socketio)
     
         
-=======
-        logger.message(f"Welcome to KoboldAI!")
-        logger.message(f"You have selected the following Model: {vars.model}")
-        if args.path:
-            logger.message(f"You have selected the following path for your Model: {args.path}")
-            vars.custmodpth = args.path;
-            vars.colaburl = args.path + "/request"; # Lets just use the same parameter to keep it simple
->>>>>>> 6ffdc4e3
 #==================================================================#
 # Load Model
 #==================================================================# 
@@ -1668,13 +1535,9 @@
                 js["apikey"] = key
                 file.write(json.dumps(js, indent=3))
             
-<<<<<<< HEAD
+        logger.init_ok("OAI Engines", status="OK")
         emit('from_server', {'cmd': 'oai_engines', 'data': engines, 'online_model': online_model}, broadcast=True, room="UI_1")
         emit('oai_engines', {'data': engines, 'online_model': online_model}, broadcast=False, room="UI_2")
-=======
-        logger.init_ok("OAI Engines", status="OK")
-        emit('from_server', {'cmd': 'oai_engines', 'data': engines, 'online_model': online_model}, broadcast=True)
->>>>>>> 6ffdc4e3
     else:
         # Something went wrong, print the message and quit since we can't initialize an engine
         logger.init_err("OAI Engines", status="Failed")
@@ -1688,9 +1551,14 @@
     model = msg['model']
     url = msg['url']
     # Get list of models from public cluster
-<<<<<<< HEAD
     print("{0}Retrieving engine list...{1}".format(colors.PURPLE, colors.END), end="")
-    req = requests.get("{}/models".format(url))
+    try:
+		req = requests.get("{}/models".format(url))
+	except:
+		logger.init_err("KAI Horde Models", status="Failed")
+        logger.error("Provided KoboldAI Horde URL unreachable")
+        emit('from_server', {'cmd': 'errmsg', 'data': "Provided KoboldAI Horde URL unreachable"})
+        return
     if(req.status_code == 200):
         engines = req.json()
         print(engines)
@@ -1729,23 +1597,9 @@
         emit('oai_engines', {'data': engines, 'online_model': online_model}, broadcast=False, room="UI_2")
     else:
         # Something went wrong, print the message and quit since we can't initialize an engine
-        print("{0}ERROR!{1}".format(colors.RED, colors.END))
-        print(req.json())
-        emit('from_server', {'cmd': 'errmsg', 'data': req.json()}, room="UI_1")
-=======
-    logger.init("KAI Horde Models", status="Retrieving")
-    try:
-        req = requests.get("{}/models".format(url))
-    except requests.exceptions.ConnectionError:
-        logger.init_err("KAI Horde Models", status="Failed")
-        logger.error("Provided KoboldAI Horde URL unreachable")
-        emit('from_server', {'cmd': 'errmsg', 'data': "Provided KoboldAI Horde URL unreachable"})
-        return
-    if(not req.ok):
-        # Something went wrong, print the message and quit since we can't initialize an engine
         logger.init_err("KAI Horde Models", status="Failed")
         logger.error(req.json())
-        emit('from_server', {'cmd': 'errmsg', 'data': req.json()})
+        emit('from_server', {'cmd': 'errmsg', 'data': req.json()}, room="UI_1")
         return
 
     engines = req.json()
@@ -1764,26 +1618,25 @@
         # If the client settings file doesn't exist, create it
         # Write API key to file
         os.makedirs('settings', exist_ok=True)
-    if path.exists(get_config_filename(vars.model_selected)):
-        with open(get_config_filename(vars.model_selected), "r") as file:
+    if path.exists(get_config_filename(koboldai_vars.model_selected)):
+        with open(get_config_filename(koboldai_vars.model_selected), "r") as file:
             js = json.load(file)
             if 'online_model' in js:
                 online_model = js['online_model']
             if "apikey" in js:
-                if js['apikey'] != vars.oaiapikey:
+                if js['apikey'] != koboldai_vars.oaiapikey:
                     changed=True
     else:
         changed=True
     if changed:
         js={}
-        with open(get_config_filename(vars.model_selected), "w") as file:
-            js["apikey"] = vars.oaiapikey
+        with open(get_config_filename(koboldai_vars.model_selected), "w") as file:
+            js["apikey"] = koboldai_vars.oaiapikey
             file.write(json.dumps(js, indent=3))
         
     logger.init_ok("KAI Horde Models", status="OK")
     emit('from_server', {'cmd': 'oai_engines', 'data': engines, 'online_model': online_model}, broadcast=True)
 
->>>>>>> 6ffdc4e3
 
 # Function to patch transformers to use our soft prompt
 def patch_causallm(model):
@@ -2437,61 +2290,32 @@
                 model_config = AutoConfig.from_pretrained(koboldai_vars.custmodpth, revision=koboldai_vars.revision, cache_dir="cache")
                 koboldai_vars.model_type = model_config.model_type
             except ValueError as e:
-<<<<<<< HEAD
                 koboldai_vars.model_type = "not_found"
         if(koboldai_vars.model_type == "not_found" and koboldai_vars.model == "NeoCustom"):
             koboldai_vars.model_type = "gpt_neo"
         elif(koboldai_vars.model_type == "not_found" and koboldai_vars.model == "GPT2Custom"):
             koboldai_vars.model_type = "gpt2"
         elif(koboldai_vars.model_type == "not_found"):
-            print("WARNING: No model type detected, assuming Neo (If this is a GPT2 model use the other menu option or --model GPT2Custom)")
+            logger.warning("No model type detected, assuming Neo (If this is a GPT2 model use the other menu option or --model GPT2Custom)")
             koboldai_vars.model_type = "gpt_neo"
-=======
-                vars.model_type = "not_found"
-        if(vars.model_type == "not_found" and vars.model == "NeoCustom"):
-            vars.model_type = "gpt_neo"
-        elif(vars.model_type == "not_found" and vars.model == "GPT2Custom"):
-            vars.model_type = "gpt2"
-        elif(vars.model_type == "not_found"):
-            logger.warning("No model type detected, assuming Neo (If this is a GPT2 model use the other menu option or --model GPT2Custom)")
-            vars.model_type = "gpt_neo"
->>>>>>> 6ffdc4e3
 
     if(not koboldai_vars.use_colab_tpu and koboldai_vars.model not in ["InferKit", "Colab", "API", "CLUSTER", "OAI", "GooseAI" , "ReadOnly", "TPUMeshTransformerGPTJ", "TPUMeshTransformerGPTNeoX"]):
         loadmodelsettings()
         loadsettings()
-<<<<<<< HEAD
-        print(2)
-        print("{0}Looking for GPU support...{1}".format(colors.PURPLE, colors.END), end="")
+        logger.init("GPU support", status="Searching")
         koboldai_vars.hascuda = torch.cuda.is_available()
         koboldai_vars.bmsupported = (utils.HAS_ACCELERATE or koboldai_vars.model_type in ("gpt_neo", "gptj", "xglm", "opt")) and not koboldai_vars.nobreakmodel
-=======
-        logger.init("GPU support", status="Searching")
-        vars.hascuda = torch.cuda.is_available()
-        vars.bmsupported = (utils.HAS_ACCELERATE or vars.model_type in ("gpt_neo", "gptj", "xglm", "opt")) and not vars.nobreakmodel
->>>>>>> 6ffdc4e3
         if(args.breakmodel is not None and args.breakmodel):
             logger.warning("--breakmodel is no longer supported. Breakmodel mode is now automatically enabled when --breakmodel_gpulayers is used (see --help for details).")
         if(args.breakmodel_layers is not None):
-<<<<<<< HEAD
-            print("WARNING: --breakmodel_layers is deprecated. Use --breakmodel_gpulayers instead (see --help for details).", file=sys.stderr)
+            logger.warning("--breakmodel_layers is deprecated. Use --breakmodel_gpulayers instead (see --help for details).")
         if(args.model and koboldai_vars.bmsupported and not args.breakmodel_gpulayers and not args.breakmodel_layers and (not utils.HAS_ACCELERATE or not args.breakmodel_disklayers)):
-            print("WARNING: Model launched without the --breakmodel_gpulayers argument, defaulting to GPU only mode.", file=sys.stderr)
+            logger.warning("Model launched without the --breakmodel_gpulayers argument, defaulting to GPU only mode.")
             koboldai_vars.bmsupported = False
         if(not koboldai_vars.bmsupported and (args.breakmodel_gpulayers is not None or args.breakmodel_layers is not None or args.breakmodel_disklayers is not None)):
-            print("WARNING: This model does not support hybrid generation. --breakmodel_gpulayers will be ignored.", file=sys.stderr)
+            logger.warning("This model does not support hybrid generation. --breakmodel_gpulayers will be ignored.")
         if(koboldai_vars.hascuda):
-            print("{0}FOUND!{1}".format(colors.GREEN, colors.END))
-=======
-            logger.warning("--breakmodel_layers is deprecated. Use --breakmodel_gpulayers instead (see --help for details).")
-        if(args.model and vars.bmsupported and not args.breakmodel_gpulayers and not args.breakmodel_layers and (not utils.HAS_ACCELERATE or not args.breakmodel_disklayers)):
-            logger.warning("Model launched without the --breakmodel_gpulayers argument, defaulting to GPU only mode.")
-            vars.bmsupported = False
-        if(not vars.bmsupported and (args.breakmodel_gpulayers is not None or args.breakmodel_layers is not None or args.breakmodel_disklayers is not None)):
-            logger.warning("This model does not support hybrid generation. --breakmodel_gpulayers will be ignored.")
-        if(vars.hascuda):
             logger.init_ok("GPU support", status="Found")
->>>>>>> 6ffdc4e3
         else:
             logger.init_warn("GPU support", status="Not Found")
         
@@ -2528,15 +2352,9 @@
         koboldai_vars.noai = True
 
     # Start transformers and create pipeline
-<<<<<<< HEAD
     if(not koboldai_vars.use_colab_tpu and koboldai_vars.model not in ["InferKit", "Colab", "API", "CLUSTER", "OAI", "GooseAI" , "ReadOnly", "TPUMeshTransformerGPTJ", "TPUMeshTransformerGPTNeoX"]):
         if(not koboldai_vars.noai):
-            print("{0}Initializing transformers, please wait...{1}".format(colors.PURPLE, colors.END))
-=======
-    if(not vars.use_colab_tpu and vars.model not in ["InferKit", "Colab", "API", "CLUSTER", "OAI", "GooseAI" , "ReadOnly", "TPUMeshTransformerGPTJ", "TPUMeshTransformerGPTNeoX"]):
-        if(not vars.noai):
             logger.init("Transformers", status='Starting')
->>>>>>> 6ffdc4e3
             for m in ("GPTJModel", "XGLMModel"):
                 try:
                     globals()[m] = getattr(__import__("transformers"), m)
@@ -2601,14 +2419,10 @@
                             num_tensors = len(utils.get_sharded_checkpoint_num_tensors(utils.from_pretrained_model_name, utils.from_pretrained_index_filename, **utils.from_pretrained_kwargs))
                         else:
                             num_tensors = len(device_map)
-<<<<<<< HEAD
                         print(flush=True)
                         koboldai_vars.total_layers = num_tensors
                         koboldai_vars.loaded_layers = 0
-                        utils.bar = tqdm(total=num_tensors, desc="Loading model tensors", file=Send_to_socketio())
-=======
                         utils.bar = tqdm(total=num_tensors, desc=f"{colors.PURPLE}INIT{colors.END}       | Loading model tensors", file=Send_to_socketio())
->>>>>>> 6ffdc4e3
 
                     with zipfile.ZipFile(f, "r") as z:
                         try:
@@ -2735,14 +2549,8 @@
                 #If we specify a model and it's in the root directory, we need to move it to the models directory (legacy folder structure to new)
                 if os.path.isdir(koboldai_vars.model.replace('/', '_')):
                     import shutil
-<<<<<<< HEAD
                     shutil.move(koboldai_vars.model.replace('/', '_'), "models/{}".format(koboldai_vars.model.replace('/', '_')))
-                print("\n", flush=True)
                 if(koboldai_vars.lazy_load):  # If we're using lazy loader, we need to figure out what the model's hidden layers are called
-=======
-                    shutil.move(vars.model.replace('/', '_'), "models/{}".format(vars.model.replace('/', '_')))
-                if(vars.lazy_load):  # If we're using lazy loader, we need to figure out what the model's hidden layers are called
->>>>>>> 6ffdc4e3
                     with torch_lazy_loader.use_lazy_torch_load(dematerialized_modules=True, use_accelerate_init_empty_weights=True):
                         try:
                             metamodel = AutoModelForCausalLM.from_config(model_config)
@@ -2837,17 +2645,10 @@
                                 import huggingface_hub
                                 legacy = packaging.version.parse(transformers_version) < packaging.version.parse("4.22.0.dev0")
                                 # Save the config.json
-<<<<<<< HEAD
-                                shutil.move(transformers.file_utils.get_from_cache(transformers.file_utils.hf_bucket_url(koboldai_vars.model, transformers.configuration_utils.CONFIG_NAME, revision=koboldai_vars.revision), cache_dir="cache", local_files_only=True), os.path.join("models/{}".format(koboldai_vars.model.replace('/', '_')), transformers.configuration_utils.CONFIG_NAME))
+                                shutil.move(os.path.realpath(huggingface_hub.hf_hub_download(koboldai_vars.model, transformers.configuration_utils.CONFIG_NAME, revision=koboldai_vars.revision, cache_dir="cache", local_files_only=True, legacy_cache_layout=legacy)), os.path.join("models/{}".format(koboldai_vars.model.replace('/', '_')), transformers.configuration_utils.CONFIG_NAME))
                                 if(utils.num_shards is None):
                                     # Save the pytorch_model.bin of an unsharded model
-                                    shutil.move(transformers.file_utils.get_from_cache(transformers.file_utils.hf_bucket_url(koboldai_vars.model, transformers.modeling_utils.WEIGHTS_NAME, revision=koboldai_vars.revision), cache_dir="cache", local_files_only=True), os.path.join("models/{}".format(koboldai_vars.model.replace('/', '_')), transformers.modeling_utils.WEIGHTS_NAME))
-=======
-                                shutil.move(os.path.realpath(huggingface_hub.hf_hub_download(vars.model, transformers.configuration_utils.CONFIG_NAME, revision=vars.revision, cache_dir="cache", local_files_only=True, legacy_cache_layout=legacy)), os.path.join("models/{}".format(vars.model.replace('/', '_')), transformers.configuration_utils.CONFIG_NAME))
-                                if(utils.num_shards is None):
-                                    # Save the pytorch_model.bin of an unsharded model
-                                    shutil.move(os.path.realpath(huggingface_hub.hf_hub_download(vars.model, transformers.modeling_utils.WEIGHTS_NAME, revision=vars.revision, cache_dir="cache", local_files_only=True, legacy_cache_layout=legacy)), os.path.join("models/{}".format(vars.model.replace('/', '_')), transformers.modeling_utils.WEIGHTS_NAME))
->>>>>>> 6ffdc4e3
+                                    shutil.move(os.path.realpath(huggingface_hub.hf_hub_download(koboldai_vars.model, transformers.modeling_utils.WEIGHTS_NAME, revision=koboldai_vars.revision, cache_dir="cache", local_files_only=True, legacy_cache_layout=legacy)), os.path.join("models/{}".format(vars.model.replace('/', '_')), transformers.modeling_utils.WEIGHTS_NAME))
                                 else:
                                     with open(utils.from_pretrained_index_filename) as f:
                                         map_data = json.load(f)
@@ -2856,11 +2657,7 @@
                                     shutil.move(utils.from_pretrained_index_filename, os.path.join("models/{}".format(koboldai_vars.model.replace('/', '_')), transformers.modeling_utils.WEIGHTS_INDEX_NAME))
                                     # Then save the pytorch_model-#####-of-#####.bin files
                                     for filename in filenames:
-<<<<<<< HEAD
-                                        shutil.move(transformers.file_utils.get_from_cache(transformers.file_utils.hf_bucket_url(koboldai_vars.model, filename, revision=koboldai_vars.revision), cache_dir="cache", local_files_only=True), os.path.join("models/{}".format(koboldai_vars.model.replace('/', '_')), filename))
-=======
-                                        shutil.move(os.path.realpath(huggingface_hub.hf_hub_download(vars.model, filename, revision=vars.revision, cache_dir="cache", local_files_only=True, legacy_cache_layout=legacy)), os.path.join("models/{}".format(vars.model.replace('/', '_')), filename))
->>>>>>> 6ffdc4e3
+                                        shutil.move(os.path.realpath(huggingface_hub.hf_hub_download(koboldai_vars.model, filename, revision=koboldai_vars.revision, cache_dir="cache", local_files_only=True, legacy_cache_layout=legacy)), os.path.join("models/{}".format(koboldai_vars.model.replace('/', '_')), filename))
                             shutil.rmtree("cache/")
 
                 if(koboldai_vars.badwordsids is koboldai_settings.badwordsids_default and koboldai_vars.model_type not in ("gpt2", "gpt_neo", "gptj")):
@@ -2873,15 +2670,9 @@
                         koboldai_vars.modeldim = get_hidden_size_from_model(model)
                         model = model.half().to(koboldai_vars.gpu_device)
                         generator = model.generate
-<<<<<<< HEAD
                     elif(koboldai_vars.breakmodel):  # Use both RAM and VRAM (breakmodel)
                         koboldai_vars.modeldim = get_hidden_size_from_model(model)
                         if(not koboldai_vars.lazy_load):
-=======
-                    elif(vars.breakmodel):  # Use both RAM and VRAM (breakmodel)
-                        vars.modeldim = get_hidden_size_from_model(model)
-                        if(not vars.lazy_load):
->>>>>>> 6ffdc4e3
                             device_config(model.config)
                         move_model_to_devices(model)
                     elif(utils.HAS_ACCELERATE and __import__("breakmodel").disk_blocks > 0):
@@ -2908,11 +2699,7 @@
             #for key in koboldai_vars.badwords:
             #    koboldai_vars.badwordsids.append([vocab[key]])
             
-<<<<<<< HEAD
-            print("{0}OK! {1} pipeline created!{2}".format(colors.GREEN, koboldai_vars.model, colors.END))
-=======
-            logger.info(f"Pipeline created: {vars.model}")
->>>>>>> 6ffdc4e3
+            logger.info(f"Pipeline created: {koboldai_vars.model}")
         
         else:
             from transformers import GPT2TokenizerFast
@@ -3237,16 +3024,10 @@
         )
     except lupa.LuaError as e:
         print(colors.RED + "ERROR!" + colors.END)
-<<<<<<< HEAD
         koboldai_vars.lua_koboldbridge.obliterate_multiverse()
-        print("{0}{1}{2}".format(colors.RED, "***LUA ERROR***: ", colors.END), end="", file=sys.stderr)
-        print("{0}{1}{2}".format(colors.RED, str(e).replace("\033", ""), colors.END), file=sys.stderr)
-        socketio.emit("error", str(e), broadcast=True, room="UI_2")
-=======
-        vars.lua_koboldbridge.obliterate_multiverse()
         logger.debug('LUA ERROR: ' + str(e).replace("\033", ""))
         logger.warning("Lua engine stopped; please open 'Userscripts' and press Load to reinitialize scripts.")
->>>>>>> 6ffdc4e3
+        socketio.emit("error", str(e), broadcast=True, room="UI_2")
         exit(1)
     logger.init_ok("LUA bridge", status="OK")
 
@@ -3304,17 +3085,10 @@
         if(koboldai_vars.serverstarted):
             emit('from_server', {'cmd': 'errmsg', 'data': 'Lua script error; please check console.'}, broadcast=True, room="UI_1")
             sendUSStatItems()
-<<<<<<< HEAD
-        print("{0}{1}{2}".format(colors.RED, "***LUA ERROR***: ", colors.END), end="", file=sys.stderr)
-        print("{0}{1}{2}".format(colors.RED, str(e).replace("\033", ""), colors.END), file=sys.stderr)
-        print("{0}{1}{2}".format(colors.YELLOW, "Lua engine stopped; please open 'Userscripts' and press Load to reinitialize scripts.", colors.END), file=sys.stderr)
+        logger.debug('LUA ERROR: ' + str(e).replace("\033", ""))
+        logger.warning("Lua engine stopped; please open 'Userscripts' and press Load to reinitialize scripts.")
         socketio.emit("error", str(e), broadcast=True, room="UI_2")
         if(koboldai_vars.serverstarted):
-=======
-        logger.debug('LUA ERROR: ' + str(e).replace("\033", ""))
-        logger.warning("Lua engine stopped; please open 'Userscripts' and press Load to reinitialize scripts.")
-        if(vars.serverstarted):
->>>>>>> 6ffdc4e3
             set_aibusy(0)
     logger.init_ok("LUA Scripts", status="OK")
 
@@ -3804,15 +3578,9 @@
         koboldai_vars.lua_running = False
         emit('from_server', {'cmd': 'errmsg', 'data': 'Lua script error; please check console.'}, broadcast=True, room="UI_1")
         sendUSStatItems()
-<<<<<<< HEAD
-        print("{0}{1}{2}".format(colors.RED, "***LUA ERROR***: ", colors.END), end="", file=sys.stderr)
-        print("{0}{1}{2}".format(colors.RED, str(e).replace("\033", ""), colors.END), file=sys.stderr)
-        print("{0}{1}{2}".format(colors.YELLOW, "Lua engine stopped; please open 'Userscripts' and press Load to reinitialize scripts.", colors.END), file=sys.stderr)
-        socketio.emit("error", str(e), broadcast=True, room="UI_2")
-=======
         logger.debug('LUA ERROR: ' + str(e).replace("\033", ""))
         logger.warning("Lua engine stopped; please open 'Userscripts' and press Load to reinitialize scripts.")
->>>>>>> 6ffdc4e3
+        socketio.emit("error", str(e), broadcast=True, room="UI_2")
         set_aibusy(0)
 
 def execute_genmod():
@@ -3828,15 +3596,9 @@
         koboldai_vars.lua_running = False
         emit('from_server', {'cmd': 'errmsg', 'data': 'Lua script error; please check console.'}, broadcast=True, room="UI_1")
         sendUSStatItems()
-<<<<<<< HEAD
-        print("{0}{1}{2}".format(colors.RED, "***LUA ERROR***: ", colors.END), end="", file=sys.stderr)
-        print("{0}{1}{2}".format(colors.RED, str(e).replace("\033", ""), colors.END), file=sys.stderr)
-        print("{0}{1}{2}".format(colors.YELLOW, "Lua engine stopped; please open 'Userscripts' and press Load to reinitialize scripts.", colors.END), file=sys.stderr)
-        socketio.emit("error", str(e), broadcast=True, room="UI_2")
-=======
         logger.debug('LUA ERROR: ' + str(e).replace("\033", ""))
         logger.warning("Lua engine stopped; please open 'Userscripts' and press Load to reinitialize scripts.")
->>>>>>> 6ffdc4e3
+        socketio.emit("error", str(e), broadcast=True, room="UI_2")
         set_aibusy(0)
     if(koboldai_vars.lua_koboldbridge.resend_settings_required):
         koboldai_vars.lua_koboldbridge.resend_settings_required = False
@@ -3856,7 +3618,7 @@
 #==================================================================#
 @socketio.on('connect')
 def do_connect():
-<<<<<<< HEAD
+    logger.info("Client connected!")
     if request.args.get("rely") == "true":
         return
     join_room("UI_{}".format(request.args.get('ui')))
@@ -3874,18 +3636,6 @@
         emit('from_server', {'cmd': 'flaskwebgui'}, room="UI_1")
     if(koboldai_vars.allowsp):
         emit('from_server', {'cmd': 'allowsp', 'data': koboldai_vars.allowsp}, room="UI_1")
-=======
-    logger.info("Client connected!")
-    emit('from_server', {'cmd': 'setchatname', 'data': vars.chatname})
-    emit('from_server', {'cmd': 'setanotetemplate', 'data': vars.authornotetemplate})
-    emit('from_server', {'cmd': 'connected', 'smandelete': vars.smandelete, 'smanrename': vars.smanrename, 'modelname': getmodelname()})
-    if(vars.host):
-        emit('from_server', {'cmd': 'runs_remotely'})
-    if(vars.flaskwebgui):
-        emit('from_server', {'cmd': 'flaskwebgui'})
-    if(vars.allowsp):
-        emit('from_server', {'cmd': 'allowsp', 'data': vars.allowsp})
->>>>>>> 6ffdc4e3
 
     sendUSStatItems()
     emit('from_server', {'cmd': 'spstatitems', 'data': {koboldai_vars.spfilename: koboldai_vars.spmeta} if koboldai_vars.allowsp and len(koboldai_vars.spfilename) else {}}, broadcast=True, room="UI_1")
@@ -3928,13 +3678,8 @@
 #==================================================================#
 @socketio.on('message')
 def get_message(msg):
-<<<<<<< HEAD
     if not koboldai_vars.quiet:
-        print("{0}Data received:{1}{2}".format(colors.GREEN, msg, colors.END))
-=======
-    if not vars.quiet:
         logger.debug(f"Data received: {msg}")
->>>>>>> 6ffdc4e3
     # Submit action
     if(msg['cmd'] == 'submit'):
         if(koboldai_vars.mode == "play"):
@@ -4219,12 +3964,7 @@
     elif(msg['cmd'] == 'list_model'):
         sendModelSelection(menu=msg['data'])
     elif(msg['cmd'] == 'load_model'):
-<<<<<<< HEAD
-        print(msg)
-        print(koboldai_vars.model_selected)
-=======
-        logger.debug(f"Selected Model: {vars.model_selected}")
->>>>>>> 6ffdc4e3
+        logger.debug(f"Selected Model: {koboldai_vars.model_selected}")
         if not os.path.exists("settings/"):
             os.mkdir("settings")
         changed = True
@@ -4258,13 +3998,8 @@
                 koboldai_vars.cluster_requested_models = msg['online_model']
         load_model(use_gpu=msg['use_gpu'], gpu_layers=msg['gpu_layers'], disk_layers=msg['disk_layers'], online_model=msg['online_model'])
     elif(msg['cmd'] == 'show_model'):
-<<<<<<< HEAD
-        print("Model Name: {}".format(getmodelname()))
+        logger.info(f"Model Name: {getmodelname()}")
         emit('from_server', {'cmd': 'show_model_name', 'data': getmodelname()}, broadcast=True, room="UI_1")
-=======
-        logger.info(f"Model Name: {getmodelname()}")
-        emit('from_server', {'cmd': 'show_model_name', 'data': getmodelname()}, broadcast=True)
->>>>>>> 6ffdc4e3
     elif(msg['cmd'] == 'selectmodel'):
         # This is run when a model line is selected from the UI (line from the model_menu variable) that is tagged as not a menu
         # otherwise we should be running the msg['cmd'] == 'list_model'
@@ -4560,13 +4295,8 @@
                         except:
                             tokenizer = AutoTokenizer.from_pretrained(tokenizer_id, revision=koboldai_vars.revision, cache_dir="cache", use_fast=False)
                 except:
-<<<<<<< HEAD
-                    print(f"WARNING:  Unknown tokenizer {repr(tokenizer_id)}")
+                    logger.warning(f"Unknown tokenizer {repr(tokenizer_id)}")
                 koboldai_vars.api_tokenizer_id = tokenizer_id
-=======
-                    logger.warning(f"Unknown tokenizer {repr(tokenizer_id)}")
-                vars.api_tokenizer_id = tokenizer_id
->>>>>>> 6ffdc4e3
 
         if(disable_recentrng):
             koboldai_vars.recentrng = koboldai_vars.recentrngm = None
@@ -4669,28 +4399,7 @@
                 if(len(koboldai_vars.prompt.strip()) == 0):
                     koboldai_vars.prompt = data
                 else:
-<<<<<<< HEAD
                     koboldai_vars.actions.append(data)
-=======
-                    vars.actions.append(data)
-                    # we now need to update the actions_metadata
-                    # we'll have two conditions. 
-                    # 1. This is totally new (user entered) 
-                    if vars.actions.get_last_key() not in vars.actions_metadata:
-                        vars.actions_metadata[vars.actions.get_last_key()] = {"Selected Text": data, "Alternative Text": []}
-                    else:
-                    # 2. We've selected a chunk of text that is was presented previously
-                        try:
-                            alternatives = [item['Text'] for item in vars.actions_metadata[len(vars.actions)-1]["Alternative Text"]]
-                        except:
-                            logger.debug(len(vars.actions))
-                            logger.debug(vars.actions_metadata)
-                            raise
-                        if data in alternatives:
-                            alternatives = [item for item in vars.actions_metadata[vars.actions.get_last_key() ]["Alternative Text"] if item['Text'] != data]
-                            vars.actions_metadata[vars.actions.get_last_key()]["Alternative Text"] = alternatives
-                        vars.actions_metadata[vars.actions.get_last_key()]["Selected Text"] = data
->>>>>>> 6ffdc4e3
                 update_story_chunk('last')
                 send_debug()
 
@@ -4738,14 +4447,9 @@
 def apiactionsubmit_generate(txt, minimum, maximum):
     koboldai_vars.generated_tkns = 0
 
-<<<<<<< HEAD
     if not koboldai_vars.quiet:
-        print("{0}Min:{1}, Max:{2}, Txt:{3}{4}".format(colors.YELLOW, minimum, maximum, utils.decodenewlines(tokenizer.decode(txt)), colors.END))
-=======
-    if not vars.quiet:
         logger.debug(f"Prompt Min:{minimum}, Max:{maximum}")
         logger.prompt(utils.decodenewlines(tokenizer.decode(txt)).encode("unicode_escape").decode("utf-8"))
->>>>>>> 6ffdc4e3
 
     # Clear CUDA cache if using GPU
     if(koboldai_vars.hascuda and (koboldai_vars.usegpu or koboldai_vars.breakmodel)):
@@ -4771,14 +4475,9 @@
     if(koboldai_vars.full_determinism):
         tpu_mtj_backend.set_rng_seed(koboldai_vars.seed)
 
-<<<<<<< HEAD
     if not koboldai_vars.quiet:
-        print("{0}Min:{1}, Max:{2}, Txt:{3}{4}".format(colors.YELLOW, minimum, maximum, utils.decodenewlines(tokenizer.decode(txt)), colors.END))
-=======
-    if not vars.quiet:
         logger.debug(f"Prompt Min:{minimum}, Max:{maximum}")
         logger.prompt(utils.decodenewlines(tokenizer.decode(txt)).encode("unicode_escape").decode("utf-8"))
->>>>>>> 6ffdc4e3
 
     koboldai_vars._prompt = koboldai_vars.prompt
 
@@ -5264,14 +4963,9 @@
         found_entries = set()
     found_entries = tuple(found_entries.copy() for _ in range(koboldai_vars.numseqs))
 
-<<<<<<< HEAD
     if not koboldai_vars.quiet:
-        print("{0}Min:{1}, Max:{2}, Txt:{3}{4}".format(colors.YELLOW, minimum, maximum, utils.decodenewlines(tokenizer.decode(txt)), colors.END))
-=======
-    if not vars.quiet:
         logger.debug(f"Prompt Min:{minimum}, Max:{maximum}")
         logger.prompt(utils.decodenewlines(tokenizer.decode(txt)).encode("unicode_escape").decode("utf-8"))
->>>>>>> 6ffdc4e3
 
     # Store context in memory to use it for comparison with generated content
     koboldai_vars.lastctx = utils.decodenewlines(tokenizer.decode(txt))
@@ -5290,22 +4984,13 @@
             koboldai_vars.lua_running = False
             emit('from_server', {'cmd': 'errmsg', 'data': 'Lua script error; please check console.'}, broadcast=True, room="UI_1")
             sendUSStatItems()
-<<<<<<< HEAD
-            print("{0}{1}{2}".format(colors.RED, "***LUA ERROR***: ", colors.END), end="", file=sys.stderr)
-            print("{0}{1}{2}".format(colors.RED, str(e).replace("\033", ""), colors.END), file=sys.stderr)
-            print("{0}{1}{2}".format(colors.YELLOW, "Lua engine stopped; please open 'Userscripts' and press Load to reinitialize scripts.", colors.END), file=sys.stderr)
+            logger.debug('LUA ERROR: ' + str(e).replace("\033", ""))
+            logger.warning("Lua engine stopped; please open 'Userscripts' and press Load to reinitialize scripts.")
             socketio.emit("error", str(e), broadcast=True, room="UI_2")
         else:
             emit('from_server', {'cmd': 'errmsg', 'data': 'Error occurred during generator call; please check console.'}, broadcast=True, room="UI_1")
-            print("{0}{1}{2}".format(colors.RED, traceback.format_exc().replace("\033", ""), colors.END), file=sys.stderr)
+            logger.error(traceback.format_exc().replace("\033", ""))
             socketio.emit("error", str(e), broadcast=True, room="UI_2")
-=======
-            logger.debug('LUA ERROR: ' + str(e).replace("\033", ""))
-            logger.warning("Lua engine stopped; please open 'Userscripts' and press Load to reinitialize scripts.")
-        else:
-            emit('from_server', {'cmd': 'errmsg', 'data': 'Error occurred during generator call; please check console.'}, broadcast=True)
-            logger.error(traceback.format_exc().replace("\033", ""))
->>>>>>> 6ffdc4e3
         set_aibusy(0)
         return
 
@@ -5346,13 +5031,8 @@
 #  Deal with a single return sequence from generate()
 #==================================================================#
 def genresult(genout, flash=True, ignore_formatting=False):
-<<<<<<< HEAD
     if not koboldai_vars.quiet:
-        print("{0}{1}{2}".format(colors.CYAN, genout, colors.END))
-=======
-    if not vars.quiet:
         logger.generation(genout.encode("unicode_escape").decode("utf-8"))
->>>>>>> 6ffdc4e3
     
     # Format output before continuing
     if not ignore_formatting:
@@ -5381,14 +5061,9 @@
     for result in genout:
         # Apply output formatting rules to sequences
         result["generated_text"] = applyoutputformatting(result["generated_text"])
-<<<<<<< HEAD
         if not koboldai_vars.quiet:
-            print("{0}[Result {1}]\n{2}{3}".format(colors.CYAN, i, result["generated_text"], colors.END))
-=======
-        if not vars.quiet:
             logger.info(f"Generation Result {i}")
             logger.generation(result["generated_text"].encode("unicode_escape").decode("utf-8"))
->>>>>>> 6ffdc4e3
         i += 1
     
     
@@ -5600,21 +5275,12 @@
 #==================================================================#
 def sendtocluster(txt, min, max):
     # Log request to console
-<<<<<<< HEAD
     if not koboldai_vars.quiet:
-        print("{0}Tokens:{1}, Txt:{2}{3}".format(colors.YELLOW, min-1, txt, colors.END))
+        logger.debug(f"Tokens Min:{min-1}")
+        logger.prompt(txt.encode("unicode_escape").decode("utf-8"))
 
     # Store context in memory to use it for comparison with generated content
     koboldai_vars.lastctx = txt
-
-=======
-    if not vars.quiet:
-        logger.debug(f"Tokens Min:{min-1}")
-        logger.prompt(txt.encode("unicode_escape").decode("utf-8"))
-
-    # Store context in memory to use it for comparison with generated content
-    vars.lastctx = txt
->>>>>>> 6ffdc4e3
     # Build request JSON data
     reqdata = {
         'max_length': max - min + 1,
@@ -5719,14 +5385,9 @@
         found_entries = set()
     found_entries = tuple(found_entries.copy() for _ in range(koboldai_vars.numseqs))
 
-<<<<<<< HEAD
     if not koboldai_vars.quiet:
-        print("{0}Min:{1}, Max:{2}, Txt:{3}{4}".format(colors.YELLOW, minimum, maximum, utils.decodenewlines(tokenizer.decode(txt)), colors.END))
-=======
-    if not vars.quiet:
         logger.debug(f"Prompt Min:{minimum}, Max:{maximum}")
         logger.prompt(utils.decodenewlines(tokenizer.decode(txt)).encode("unicode_escape").decode("utf-8"))
->>>>>>> 6ffdc4e3
 
     koboldai_vars._prompt = koboldai_vars.prompt
 
@@ -5815,15 +5476,9 @@
             koboldai_vars.lua_running = False
             emit('from_server', {'cmd': 'errmsg', 'data': 'Lua script error; please check console.'}, broadcast=True, room="UI_1")
             sendUSStatItems()
-<<<<<<< HEAD
-            print("{0}{1}{2}".format(colors.RED, "***LUA ERROR***: ", colors.END), end="", file=sys.stderr)
-            print("{0}{1}{2}".format(colors.RED, str(e).replace("\033", ""), colors.END), file=sys.stderr)
-            print("{0}{1}{2}".format(colors.YELLOW, "Lua engine stopped; please open 'Userscripts' and press Load to reinitialize scripts.", colors.END), file=sys.stderr)
-            socketio.emit("error", str(e), broadcast=True, room="UI_2")
-=======
             logger.debug('LUA ERROR: ' + str(e).replace("\033", ""))
             logger.warning("Lua engine stopped; please open 'Userscripts' and press Load to reinitialize scripts.")
->>>>>>> 6ffdc4e3
+            socketio.emit("error", str(e), broadcast=True, room="UI_2")
         else:
             emit('from_server', {'cmd': 'errmsg', 'data': 'Error occurred during generator call; please check console.'}, broadcast=True, room="UI_1")
             print("{0}{1}{2}".format(colors.RED, traceback.format_exc().replace("\033", ""), colors.END), file=sys.stderr)
@@ -11235,15 +10890,12 @@
 #==================================================================#
 #  Final startup commands to launch Flask app
 #==================================================================#
-<<<<<<< HEAD
 def startup():
     if koboldai_vars.model == "" or koboldai_vars.model is None:
         koboldai_vars.model = "ReadOnly"
     socketio.start_background_task(load_model, **{'initial_load':True})
             
 print("", end="", flush=True)
-=======
->>>>>>> 6ffdc4e3
 if __name__ == "__main__":
 
     general_startup()
@@ -11285,37 +10937,22 @@
         if(args.localtunnel or args.ngrok or args.remote):
             with open('cloudflare.log', 'w') as cloudflarelog:
                 cloudflarelog.write("KoboldAI has finished loading and is available at the following link : " + cloudflare)
-<<<<<<< HEAD
-                koboldai_vars.cloudflare_link = cloudflare
-                print(format(colors.GREEN) + "KoboldAI has finished loading and is available at the following link for UI 1: " + cloudflare + format(colors.END))
-                print(format(colors.GREEN) + "KoboldAI has finished loading and is available at the following link for UI 2: " + cloudflare + "/new_ui" + format(colors.END))
-        else:
-            print("{0}Webserver has started, you can now connect to this machine at port {1}{2}"
-                  .format(colors.GREEN, port, colors.END))
-        koboldai_vars.serverstarted = True
-=======
                 logger.init_ok("Webserver", status="OK")
-                logger.message(f"KoboldAI has finished loading and is available at the following link: {cloudflare}")
+                logger.message(f"KoboldAI has finished loading and is available at the following link for UI 1: {cloudflare}")
+				logger.message(f"KoboldAI has finished loading and is available at the following link for UI 2: {cloudflare}" + " "/new_ui")
         else:
             logger.init_ok("Webserver", status="OK")
             logger.message(f"Webserver has started, you can now connect to this machine at port: {port}")
-        vars.serverstarted = True
->>>>>>> 6ffdc4e3
+        koboldai_vars.serverstarted = True
         socketio.run(app, host='0.0.0.0', port=port)
     else:
         if args.unblock:
             if not args.no_ui:
                 import webbrowser
                 webbrowser.open_new('http://localhost:{0}'.format(port))
-<<<<<<< HEAD
-            print("{0}Server started!\nYou may now connect with a browser at http://127.0.0.1:{1}/{2}"
-                  .format(colors.GREEN, port, colors.END))
-            koboldai_vars.serverstarted = True
-=======
             logger.init_ok("Webserver", status="OK")
             logger.message(f"Webserver started! You may now connect with a browser at http://127.0.0.1:{port}")
-            vars.serverstarted = True
->>>>>>> 6ffdc4e3
+            koboldai_vars.serverstarted = True
             socketio.run(app, port=port, host='0.0.0.0')
         else:
             try:
@@ -11327,15 +10964,9 @@
                 if not args.no_ui:
                     import webbrowser
                     webbrowser.open_new('http://localhost:{0}'.format(port))
-<<<<<<< HEAD
-                print("{0}Server started!\nYou may now connect with a browser at http://127.0.0.1:{1}/{2}"
-                        .format(colors.GREEN, port, colors.END))
-                koboldai_vars.serverstarted = True
-=======
                 logger.init_ok("Webserver", status="OK")
                 logger.message(f"Webserver started! You may now connect with a browser at http://127.0.0.1:{port}")
-                vars.serverstarted = True
->>>>>>> 6ffdc4e3
+                koboldai_vars.serverstarted = True
                 socketio.run(app, port=port)
     logger.init("Webserver", status="Closed")
 
