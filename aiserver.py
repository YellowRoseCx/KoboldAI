#!/usr/bin/python3
#==================================================================#
# KoboldAI
# Version: 1.19.2
# By: The KoboldAI Community
#==================================================================#

# External packages
from dataclasses import dataclass
from enum import Enum
import random
import shutil
import eventlet

from modeling.inference_model import GenerationMode

eventlet.monkey_patch(all=True, thread=False, os=False)
import os, inspect, contextlib, pickle
os.system("")
__file__ = os.path.dirname(os.path.realpath(__file__))
os.chdir(__file__)
os.environ['EVENTLET_THREADPOOL_SIZE'] = '1'
os.environ['TOKENIZERS_PARALLELISM'] = 'false'
from eventlet import tpool

import logging
from logger import logger, set_logger_verbosity, quiesce_logger
from ansi2html import Ansi2HTMLConverter

logging.getLogger("urllib3").setLevel(logging.ERROR)

import attention_bias
attention_bias.do_patches()

from os import path, getcwd
import time
import re
import json
import ijson
import datetime
import collections
import zipfile
import packaging.version
import traceback
import markdown
import bleach
import functools
import traceback
import inspect
import warnings
import multiprocessing
import numpy as np
from collections import OrderedDict
from typing import Any, Callable, TypeVar, Tuple, Union, Dict, Set, List, Optional, Type

import requests
import html
import argparse
import sys
import gc
import traceback

import lupa

# KoboldAI
import fileops
import gensettings
from utils import debounce
import utils
import koboldai_settings
import torch
from transformers import AutoModelForSeq2SeqLM, AutoTokenizer, AutoModelForTokenClassification
import transformers
import ipaddress
from functools import wraps
from modeling.pickling import RestrictedUnpickler, use_custom_unpickler

try:
    from transformers.models.opt.modeling_opt import OPTDecoder
except:
    pass

# Text2img
import base64
from PIL import Image
from io import BytesIO

global tpu_mtj_backend
global allowed_ips
allowed_ips = set()  # empty set
enable_whitelist = False


if lupa.LUA_VERSION[:2] != (5, 4):
    logger.error(f"Please install lupa==1.10. You have lupa {lupa.__version__}.")

patch_causallm_patched = False

# Make sure tqdm progress bars display properly in Colab
from tqdm.auto import tqdm
old_init = tqdm.__init__
def new_init(self, *args, **kwargs):
    old_init(self, *args, **kwargs)
    if 'ncols' in kwargs:
        if(self.ncols == 0 and kwargs.get("ncols") != 0):
            self.ncols = 99
tqdm.__init__ = new_init

# Add _koboldai_header support for some optional tokenizer fixes
# This used to be an OPT tokenizer fix, this has been moved search for "# These are model specific overrides if a model has bad defaults" for the new section
from transformers import PreTrainedTokenizerBase
old_pretrainedtokenizerbase_from_pretrained = PreTrainedTokenizerBase.from_pretrained.__func__
@classmethod
def new_pretrainedtokenizerbase_from_pretrained(cls, *args, **kwargs):
    tokenizer = old_pretrainedtokenizerbase_from_pretrained(cls, *args, **kwargs)
    tokenizer._koboldai_header = []
    return tokenizer
PreTrainedTokenizerBase.from_pretrained = new_pretrainedtokenizerbase_from_pretrained


def is_model_downloaded(model_name: str) -> bool:
    model_stub = model_name.replace("/", "_")
    return os.path.isdir(os.path.join("models", model_stub))

#==================================================================#
# Variables & Storage
#==================================================================#

# Terminal tags for colored text
class colors:
    PURPLE    = '\033[95m'
    BLUE      = '\033[94m'
    CYAN      = '\033[96m'
    GREEN     = '\033[92m'
    YELLOW    = '\033[93m'
    RED       = '\033[91m'
    END       = '\033[0m'
    UNDERLINE = '\033[4m'

class MenuModelType(Enum):
    HUGGINGFACE = 0
    ONLINE_API = 1
    OTHER = 2

class MenuItem:
    def __init__(
        self,
        label: str,
        name: str,
        experimental: bool = False
    ) -> None:
        self.label = label
        self.name = name
        self.experimental = experimental

    def should_show(self) -> bool:
        return koboldai_vars.experimental_features or not self.experimental

class MenuFolder(MenuItem):
    def to_ui1(self) -> list:
        return [
            self.label,
            self.name,
            "",
            True,
        ]
    
    def to_json(self) -> dict:
        return {
            "label": self.label,
            "name": self.name,
            "size": "",
            "isMenu": True,
            "isDownloaded": False,
            "isDirectory":  False
        }

class MenuModel(MenuItem):
    def __init__(
        self,
        label: str,
        name: str,
        vram_requirements: str = "",
        model_type: MenuModelType = MenuModelType.HUGGINGFACE,
        experimental: bool = False,
        model_backend: str = "Huggingface",
    ) -> None:
        super().__init__(label, name, experimental)
        self.model_type = model_type
        self.vram_requirements = vram_requirements
        self.is_downloaded = is_model_downloaded(self.name)
        self.model_backend = model_backend
    
    def to_ui1(self) -> list:
        return [
            self.label,
            self.name,
            self.vram_requirements,
            False,
            self.is_downloaded
        ]

    def to_json(self) -> dict:
        return {
            "label": self.label,
            "name": self.name,
            "size": self.vram_requirements,
            "isMenu": False,
            "isDownloaded": self.is_downloaded,
            "isDirectory": False,
        }

class MenuPath(MenuItem):
    def to_ui1(self) -> list:
        return [
            self.label,
            self.name,
            "",
            True,
        ]
    
    def to_json(self) -> dict:
        return {
            "label": self.label,
            "name": self.name,
            "size": "",
            "isMenu": True,
            "isDownloaded": False,
            "isDirectory": True,
            "path": "./models"
        }

# AI models Menu
# This is a dict of lists where they key is the menu name, and the list is the menu items.
# Each item takes the 4 elements, 1: Text to display, 2: Model Name (koboldai_vars.model) or menu name (Key name for another menu),
# 3: the memory requirement for the model, 4: if the item is a menu or not (True/False)
model_menu = {
    "mainmenu": [
        MenuPath("Load a model from its directory", "NeoCustom"),
        MenuPath("Load an old GPT-2 model (eg CloverEdition)", "GPT2Custom"),
        MenuModel("Load custom model from Hugging Face", "customhuggingface", ""),
        MenuFolder("Adventure Models", "adventurelist"),
        MenuFolder("Novel Models", "novellist"),
        MenuFolder("Chat Models", "chatlist"),
        MenuFolder("NSFW Models", "nsfwlist"),
        MenuFolder("Untuned OPT", "optlist"),
        MenuFolder("Untuned GPT-Neo/J", "gptneolist"),
        MenuFolder("Untuned Pythia", "pythialist"),
        MenuFolder("Untuned Fairseq Dense", "fsdlist"),
        MenuFolder("Untuned Bloom", "bloomlist"),
        MenuFolder("Untuned XGLM", "xglmlist"),
        MenuFolder("Official RWKV-4", "rwkvlist"),
        MenuFolder("Untuned GPT2", "gpt2list"),
        MenuFolder("Online Services", "apilist"),
        MenuModel("Read Only (No AI)", "ReadOnly", model_type=MenuModelType.OTHER, model_backend="Read Only"),
    ],
    'adventurelist': [
        MenuModel("Skein 20B", "KoboldAI/GPT-NeoX-20B-Skein", "64GB"),
        MenuModel("Nerys OPT 13B V2 (Hybrid)", "KoboldAI/OPT-13B-Nerys-v2", "32GB"),
        MenuModel("Nerys FSD 13B V2 (Hybrid)", "KoboldAI/fairseq-dense-13B-Nerys-v2", "32GB"),
        MenuModel("Nerys FSD 13B (Hybrid)", "KoboldAI/fairseq-dense-13B-Nerys", "32GB"),
        MenuModel("Skein 6B", "KoboldAI/GPT-J-6B-Skein", "16GB"),
        MenuModel("OPT Nerys 6B V2 (Hybrid)", "KoboldAI/OPT-6B-nerys-v2", "16GB"),
        MenuModel("Adventure 6B", "KoboldAI/GPT-J-6B-Adventure", "16GB"),
        MenuModel("Nerys FSD 2.7B (Hybrid)", "KoboldAI/fairseq-dense-2.7B-Nerys", "8GB"),
        MenuModel("Adventure 2.7B", "KoboldAI/GPT-Neo-2.7B-AID", "8GB"),
        MenuModel("Adventure 1.3B", "KoboldAI/GPT-Neo-1.3B-Adventure", "6GB"),
        MenuModel("Adventure 125M (Mia)", "Merry/AID-Neo-125M", "2GB"),
        MenuFolder("Return to Main Menu", "mainmenu"),
        ],
    'novellist': [
        MenuModel("Nerys OPT 13B V2 (Hybrid)", "KoboldAI/OPT-13B-Nerys-v2", "32GB"),
        MenuModel("Nerys FSD 13B V2 (Hybrid)", "KoboldAI/fairseq-dense-13B-Nerys-v2", "32GB"),
        MenuModel("Janeway FSD 13B", "KoboldAI/fairseq-dense-13B-Janeway", "32GB"),
        MenuModel("Nerys FSD 13B (Hybrid)", "KoboldAI/fairseq-dense-13B-Nerys", "32GB"),
        MenuModel("OPT Nerys 6B V2 (Hybrid)", "KoboldAI/OPT-6B-nerys-v2", "16GB"),
        MenuModel("Janeway FSD 6.7B", "KoboldAI/fairseq-dense-6.7B-Janeway", "16GB"),
        MenuModel("Janeway Neo 6B", "KoboldAI/GPT-J-6B-Janeway", "16GB"),
        MenuModel("Qilin Lit 6B (SFW)", "rexwang8/qilin-lit-6b", "16GB"),       
        MenuModel("Janeway Neo 2.7B", "KoboldAI/GPT-Neo-2.7B-Janeway", "8GB"),
        MenuModel("Janeway FSD 2.7B", "KoboldAI/fairseq-dense-2.7B-Janeway", "8GB"),
        MenuModel("Nerys FSD 2.7B (Hybrid)", "KoboldAI/fairseq-dense-2.7B-Nerys", "8GB"),
        MenuModel("Horni-LN 2.7B", "KoboldAI/GPT-Neo-2.7B-Horni-LN", "8GB"),
        MenuModel("Picard 2.7B (Older Janeway)", "KoboldAI/GPT-Neo-2.7B-Picard", "8GB"),
        MenuFolder("Return to Main Menu", "mainmenu"),
        ],
    'nsfwlist': [
        MenuModel("Erebus 20B (NSFW)", "KoboldAI/GPT-NeoX-20B-Erebus", "64GB"),
        MenuModel("Nerybus 13B (NSFW)", "KoboldAI/OPT-13B-Nerybus-Mix", "32GB"),
        MenuModel("Erebus 13B (NSFW)", "KoboldAI/OPT-13B-Erebus", "32GB"),
        MenuModel("Shinen FSD 13B (NSFW)", "KoboldAI/fairseq-dense-13B-Shinen", "32GB"),
        MenuModel("Erebus 6.7B (NSFW)", "KoboldAI/OPT-6.7B-Erebus", "16GB"),
        MenuModel("Shinen FSD 6.7B (NSFW)", "KoboldAI/fairseq-dense-6.7B-Shinen", "16GB"),
        MenuModel("Lit V2 6B (NSFW)", "hakurei/litv2-6B-rev3", "16GB"),
        MenuModel("Lit 6B (NSFW)", "hakurei/lit-6B", "16GB"),
        MenuModel("Shinen 6B (NSFW)", "KoboldAI/GPT-J-6B-Shinen", "16GB"),
        MenuModel("Erebus 2.7B (NSFW)", "KoboldAI/OPT-2.7B-Erebus", "8GB"),
        MenuModel("Horni 2.7B (NSFW)", "KoboldAI/GPT-Neo-2.7B-Horni", "8GB"),
        MenuModel("Shinen 2.7B (NSFW)", "KoboldAI/GPT-Neo-2.7B-Shinen", "8GB"),
        MenuFolder("Return to Main Menu", "mainmenu"),
        ],
    'chatlist': [
        MenuModel("Pygmalion 6B", "PygmalionAI/pygmalion-6b", "16GB"),
        MenuModel("Pygmalion 2.7B", "PygmalionAI/pygmalion-2.7b", "8GB"),
        MenuModel("Pygmalion 1.3B", "PygmalionAI/pygmalion-1.3b", "6GB"),
        MenuModel("Pygmalion 350M", "PygmalionAI/pygmalion-350m", "2GB"),
        MenuFolder("Return to Main Menu", "mainmenu"),
        ],
    'gptneolist': [
        MenuModel("GPT-NeoX 20B", "EleutherAI/gpt-neox-20b", "64GB"),
        MenuModel("Pythia 13B (NeoX, Same dataset)", "EleutherAI/pythia-13b", "32GB"),
        MenuModel("GPT-J 6B", "EleutherAI/gpt-j-6B", "16GB"),
        MenuModel("GPT-Neo 2.7B", "EleutherAI/gpt-neo-2.7B", "8GB"),
        MenuModel("GPT-Neo 1.3B", "EleutherAI/gpt-neo-1.3B", "6GB"),
        MenuModel("Pythia 800M (NeoX, Same dataset)", "EleutherAI/pythia-800m", "4GB"),
        MenuModel("Pythia 350M (NeoX, Same dataset)", "EleutherAI/pythia-350m", "2GB"),
        MenuModel("GPT-Neo 125M", "EleutherAI/gpt-neo-125M", "2GB"),
        MenuFolder("Return to Main Menu", "mainmenu"),
        ],
    'pythialist': [
        MenuModel("Pythia 13B Deduped", "EleutherAI/pythia-13b-deduped", "32GB"),
        MenuModel("Pythia 13B", "EleutherAI/pythia-13b", "32GB"),
        MenuModel("Pythia 6.7B Deduped", "EleutherAI/pythia-6.7b-deduped", "16GB"),
        MenuModel("Pythia 6.7B", "EleutherAI/pythia-6.7b", "16GB"),
        MenuModel("Pythia 1.3B Deduped", "EleutherAI/pythia-1.3b-deduped", "6GB"),
        MenuModel("Pythia 1.3B", "EleutherAI/pythia-1.3b", "6GB"),
        MenuModel("Pythia 800M", "EleutherAI/pythia-800m", "4GB"),
        MenuModel("Pythia 350M Deduped", "EleutherAI/pythia-350m-deduped", "2GB"),
        MenuModel("Pythia 350M", "EleutherAI/pythia-350m", "2GB"),        
        MenuModel("Pythia 125M Deduped", "EleutherAI/pythia-125m-deduped", "2GB"),
        MenuModel("Pythia 125M", "EleutherAI/pythia-125m", "2GB"),
        MenuModel("Pythia 19M Deduped", "EleutherAI/pythia-19m-deduped", "1GB"),
        MenuModel("Pythia 19M", "EleutherAI/pythia-19m", "1GB"),
        MenuFolder("Return to Main Menu", "mainmenu"),
        ],
    'gpt2list': [
        MenuModel("GPT-2 XL", "gpt2-xl", "6GB"),
        MenuModel("GPT-2 Large", "gpt2-large", "4GB"),
        MenuModel("GPT-2 Med", "gpt2-medium", "2GB"),
        MenuModel("GPT-2", "gpt2", "2GB"),
        MenuFolder("Return to Main Menu", "mainmenu"),
        ],
    'bloomlist': [
        MenuModel("Bloom 176B", "bigscience/bloom"),
        MenuModel("Bloom 7.1B", "bigscience/bloom-7b1"),   
        MenuModel("Bloom 3B", "bigscience/bloom-3b"), 
        MenuModel("Bloom 1.7B", "bigscience/bloom-1b7"), 
        MenuModel("Bloom 560M", "bigscience/bloom-560m"), 
        MenuFolder("Return to Main Menu", "mainmenu"),
        ],
    'optlist': [
        MenuModel("OPT 66B", "facebook/opt-66b", "128GB"),
        MenuModel("OPT 30B", "facebook/opt-30b", "64GB"),
        MenuModel("OPT 13B", "facebook/opt-13b", "32GB"),
        MenuModel("OPT 6.7B", "facebook/opt-6.7b", "16GB"),
        MenuModel("OPT 2.7B", "facebook/opt-2.7b", "8GB"),
        MenuModel("OPT 1.3B", "facebook/opt-1.3b", "4GB"),
        MenuModel("OPT 350M", "facebook/opt-350m", "2GB"),
        MenuModel("OPT 125M", "facebook/opt-125m", "1GB"),
        MenuFolder("Return to Main Menu", "mainmenu"),
        ],
    'fsdlist': [
        MenuModel("Fairseq Dense 13B", "KoboldAI/fairseq-dense-13B", "32GB"),
        MenuModel("Fairseq Dense 6.7B", "KoboldAI/fairseq-dense-6.7B", "16GB"),
        MenuModel("Fairseq Dense 2.7B", "KoboldAI/fairseq-dense-2.7B", "8GB"),
        MenuModel("Fairseq Dense 1.3B", "KoboldAI/fairseq-dense-1.3B", "4GB"),
        MenuModel("Fairseq Dense 355M", "KoboldAI/fairseq-dense-355M", "2GB"),
        MenuModel("Fairseq Dense 125M", "KoboldAI/fairseq-dense-125M", "1GB"),
        MenuFolder("Return to Main Menu", "mainmenu"),
        ],
    'xglmlist': [
        MenuModel("XGLM 4.5B (Larger Dataset)", "facebook/xglm-4.5B", "12GB"),
        MenuModel("XGLM 7.5B", "facebook/xglm-7.5B", "18GB"),
        MenuModel("XGLM 2.9B", "facebook/xglm-2.9B", "10GB"),
        MenuModel("XGLM 1.7B", "facebook/xglm-1.7B", "6GB"),
        MenuModel("XGLM 564M", "facebook/xglm-564M", "4GB"),
        MenuFolder("Return to Main Menu", "mainmenu"),
        ],
    'rwkvlist': [
        MenuModel("RWKV Raven 14B", "RWKV/rwkv-raven-14b", ""),
        MenuModel("RWKV Pile 14B", "RWKV/rwkv-4-14b-pile", ""),
        MenuModel("RWKV Raven 7B", "RWKV/rwkv-raven-7b", ""),        
        MenuModel("RWKV Pile 7B", "RWKV/rwkv-4-7b-pile", ""), 
        MenuModel("RWKV Raven 3B", "RWKV/rwkv-raven-3b", ""), 
        MenuModel("RWKV Pile 3B", "RWKV/rwkv-4-3b-pile", ""), 
        MenuModel("RWKV Raven 1.5B", "RWKV/rwkv-raven-1b5", ""), 
        MenuModel("RWKV Pile 1.5B", "RWKV/rwkv-4-1b5-pile", ""), 
        MenuModel("RWKV Pile 430M", "RWKV/rwkv-4-430m-pile", ""), 
        MenuModel("RWKV Pile 169B", "RWKV/rwkv-4-169m-pile", ""), 
        MenuFolder("Return to Main Menu", "mainmenu"),
        ],
    'apilist': [
        MenuModel("GooseAI API (requires API key)", "GooseAI", model_type=MenuModelType.ONLINE_API, model_backend="GooseAI"),
        MenuModel("OpenAI API (requires API key)", "OAI", model_type=MenuModelType.ONLINE_API, model_backend="OpenAI"),
        MenuModel("KoboldAI API", "API", model_type=MenuModelType.ONLINE_API, model_backend="KoboldAI API"),
        MenuModel("Basic Model API", "Colab", model_type=MenuModelType.ONLINE_API, model_backend="KoboldAI Old Colab Method"),
        MenuModel("KoboldAI Horde", "CLUSTER", model_type=MenuModelType.ONLINE_API, model_backend="Horde"),
        MenuFolder("Return to Main Menu", "mainmenu"),
    ]
}

@dataclass
class ImportBuffer:
    # Singleton!!!
    prompt: Optional[str] = None
    memory: Optional[str] = None
    authors_note: Optional[str] = None
    notes: Optional[str] = None
    world_infos: Optional[dict] = None
    title: Optional[str] = None

    @dataclass
    class PromptPlaceholder:
        id: str
        order: Optional[int] = None
        default: Optional[str] = None
        title: Optional[str] = None
        description: Optional[str] = None
        value: Optional[str] = None

        def to_json(self) -> dict:
            return {key: getattr(self, key) for key in [
                "id",
                "order",
                "default",
                "title",
                "description"
            ]}
    
    def request_client_configuration(self, placeholders: List[PromptPlaceholder]) -> None:
        emit("request_prompt_config", [x.to_json() for x in placeholders], broadcast=False,  room="UI_2")

    def extract_placeholders(self, text: str) -> List[PromptPlaceholder]:
        placeholders = []

        for match in re.finditer(r"\${(.*?)}", text):
            ph_text = match.group(1)

            try:
                ph_order, ph_text = ph_text.split("#")
            except ValueError:
                ph_order = None

            if "[" not in ph_text:
                ph_id = ph_text

               # Already have it!
                if any([x.id == ph_id for x in placeholders]):
                    continue

               # Apparently, none of these characters are supported:
               # "${}[]#:@^|", however I have found some prompts using these,
               # so they will be allowed.
                for char in "${}[]":
                    if char in ph_text:
                        print("[eph] Weird char")
                        print(f"Char: {char}")
                        print(f"Ph_id: {ph_id}")
                        show_error_notification("Error loading prompt", f"Bad character '{char}' in prompt placeholder.")
                        return

                placeholders.append(self.PromptPlaceholder(
                    id=ph_id,
                    order=int(ph_order) if ph_order else None,
                ))
                continue

            ph_id, _ = ph_text.split("[")
            ph_text = ph_text.replace(ph_id, "", 1)

           # Already have it!
            if any([x.id == ph_id for x in placeholders]):
                continue

           # Match won't match it for some reason (???), so we use finditer and next()
            try:
                default_match = next(re.finditer(r"\[(.*?)\]", ph_text))
            except StopIteration:
                print("[eph] Weird brackets")
                show_error_notification("Error loading prompt", f"Unusual bracket structure in prompt.")
                return placeholders

            ph_default = default_match.group(1)
            ph_text = ph_text.replace(default_match.group(0), "")

            try:
                ph_title, ph_desc = ph_text.split(":")
            except ValueError:
                ph_title = ph_text or None
                ph_desc=None

            placeholders.append(self.PromptPlaceholder(
                id=ph_id,
                order=int(ph_order) if ph_order else None,
                default=ph_default,
                title=ph_title,
                description=ph_desc
            ))
        return placeholders

    def _replace_placeholders(self, text: str, ph_ids: dict):
        for ph_id, value in ph_ids.items():
            pattern = "\${(?:\d#)?%s.*?}" % re.escape(ph_id)
            for ph_text in re.findall(pattern, text):
                text = text.replace(ph_text, value)
        return text

    def replace_placeholders(self, ph_ids: dict):
        self.prompt = self._replace_placeholders(self.prompt, ph_ids)
        self.memory = self._replace_placeholders(self.memory, ph_ids)
        self.authors_note = self._replace_placeholders(self.authors_note, ph_ids)

        for i in range(len(self.world_infos)):
            for key in ["content", "comment"]:
                self.world_infos[i][key] = self._replace_placeholders(self.world_infos[i][key])

    def from_club(self, club_id):
        from importers import aetherroom
        import_data: aetherroom.ImportData
        try:
            import_data = aetherroom.import_scenario(club_id)
        except aetherroom.RequestFailed as err:
            status = err.status_code
            print(f"[import] Got {status} on request to club :^(")
            message = f"Club responded with {status}"
            if status == 404:
                message = f"Prompt not found for ID {club_id}"
            show_error_notification("Error loading prompt", message)
            return

        self.prompt = import_data.prompt
        self.memory = import_data.memory
        self.authors_note = import_data.authors_note
        self.notes = import_data.notes
        self.title = import_data.title
        self.world_infos = import_data.world_infos

        placeholders = self.extract_placeholders(self.prompt)
        if not placeholders:
            self.commit()
        else:
            self.request_client_configuration(placeholders)

    def commit(self):
        # Push buffer story to actual story
        exitModes()

        koboldai_vars.create_story("")
        koboldai_vars.gamestarted = True
        koboldai_vars.prompt = self.prompt
        koboldai_vars.memory = self.memory or ""
        koboldai_vars.authornote = self.authors_note or ""
        koboldai_vars.notes = self.notes
        koboldai_vars.story_name = self.title

        for wi in self.world_infos:
            koboldai_vars.worldinfo_v2.add_item(
                wi["key_list"][0],
                wi["key_list"],
                wi.get("keysecondary", []), 
                wi.get("folder", "root"),
                wi.get("constant", False), 
                wi["content"],
                wi.get("comment", "")
            )

        # Reset current save
        koboldai_vars.savedir = getcwd()+"\\stories"
        
        # Refresh game screen
        koboldai_vars.laststory = None
        setgamesaved(False)
        sendwi()
        refresh_story()

import_buffer = ImportBuffer()

# Set logging level to reduce chatter from Flask
import logging
log = logging.getLogger('werkzeug')
log.setLevel(logging.ERROR)
def UI_2_logger(message):
    conv = Ansi2HTMLConverter(inline=True, dark_bg=True)
    data = json.loads(message)
    data['html'] = [conv.convert(text, full=False) for text in data['text'].split("\n")] 
    if not has_request_context():
        if koboldai_settings.queue is not None:
            koboldai_settings.queue.put(["log_message", data, {"broadcast":True, "room":"UI_2"}])
    else:
        socketio.emit("log_message", data, broadcast=True, room="UI_2")

web_log_history = []
def UI_2_log_history(message):
    conv = Ansi2HTMLConverter(inline=True, dark_bg=True)
    data = json.loads(message)
    data['html'] = [conv.convert(text, full=False) for text in data['text'].split("\n")] 
    if len(web_log_history) >= 100:
        del web_log_history[0]
    web_log_history.append(data)

from flask import Flask, render_template, Response, request, copy_current_request_context, send_from_directory, session, jsonify, abort, redirect, has_request_context, send_file
from flask_socketio import SocketIO, emit, join_room, leave_room
from flask_socketio import emit as _emit
from flask_session import Session
from flask_compress import Compress
from flask_cors import CORS
from werkzeug.exceptions import HTTPException, NotFound, InternalServerError
import secrets
app = Flask(__name__, root_path=os.getcwd())
app.secret_key = secrets.token_hex()
app.config['SESSION_TYPE'] = 'filesystem'
app.config['TEMPLATES_AUTO_RELOAD'] = True

# Hack for socket stuff that needs app context
utils.flask_app = app

Compress(app)
socketio = SocketIO(app, async_method="eventlet", manage_session=False, cors_allowed_origins='*', max_http_buffer_size=10_000_000)
#socketio = SocketIO(app, async_method="eventlet", manage_session=False, cors_allowed_origins='*', max_http_buffer_size=10_000_000, logger=logger, engineio_logger=True)
logger.add(UI_2_log_history, serialize=True, colorize=True, enqueue=True, level="INFO")

#logger.add("log_file_1.log", rotation="500 MB")    # Automatically rotate too big file
koboldai_vars = koboldai_settings.koboldai_vars(socketio)
utils.koboldai_vars = koboldai_vars
utils.socketio = socketio

# Weird import position to steal koboldai_vars from utils
from modeling.patches import patch_transformers

#Load all of the model importers
import importlib
model_backend_code = {}
model_backends = {}
model_backend_module_names = {}
model_backend_type_crosswalk = {}

PRIORITIZED_BACKEND_MODULES = {
    "gptq_hf_torch": 2,
    "generic_hf_torch": 1
}

for module in os.listdir("./modeling/inference_models"):
    if module == '__pycache__':
        continue

    module_path = os.path.join("modeling/inference_models", module)
    if not os.path.isdir(module_path):
        # Drop-in modules must be folders
        continue

    if os.listdir(module_path) == ["__pycache__"]:
        # Delete backends which have been deleted upstream. As __pycache__
        # folders aren't tracked, they'll stick around until we zap em'
        assert len(os.listdir(module_path)) == 1
        logger.info(f"Deleting old backend {module}")
        shutil.rmtree(module_path)
        continue

    try:
        backend_code = importlib.import_module('modeling.inference_models.{}.class'.format(module))
        backend_name = backend_code.model_backend_name
        backend_type = backend_code.model_backend_type
        backend_object = backend_code.model_backend()

        if "disable" in vars(backend_object) and backend_object.disable:
            continue

        model_backends[backend_name] = backend_object
        model_backend_code[module] = backend_code

        if backend_name in model_backend_module_names:
            raise RuntimeError(f"{module} cannot make backend '{backend_name}'; it already exists!")
        model_backend_module_names[backend_name] = module

        if backend_type in model_backend_type_crosswalk:
            model_backend_type_crosswalk[backend_type].append(backend_name)
            model_backend_type_crosswalk[backend_type] = list(sorted(
                model_backend_type_crosswalk[backend_type],
                key=lambda name: PRIORITIZED_BACKEND_MODULES.get(
                    [mod for b_name, mod in model_backend_module_names.items() if b_name == name][0],
                    0
                ),
                reverse=True
            ))
        else:
            model_backend_type_crosswalk[backend_type] = [backend_name]

    except Exception:
        logger.error("Model Backend {} failed to load".format(module))
        logger.error(traceback.format_exc())

logger.info("We loaded the following model backends: \n{}".format("\n".join([x for x in model_backends])))
        

old_socketio_on = socketio.on
def new_socketio_on(*a, **k):
    decorator = old_socketio_on(*a, **k)
    def new_decorator(f):
        @functools.wraps(f)
        def g(*a, **k):
            if args.no_ui:
                return
            return f(*a, **k)
        return decorator(g)
    return new_decorator
socketio.on = new_socketio_on

def emit(*args, **kwargs):
    if has_request_context():
        try:
            return _emit(*args, **kwargs)
        except AttributeError:
            return socketio.emit(*args, **kwargs)
    else: #We're trying to send data outside of the http context. This won't work. Try the relay
        if koboldai_settings.queue is not None:
            koboldai_settings.queue.put([args[0], args[1], kwargs])
utils.emit = emit

#replacement for tpool.execute to maintain request contexts
def replacement_tpool_execute(function, *args, **kwargs):
    temp = {}
    socketio.start_background_task(tpool.execute_2, function, temp, *args, **kwargs).join()
    print(temp)
    return temp[1]
    
def replacement_tpool_execute_2(function, temp, *args, **kwargs):
    temp[1] = function(*args, **kwargs)

# marshmallow/apispec setup
from apispec import APISpec
from apispec.ext.marshmallow import MarshmallowPlugin
from apispec.ext.marshmallow.field_converter import make_min_max_attributes
from apispec_webframeworks.flask import FlaskPlugin
from marshmallow import Schema, fields, validate, EXCLUDE
from marshmallow.exceptions import ValidationError

class KoboldSchema(Schema):
    pass

def new_make_min_max_attributes(validators, min_attr, max_attr) -> dict:
    # Patched apispec function that creates "exclusiveMinimum"/"exclusiveMaximum" OpenAPI attributes insteaed of "minimum"/"maximum" when using validators.Range or validators.Length with min_inclusive=False or max_inclusive=False
    attributes = {}
    min_list = [validator.min for validator in validators if validator.min is not None]
    max_list = [validator.max for validator in validators if validator.max is not None]
    min_inclusive_list = [getattr(validator, "min_inclusive", True) for validator in validators if validator.min is not None]
    max_inclusive_list = [getattr(validator, "max_inclusive", True) for validator in validators if validator.max is not None]
    if min_list:
        if min_attr == "minimum" and not min_inclusive_list[max(range(len(min_list)), key=min_list.__getitem__)]:
            min_attr = "exclusiveMinimum"
        attributes[min_attr] = max(min_list)
    if max_list:
        if min_attr == "maximum" and not max_inclusive_list[min(range(len(max_list)), key=max_list.__getitem__)]:
            min_attr = "exclusiveMaximum"
        attributes[max_attr] = min(max_list)
    return attributes
make_min_max_attributes.__code__ = new_make_min_max_attributes.__code__

def api_format_docstring(f):
    f.__doc__ = eval('f"""{}"""'.format(f.__doc__.replace("\\", "\\\\")))
    return f

def api_catch_out_of_memory_errors(f):
    @functools.wraps(f)
    def decorated(*args, **kwargs):
        try:
            return f(*args, **kwargs)
        except Exception as e:
            if any (s in traceback.format_exc().lower() for s in ("out of memory", "not enough memory")):
                for line in reversed(traceback.format_exc().split("\n")):
                    if any(s in line.lower() for s in ("out of memory", "not enough memory")) and line.count(":"):
                        line = line.split(":", 1)[1]
                        line = re.sub(r"\[.+?\] +data\.", "", line).strip()
                        raise KoboldOutOfMemoryError("KoboldAI ran out of memory: " + line, type="out_of_memory.gpu.cuda" if "cuda out of memory" in line.lower() else "out_of_memory.gpu.hip" if "hip out of memory" in line.lower() else "out_of_memory.tpu.hbm" if "memory space hbm" in line.lower() else "out_of_memory.cpu.default_memory_allocator" if "defaultmemoryallocator" in line.lower() else "out_of_memory.unknown.unknown")
                raise KoboldOutOfMemoryError(type="out_of_memory.unknown.unknown")
            raise e
    return decorated

def api_schema_wrap(f):
    try:
        input_schema: Type[Schema] = next(iter(inspect.signature(f).parameters.values())).annotation
    except:
        HAS_SCHEMA = False
    else:
        HAS_SCHEMA = inspect.isclass(input_schema) and issubclass(input_schema, Schema)
    f = api_format_docstring(f)
    f = api_catch_out_of_memory_errors(f)
    @functools.wraps(f)
    def decorated(*args, **kwargs):
        if HAS_SCHEMA:
            body = request.get_json()
            schema = input_schema.from_dict(input_schema().load(body))
            response = f(schema, *args, **kwargs)
        else:
            response = f(*args, **kwargs)
        if not isinstance(response, Response):
            response = jsonify(response)
        return response
    return decorated

@app.errorhandler(HTTPException)
def handler(e):
    if request.path != "/api" and not request.path.startswith("/api/"):
        return e
    resp = jsonify(detail={"msg": str(e), "type": "generic.error_" + str(e.code)})
    if e.code == 405 and e.valid_methods is not None:
        resp.headers["Allow"] = ", ".join(e.valid_methods)
    return resp, e.code

class KoboldOutOfMemoryError(HTTPException):
    code = 507
    description = "KoboldAI ran out of memory."
    type = "out_of_memory.unknown.unknown"
    def __init__(self, *args, type=None, **kwargs):
        super().__init__(*args, **kwargs)
        if type is not None:
            self.type = type
@app.errorhandler(KoboldOutOfMemoryError)
def handler(e):
    if request.path != "/api" and not request.path.startswith("/api/"):
        return InternalServerError()
    return jsonify(detail={"type": e.type, "msg": e.description}), e.code

@app.errorhandler(ValidationError)
def handler(e):
    if request.path != "/api" and not request.path.startswith("/api/"):
        return InternalServerError()
    return jsonify(detail=e.messages), 422

@app.errorhandler(NotImplementedError)
def handler(e):
    if request.path != "/api" and not request.path.startswith("/api/"):
        return InternalServerError()
    return jsonify(detail={"type": "not_implemented", "msg": str(e).strip()}), 501

api_versions: List[str] = []

class KoboldAPISpec(APISpec):
    class KoboldFlaskPlugin(FlaskPlugin):
        def __init__(self, api: "KoboldAPISpec", *args, **kwargs):
            self._kobold_api_spec = api
            super().__init__(*args, **kwargs)

        def path_helper(self, *args, **kwargs):
            return super().path_helper(*args, **kwargs)[len(self._kobold_api_spec._prefixes[0]):]

    def __init__(self, *args, title: str = "KoboldAI API", openapi_version: str = "3.0.3", version: str = "1.0.0", prefixes: List[str] = None, **kwargs):
        plugins = [KoboldAPISpec.KoboldFlaskPlugin(self), MarshmallowPlugin()]
        self._prefixes = prefixes if prefixes is not None else [""]
        self._kobold_api_spec_version = version
        api_versions.append(version)
        api_versions.sort(key=lambda x: [int(e) for e in x.split(".")])
        super().__init__(*args, title=title, openapi_version=openapi_version, version=version, plugins=plugins, servers=[{"url": self._prefixes[0]}], **kwargs)
        for prefix in self._prefixes:
            app.route(prefix, endpoint="~KoboldAPISpec~" + prefix)(lambda: redirect(request.path + "/docs/"))
            app.route(prefix + "/", endpoint="~KoboldAPISpec~" + prefix + "/")(lambda: redirect("docs/"))
            app.route(prefix + "/docs", endpoint="~KoboldAPISpec~" + prefix + "/docs")(lambda: redirect("docs/"))
            app.route(prefix + "/docs/", endpoint="~KoboldAPISpec~" + prefix + "/docs/")(lambda: render_template("swagger-ui.html", url=self._prefixes[0] + "/openapi.json"))
            app.route(prefix + "/openapi.json", endpoint="~KoboldAPISpec~" + prefix + "/openapi.json")(lambda: jsonify(self.to_dict()))

    def route(self, rule: str, methods=["GET"], **kwargs):
        __F = TypeVar("__F", bound=Callable[..., Any])
        if "strict_slashes" not in kwargs:
            kwargs["strict_slashes"] = False
        def new_decorator(f: __F) -> __F:
            @functools.wraps(f)
            def g(*args, **kwargs):
                global api_version
                api_version = self._kobold_api_spec_version
                try:
                    return f(*args, **kwargs)
                finally:
                    api_version = None
            for prefix in self._prefixes:
                g = app.route(prefix + rule, methods=methods, **kwargs)(g)
            with app.test_request_context():
                self.path(view=g, **kwargs)
            return g
        return new_decorator

    def get(self, rule: str, **kwargs):
        return self.route(rule, methods=["GET"], **kwargs)
    
    def post(self, rule: str, **kwargs):
        return self.route(rule, methods=["POST"], **kwargs)
    
    def put(self, rule: str, **kwargs):
        return self.route(rule, methods=["PUT"], **kwargs)
    
    def patch(self, rule: str, **kwargs):
        return self.route(rule, methods=["PATCH"], **kwargs)
    
    def delete(self, rule: str, **kwargs):
        return self.route(rule, methods=["DELETE"], **kwargs)

tags = [
    {"name": "info", "description": "Metadata about this API"},
    {"name": "generate", "description": "Text generation endpoints"},
    {"name": "model", "description": "Information about the current text generation model"},
    {"name": "story", "description": "Endpoints for managing the story in the KoboldAI GUI"},
    {"name": "world_info", "description": "Endpoints for managing the world info in the KoboldAI GUI"},
    {"name": "config", "description": "Allows you to get/set various setting values"},
]

api_version = None  # This gets set automatically so don't change this value

api_v1 = KoboldAPISpec(
    version="1.2.3",
    prefixes=["/api/v1", "/api/latest"],
    tags=tags,
)

def show_error_notification(title: str, text: str, do_log: bool = False) -> None:
    if do_log:
        logger.error(f"{title}: {text}")

    if has_request_context():
        socketio.emit("show_error_notification", {"title": title, "text": text}, broadcast=True, room="UI_2")
    else:
        koboldai_settings.queue.put(["show_error_notification", {"title": title, "text": text}, {"broadcast":True, "room":'UI_2'}])

# Returns the expected config filename for the current setup.
# If the model_name is specified, it returns what the settings file would be for that model
def get_config_filename(model_name = None):
    if model_name:
        return(f"settings/{model_name.replace('/', '_')}.settings")
    elif args.configname:
        return(f"settings/{args.configname.replace('/', '_')}.settings")
    elif koboldai_vars.configname != '':
        return(f"settings/{koboldai_vars.configname.replace('/', '_')}.settings")
    else:
        logger.warning(f"Empty configfile name sent back. Defaulting to ReadOnly")
        return(f"settings/ReadOnly.settings")

#==================================================================#
# Function to get model selection at startup
#==================================================================#
def sendModelSelection(menu="mainmenu", folder="./models"):
    #If we send one of the manual load options, send back the list of model directories, otherwise send the menu
    if menu in ('NeoCustom', 'GPT2Custom'):
        paths, breadcrumbs = get_folder_path_info(folder)
        # paths = [x for x in paths if "rwkv" not in x[1].lower()]
        if koboldai_vars.host:
            breadcrumbs = []

        menu_list = [[folder, menu, "", False] for folder in paths]
        menu_list_ui_2 = [[folder[0], folder[1], "", False] for folder in paths]
        menu_list.append(["Return to Main Menu", "mainmenu", "", True])
        menu_list_ui_2.append(["Return to Main Menu", "mainmenu", "", True])

        if os.path.abspath("{}/models".format(os.getcwd())) == os.path.abspath(folder):
            showdelete=True
        else:
            showdelete=False
        emit('from_server', {'cmd': 'show_model_menu', 'data': menu_list, 'menu': menu, 'breadcrumbs': breadcrumbs, "showdelete": showdelete}, broadcast=True, room="UI_1")

        p_menu = [{
            "label": m[0],
            "name": m[1],
            "size": m[2],
            "isMenu": m[3],
            "isDownloaded": True,
        } for m in menu_list_ui_2]
        emit('show_model_menu', {'data': p_menu, 'menu': menu, 'breadcrumbs': breadcrumbs, "showdelete": showdelete}, broadcast=False)
    elif menu == "customhuggingface":
        p_menu = [{
            "label": "Return to Main Menu",
            "name": "mainmenu",
            "size": "",
            "isMenu": True,
            "isDownloaded": True,
        }]
        breadcrumbs = []
        showdelete=False
        emit('from_server', {'cmd': 'show_model_menu', 'data': [["Return to Main Menu", "mainmenu", "", True]], 'menu': menu, 'breadcrumbs': breadcrumbs, "showdelete": showdelete}, broadcast=True, room="UI_1")
        emit('show_model_menu', {'data': p_menu, 'menu': menu, 'breadcrumbs': breadcrumbs, "showdelete": showdelete}, broadcast=False)
    else:
        filtered_menu = [item for item in model_menu[menu] if item.should_show()]

        emit(
            "from_server",
            {
                "cmd": "show_model_menu",
                "data": [item.to_ui1() for item in filtered_menu],
                "menu": menu,
                "breadcrumbs": [],
                "showdelete": False
            },
            broadcast=True,
            room="UI_1"
        )

        emit(
            "show_model_menu",
            {
                "data": [item.to_json() for item in filtered_menu],
                "menu": menu,
                "breadcrumbs": [],
                "showdelete": False
            },
            broadcast=False
        )

def get_folder_path_info(base):
    if base is None:
        return [], []
    if base == 'This PC':
        breadcrumbs = [['This PC', 'This PC']]
        paths = [["{}:\\".format(chr(i)), "{}:\\".format(chr(i))] for i in range(65, 91) if os.path.exists("{}:".format(chr(i)))]
    else:
        path = os.path.abspath(base)
        if path[-1] == "\\":
            path = path[:-1]
        breadcrumbs = []
        for i in range(len(path.replace("/", "\\").split("\\"))):
            breadcrumbs.append(["\\".join(path.replace("/", "\\").split("\\")[:i+1]),
                                 path.replace("/", "\\").split("\\")[i]])
        if len(breadcrumbs) == 1:
            breadcrumbs = [["{}:\\".format(chr(i)), "{}:\\".format(chr(i))] for i in range(65, 91) if os.path.exists("{}:".format(chr(i)))]
        else:
            if len([["{}:\\".format(chr(i)), "{}:\\".format(chr(i))] for i in range(65, 91) if os.path.exists("{}:".format(chr(i)))]) > 0:
                breadcrumbs.insert(0, ['This PC', 'This PC'])
        paths = []
        base_path = os.path.abspath(base)
        for item in os.listdir(base_path):
            if os.path.isdir(os.path.join(base_path, item)):
                paths.append([os.path.join(base_path, item), item])
    # Paths/breadcrumbs is a list of lists, where the first element in the sublist is the full path and the second is the folder name
    return (paths, breadcrumbs)


def getModelSelection(modellist):
    print("    #    Model\t\t\t\t\t\tVRAM\n    ========================================================")
    i = 1
    for m in modellist:
        print("    {0} - {1}\t\t\t{2}".format("{:<2}".format(i), m[0].ljust(25), m[2]))
        i += 1
    print(" ");
    modelsel = 0
    koboldai_vars.model = ''
    while(koboldai_vars.model == ''):
        modelsel = input("Model #> ")
        if(modelsel.isnumeric() and int(modelsel) > 0 and int(modelsel) <= len(modellist)):
            koboldai_vars.model = modellist[int(modelsel)-1][1]
        else:
            print("{0}Please enter a valid selection.{1}".format(colors.RED, colors.END))
    
    # Model Lists
    try:
        getModelSelection(eval(koboldai_vars.model))
    except Exception as e:
        if(koboldai_vars.model == "Return"):
            getModelSelection(mainmenu)
                
        # If custom model was selected, get the filesystem location and store it
        if(koboldai_vars.model == "NeoCustom" or koboldai_vars.model == "GPT2Custom"):
            print("{0}Please choose the folder where pytorch_model.bin is located:{1}\n".format(colors.CYAN, colors.END))
            modpath = fileops.getdirpath(getcwd() + "/models", "Select Model Folder")
        
            if(modpath):
                # Save directory to koboldai_vars
                koboldai_vars.custmodpth = modpath
            else:
                # Print error and retry model selection
                print("{0}Model select cancelled!{1}".format(colors.RED, colors.END))
                print("{0}Select an AI model to continue:{1}\n".format(colors.CYAN, colors.END))
                getModelSelection(mainmenu)

def check_if_dir_is_model(path):
    return os.path.exists(os.path.join(path, 'config.json'))
    
#==================================================================#
# Return all keys in tokenizer dictionary containing char
#==================================================================#
#def gettokenids(char):
#    keys = []
#    for key in vocab_keys:
#        if(key.find(char) != -1):
#            keys.append(key)
#    return keys

#==================================================================#
# Return Model Name
#==================================================================#
def getmodelname():
    if(koboldai_vars.online_model != ''):
        return(f"{koboldai_vars.model}/{koboldai_vars.online_model}")
    if(koboldai_vars.model in ("NeoCustom", "GPT2Custom", "TPUMeshTransformerGPTJ", "TPUMeshTransformerGPTNeoX")):
        modelname = os.path.basename(os.path.normpath(model.path))
        return modelname
    else:
        modelname = koboldai_vars.model if koboldai_vars.model is not None else "Read Only"
        return modelname

#==================================================================#
# Get hidden size from model
#==================================================================#
def get_hidden_size_from_model(model):
    return model.get_input_embeddings().embedding_dim



#==================================================================#
#  Allow the models to override some settings
#==================================================================#
def loadmodelsettings():
    try:
        js   = json.loads(str(model.model_config).partition(' ')[2])
    except Exception as e:
        try:
            try:
                js   = json.load(open(koboldai_vars.custmodpth + "/config.json", "r"))
            except Exception as e:
                js   = json.load(open(koboldai_vars.custmodpth.replace('/', '_') + "/config.json", "r"))            
        except Exception as e:
            js   = {}
    koboldai_vars.default_preset = koboldai_settings.default_preset
    if koboldai_vars.model_type == "xglm" or js.get("compat", "j") == "fairseq_lm":
        koboldai_vars.newlinemode = "s"  # Default to </s> newline mode if using XGLM
    if koboldai_vars.model_type == "opt" or koboldai_vars.model_type == "bloom":
        koboldai_vars.newlinemode = "ns"  # Handle </s> but don't convert newlines if using Fairseq models that have newlines trained in them
    koboldai_vars.modelconfig = js
    if("badwordsids" in js):
        koboldai_vars.badwordsids = js["badwordsids"]
    if("nobreakmodel" in js):
        koboldai_vars.nobreakmodel = js["nobreakmodel"]
    if("sampler_order" in js):
        sampler_order = js["sampler_order"]
        if(len(sampler_order) < 7):
            sampler_order = [6] + sampler_order
        koboldai_vars.sampler_order = sampler_order
    if("temp" in js):
        koboldai_vars.temp       = js["temp"]
        koboldai_vars.default_preset['temp'] = js["temp"]
    if("top_p" in js):
        koboldai_vars.top_p      = js["top_p"]
        koboldai_vars.default_preset['top_p'] = js["top_p"]
    if("top_k" in js):
        koboldai_vars.top_k      = js["top_k"]
        koboldai_vars.default_preset['top_k'] = js["top_k"]
    if("tfs" in js):
        koboldai_vars.tfs        = js["tfs"]
        koboldai_vars.default_preset['tfs'] = js["tfs"]
    if("typical" in js):
        koboldai_vars.typical    = js["typical"]
        koboldai_vars.default_preset['typical'] = js["typical"]
    if("top_a" in js):
        koboldai_vars.top_a      = js["top_a"]
        koboldai_vars.default_preset['top_a'] = js["top_a"]
    if("rep_pen" in js):
        koboldai_vars.rep_pen    = js["rep_pen"]
        koboldai_vars.default_preset['rep_pen'] = js["rep_pen"]
    if("rep_pen_slope" in js):
        koboldai_vars.rep_pen_slope = js["rep_pen_slope"]
        koboldai_vars.default_preset['rep_pen_slope'] = js["rep_pen_slope"]
    if("rep_pen_range" in js):
        koboldai_vars.rep_pen_range = js["rep_pen_range"]
        koboldai_vars.default_preset['rep_pen_range'] = js["rep_pen_range"]
    if("adventure" in js):
        koboldai_vars.adventure = js["adventure"]
    if("chatmode" in js):
        koboldai_vars.chatmode = js["chatmode"]
    if("dynamicscan" in js):
        koboldai_vars.dynamicscan = js["dynamicscan"]
    if("formatoptns" in js):
        for setting in ['frmttriminc', 'frmtrmblln', 'frmtrmspch', 'frmtadsnsp', 'singleline']:
            if setting in js["formatoptns"]:
                setattr(koboldai_vars, setting, js["formatoptns"][setting])
    if("welcome" in js):
        koboldai_vars.welcome = kml(js["welcome"]) if js["welcome"] != False else koboldai_vars.welcome_default
    if("newlinemode" in js):
        koboldai_vars.newlinemode = js["newlinemode"]
    if("antemplate" in js):
        koboldai_vars.setauthornotetemplate = js["antemplate"]
        if(not koboldai_vars.gamestarted):
            koboldai_vars.authornotetemplate = koboldai_vars.setauthornotetemplate

#==================================================================#
#  Take settings from koboldai_vars and write them to client settings file
#==================================================================#
def savesettings():
     # Build json to write
    for setting in ['model_settings', 'user_settings', 'system_settings']:
        if setting == "model_settings":
            filename = "settings/{}.v2_settings".format(koboldai_vars.model.replace("/", "_"))
        else:
            filename = "settings/{}.v2_settings".format(setting)
        with open(filename, "w") as settings_file:
            settings_file.write(getattr(koboldai_vars, "_{}".format(setting)).to_json())
    

#==================================================================#
#  Don't save settings unless 2 seconds have passed without modification
#==================================================================#
@debounce(2)
def settingschanged():
    logger.info("Saving settings.")
    savesettings()

#==================================================================#
#  Read settings from client file JSON and send to koboldai_vars
#==================================================================#

def loadsettings():
    if(path.exists("settings/" + getmodelname().replace('/', '_') + ".v2_settings")):
        with open("settings/" + getmodelname().replace('/', '_') + ".v2_settings", "r") as file:
            getattr(koboldai_vars, "_model_settings").from_json(file.read())
        
        
def processsettings(js):
# Copy file contents to vars
    if("apikey" in js):
        # If the model is the HORDE, then previously saved API key in settings
        # Will always override a new key set.
        if koboldai_vars.model != "CLUSTER" or koboldai_vars.apikey == '':
            koboldai_vars.apikey = js["apikey"]
    if("andepth" in js):
        koboldai_vars.andepth = js["andepth"]
    if("sampler_order" in js):
        sampler_order = js["sampler_order"]
        if(len(sampler_order) < 7):
            sampler_order = [6] + sampler_order
        koboldai_vars.sampler_order = sampler_order
    if("temp" in js):
        koboldai_vars.temp = js["temp"]
    if("top_p" in js):
        koboldai_vars.top_p = js["top_p"]
    if("top_k" in js):
        koboldai_vars.top_k = js["top_k"]
    if("tfs" in js):
        koboldai_vars.tfs = js["tfs"]
    if("typical" in js):
        koboldai_vars.typical = js["typical"]
    if("top_a" in js):
        koboldai_vars.top_a = js["top_a"]
    if("rep_pen" in js):
        koboldai_vars.rep_pen = js["rep_pen"]
    if("rep_pen_slope" in js):
        koboldai_vars.rep_pen_slope = js["rep_pen_slope"]
    if("rep_pen_range" in js):
        koboldai_vars.rep_pen_range = js["rep_pen_range"]
    if("genamt" in js):
        koboldai_vars.genamt = js["genamt"]
    if("max_length" in js):
        koboldai_vars.max_length = js["max_length"]
    if("ikgen" in js):
        koboldai_vars.ikgen = js["ikgen"]
    if("formatoptns" in js):
        koboldai_vars.formatoptns = js["formatoptns"]
    if("numseqs" in js):
        koboldai_vars.numseqs = js["numseqs"]
    if("widepth" in js):
        koboldai_vars.widepth = js["widepth"]
    if("useprompt" in js):
        koboldai_vars.useprompt = js["useprompt"]
    if("adventure" in js):
        koboldai_vars.adventure = js["adventure"]
    if("chatmode" in js):
        koboldai_vars.chatmode = js["chatmode"]
    if("chatname" in js):
        koboldai_vars.chatname = js["chatname"]
    if("botname" in js):
        koboldai_vars.botname = js["botname"]
    if("dynamicscan" in js):
        koboldai_vars.dynamicscan = js["dynamicscan"]
    if("nopromptgen" in js):
        koboldai_vars.nopromptgen = js["nopromptgen"]
    if("rngpersist" in js):
        koboldai_vars.rngpersist = js["rngpersist"]
    if("nogenmod" in js):
        koboldai_vars.nogenmod = js["nogenmod"]
    if("fulldeterminism" in js):
        koboldai_vars.full_determinism = js["fulldeterminism"]
    if("stop_sequence" in js):
        koboldai_vars.stop_sequence = js["stop_sequence"]
    if("autosave" in js):
        koboldai_vars.autosave = js["autosave"]
    if("newlinemode" in js):
        koboldai_vars.newlinemode = js["newlinemode"]
    if("welcome" in js):
        koboldai_vars.welcome = js["welcome"]
    if("output_streaming" in js):
        koboldai_vars.output_streaming = js["output_streaming"]
    if("show_probs" in js):
        koboldai_vars.show_probs = js["show_probs"]
    if("show_budget" in js):
        koboldai_vars.show_budget = js["show_budget"]
    
    if("seed" in js):
        koboldai_vars.seed = js["seed"]
        if(koboldai_vars.seed is not None):
            koboldai_vars.seed_specified = True
        else:
            koboldai_vars.seed_specified = False
    else:
        koboldai_vars.seed_specified = False

    if("antemplate" in js):
        koboldai_vars.setauthornotetemplate = js["antemplate"]
        if(not koboldai_vars.gamestarted):
            koboldai_vars.authornotetemplate = koboldai_vars.setauthornotetemplate
    
    if("userscripts" in js):
        koboldai_vars.userscripts = []
        for userscript in js["userscripts"]:
            if type(userscript) is not str:
                continue
            userscript = userscript.strip()
            if len(userscript) != 0 and all(q not in userscript for q in ("..", ":")) and all(userscript[0] not in q for q in ("/", "\\")) and os.path.exists(fileops.uspath(userscript)):
                koboldai_vars.userscripts.append(userscript)

    if("corescript" in js and type(js["corescript"]) is str and all(q not in js["corescript"] for q in ("..", ":")) and all(js["corescript"][0] not in q for q in ("/", "\\"))):
        koboldai_vars.corescript = js["corescript"]
    else:
        koboldai_vars.corescript = "default.lua"

#==================================================================#
#  Load a soft prompt from a file
#==================================================================#

#def check_for_sp_change():
#    while(True):
#        time.sleep(0.05)
#
#        if(koboldai_vars.sp_changed):
#            with app.app_context():
#                emit('from_server', {'cmd': 'spstatitems', 'data': {koboldai_vars.spfilename: koboldai_vars.spmeta} if koboldai_vars.allowsp and len(koboldai_vars.spfilename) else {}}, namespace=None, broadcast=True, room="UI_1")
#            koboldai_vars.sp_changed = False


#socketio.start_background_task(check_for_sp_change)

def spRequest(filename):
    if(not koboldai_vars.allowsp):
        raise RuntimeError("Soft prompts are not supported by your current model/backend")
    
    old_filename = koboldai_vars.spfilename

    koboldai_vars.spfilename = ""
    settingschanged()

    if(len(filename) == 0):
        koboldai_vars.sp = None
        koboldai_vars.sp_length = 0
        if(old_filename != filename):
            koboldai_vars.sp_changed = True
        return

    z, version, shape, fortran_order, dtype = fileops.checksp("./softprompts/"+filename, koboldai_vars.modeldim)
    if not isinstance(z, zipfile.ZipFile):
        raise RuntimeError(f"{repr(filename)} is not a valid soft prompt file")
    with z.open('meta.json') as f:
        koboldai_vars.spmeta = json.load(f)
        koboldai_vars.spname = koboldai_vars.spmeta['name']
    z.close()

    with np.load(fileops.sppath(filename), allow_pickle=False) as f:
        tensor = f['tensor.npy']

    # If the tensor is in bfloat16 format, convert it to float32
    if(tensor.dtype == 'V2'):
        tensor.dtype = np.uint16
        tensor = np.uint32(tensor) << 16
        tensor.dtype = np.float32

    if(tensor.dtype != np.float16):
        tensor = np.float32(tensor)
    assert not np.isinf(tensor).any() and not np.isnan(tensor).any()

    koboldai_vars.sp_length = tensor.shape[-2]
    koboldai_vars.spmeta["n_tokens"] = koboldai_vars.sp_length

    if(koboldai_vars.use_colab_tpu or koboldai_vars.model in ("TPUMeshTransformerGPTJ", "TPUMeshTransformerGPTNeoX")):
        rows = tensor.shape[0]
        padding_amount = tpu_mtj_backend.params["seq"] - (tpu_mtj_backend.params["seq"] % -tpu_mtj_backend.params["cores_per_replica"]) - rows
        tensor = np.pad(tensor, ((0, padding_amount), (0, 0)))
        tensor = tensor.reshape(
            tpu_mtj_backend.params["cores_per_replica"],
            -1,
            tpu_mtj_backend.params.get("d_embed", tpu_mtj_backend.params["d_model"]),
        )
        koboldai_vars.sp = tpu_mtj_backend.shard_xmap(np.float32(tensor))
    else:
        koboldai_vars.sp = torch.from_numpy(tensor)

    koboldai_vars.spfilename = filename
    settingschanged()
    if(old_filename != filename):
            koboldai_vars.sp_changed = True

#==================================================================#
# Startup
#==================================================================#
def general_startup(override_args=None):
    global args
    global enable_whitelist
    global allowed_ips
    import configparser
    #Figure out what git we're on if that's available
    config = configparser.ConfigParser()
    if os.path.exists('.git/config'):
        config.read('.git/config')
        koboldai_vars.git_repository = config['remote "origin"']['url']
        for item in config.sections():
            if "branch" in item:
                koboldai_vars.git_branch = item.replace("branch ", "").replace('"', '')
    
        logger.info("Running on Repo: {} Branch: {}".format(koboldai_vars.git_repository, koboldai_vars.git_branch))
    
    # Parsing Parameters
    parser = argparse.ArgumentParser(description="KoboldAI Server")
    parser.add_argument("--remote", action='store_true', help="Optimizes KoboldAI for Remote Play")
    parser.add_argument("--noaimenu", action='store_true', help="Disables the ability to select the AI")
    parser.add_argument("--ngrok", action='store_true', help="Optimizes KoboldAI for Remote Play using Ngrok")
    parser.add_argument("--localtunnel", action='store_true', help="Optimizes KoboldAI for Remote Play using Localtunnel")
    parser.add_argument("--host", type=str, default="Disabled", nargs="?", const="", help="Optimizes KoboldAI for LAN Remote Play without using a proxy service. --host opens to all LAN. Enable IP whitelisting by using a comma separated IP list. Supports individual IPs, ranges, and subnets --host 127.0.0.1,127.0.0.2,127.0.0.3,192.168.1.0-192.168.1.255,10.0.0.0/24,etc")
    parser.add_argument("--port", type=int, help="Specify the port on which the application will be joinable")
    parser.add_argument("--aria2_port", type=int, help="Specify the port on which aria2's RPC interface will be open if aria2 is installed (defaults to 6799)")
    parser.add_argument("--model", help="Specify the Model Type to skip the Menu")
    parser.add_argument("--model_backend", default="Huggingface", help="Specify the model backend you want to use")
    parser.add_argument("--model_parameters", action="store", default="", help="json of id values to use for the input to the model loading process (set to help to get required parameters)")
    parser.add_argument("--path", help="Specify the Path for local models (For model NeoCustom or GPT2Custom)")
    parser.add_argument("--apikey", help="Specify the API key to use for online services")
    parser.add_argument("--sh_apikey", help="Specify the API key to use for txt2img from the Stable Horde. Get a key from https://horde.koboldai.net/register")
    parser.add_argument("--req_model", type=str, action='append', required=False, help="Which models which we allow to generate for us during cluster mode. Can be specified multiple times.")
    parser.add_argument("--revision", help="Specify the model revision for huggingface models (can be a git branch/tag name or a git commit hash)")
    parser.add_argument("--cpu", action='store_true', help="By default unattended launches are on the GPU use this option to force CPU usage.")
    parser.add_argument("--override_delete", action='store_true', help="Deleting stories from inside the browser is disabled if you are using --remote and enabled otherwise. Using this option will instead allow deleting stories if using --remote and prevent deleting stories otherwise.")
    parser.add_argument("--override_rename", action='store_true', help="Renaming stories from inside the browser is disabled if you are using --remote and enabled otherwise. Using this option will instead allow renaming stories if using --remote and prevent renaming stories otherwise.")
    parser.add_argument("--configname", help="Force a fixed configuration name to aid with config management.")
    parser.add_argument("--colab", action='store_true', help="Optimize for Google Colab.")
    parser.add_argument("--nobreakmodel", action='store_true', help="Disables Breakmodel support completely.")
    parser.add_argument("--unblock", action='store_true', default=False, help="Unblocks the KoboldAI port to be accessible from other machines without optimizing for remote play (It is recommended to use --host instead)")
    parser.add_argument("--quiet", action='store_true', default=False, help="If present will suppress any story related text from showing on the console")
    parser.add_argument("--no_aria2", action='store_true', default=False, help="Prevents KoboldAI from using aria2 to download huggingface models more efficiently, in case aria2 is causing you issues")
    parser.add_argument("--lowmem", action='store_true', help="Extra Low Memory loading for the GPU, slower but memory does not peak to twice the usage")
    parser.add_argument("--savemodel", action='store_true', help="Saves the model to the models folder even if --colab is used (Allows you to save models to Google Drive)")
    parser.add_argument("--cacheonly", action='store_true', help="Does not save the model to the models folder when it has been downloaded in the cache")
    parser.add_argument("--customsettings", help="Preloads arguements from json file. You only need to provide the location of the json file. Use customsettings.json template file. It can be renamed if you wish so that you can store multiple configurations. Leave any settings you want as default as null. Any values you wish to set need to be in double quotation marks")
    parser.add_argument("--no_ui", action='store_true', default=False, help="Disables the GUI and Socket.IO server while leaving the API server running.")
    parser.add_argument("--summarizer_model", action='store', default="philschmid/bart-large-cnn-samsum", help="Huggingface model to use for summarization. Defaults to sshleifer/distilbart-cnn-12-6")
    parser.add_argument("--max_summary_length", action='store', default=75, help="Maximum size for summary to send to image generation")
    parser.add_argument("--multi_story", action='store_true', default=False, help="Allow multi-story mode (experimental)")
    parser.add_argument("--peft", type=str, help="Specify the path or HuggingFace ID of a Peft to load it. Not supported on TPU. (Experimental)") 
    parser.add_argument('-f', action='store', help="option for compatability with colab memory profiles")
    parser.add_argument('-v', '--verbosity', action='count', default=0, help="The default logging level is ERROR or higher. This value increases the amount of logging seen in your screen")
    parser.add_argument('-q', '--quiesce', action='count', default=0, help="The default logging level is ERROR or higher. This value decreases the amount of logging seen in your screen")
    parser.add_argument("--panic", action='store_true', help="Disables falling back when loading fails.")

    #args: argparse.Namespace = None
    if "pytest" in sys.modules and override_args is None:
        args = parser.parse_args([])
        return
    if override_args is not None:
        import shlex
        args = parser.parse_args(shlex.split(override_args))
    elif(os.environ.get("KOBOLDAI_ARGS") is not None):
        import shlex
        logger.info("Using environmental variables instead of command arguments: {}".format(os.environ["KOBOLDAI_ARGS"]))
        args = parser.parse_args(shlex.split(os.environ["KOBOLDAI_ARGS"]))
    else:
        args = parser.parse_args()
    
    utils.args = args





    
    #load system and user settings
    for setting in ['user_settings', 'system_settings']:
        if os.path.exists("settings/{}.v2_settings".format(setting)):
            with open("settings/{}.v2_settings".format(setting), "r") as settings_file:
                getattr(koboldai_vars, "_{}".format(setting)).from_json(settings_file.read())
    
    
    temp = [x for x in vars(args)]
    for arg in temp:
        if arg == "path":
            if "model_path" in os.environ:
                logger.info("Setting model path based on enviornmental variable: {}".format(os.environ["model_path"]))
                setattr(args, arg, os.environ["model_path"])
        else:
            if arg in os.environ:
                logger.info("Setting {} based on enviornmental variable: {}".format(arg, os.environ[arg]))
                if isinstance(getattr(args, arg), bool):
                    if os.environ[arg].lower() == "true":
                        setattr(args, arg, True)
                    else:
                        setattr(args, arg, False)
                else:
                    setattr(args, arg, os.environ[arg])
    set_logger_verbosity(args.verbosity)
    quiesce_logger(args.quiesce)
    if args.customsettings:
        f = open (args.customsettings)
        importedsettings = json.load(f)
        for items in importedsettings:
            if importedsettings[items] is not None:
                setattr(args, items, importedsettings[items])            
        f.close()
    
    if args.no_ui:
        def new_emit(*args, **kwargs):
            return
        old_emit = socketio.emit
        socketio.emit = new_emit

    args.max_summary_length = int(args.max_summary_length)

    koboldai_vars.revision = args.revision
    koboldai_settings.multi_story = args.multi_story

    if args.apikey:
        koboldai_vars.apikey = args.apikey
        koboldai_vars.horde_api_key = args.apikey
    if args.sh_apikey:
        koboldai_vars.horde_api_key = args.sh_apikey
    if args.req_model:
        koboldai_vars.cluster_requested_models = args.req_model

    if args.colab:
        args.remote = True;
        args.override_rename = True;
        args.override_delete = True;
        args.quiet = True;
        args.lowmem = True;
        args.noaimenu = True;
        koboldai_vars.colab_arg = True;

    if args.quiet:
        koboldai_vars.quiet = True

    if args.nobreakmodel:
        for model_backend in model_backends:
            model_backends[model_backend].nobreakmodel = True

    if args.remote:
        koboldai_vars.host = True;

    if args.ngrok:
        koboldai_vars.host = True;

    if args.localtunnel:
        koboldai_vars.host = True;

    if args.lowmem:
        model_backends['Huggingface'].low_mem = True

    if args.host != "Disabled":
            # This means --host option was submitted without an argument
            # Enable all LAN IPs (0.0.0.0/0)
        koboldai_vars.host = True
        args.unblock = True
        if args.host != "":
            # Check if --host option was submitted with an argument
            # Parse the supplied IP(s) and add them to the allowed IPs list
            enable_whitelist = True
            for ip_str in args.host.split(","):
                if "/" in ip_str:
                    allowed_ips |= set(str(ip) for ip in ipaddress.IPv4Network(ip_str, strict=False).hosts())
                elif "-" in ip_str:
                    start_ip, end_ip = ip_str.split("-")
                    start_ip_int = int(ipaddress.IPv4Address(start_ip))
                    end_ip_int = int(ipaddress.IPv4Address(end_ip))
                    allowed_ips |= set(str(ipaddress.IPv4Address(ip)) for ip in range(start_ip_int, end_ip_int + 1))
                else:
                    allowed_ips.add(ip_str.strip())
            # Sort and print the allowed IPs list
            allowed_ips = sorted(allowed_ips, key=lambda ip: int(''.join([i.zfill(3) for i in ip.split('.')])))
            print(f"Allowed IPs: {allowed_ips}")

    if args.cpu:
        os.environ['CUDA_VISIBLE_DEVICES'] = "None"
        koboldai_vars.use_colab_tpu = False
        koboldai_vars.hascuda = False
        koboldai_vars.usegpu = False
        model_backends['Huggingface'].nobreakmodel = True

    koboldai_vars.smandelete = koboldai_vars.host == args.override_delete
    koboldai_vars.smanrename = koboldai_vars.host == args.override_rename

    koboldai_vars.aria2_port = args.aria2_port or 6799
    
    #Now let's look to see if we are going to force a load of a model from a user selected folder
    if(koboldai_vars.model == "selectfolder"):
        print("{0}Please choose the folder where pytorch_model.bin is located:{1}\n".format(colors.CYAN, colors.END))
        modpath = fileops.getdirpath(getcwd() + "/models", "Select Model Folder")
    
        if(modpath):
            # Save directory to koboldai_vars
            koboldai_vars.model = "NeoCustom"
            args.path = modpath
    elif args.model:
        logger.message(f"Welcome to KoboldAI!")
        logger.message(f"You have selected the following Model: {args.model}")
        if args.path:
            logger.message(f"You have selected the following path for your Model: {args.path}")
            model_backends["KoboldAI Old Colab Method"].colaburl = args.path + "/request"; # Lets just use the same parameter to keep it simple
            
    #setup socketio relay queue
    koboldai_settings.queue = multiprocessing.Queue()
    
    socketio.start_background_task(socket_io_relay, koboldai_settings.queue, socketio)
    
    if koboldai_vars.use_colab_tpu and args.model_backend == "Huggingface":
         args.model_backend = "Huggingface MTJ"
         
    
    if args.model:
        # At this point we have to try to load the model through the selected backend
        if args.model_backend not in model_backends:
            logger.error("Your selected model backend ({}) isn't in the model backends we know about ({})".format(args.model_backend, ", ".join([x for x in model_backends])))
            exit()
        #OK, we've been given a model to load and a backend to load it through. Now we need to get a list of parameters and make sure we get what we need to actually load it
        parameters = model_backends[args.model_backend].get_requested_parameters(args.model, args.path, "")
        ok_to_load = True
        mising_parameters = []
        arg_parameters = json.loads(args.model_parameters.replace("'", "\"")) if args.model_parameters != "" and args.model_parameters.lower() != "help" else {}
        
        #If we're on colab we'll set everything to GPU0
        if args.colab and args.model_backend == 'Huggingface' and koboldai_vars.on_colab:
            arg_parameters['use_gpu'] = True
        
        
        for parameter in parameters:
            if parameter['uitype'] != "Valid Display":
                if parameter['default'] == "" and parameter['id'] not in arg_parameters:
                    mising_parameters.append(parameter['id'])
                    ok_to_load = False
                elif parameter['id'] not in arg_parameters:
                    arg_parameters[parameter['id']] = parameter['default']
        if not ok_to_load:
            logger.error("Your selected backend needs additional parameters to run. Please pass through the parameters as a json like \"{'[ID]': '[Value]', '[ID2]': '[Value]'}\" using --model_parameters (required parameters shown below)")
            logger.error("Parameters (ID: Default Value (Help Text)): {}".format("\n".join(["{}: {} ({})".format(x['id'],x['default'],x['tooltip']) for x in parameters if x['uitype'] != "Valid Display"])))
            logger.error("Missing: {}".format(", ".join(mising_parameters)))
            exit()
        if args.model_parameters.lower() == "help":
            logger.error("Please pass through the parameters as a json like \"{'[ID]': '[Value]', '[ID2]': '[Value]'}\" using --model_parameters (required parameters shown below)")
            logger.error("Parameters (ID: Default Value (Help Text)): {}".format("\n".join(["{}: {} ({})".format(x['id'],x['default'],x['tooltip']) for x in parameters if x['uitype'] != "Valid Display"])))
            exit()
        arg_parameters['id'] = args.model
        arg_parameters['model'] = args.model
        arg_parameters['path'] = args.path
        arg_parameters['menu_path'] = ""
        model_backends[args.model_backend].set_input_parameters(arg_parameters)
        koboldai_vars.model = args.model
        return args.model_backend
    else:
        return "Read Only"
        
    
        
    
def unload_model():
    global model
    global generator
    global model_config
    global tokenizer
    
    #We need to wipe out the existing model and refresh the cuda cache
    model = None
    generator = None
    model_config = None
    koboldai_vars.online_model = ''
    with torch.no_grad():
        with warnings.catch_warnings():
            warnings.filterwarnings("ignore", message="torch.distributed.reduce_op is deprecated")
            for tensor in gc.get_objects():
                try:
                    if torch.is_tensor(tensor):
                        tensor.set_(torch.tensor((), device=tensor.device, dtype=tensor.dtype))
                except:
                    pass
    gc.collect()
    try:
        with torch.no_grad():
            torch.cuda.empty_cache()
    except:
        pass
        
    #Reload our badwords
    koboldai_vars.badwordsids = koboldai_settings.badwordsids_default


def load_model(model_backend, initial_load=False):
    global model
    global tokenizer
    global model_config

    koboldai_vars.aibusy = True
    koboldai_vars.horde_share = False

    koboldai_vars.reset_model()

    koboldai_vars.noai = False
    set_aibusy(True)
    if koboldai_vars.model != 'ReadOnly':
        emit('from_server', {'cmd': 'model_load_status', 'data': "Loading {}".format(model_backends[model_backend].model_name if "model_name" in vars(model_backends[model_backend]) else model_backends[model_backend].id)}, broadcast=True)
        #Have to add a sleep so the server will send the emit for some reason
        time.sleep(0.1)

    if 'model' in globals():
        model.unload()
    
    
    # If transformers model was selected & GPU available, ask to use CPU or GPU
    if(not koboldai_vars.use_colab_tpu and koboldai_vars.model not in ["InferKit", "Colab", "API", "CLUSTER", "OAI", "GooseAI" , "ReadOnly", "TPUMeshTransformerGPTJ", "TPUMeshTransformerGPTNeoX"]):
        # loadmodelsettings()
        # loadsettings()
        logger.init("GPU support", status="Searching")
        koboldai_vars.bmsupported = ((koboldai_vars.model_type != 'gpt2') or koboldai_vars.model_type in ("gpt_neo", "gptj", "xglm", "opt")) and not koboldai_vars.nobreakmodel
        if(koboldai_vars.hascuda):
            logger.init_ok("GPU support", status="Found")
        else:
            logger.init_warn("GPU support", status="Not Found")
        
        #if koboldai_vars.hascuda:
        #    if(koboldai_vars.bmsupported):
        #        koboldai_vars.usegpu = False
        #        koboldai_vars.breakmodel = True
        #    else:
        #        koboldai_vars.breakmodel = False
        #        koboldai_vars.usegpu = use_gpu
    else:
        koboldai_vars.default_preset = koboldai_settings.default_preset

                    
    
    with use_custom_unpickler(RestrictedUnpickler):
        model = model_backends[model_backend]
        koboldai_vars.supported_gen_modes = [x.value for x in model.get_supported_gen_modes()]
        model.load(initial_load=initial_load, save_model=not (args.colab or args.cacheonly) or args.savemodel)

    koboldai_vars.model = model.model_name if "model_name" in vars(model) else model.id #Should have model_name, but it could be set to id depending on how it's setup
    if koboldai_vars.model in ("NeoCustom", "GPT2Custom", "TPUMeshTransformerGPTJ", "TPUMeshTransformerGPTNeoX"):
        koboldai_vars.model = os.path.basename(os.path.normpath(model.path))
        logger.info(koboldai_vars.model)
    logger.debug("Model Type: {}".format(koboldai_vars.model_type))
    
    # TODO: Convert everywhere to use model.tokenizer
    if model:
        tokenizer = model.tokenizer

    loadmodelsettings()
    loadsettings()

    lua_startup()
    # Load scripts
    load_lua_scripts()
    
    final_startup()
    #if not initial_load:
    set_aibusy(False)
    socketio.emit('from_server', {'cmd': 'hide_model_name'}, broadcast=True, room="UI_1")
    time.sleep(0.1)
        
    if not koboldai_vars.gamestarted:
        setStartState()
        sendsettings()
        refresh_settings()
    
    #Saving the tokenizer to the KoboldStoryRegister class so we can do token counting on the story data
    if 'tokenizer' in [x for x in globals()]:
        koboldai_vars.tokenizer = tokenizer
    
    #Let's load the presets
    preset_same_model = {}
    preset_same_class_size = {}
    preset_same_class = {}
    preset_others = {}
    model_info_data = model_info()
    
    for file in os.listdir("./presets"):
        if file[-8:] == '.presets':
            with open("./presets/{}".format(file)) as f:
                data = json.load(f)
                if not isinstance(data, list):
                    data = [data]
            for preset in data:
                if preset['Model Name'] == koboldai_vars.model:
                    preset_same_model[preset['preset']] = preset
                    preset_same_model[preset['preset']]['Match'] = "Recommended"
                elif not (preset['preset'] in preset_same_model and preset_same_model[preset['preset']]['Match'] == "Recommended") and model_info_data['Model Type'] == preset['Model Type'] and model_info_data['Model Size'] == preset['Model Size']:
                    preset_same_class_size[preset['preset']] = preset
                    preset_same_class_size[preset['preset']]['Match'] = "Recommended"
                elif not (preset['preset'] in preset_same_model and preset_same_model[preset['preset']]['Match'] == "Recommended") and not ((preset['preset'] in preset_same_class_size and preset_same_class_size[preset['preset']]['Match'] == "Recommended")) and model_info_data['Model Type'] == preset['Model Type']:
                    preset_same_class[preset['preset']] = preset
                    preset_same_class[preset['preset']]['Match'] = "Same Class"
                elif preset['preset'] not in preset_same_model and preset['preset'] not in preset_same_class_size and preset['preset'] not in preset_same_class:
                    preset_others[preset['preset']] = preset
                    preset_others[preset['preset']]['Match'] = "Other"
    
    #Combine it all
    presets = preset_same_model
    for item in preset_same_class_size:
        if item not in presets:
            presets[item] = preset_same_class_size[item]
    for item in preset_same_class:
        if item not in presets:
            presets[item] = preset_same_class[item]
    for item in preset_others:
        if item not in presets:
            presets[item] = preset_others[item]
    
    presets['Default'] = koboldai_vars.default_preset
    
    koboldai_vars.uid_presets = presets
    #We want our data to be a 2 deep dict. Top level is "Recommended", "Same Class", "Model 1", "Model 2", etc
    #Next layer is "Official", "Custom"
    #Then the preset name
    
    to_use = OrderedDict()
    
    to_use["Recommended"] = {
        "Official": [presets[x] for x in presets if presets[x]['Match'] == "Recommended" and presets[x]['Preset Category'] == "Official"], 
        "Custom": [presets[x] for x in presets if presets[x]['Match'] == "Recommended" and presets[x]['Preset Category'] == "Custom"], 
    }
    to_use["Same Class"] = {
        "Official": [presets[x] for x in presets if presets[x]['Match'] == "Same Class" and presets[x]['Preset Category'] == "Official"], 
        "Custom": [presets[x] for x in presets if presets[x]['Match'] == "Same Class" and presets[x]['Preset Category'] == "Custom"], 
    }
    to_use["Other"] = {
    "Official": [presets[x] for x in presets if presets[x]['Match'] == "Other" and presets[x]['Preset Category'] == "Official"], 
    "Custom": [presets[x] for x in presets if presets[x]['Match'] == "Other" and presets[x]['Preset Category'] == "Custom"], 
    }
    koboldai_vars.presets = to_use

    
    koboldai_vars.aibusy = False
    if not os.path.exists("./softprompts"):
        os.mkdir("./softprompts")
    koboldai_vars.splist = [[f, get_softprompt_desc(os.path.join("./softprompts", f),None,True)] for f in os.listdir("./softprompts") if os.path.isfile(os.path.join("./softprompts", f)) and valid_softprompt(os.path.join("./softprompts", f))]
    if initial_load and koboldai_vars.cloudflare_link != "":
        logger.message(f"KoboldAI has finished loading and is available at the following link: {koboldai_vars.cloudflare_link}")
        logger.message(f"KoboldAI has finished loading and is available at the following link for the Classic UI: {koboldai_vars.cloudflare_link}/classic")
        logger.message(f"KoboldAI has finished loading and is available at the following link for KoboldAI Lite: {koboldai_vars.cloudflare_link}/lite")
        logger.message(f"KoboldAI has finished loading and is available at the following link for the API: {koboldai_vars.cloudflare_link}/api")


# Setup IP Whitelisting
# Define a function to check if IP is allowed
def is_allowed_ip():
    global allowed_ips
    client_ip = request.remote_addr
    if request.path != '/genre_data.json':
        print("Connection Attempt: " + request.remote_addr)
        if allowed_ips:
            print("Allowed?: ",  request.remote_addr in allowed_ips)
    return client_ip in allowed_ips



# Define a decorator to enforce IP whitelisting
def require_allowed_ip(func):
    @wraps(func)
    def decorated(*args, **kwargs):
    
        if enable_whitelist and not is_allowed_ip():
            return abort(403)
        return func(*args, **kwargs)
    return decorated




# Set up Flask routes
@app.route('/classic')
@require_allowed_ip
def index():
    if args.no_ui:
        return redirect('/api/latest')
    else:
        return render_template('index.html', hide_ai_menu=args.noaimenu)
@app.route('/api', strict_slashes=False)
@require_allowed_ip
def api():
    return redirect('/api/latest')
@app.route('/favicon.ico')

def favicon():
    return send_from_directory(app.root_path,
                                   'koboldai.ico', mimetype='image/vnd.microsoft.icon')    
@app.route('/download')
@require_allowed_ip
def download():
    if args.no_ui:
        raise NotFound()

    save_format = request.args.get("format", "json").strip().lower()

    if(save_format == "plaintext"):
        txt = koboldai_vars.prompt + "".join(koboldai_vars.actions.values())
        save = Response(txt)
        filename = path.basename(koboldai_vars.savedir)
        if filename[-5:] == ".json":
            filename = filename[:-5]
        save.headers.set('Content-Disposition', 'attachment', filename='%s.txt' % filename)
        return(save)
    
    
    
    save = Response(koboldai_vars.download_story())
    filename = path.basename(koboldai_vars.savedir)
    if filename[-5:] == ".json":
        filename = filename[:-5]
    save.headers.set('Content-Disposition', 'attachment', filename='%s.json' % filename)
    return(save)


#============================ LUA API =============================#
_bridged = {}
F = TypeVar("F", bound=Callable)
def lua_startup():
    global _bridged
    global F
    global bridged
    #if(path.exists("settings/" + getmodelname().replace('/', '_') + ".settings")):
    #    file = open("settings/" + getmodelname().replace('/', '_') + ".settings", "r")
    #    js   = json.load(file)
    #    if("userscripts" in js):
    #        koboldai_vars.userscripts = []
    #        for userscript in js["userscripts"]:
    #            if type(userscript) is not str:
    #               continue
    #            userscript = userscript.strip()
    #            if len(userscript) != 0 and all(q not in userscript for q in ("..", ":")) and all(userscript[0] not in q for q in ("/", "\\")) and os.path.exists(fileops.uspath(userscript)):
    #                koboldai_vars.userscripts.append(userscript)
    #    if("corescript" in js and type(js["corescript"]) is str and all(q not in js["corescript"] for q in ("..", ":")) and all(js["corescript"][0] not in q for q in ("/", "\\"))):
    #        koboldai_vars.corescript = js["corescript"]
    #    else:
    #        koboldai_vars.corescript = "default.lua"
    #    file.close()
        
    #==================================================================#
    #  Lua runtime startup
    #==================================================================#

    print("", end="", flush=True)
    logger.init("LUA bridge", status="Starting")

    # Set up Lua state
    koboldai_vars.lua_state = lupa.LuaRuntime(unpack_returned_tuples=True)

    # Load bridge.lua
    bridged = {
        "corescript_path": "cores",
        "userscript_path": "userscripts",
        "config_path": "userscripts",
        "lib_paths": koboldai_vars.lua_state.table("lualibs", os.path.join("extern", "lualibs")),
        "koboldai_vars": koboldai_vars,
    }
    for kwarg in _bridged:
        bridged[kwarg] = _bridged[kwarg]
    try:
        koboldai_vars.lua_kobold, koboldai_vars.lua_koboldcore, koboldai_vars.lua_koboldbridge = koboldai_vars.lua_state.globals().dofile("bridge.lua")(
            koboldai_vars.lua_state.globals().python,
            bridged,
        )
    except lupa.LuaError as e:
        print(colors.RED + "ERROR!" + colors.END)
        koboldai_vars.lua_koboldbridge.obliterate_multiverse()
        logger.error('LUA ERROR: ' + str(e).replace("\033", ""))
        logger.warning("Lua engine stopped; please open 'Userscripts' and press Load to reinitialize scripts.")
        socketio.emit("error", str(e), broadcast=True, room="UI_2")
        exit(1)
    logger.init_ok("LUA bridge", status="OK")


def lua_log_format_name(name):
    return f"[{name}]" if type(name) is str else "CORE"


def bridged_kwarg(name=None):
    def _bridged_kwarg(f: F):
        _bridged[name if name is not None else f.__name__[4:] if f.__name__[:4] == "lua_" else f.__name__] = f
        return f
    return _bridged_kwarg

#==================================================================#
#  Event triggered when a userscript is loaded
#==================================================================#
@bridged_kwarg()
def load_callback(filename, modulename):
    print(colors.GREEN + f"Loading Userscript [{modulename}] <{filename}>" + colors.END)

#==================================================================#
#  Load all Lua scripts
#==================================================================#
def load_lua_scripts():
    logger.init("LUA Scripts", status="Starting")

    filenames = []
    modulenames = []
    descriptions = []

    lst = fileops.getusfiles(long_desc=True)
    filenames_dict = {ob["filename"]: i for i, ob in enumerate(lst)}

    for filename in koboldai_vars.userscripts:
        if filename in filenames_dict:
            i = filenames_dict[filename]
            filenames.append(filename)
            modulenames.append(lst[i]["modulename"])
            descriptions.append(lst[i]["description"])

    koboldai_vars.has_genmod = False

    try:
        koboldai_vars.lua_koboldbridge.obliterate_multiverse()
        tpool.execute(koboldai_vars.lua_koboldbridge.load_corescript, koboldai_vars.corescript)
        koboldai_vars.has_genmod = tpool.execute(koboldai_vars.lua_koboldbridge.load_userscripts, filenames, modulenames, descriptions)
        koboldai_vars.lua_running = True
    except lupa.LuaError as e:
        try:
            koboldai_vars.lua_koboldbridge.obliterate_multiverse()
        except:
            pass
        koboldai_vars.lua_running = False
        if(koboldai_vars.serverstarted):
            emit('from_server', {'cmd': 'errmsg', 'data': 'Lua script error; please check console.'}, broadcast=True, room="UI_1")
            sendUSStatItems()
        logger.error('LUA ERROR: ' + str(e).replace("\033", ""))
        logger.warning("Lua engine stopped; please open 'Userscripts' and press Load to reinitialize scripts.")
        socketio.emit("error", str(e), broadcast=True, room="UI_2")
        if(koboldai_vars.serverstarted):
            set_aibusy(0)
    logger.init_ok("LUA Scripts", status="OK")

#==================================================================#
#  Print message that originates from the userscript with the given name
#==================================================================#
@bridged_kwarg()
def lua_print(msg):
    if(koboldai_vars.lua_logname != koboldai_vars.lua_koboldbridge.logging_name):
        koboldai_vars.lua_logname = koboldai_vars.lua_koboldbridge.logging_name
        print(colors.BLUE + lua_log_format_name(koboldai_vars.lua_logname) + ":" + colors.END, file=sys.stderr)
    print(colors.PURPLE + msg.replace("\033", "") + colors.END)

#==================================================================#
#  Print warning that originates from the userscript with the given name
#==================================================================#
@bridged_kwarg()
def lua_warn(msg):
    if(koboldai_vars.lua_logname != koboldai_vars.lua_koboldbridge.logging_name):
        koboldai_vars.lua_logname = koboldai_vars.lua_koboldbridge.logging_name
        print(colors.BLUE + lua_log_format_name(koboldai_vars.lua_logname) + ":" + colors.END, file=sys.stderr)
    print(colors.YELLOW + msg.replace("\033", "") + colors.END)

#==================================================================#
#  Decode tokens into a string using current tokenizer
#==================================================================#
@bridged_kwarg()
def lua_decode(tokens):
    tokens = list(tokens.values())
    assert type(tokens) is list
    if("tokenizer" not in globals()):
        from transformers import GPT2Tokenizer
        global tokenizer
        tokenizer = GPT2Tokenizer.from_pretrained("gpt2", revision=koboldai_vars.revision, cache_dir="cache")
    return utils.decodenewlines(tokenizer.decode(tokens))

#==================================================================#
#  Encode string into list of token IDs using current tokenizer
#==================================================================#
@bridged_kwarg()
def lua_encode(string):
    assert type(string) is str
    if("tokenizer" not in globals()):
        from transformers import GPT2Tokenizer
        global tokenizer
        tokenizer = GPT2Tokenizer.from_pretrained("gpt2", revision=koboldai_vars.revision, cache_dir="cache")
    return tokenizer.encode(utils.encodenewlines(string))

#==================================================================#
#  Computes context given a submission, Lua array of entry UIDs and a Lua array
#  of folder UIDs
#==================================================================#
@bridged_kwarg()
def lua_compute_context(submission, entries, folders, kwargs):
    assert type(submission) is str
    if(kwargs is None):
        kwargs = koboldai_vars.lua_state.table()
    actions = koboldai_vars.actions
    allowed_entries = None
    allowed_folders = None
    if(entries is not None):
        allowed_entries = set()
        i = 1
        while(entries[i] is not None):
            allowed_entries.add(int(entries[i]))
            i += 1
    if(folders is not None):
        allowed_folders = set()
        i = 1
        while(folders[i] is not None):
            allowed_folders.add(int(folders[i]))
            i += 1
    txt, _, _, found_entries = koboldai_vars.calc_ai_text(submitted_text=submission,
                                                allowed_wi_entries=allowed_entries,
                                                allowed_wi_folders=allowed_folders)
    return utils.decodenewlines(tokenizer.decode(txt))

#==================================================================#
#  Get property of a world info entry given its UID and property name
#==================================================================#
@bridged_kwarg()
def lua_get_attr(uid, k):
    assert type(uid) is int and type(k) is str
    if(uid in koboldai_vars.worldinfo_u and k in (
        "key",
        "keysecondary",
        "content",
        "comment",
        "folder",
        "num",
        "selective",
        "constant",
        "uid",
    )):
        return koboldai_vars.worldinfo_u[uid][k]

#==================================================================#
#  Set property of a world info entry given its UID, property name and new value
#==================================================================#
@bridged_kwarg()
def lua_set_attr(uid, k, v):
    assert type(uid) is int and type(k) is str
    assert uid in koboldai_vars.worldinfo_u and k in (
        "key",
        "keysecondary",
        "content",
        "comment",
        "selective",
        "constant",
    )
    if(type(koboldai_vars.worldinfo_u[uid][k]) is int and type(v) is float):
        v = int(v)
    assert type(koboldai_vars.worldinfo_u[uid][k]) is type(v)
    koboldai_vars.worldinfo_u[uid][k] = v
    print(colors.GREEN + f"{lua_log_format_name(koboldai_vars.lua_koboldbridge.logging_name)} set {k} of world info entry {uid} to {v}" + colors.END)
    koboldai_vars.sync_worldinfo_v1_to_v2()
    sendwi()

#==================================================================#
#  Get property of a world info folder given its UID and property name
#==================================================================#
@bridged_kwarg()
def lua_folder_get_attr(uid, k):
    assert type(uid) is int and type(k) is str
    if(uid in koboldai_vars.wifolders_d and k in (
        "name",
    )):
        return koboldai_vars.wifolders_d[uid][k]

#==================================================================#
#  Set property of a world info folder given its UID, property name and new value
#==================================================================#
@bridged_kwarg()
def lua_folder_set_attr(uid, k, v):
    assert type(uid) is int and type(k) is str
    assert uid in koboldai_vars.wifolders_d and k in (
        "name",
    )
    if(type(koboldai_vars.wifolders_d[uid][k]) is int and type(v) is float):
        v = int(v)
    assert type(koboldai_vars.wifolders_d[uid][k]) is type(v)
    koboldai_vars.wifolders_d[uid][k] = v
    print(colors.GREEN + f"{lua_log_format_name(koboldai_vars.lua_koboldbridge.logging_name)} set {k} of world info folder {uid} to {v}" + colors.END)
    koboldai_vars.sync_worldinfo_v1_to_v2()
    sendwi()

#==================================================================#
#  Get the "Amount to Generate"
#==================================================================#
@bridged_kwarg()
def lua_get_genamt():
    return koboldai_vars.genamt

#==================================================================#
#  Set the "Amount to Generate"
#==================================================================#
@bridged_kwarg()
def lua_set_genamt(genamt):
    assert koboldai_vars.lua_koboldbridge.userstate != "genmod" and type(genamt) in (int, float) and genamt >= 0
    print(colors.GREEN + f"{lua_log_format_name(koboldai_vars.lua_koboldbridge.logging_name)} set genamt to {int(genamt)}" + colors.END)
    koboldai_vars.genamt = int(genamt)

#==================================================================#
#  Get the "Gens Per Action"
#==================================================================#
@bridged_kwarg()
def lua_get_numseqs():
    return koboldai_vars.numseqs

#==================================================================#
#  Set the "Gens Per Action"
#==================================================================#
@bridged_kwarg()
def lua_set_numseqs(numseqs):
    assert type(numseqs) in (int, float) and numseqs >= 1
    print(colors.GREEN + f"{lua_log_format_name(koboldai_vars.lua_koboldbridge.logging_name)} set numseqs to {int(numseqs)}" + colors.END)
    koboldai_vars.numseqs = int(numseqs)

#==================================================================#
#  Check if a setting exists with the given name
#==================================================================#
@bridged_kwarg()
def lua_has_setting(setting):
    return setting in (
        "anotedepth",
        "settemp",
        "settopp",
        "settopk",
        "settfs",
        "settypical",
        "settopa",
        "setreppen",
        "setreppenslope",
        "setreppenrange",
        "settknmax",
        "setwidepth",
        "setuseprompt",
        "setadventure",
        "setchatmode",
        "setdynamicscan",
        "setnopromptgen",
        "autosave",
        "setrngpersist",
        "temp",
        "topp",
        "top_p",
        "topk",
        "top_k",
        "tfs",
        "typical",
        "topa",
        "reppen",
        "reppenslope",
        "reppenrange",
        "tknmax",
        "widepth",
        "useprompt",
        "chatmode",
        "chatname",
        "botname",
        "adventure",
        "dynamicscan",
        "nopromptgen",
        "rngpersist",
        "frmttriminc",
        "frmtrmblln",
        "frmtrmspch",
        "frmtadsnsp",
        "frmtsingleline",
        "triminc",
        "rmblln",
        "rmspch",
        "adsnsp",
        "singleline",
        "output_streaming",
        "show_probs"
    )

#==================================================================#
#  Return the setting with the given name if it exists
#==================================================================#
@bridged_kwarg()
def lua_get_setting(setting):
    if(setting in ("settemp", "temp")): return koboldai_vars.temp
    if(setting in ("settopp", "topp", "top_p")): return koboldai_vars.top_p
    if(setting in ("settopk", "topk", "top_k")): return koboldai_vars.top_k
    if(setting in ("settfs", "tfs")): return koboldai_vars.tfs
    if(setting in ("settypical", "typical")): return koboldai_vars.typical
    if(setting in ("settopa", "topa")): return koboldai_vars.top_a
    if(setting in ("setreppen", "reppen")): return koboldai_vars.rep_pen
    if(setting in ("setreppenslope", "reppenslope")): return koboldai_vars.rep_pen_slope
    if(setting in ("setreppenrange", "reppenrange")): return koboldai_vars.rep_pen_range
    if(setting in ("settknmax", "tknmax")): return koboldai_vars.max_length
    if(setting == "anotedepth"): return koboldai_vars.andepth
    if(setting in ("setwidepth", "widepth")): return koboldai_vars.widepth
    if(setting in ("setuseprompt", "useprompt")): return koboldai_vars.useprompt
    if(setting in ("setadventure", "adventure")): return koboldai_vars.adventure
    if(setting in ("setchatmode", "chatmode")): return koboldai_vars.chatmode
    if(setting in ("setdynamicscan", "dynamicscan")): return koboldai_vars.dynamicscan
    if(setting in ("setnopromptgen", "nopromptgen")): return koboldai_vars.nopromptgen
    if(setting in ("autosave", "autosave")): return koboldai_vars.autosave
    if(setting in ("setrngpersist", "rngpersist")): return koboldai_vars.rngpersist
    if(setting in ("frmttriminc", "triminc")): return koboldai_vars.frmttriminc
    if(setting in ("frmtrmblln", "rmblln")): return koboldai_vars.frmttrmblln
    if(setting in ("frmtrmspch", "rmspch")): return koboldai_vars.frmttrmspch
    if(setting in ("frmtadsnsp", "adsnsp")): return koboldai_vars.frmtadsnsp
    if(setting in ("frmtsingleline", "singleline")): return koboldai_vars.singleline
    if(setting == "output_streaming"): return koboldai_vars.output_streaming
    if(setting == "show_probs"): return koboldai_vars.show_probs

#==================================================================#
#  Set the setting with the given name if it exists
#==================================================================#
@bridged_kwarg()
def lua_set_setting(setting, v):
    actual_type = type(lua_get_setting(setting))
    assert v is not None and (actual_type is type(v) or (actual_type is int and type(v) is float))
    v = actual_type(v)
    print(colors.GREEN + f"{lua_log_format_name(koboldai_vars.lua_koboldbridge.logging_name)} set {setting} to {v}" + colors.END)
    if(setting in ("setadventure", "adventure") and v):
        koboldai_vars.actionmode = 1
    if(setting in ("settemp", "temp")): koboldai_vars.temp = v
    if(setting in ("settopp", "topp")): koboldai_vars.top_p = v
    if(setting in ("settopk", "topk")): koboldai_vars.top_k = v
    if(setting in ("settfs", "tfs")): koboldai_vars.tfs = v
    if(setting in ("settypical", "typical")): koboldai_vars.typical = v
    if(setting in ("settopa", "topa")): koboldai_vars.top_a = v
    if(setting in ("setreppen", "reppen")): koboldai_vars.rep_pen = v
    if(setting in ("setreppenslope", "reppenslope")): koboldai_vars.rep_pen_slope = v
    if(setting in ("setreppenrange", "reppenrange")): koboldai_vars.rep_pen_range = v
    if(setting in ("settknmax", "tknmax")): koboldai_vars.max_length = v; return True
    if(setting == "anotedepth"): koboldai_vars.andepth = v; return True
    if(setting in ("setwidepth", "widepth")): koboldai_vars.widepth = v; return True
    if(setting in ("setuseprompt", "useprompt")): koboldai_vars.useprompt = v; return True
    if(setting in ("setadventure", "adventure")): koboldai_vars.adventure = v
    if(setting in ("setdynamicscan", "dynamicscan")): koboldai_vars.dynamicscan = v
    if(setting in ("setnopromptgen", "nopromptgen")): koboldai_vars.nopromptgen = v
    if(setting in ("autosave", "noautosave")): koboldai_vars.autosave = v
    if(setting in ("setrngpersist", "rngpersist")): koboldai_vars.rngpersist = v
    if(setting in ("setchatmode", "chatmode")): koboldai_vars.chatmode = v
    if(setting in ("frmttriminc", "triminc")): koboldai_vars.frmttriminc = v
    if(setting in ("frmtrmblln", "rmblln")): koboldai_vars.frmttrmblln = v
    if(setting in ("frmtrmspch", "rmspch")): koboldai_vars.frmttrmspch = v
    if(setting in ("frmtadsnsp", "adsnsp")): koboldai_vars.frmtadsnsp = v
    if(setting in ("frmtsingleline", "singleline")): koboldai_vars.singleline = v
    if(setting == "output_streaming"): koboldai_vars.output_streaming = v
    if(setting == "show_probs"): koboldai_vars.show_probs = v

#==================================================================#
#  Get contents of memory
#==================================================================#
@bridged_kwarg()
def lua_get_memory():
    return koboldai_vars.memory

#==================================================================#
#  Set contents of memory
#==================================================================#
@bridged_kwarg()
def lua_set_memory(m):
    assert type(m) is str
    koboldai_vars.memory = m

#==================================================================#
#  Get contents of author's note
#==================================================================#
@bridged_kwarg()
def lua_get_authorsnote():
    return koboldai_vars.authornote

#==================================================================#
#  Set contents of author's note
#==================================================================#
@bridged_kwarg()
def lua_set_authorsnote(m):
    assert type(m) is str
    koboldai_vars.authornote = m

#==================================================================#
#  Get contents of author's note template
#==================================================================#
@bridged_kwarg()
def lua_get_authorsnotetemplate():
    return koboldai_vars.authornotetemplate

#==================================================================#
#  Set contents of author's note template
#==================================================================#
@bridged_kwarg()
def lua_set_authorsnotetemplate(m):
    assert type(m) is str
    koboldai_vars.authornotetemplate = m

#==================================================================#
#  Save settings and send them to client
#==================================================================#
@bridged_kwarg()
def lua_resend_settings():
    print("lua_resend_settings")
    settingschanged()
    refresh_settings()

#==================================================================#
#  Set story chunk text and delete the chunk if the new chunk is empty
#==================================================================#
@bridged_kwarg()
def lua_set_chunk(k, v):
    assert type(k) in (int, None) and type(v) is str
    assert k >= 0
    assert k != 0 or len(v) != 0
    if(len(v) == 0):
        print(colors.GREEN + f"{lua_log_format_name(koboldai_vars.lua_koboldbridge.logging_name)} deleted story chunk {k}" + colors.END)
        chunk = int(k)
        koboldai_vars.actions.delete_action(chunk-1)
        koboldai_vars.lua_deleted.add(chunk)
        send_debug()
    else:
        if(k == 0):
            print(colors.GREEN + f"{lua_log_format_name(koboldai_vars.lua_koboldbridge.logging_name)} edited prompt chunk" + colors.END)
        else:
            print(colors.GREEN + f"{lua_log_format_name(koboldai_vars.lua_koboldbridge.logging_name)} edited story chunk {k}" + colors.END)
        chunk = int(k)
        if(chunk == 0):
            if(koboldai_vars.lua_koboldbridge.userstate == "genmod"):
                koboldai_vars._prompt = v
            koboldai_vars.lua_edited.add(chunk)
            koboldai_vars.prompt = v
        else:
            koboldai_vars.lua_edited.add(chunk)
            koboldai_vars.actions[chunk-1] = v
            send_debug()

#==================================================================#
#  Get model type as "gpt-2-xl", "gpt-neo-2.7B", etc.
#==================================================================#
@bridged_kwarg()
def lua_get_modeltype():
    if(koboldai_vars.noai):
        return "readonly"
    if(koboldai_vars.model in ("Colab", "API", "CLUSTER", "OAI", "InferKit")):
        return "api"
    if(not koboldai_vars.use_colab_tpu and koboldai_vars.model not in ("TPUMeshTransformerGPTJ", "TPUMeshTransformerGPTNeoX") and (koboldai_vars.model in ("GPT2Custom", "NeoCustom") or koboldai_vars.model_type in ("gpt2", "gpt_neo", "gptj"))):
        hidden_size = get_hidden_size_from_model(model)
    if(koboldai_vars.model in ("gpt2",) or (koboldai_vars.model_type == "gpt2" and hidden_size == 768)):
        return "gpt2"
    if(koboldai_vars.model in ("gpt2-medium",) or (koboldai_vars.model_type == "gpt2" and hidden_size == 1024)):
        return "gpt2-medium"
    if(koboldai_vars.model in ("gpt2-large",) or (koboldai_vars.model_type == "gpt2" and hidden_size == 1280)):
        return "gpt2-large"
    if(koboldai_vars.model in ("gpt2-xl",) or (koboldai_vars.model_type == "gpt2" and hidden_size == 1600)):
        return "gpt2-xl"
    if(koboldai_vars.model_type == "gpt_neo" and hidden_size == 768):
        return "gpt-neo-125M"
    if(koboldai_vars.model in ("EleutherAI/gpt-neo-1.3B",) or (koboldai_vars.model_type == "gpt_neo" and hidden_size == 2048)):
        return "gpt-neo-1.3B"
    if(koboldai_vars.model in ("EleutherAI/gpt-neo-2.7B",) or (koboldai_vars.model_type == "gpt_neo" and hidden_size == 2560)):
        return "gpt-neo-2.7B"
    if(koboldai_vars.model in ("EleutherAI/gpt-j-6B",) or ((koboldai_vars.use_colab_tpu or koboldai_vars.model == "TPUMeshTransformerGPTJ") and tpu_mtj_backend.params["d_model"] == 4096) or (koboldai_vars.model_type in ("gpt_neo", "gptj") and hidden_size == 4096)):
        return "gpt-j-6B"
    return "unknown"

#==================================================================#
#  Get model backend as "transformers" or "mtj"
#==================================================================#
@bridged_kwarg()
def lua_get_modelbackend():
    if(koboldai_vars.noai):
        return "readonly"
    if(koboldai_vars.model in ("Colab", "API", "CLUSTER", "OAI", "InferKit")):
        return "api"
    if(koboldai_vars.use_colab_tpu or koboldai_vars.model in ("TPUMeshTransformerGPTJ", "TPUMeshTransformerGPTNeoX")):
        return "mtj"
    return "transformers"

#==================================================================#
#  Check whether model is loaded from a custom path
#==================================================================#
@bridged_kwarg()
def lua_is_custommodel():
    return koboldai_vars.model in ("GPT2Custom", "NeoCustom", "TPUMeshTransformerGPTJ", "TPUMeshTransformerGPTNeoX")

#==================================================================#
#  Return the filename (as a string) of the current soft prompt, or
#  None if no soft prompt is loaded
#==================================================================#
@bridged_kwarg()
def lua_get_spfilename():
    return koboldai_vars.spfilename.strip() or None

#==================================================================#
#  When called with a string as argument, sets the current soft prompt;
#  when called with None as argument, uses no soft prompt.
#  Returns True if soft prompt changed, False otherwise.
#==================================================================#
@bridged_kwarg()
def lua_set_spfilename(filename: Union[str, None]):
    if(filename is None):
        filename = ""
    filename = str(filename).strip()
    changed = lua_get_spfilename() != filename
    assert all(q not in filename for q in ("/", "\\"))
    spRequest(filename)
    return changed

#==================================================================#
#  
#==================================================================#
def execute_inmod():
    setgamesaved(False)
    koboldai_vars.lua_logname = ...
    koboldai_vars.lua_edited = set()
    koboldai_vars.lua_deleted = set()
    try:
        tpool.execute(koboldai_vars.lua_koboldbridge.execute_inmod)
    except lupa.LuaError as e:
        koboldai_vars.lua_koboldbridge.obliterate_multiverse()
        koboldai_vars.lua_running = False
        emit('from_server', {'cmd': 'errmsg', 'data': 'Lua script error; please check console.'}, broadcast=True, room="UI_1")
        sendUSStatItems()
        logger.error('LUA ERROR: ' + str(e).replace("\033", ""))
        logger.warning("Lua engine stopped; please open 'Userscripts' and press Load to reinitialize scripts.")
        socketio.emit("error", str(e), broadcast=True, room="UI_2")
        set_aibusy(0)

def execute_genmod():
    koboldai_vars.lua_koboldbridge.execute_genmod()

def execute_outmod():
    setgamesaved(False)
    emit('from_server', {'cmd': 'hidemsg', 'data': ''}, broadcast=True, room="UI_1")
    try:
        tpool.execute(koboldai_vars.lua_koboldbridge.execute_outmod)
    except lupa.LuaError as e:
        koboldai_vars.lua_koboldbridge.obliterate_multiverse()
        koboldai_vars.lua_running = False
        emit('from_server', {'cmd': 'errmsg', 'data': 'Lua script error; please check console.'}, broadcast=True, room="UI_1")
        sendUSStatItems()
        logger.error('LUA ERROR: ' + str(e).replace("\033", ""))
        logger.warning("Lua engine stopped; please open 'Userscripts' and press Load to reinitialize scripts.")
        socketio.emit("error", str(e), broadcast=True, room="UI_2")
        set_aibusy(0)
    if(koboldai_vars.lua_koboldbridge.resend_settings_required):
        koboldai_vars.lua_koboldbridge.resend_settings_required = False
        lua_resend_settings()
    for k in koboldai_vars.lua_edited:
        inlineedit(k, koboldai_vars.actions[k])
    for k in koboldai_vars.lua_deleted:
        inlinedelete(k)




#============================ METHODS =============================#    

#==================================================================#
# Event triggered when browser SocketIO is loaded and connects to server
#==================================================================#
@socketio.on('connect')
def do_connect(_):
    print("Connection Attempt: " + request.remote_addr)
    if allowed_ips:
        print("Allowed?: ",  request.remote_addr in allowed_ips)
    if request.args.get("rely") == "true":
        return
    logger.info("Client connected! UI_{}".format(request.args.get('ui')))
    #If this we have a message to send to the users and they haven't seen it we'll transmit it now
    eventlet.spawn(send_one_time_messages, '', wait_time=1)
    
    join_room("UI_{}".format(request.args.get('ui')))
    if 'story' not in session:
        session['story'] = 'default'
    join_room(session['story'])
    logger.debug("Joining Room UI_{}".format(request.args.get('ui')))
    logger.debug("Session['Story']: {}".format(session['story']))
    if request.args.get("ui") == "2":
        ui2_connect()
        return
    logger.debug("{0}Client connected!{1}".format(colors.GREEN, colors.END))
    emit('from_server', {'cmd': 'setchatname', 'data': koboldai_vars.chatname}, room="UI_1")
    emit('from_server', {'cmd': 'setbotname', 'data': koboldai_vars.botname}, room="UI_1")
    emit('from_server', {'cmd': 'setanotetemplate', 'data': koboldai_vars.authornotetemplate}, room="UI_1")
    emit('from_server', {'cmd': 'connected', 'smandelete': koboldai_vars.smandelete, 'smanrename': koboldai_vars.smanrename, 'modelname': getmodelname()}, room="UI_1")
    if(koboldai_vars.host):
        emit('from_server', {'cmd': 'runs_remotely'}, room="UI_1")
    if(koboldai_vars.flaskwebgui):
        emit('from_server', {'cmd': 'flaskwebgui'}, room="UI_1")
    if(koboldai_vars.allowsp):
        emit('from_server', {'cmd': 'allowsp', 'data': koboldai_vars.allowsp}, room="UI_1")

    sendUSStatItems()
    emit('from_server', {'cmd': 'spstatitems', 'data': {koboldai_vars.spfilename: koboldai_vars.spmeta} if koboldai_vars.allowsp and len(koboldai_vars.spfilename) else {}}, broadcast=True, room="UI_1")

    if(not koboldai_vars.gamestarted):
        setStartState()
        sendsettings()
        refresh_settings()
        koboldai_vars.laststory = None
        emit('from_server', {'cmd': 'setstoryname', 'data': koboldai_vars.laststory}, room="UI_1")
        sendwi()
        emit('from_server', {'cmd': 'setmemory', 'data': koboldai_vars.memory}, room="UI_1")
        emit('from_server', {'cmd': 'setanote', 'data': koboldai_vars.authornote}, room="UI_1")
        koboldai_vars.mode = "play"
    else:
        # Game in session, send current game data and ready state to browser
        refresh_story()
        sendsettings()
        refresh_settings()
        emit('from_server', {'cmd': 'setstoryname', 'data': koboldai_vars.laststory}, room="UI_1")
        sendwi()
        emit('from_server', {'cmd': 'setmemory', 'data': koboldai_vars.memory}, room="UI_1")
        emit('from_server', {'cmd': 'setanote', 'data': koboldai_vars.authornote}, room="UI_1")
        if(koboldai_vars.mode == "play"):
            if(not koboldai_vars.aibusy):
                emit('from_server', {'cmd': 'setgamestate', 'data': 'ready'}, room="UI_1")
            else:
                emit('from_server', {'cmd': 'setgamestate', 'data': 'wait'}, room="UI_1")
        elif(koboldai_vars.mode == "edit"):
            emit('from_server', {'cmd': 'editmode', 'data': 'true'}, room="UI_1")
        elif(koboldai_vars.mode == "memory"):
            emit('from_server', {'cmd': 'memmode', 'data': 'true'}, room="UI_1")
        elif(koboldai_vars.mode == "wi"):
            emit('from_server', {'cmd': 'wimode', 'data': 'true'}, room="UI_1")

    emit('from_server', {'cmd': 'gamesaved', 'data': koboldai_vars.gamesaved}, broadcast=True, room="UI_1")

#==================================================================#
# Event triggered when browser SocketIO sends data to the server
#==================================================================#
@socketio.on('message')
def get_message(msg):
    if not koboldai_vars.quiet:
        logger.debug(f"Data received: {msg}")
    # Submit action
    if(msg['cmd'] == 'submit'):
        if(koboldai_vars.mode == "play"):
            if(koboldai_vars.aibusy):
                if(msg.get('allowabort', False)):
                    koboldai_vars.abort = True
                return
            koboldai_vars.abort = False
            koboldai_vars.lua_koboldbridge.feedback = None
            if(koboldai_vars.chatmode):
                if(type(msg['chatname']) is not str):
                    raise ValueError("Chatname must be a string")
                koboldai_vars.chatname = msg['chatname']
                koboldai_vars.botname = msg['botname']
                settingschanged()
                emit('from_server', {'cmd': 'setchatname', 'data': koboldai_vars.chatname}, room="UI_1")
                emit('from_server', {'cmd': 'setbotname', 'data': koboldai_vars.botname}, room="UI_1")
            koboldai_vars.recentrng = koboldai_vars.recentrngm = None
            actionsubmit(msg['data'], actionmode=msg['actionmode'])
        elif(koboldai_vars.mode == "edit"):
            editsubmit(msg['data'])
        elif(koboldai_vars.mode == "memory"):
            memsubmit(msg['data'])
    # Retry Action
    elif(msg['cmd'] == 'retry'):
        if(koboldai_vars.aibusy):
            if(msg.get('allowabort', False)):
                koboldai_vars.abort = True
            return
        koboldai_vars.abort = False
        if(koboldai_vars.chatmode):
            if(type(msg['chatname']) is not str):
                raise ValueError("Chatname must be a string")
            koboldai_vars.chatname = msg['chatname']
            koboldai_vars.botname = msg['botname']
            settingschanged()
            emit('from_server', {'cmd': 'setchatname', 'data': koboldai_vars.chatname}, room="UI_1")
            emit('from_server', {'cmd': 'setbotname', 'data': koboldai_vars.botname}, room="UI_1")
        actionretry(msg['data'])
    # Back/Undo Action
    elif(msg['cmd'] == 'back'):
        ignore = actionback()
    # Forward/Redo Action
    elif(msg['cmd'] == 'redo'):
        actionredo()
    # EditMode Action (old)
    elif(msg['cmd'] == 'edit'):
        if(koboldai_vars.mode == "play"):
            koboldai_vars.mode = "edit"
            emit('from_server', {'cmd': 'editmode', 'data': 'true'}, broadcast=True, room="UI_1")
        elif(koboldai_vars.mode == "edit"):
            koboldai_vars.mode = "play"
            emit('from_server', {'cmd': 'editmode', 'data': 'false'}, broadcast=True, room="UI_1")
    # EditLine Action (old)
    elif(msg['cmd'] == 'editline'):
        editrequest(int(msg['data']))
    # Inline edit
    elif(msg['cmd'] == 'inlineedit'):
        inlineedit(msg['chunk'], msg['data'])
    elif(msg['cmd'] == 'inlinedelete'):
        inlinedelete(msg['data'])
    # DeleteLine Action (old)
    elif(msg['cmd'] == 'delete'):
        deleterequest()
    elif(msg['cmd'] == 'memory'):
        togglememorymode()
    #elif(not koboldai_vars.host and msg['cmd'] == 'savetofile'):
    #    savetofile()
    elif(not koboldai_vars.host and msg['cmd'] == 'loadfromfile'):
        loadfromfile()
    elif(msg['cmd'] == 'loadfromstring'):
        loadRequest(json.loads(msg['data']), filename=msg['filename'])
    elif(not koboldai_vars.host and msg['cmd'] == 'import'):
        importRequest()
    elif(msg['cmd'] == 'newgame'):
        newGameRequest()
    elif(msg['cmd'] == 'rndgame'):
        randomGameRequest(msg['data'], memory=msg['memory'])
    elif(msg['cmd'] == 'settemp'):
        koboldai_vars.temp = float(msg['data'])
        emit('from_server', {'cmd': 'setlabeltemp', 'data': msg['data']}, broadcast=True, room="UI_1")
        settingschanged()
        refresh_settings()
    elif(msg['cmd'] == 'settopp'):
        koboldai_vars.top_p = float(msg['data'])
        emit('from_server', {'cmd': 'setlabeltopp', 'data': msg['data']}, broadcast=True, room="UI_1")
        settingschanged()
        refresh_settings()
    elif(msg['cmd'] == 'settopk'):
        koboldai_vars.top_k = int(msg['data'])
        emit('from_server', {'cmd': 'setlabeltopk', 'data': msg['data']}, broadcast=True, room="UI_1")
        settingschanged()
        refresh_settings()
    elif(msg['cmd'] == 'settfs'):
        koboldai_vars.tfs = float(msg['data'])
        emit('from_server', {'cmd': 'setlabeltfs', 'data': msg['data']}, broadcast=True, room="UI_1")
        settingschanged()
        refresh_settings()
    elif(msg['cmd'] == 'settypical'):
        koboldai_vars.typical = float(msg['data'])
        emit('from_server', {'cmd': 'setlabeltypical', 'data': msg['data']}, broadcast=True, room="UI_1")
        settingschanged()
        refresh_settings()
    elif(msg['cmd'] == 'settopa'):
        koboldai_vars.top_a = float(msg['data'])
        emit('from_server', {'cmd': 'setlabeltopa', 'data': msg['data']}, broadcast=True, room="UI_1")
        settingschanged()
        refresh_settings()
    elif(msg['cmd'] == 'setreppen'):
        koboldai_vars.rep_pen = float(msg['data'])
        emit('from_server', {'cmd': 'setlabelreppen', 'data': msg['data']}, broadcast=True, room="UI_1")
        settingschanged()
        refresh_settings()
    elif(msg['cmd'] == 'setreppenslope'):
        koboldai_vars.rep_pen_slope = float(msg['data'])
        emit('from_server', {'cmd': 'setlabelreppenslope', 'data': msg['data']}, broadcast=True, room="UI_1")
        settingschanged()
        refresh_settings()
    elif(msg['cmd'] == 'setreppenrange'):
        koboldai_vars.rep_pen_range = float(msg['data'])
        emit('from_server', {'cmd': 'setlabelreppenrange', 'data': msg['data']}, broadcast=True, room="UI_1")
        settingschanged()
        refresh_settings()
    elif(msg['cmd'] == 'setoutput'):
        koboldai_vars.genamt = int(msg['data'])
        emit('from_server', {'cmd': 'setlabeloutput', 'data': msg['data']}, broadcast=True, room="UI_1")
        settingschanged()
        refresh_settings()
    elif(msg['cmd'] == 'settknmax'):
        koboldai_vars.max_length = int(msg['data'])
        emit('from_server', {'cmd': 'setlabeltknmax', 'data': msg['data']}, broadcast=True, room="UI_1")
        settingschanged()
        refresh_settings()
    elif(msg['cmd'] == 'setikgen'):
        koboldai_vars.ikgen = int(msg['data'])
        emit('from_server', {'cmd': 'setlabelikgen', 'data': msg['data']}, broadcast=True, room="UI_1")
        settingschanged()
        refresh_settings()
    # Author's Note field update
    elif(msg['cmd'] == 'anote'):
        anotesubmit(msg['data'], template=msg['template'])
    # Author's Note depth update
    elif(msg['cmd'] == 'anotedepth'):
        koboldai_vars.andepth = int(msg['data'])
        emit('from_server', {'cmd': 'setlabelanotedepth', 'data': msg['data']}, broadcast=True, room="UI_1")
        settingschanged()
        refresh_settings()
    # Format - Trim incomplete sentences
    elif(msg['cmd'] == 'frmttriminc'):
        koboldai_vars.frmttriminc = msg['data']
        settingschanged()
        refresh_settings()
    elif(msg['cmd'] == 'frmtrmblln'):
        koboldai_vars.frmtrmblln = msg['data']
        settingschanged()
        refresh_settings()
    elif(msg['cmd'] == 'frmtrmspch'):
        koboldai_vars.frmtrmspch = msg['data']
        settingschanged()
        refresh_settings()
    elif(msg['cmd'] == 'frmtadsnsp'):
        koboldai_vars.frmtadsnsp = msg['data']
        settingschanged()
        refresh_settings()
    elif(msg['cmd'] == 'singleline'):
        koboldai_vars.singleline = msg['data']
        settingschanged()
        refresh_settings()
    elif(msg['cmd'] == 'importselect'):
        koboldai_vars.importnum = int(msg["data"].replace("import", ""))
    elif(msg['cmd'] == 'importcancel'):
        emit('from_server', {'cmd': 'popupshow', 'data': False}, room="UI_1")
        koboldai_vars.importjs  = {}
    elif(msg['cmd'] == 'importaccept'):
        emit('from_server', {'cmd': 'popupshow', 'data': False}, room="UI_1")
        importgame()
    elif(msg['cmd'] == 'wi'):
        togglewimode()
    elif(msg['cmd'] == 'wiinit'):
        if(int(msg['data']) < len(koboldai_vars.worldinfo)):
            setgamesaved(False)
            koboldai_vars.worldinfo[msg['data']]["init"] = True
            addwiitem(folder_uid=msg['folder'])
    elif(msg['cmd'] == 'wifolderinit'):
        addwifolder()
    elif(msg['cmd'] == 'wimoveitem'):
        movewiitem(msg['destination'], msg['data'])
    elif(msg['cmd'] == 'wimovefolder'):
        movewifolder(msg['destination'], msg['data'])
    elif(msg['cmd'] == 'widelete'):
        deletewi(msg['data'])
    elif(msg['cmd'] == 'wifolderdelete'):
        deletewifolder(msg['data'])
    elif(msg['cmd'] == 'wiexpand'):
        assert 0 <= int(msg['data']) < len(koboldai_vars.worldinfo)
        setgamesaved(False)
        emit('from_server', {'cmd': 'wiexpand', 'data': msg['data']}, broadcast=True, room="UI_1")
    elif(msg['cmd'] == 'wiexpandfolder'):
        assert 0 <= int(msg['data']) < len(koboldai_vars.worldinfo)
        setgamesaved(False)
        emit('from_server', {'cmd': 'wiexpandfolder', 'data': msg['data']}, broadcast=True, room="UI_1")
    elif(msg['cmd'] == 'wifoldercollapsecontent'):
        setgamesaved(False)
        koboldai_vars.wifolders_d[msg['data']]['collapsed'] = True
        emit('from_server', {'cmd': 'wifoldercollapsecontent', 'data': msg['data']}, broadcast=True, room="UI_1")
    elif(msg['cmd'] == 'wifolderexpandcontent'):
        setgamesaved(False)
        koboldai_vars.wifolders_d[msg['data']]['collapsed'] = False
        emit('from_server', {'cmd': 'wifolderexpandcontent', 'data': msg['data']}, broadcast=True, room="UI_1")
    elif(msg['cmd'] == 'wiupdate'):
        setgamesaved(False)
        num = int(msg['num'])
        fields = ("key", "keysecondary", "content", "comment")
        for field in fields:
            if(field in msg['data'] and type(msg['data'][field]) is str):
                koboldai_vars.worldinfo[num][field] = msg['data'][field]
        emit('from_server', {'cmd': 'wiupdate', 'num': msg['num'], 'data': {field: koboldai_vars.worldinfo[num][field] for field in fields}}, broadcast=True, room="UI_1")
    elif(msg['cmd'] == 'wifolderupdate'):
        setgamesaved(False)
        uid = str(msg['uid'])
        fields = ("name", "collapsed")
        for field in fields:
            if(field in msg['data'] and type(msg['data'][field]) is (str if field != "collapsed" else bool)):
                koboldai_vars.wifolders_d[uid][field] = msg['data'][field]
        emit('from_server', {'cmd': 'wifolderupdate', 'uid': msg['uid'], 'data': {field: koboldai_vars.wifolders_d[uid][field] for field in fields}}, broadcast=True, room="UI_1")
    elif(msg['cmd'] == 'wiselon'):
        setgamesaved(False)
        koboldai_vars.worldinfo[msg['data']]["selective"] = True
        emit('from_server', {'cmd': 'wiselon', 'data': msg['data']}, broadcast=True, room="UI_1")
    elif(msg['cmd'] == 'wiseloff'):
        setgamesaved(False)
        koboldai_vars.worldinfo[msg['data']]["selective"] = False
        emit('from_server', {'cmd': 'wiseloff', 'data': msg['data']}, broadcast=True, room="UI_1")
    elif(msg['cmd'] == 'wiconstanton'):
        setgamesaved(False)
        koboldai_vars.worldinfo[msg['data']]["constant"] = True
        emit('from_server', {'cmd': 'wiconstanton', 'data': msg['data']}, broadcast=True, room="UI_1")
    elif(msg['cmd'] == 'wiconstantoff'):
        setgamesaved(False)
        koboldai_vars.worldinfo[msg['data']]["constant"] = False
        emit('from_server', {'cmd': 'wiconstantoff', 'data': msg['data']}, broadcast=True, room="UI_1")
    elif(msg['cmd'] == 'sendwilist'):
        commitwi(msg['data'])
    elif(msg['cmd'] == 'aidgimport'):
        importAidgRequest(msg['data'])
    elif(msg['cmd'] == 'saveasrequest'):
        saveas(msg['data'])
    elif(msg['cmd'] == 'saverequest'):
        save()
    elif(msg['cmd'] == 'loadlistrequest'):
        getloadlist()
    elif(msg['cmd'] == 'splistrequest'):
        getsplist()
    elif(msg['cmd'] == 'uslistrequest'):
        unloaded, loaded = getuslist()
        emit('from_server', {'cmd': 'buildus', 'data': {"unloaded": unloaded, "loaded": loaded}}, room="UI_1")
    elif(msg['cmd'] == 'samplerlistrequest'):
        emit('from_server', {'cmd': 'buildsamplers', 'data': koboldai_vars.sampler_order}, room="UI_1")
    elif(msg['cmd'] == 'usloaded'):
        koboldai_vars.userscripts = []
        for userscript in msg['data']:
            if type(userscript) is not str:
                continue
            userscript = userscript.strip()
            if len(userscript) != 0 and all(q not in userscript for q in ("..", ":")) and all(userscript[0] not in q for q in ("/", "\\")) and os.path.exists(fileops.uspath(userscript)):
                koboldai_vars.userscripts.append(userscript)
        settingschanged()
    elif(msg['cmd'] == 'usload'):
        load_lua_scripts()
        unloaded, loaded = getuslist()
        sendUSStatItems()
    elif(msg['cmd'] == 'samplers'):
        sampler_order = msg["data"]
        sampler_order_min_length = 6
        sampler_order_max_length = 7
        if(not isinstance(sampler_order, list)):
            raise ValueError(f"Sampler order must be a list, but got a {type(sampler_order)}")
        if(not (sampler_order_min_length <= len(sampler_order) <= sampler_order_max_length)):
            raise ValueError(f"Sampler order must be a list of length greater than or equal to {sampler_order_min_length} and less than or equal to {sampler_order_max_length}, but got a list of length {len(sampler_order)}")
        if(not all(isinstance(e, int) for e in sampler_order)):
            raise ValueError(f"Sampler order must be a list of ints, but got a list with at least one non-int element")
        if(min(sampler_order) != 0 or max(sampler_order) != len(sampler_order) - 1 or len(set(sampler_order)) != len(sampler_order)):
            raise ValueError(f"Sampler order list of length {len(sampler_order)} must be a permutation of the first {len(sampler_order)} nonnegative integers")
        koboldai_vars.sampler_order = sampler_order
        settingschanged()
    elif(msg['cmd'] == 'list_model'):
        sendModelSelection(menu=msg['data'])
    elif(msg['cmd'] == 'load_model'):
        logger.debug(f"Selected Model: {koboldai_vars.model_selected}")
        if not os.path.exists("settings/"):
            os.mkdir("settings")
        changed = True
        if os.path.exists("settings/" + koboldai_vars.model_selected.replace('/', '_') + ".breakmodel"):
            with open("settings/" + koboldai_vars.model_selected.replace('/', '_') + ".breakmodel", "r") as file:
                data = file.read().split('\n')[:2]
                if len(data) < 2:
                    data.append("0")
                gpu_layers, disk_layers = data
                if gpu_layers == msg['gpu_layers'] and disk_layers == msg['disk_layers']:
                    changed = False
        if changed:
            if koboldai_vars.model_selected in ["NeoCustom", "GPT2Custom"]:
                filename = "settings/{}.breakmodel".format(os.path.basename(os.path.normpath(koboldai_vars.custmodpth)))
            else:
                filename = "settings/{}.breakmodel".format(koboldai_vars.model_selected.replace('/', '_'))
            f = open(filename, "w")
            f.write(str(msg['gpu_layers']) + '\n' + str(msg['disk_layers']))
            f.close()
        koboldai_vars.colaburl = msg['url'] + "/request"
        koboldai_vars.model = koboldai_vars.model_selected
        if koboldai_vars.model == "CLUSTER":
            if type(msg['online_model']) is not list:
                if msg['online_model'] == '':
                    koboldai_vars.cluster_requested_models = []
                else:
                    koboldai_vars.cluster_requested_models = [msg['online_model']]
            else:
                koboldai_vars.cluster_requested_models = msg['online_model']
        load_model(use_gpu=msg['use_gpu'], gpu_layers=msg['gpu_layers'], disk_layers=msg['disk_layers'], online_model=msg['online_model'])
    elif(msg['cmd'] == 'show_model'):
        logger.info(f"Model Name: {getmodelname()}")
        emit('from_server', {'cmd': 'show_model_name', 'data': getmodelname()}, broadcast=True, room="UI_1")
    elif(msg['cmd'] == 'selectmodel'):
        # This is run when a model line is selected from the UI (line from the model_menu variable) that is tagged as not a menu
        # otherwise we should be running the msg['cmd'] == 'list_model'
        
        # We have to do a bit of processing though, if we select a custom path, we need to list out the contents of folders
        # But if we select something else, we need to potentially show model layers for each GPU
        # We might also need to show key input. All of that happens here
        
        # The data variable will contain the model name. But our Custom lines need a bit more processing
        # If we're on a custom line that we have selected a model for, the path variable will be in msg
        # so if that's missing we need to run the menu to show the model folders in the models folder
        if msg['data'] in ('NeoCustom', 'GPT2Custom', 'customhuggingface') and 'path' not in msg and 'path_modelname' not in msg:
            if 'folder' not in msg or koboldai_vars.host:
                folder = "./models"
            else:
                folder = msg['folder']
            sendModelSelection(menu=msg['data'], folder=folder)
        elif msg['data'] in ('NeoCustom', 'GPT2Custom', 'customhuggingface') and 'path_modelname' in msg:
            #Here the user entered custom text in the text box. This could be either a model name or a path.
            if check_if_dir_is_model(msg['path_modelname']):
                koboldai_vars.model_selected = msg['data']
                koboldai_vars.custmodpth = msg['path_modelname']
                get_model_info(msg['data'], directory=msg['path'])
            else:
                koboldai_vars.model_selected = msg['path_modelname']
                try:
                    get_model_info(koboldai_vars.model_selected)
                except:
                    emit('from_server', {'cmd': 'errmsg', 'data': "The model entered doesn't exist."}, room="UI_1")
        elif msg['data'] in ('NeoCustom', 'GPT2Custom', 'customhuggingface'):
            if check_if_dir_is_model(msg['path']):
                koboldai_vars.model_selected = msg['data']
                koboldai_vars.custmodpth = msg['path']
                get_model_info(msg['data'], directory=msg['path'])
            else:
                if koboldai_vars.host:
                    sendModelSelection(menu=msg['data'], folder="./models")
                else:
                    sendModelSelection(menu=msg['data'], folder=msg['path'])
        else:
            koboldai_vars.model_selected = msg['data']
            if 'path' in msg:
                koboldai_vars.custmodpth = msg['path']
                get_model_info(msg['data'], directory=msg['path'])
            else:
                get_model_info(koboldai_vars.model_selected)
    elif(msg['cmd'] == 'delete_model'):
        if "{}/models".format(os.getcwd()) in os.path.abspath(msg['data']) or "{}\\models".format(os.getcwd()) in os.path.abspath(msg['data']):
            if check_if_dir_is_model(msg['data']):
                logger.warning(f"Someone deleted {msg['data']}")
                import shutil
                shutil.rmtree(msg['data'])
                sendModelSelection(menu=msg['menu'])
            else:
                logger.error(f"Someone attempted to delete {msg['data']} but this is not a valid model")
        else:
            logger.critical(f"Someone maliciously attempted to delete {msg['data']}. The attempt has been blocked.")
    elif(msg['cmd'] == 'OAI_Key_Update'):
        get_oai_models({'model': koboldai_vars.model, 'key': msg['key']})
    elif(msg['cmd'] == 'Cluster_Key_Update'):
        get_cluster_models({'model': koboldai_vars.model, 'key': msg['key'], 'url': msg['url']})
    elif(msg['cmd'] == 'loadselect'):
        koboldai_vars.loadselect = msg["data"]
    elif(msg['cmd'] == 'spselect'):
        koboldai_vars.spselect = msg["data"]
    elif(msg['cmd'] == 'loadrequest'):
        loadRequest(fileops.storypath(koboldai_vars.loadselect))
    elif(msg['cmd'] == 'sprequest'):
        spRequest(koboldai_vars.spselect)
    elif(msg['cmd'] == 'deletestory'):
        deletesave(msg['data'])
    elif(msg['cmd'] == 'renamestory'):
        renamesave(msg['data'], msg['newname'])
    elif(msg['cmd'] == 'clearoverwrite'):    
        koboldai_vars.svowname = ""
        koboldai_vars.saveow   = False
    elif(msg['cmd'] == 'seqsel'):
        selectsequence(msg['data'])
    elif(msg['cmd'] == 'seqpin'):
        pinsequence(msg['data'])
    elif(msg['cmd'] == 'setnumseq'):
        koboldai_vars.numseqs = int(msg['data'])
        emit('from_server', {'cmd': 'setlabelnumseq', 'data': msg['data']}, room="UI_1")
        settingschanged()
        refresh_settings()
    elif(msg['cmd'] == 'setwidepth'):
        koboldai_vars.widepth = int(msg['data'])
        emit('from_server', {'cmd': 'setlabelwidepth', 'data': msg['data']}, room="UI_1")
        settingschanged()
        refresh_settings()
    elif(msg['cmd'] == 'setuseprompt'):
        koboldai_vars.useprompt = msg['data']
        settingschanged()
        refresh_settings()
    elif(msg['cmd'] == 'setadventure'):
        koboldai_vars.adventure = msg['data']
        koboldai_vars.chatmode = False
        settingschanged()
        refresh_settings()
    elif(msg['cmd'] == 'autosave'):
        koboldai_vars.autosave = msg['data']
        settingschanged()
        refresh_settings()
    elif(msg['cmd'] == 'setchatmode'):
        koboldai_vars.chatmode = msg['data']
        koboldai_vars.adventure = False
        settingschanged()
        refresh_settings()
    elif(msg['cmd'] == 'setdynamicscan'):
        koboldai_vars.dynamicscan = msg['data']
        settingschanged()
        refresh_settings()
    elif(msg['cmd'] == 'setnopromptgen'):
        koboldai_vars.nopromptgen = msg['data']
        settingschanged()
        refresh_settings()
    elif(msg['cmd'] == 'setrngpersist'):
        koboldai_vars.rngpersist = msg['data']
        settingschanged()
        refresh_settings()
    elif(msg['cmd'] == 'setnogenmod'):
        koboldai_vars.nogenmod = msg['data']
        settingschanged()
        refresh_settings()
    elif(msg['cmd'] == 'setfulldeterminism'):
        koboldai_vars.full_determinism = msg['data']
        settingschanged()
        refresh_settings()
    elif(msg['cmd'] == 'setoutputstreaming'):
        koboldai_vars.output_streaming = msg['data']
        settingschanged()
        refresh_settings()
    elif(msg['cmd'] == 'setshowbudget'):
        koboldai_vars.show_budget = msg['data']
        settingschanged()
        refresh_settings()
    elif(msg['cmd'] == 'setshowprobs'):
        koboldai_vars.show_probs = msg['data']
        settingschanged()
        refresh_settings()
    elif(msg['cmd'] == 'alttextgen'):
        koboldai_vars.alt_gen = msg['data']
        settingschanged()
        refresh_settings()
    elif(msg['cmd'] == 'alt_multi_gen'):
        koboldai_vars.alt_multi_gen = msg['data']
        settingschanged()
        refresh_settings()
    elif(not koboldai_vars.host and msg['cmd'] == 'importwi'):
        wiimportrequest()
    elif(msg['cmd'] == 'debug'):
        koboldai_vars.debug = msg['data']
        emit('from_server', {'cmd': 'set_debug', 'data': msg['data']}, broadcast=True, room="UI_1")
        if koboldai_vars.debug:
            send_debug()
    elif(msg['cmd'] == 'getfieldbudget'):
        unencoded = msg["data"]["unencoded"]
        field = msg["data"]["field"]

        # Tokenizer may be undefined here when a model has not been chosen.
        if "tokenizer" not in globals():
            # We don't have a tokenizer, just return nulls.
            emit(
                'from_server',
                {'cmd': 'showfieldbudget', 'data': {"length": None, "max": None, "field": field}},
            )
            return

        header_length = len(tokenizer._koboldai_header)
        max_tokens = koboldai_vars.max_length - header_length - koboldai_vars.sp_length - koboldai_vars.genamt

        if not unencoded:
            # Unencoded is empty, just return 0
            emit(
                'from_server',
                {'cmd': 'showfieldbudget', 'data': {"length": 0, "max": max_tokens, "field": field}},
                broadcast=True
            )
        else:
            if field == "anoteinput":
                unencoded = buildauthorsnote(unencoded, msg["data"]["anotetemplate"])
            tokens_length = len(tokenizer.encode(unencoded))

            emit(
                'from_server',
                {'cmd': 'showfieldbudget', 'data': {"length": tokens_length, "max": max_tokens, "field": field}},
                broadcast=True
            )

#==================================================================#
#  Send userscripts list to client
#==================================================================#
def sendUSStatItems():
    _, loaded = getuslist()
    loaded = loaded if koboldai_vars.lua_running else []
    last_userscripts = [e["filename"] for e in loaded]
    emit('from_server', {'cmd': 'usstatitems', 'data': loaded, 'flash': last_userscripts != koboldai_vars.last_userscripts}, broadcast=True, room="UI_1")
    koboldai_vars.last_userscripts = last_userscripts

#==================================================================#
#  KoboldAI Markup Formatting (Mixture of Markdown and sanitized html)
#==================================================================#
def kml(txt):
   txt = txt.replace('>', '&gt;')
   txt = bleach.clean(markdown.markdown(txt), tags = ['p', 'em', 'strong', 'code', 'h1', 'h2', 'h3', 'h4', 'h5', 'h6', 'li', 'ul', 'b', 'i', 'a', 'span', 'button'], styles = ['color', 'font-weight'], attributes=['id', 'class', 'style', 'href'])
   return txt

#==================================================================#
#  Send start message and tell Javascript to set UI state
#==================================================================#
def setStartState():
    # Old UI sets welcome to a boolean sometimes
    koboldai_vars.welcome = koboldai_vars.welcome or koboldai_vars.welcome_default

    if koboldai_vars.welcome != koboldai_vars.welcome_default:
        txt = koboldai_vars.welcome + "<br/>"
    else:
        txt = "<span>Welcome to <span class=\"color_cyan\">KoboldAI</span>! You are running <span class=\"color_green\">"+getmodelname()+"</span>.<br/>"
    if(not koboldai_vars.noai and koboldai_vars.welcome == koboldai_vars.welcome_default):
        txt = txt + "Please load a game or enter a prompt below to begin!</span>"
    if(koboldai_vars.noai):
        txt = txt + "Please load or import a story to read. There is no AI in this mode."
    socketio.emit('from_server', {'cmd': 'updatescreen', 'gamestarted': koboldai_vars.gamestarted, 'data': txt}, broadcast=True, room="UI_1")
    socketio.emit('from_server', {'cmd': 'setgamestate', 'data': 'start'}, broadcast=True, room="UI_1")

#==================================================================#
#  Transmit applicable settings to SocketIO to build UI sliders/toggles
#==================================================================#
def sendsettings():
    # Send settings for selected AI type
    socketio.emit('from_server', {'cmd': 'reset_menus'}, room="UI_1")
    if(koboldai_vars.model != "InferKit"):
        for set in gensettings.gensettingstf:
            if 'UI_V2_Only' not in set:
                socketio.emit('from_server', {'cmd': 'addsetting', 'data': set}, room="UI_1")
    else:
        for set in gensettings.gensettingsik:
            if 'UI_V2_Only' not in set:
                socketio.emit('from_server', {'cmd': 'addsetting', 'data': set}, room="UI_1")
    
    # Send formatting options
    for frm in gensettings.formatcontrols:
        socketio.emit('from_server', {'cmd': 'addformat', 'data': frm}, room="UI_1")
        # Add format key to vars if it wasn't loaded with client.settings
        if(not hasattr(koboldai_vars, frm["id"])):
            setattr(koboldai_vars, frm["id"], False)

#==================================================================#
#  Set value of gamesaved
#==================================================================#
def setgamesaved(gamesaved):
    assert type(gamesaved) is bool
    if(gamesaved != koboldai_vars.gamesaved):
        socketio.emit('from_server', {'cmd': 'gamesaved', 'data': gamesaved}, broadcast=True, room="UI_1")
    koboldai_vars.gamesaved = gamesaved

#==================================================================#
#  Take input text from SocketIO and decide what to do with it
#==================================================================#

def check_for_backend_compilation():
    if(koboldai_vars.checking):
        return
    koboldai_vars.checking = True
    for _ in range(31):
        time.sleep(0.06276680299820175)
        if(koboldai_vars.compiling):
            emit('from_server', {'cmd': 'warnmsg', 'data': 'Compiling TPU backend&mdash;this usually takes 1&ndash;2 minutes...'}, broadcast=True, room="UI_1")
            break
    koboldai_vars.checking = False

def actionsubmit(
    data,
    actionmode=0,
    force_submit=False,
    force_prompt_gen=False,
    disable_recentrng=False,
    no_generate=False,
    ignore_aibusy=False,
    gen_mode=GenerationMode.STANDARD
):
    # Ignore new submissions if the AI is currently busy
    if koboldai_vars.aibusy and not ignore_aibusy:
        return

    while(True):
        set_aibusy(1)
        koboldai_vars.actions.clear_unused_options()
        if(koboldai_vars.model in ["API","CLUSTER"]):
            global tokenizer
            if koboldai_vars.model == "API":
                tokenizer_id = requests.get(
                    koboldai_vars.colaburl[:-8] + "/api/v1/model",
                ).json()["result"]
            elif len(koboldai_vars.cluster_requested_models) >= 1:
                # If the player has requested one or more models, we use the first one for the tokenizer
                tokenizer_id = koboldai_vars.cluster_requested_models[0]
            # The cluster can return any number of possible models for each gen, but this happens after this step
            # So at this point, this is unknown
            else:
                tokenizer_id = ""
            if tokenizer_id != koboldai_vars.api_tokenizer_id:
                try:
                    if(os.path.isdir(tokenizer_id)):
                        try:
                            tokenizer = AutoTokenizer.from_pretrained(tokenizer_id, revision=koboldai_vars.revision, cache_dir="cache")
                        except:
                            tokenizer = AutoTokenizer.from_pretrained(tokenizer_id, revision=koboldai_vars.revision, cache_dir="cache", use_fast=False)
                    elif(os.path.isdir("models/{}".format(tokenizer_id.replace('/', '_')))):
                        try:
                            tokenizer = AutoTokenizer.from_pretrained("models/{}".format(tokenizer_id.replace('/', '_')), revision=koboldai_vars.revision, cache_dir="cache")
                        except:
                            tokenizer = AutoTokenizer.from_pretrained("models/{}".format(tokenizer_id.replace('/', '_')), revision=koboldai_vars.revision, cache_dir="cache", use_fast=False)
                    else:
                        try:
                            tokenizer = AutoTokenizer.from_pretrained(tokenizer_id, revision=koboldai_vars.revision, cache_dir="cache")
                        except:
                            tokenizer = AutoTokenizer.from_pretrained(tokenizer_id, revision=koboldai_vars.revision, cache_dir="cache", use_fast=False)
                except:
                    logger.warning(f"Unknown tokenizer {repr(tokenizer_id)}")
                koboldai_vars.api_tokenizer_id = tokenizer_id

        if(disable_recentrng):
            koboldai_vars.recentrng = koboldai_vars.recentrngm = None

        koboldai_vars.recentback = False
        koboldai_vars.recentedit = False
        koboldai_vars.actionmode = actionmode

        # "Action" mode
        if(actionmode == 1):
            data = data.strip().lstrip('>')
            data = re.sub(r'\n+', ' ', data)
            if(len(data)):
                data = f"\n\n> {data}\n"
        
        # "Chat" mode
        if(koboldai_vars.chatmode and koboldai_vars.gamestarted):
            if(koboldai_vars.botname):
                botname = (koboldai_vars.botname + ":")
            else:
                botname = ""
            data = re.sub(r'\n+\Z', '', data)
            if(len(data)):
                data = f"\n{koboldai_vars.chatname}: {data}\n{botname}"
        
        # If we're not continuing, store a copy of the raw input
        if(data != ""):
            koboldai_vars.lastact = data
        
        if(not koboldai_vars.gamestarted):
            koboldai_vars.submission = data
            if(not no_generate):
                execute_inmod()
            koboldai_vars.submission = re.sub(r"[^\S\r\n]*([\r\n]*)$", r"\1", koboldai_vars.submission)  # Remove trailing whitespace, excluding newlines
            data = koboldai_vars.submission
            if koboldai_vars.prompt:
                # This will happen only when loading a non-started save game (i.e. one consisting only of a saved prompt).
                # In this case, prepend the prompt to the sumission. This allows the player to submit a blank initial submission
                # (preserving the prompt), or to add to the prompt by submitting non-empty data.
                data = koboldai_vars.prompt + data
            if(not force_submit and len(data.strip()) == 0):
                set_aibusy(0)
                socketio.emit("error", "No prompt or random story theme entered", broadcast=True, room="UI_2")
                assert False
            # Start the game
            koboldai_vars.gamestarted = True
            if(not koboldai_vars.noai and koboldai_vars.lua_koboldbridge.generating and (not koboldai_vars.nopromptgen or force_prompt_gen)):
                # Save this first action as the prompt
                koboldai_vars.prompt = data
                # Clear the startup text from game screen
                emit('from_server', {'cmd': 'updatescreen', 'gamestarted': False, 'data': 'Please wait, generating story...'}, broadcast=True, room="UI_1")
                calcsubmit("", gen_mode=gen_mode) # Run the first action through the generator
                if(not koboldai_vars.abort and koboldai_vars.lua_koboldbridge.restart_sequence is not None and len(koboldai_vars.genseqs) == 0):
                    data = ""
                    force_submit = True
                    disable_recentrng = True
                    continue
                emit('from_server', {'cmd': 'scrolldown', 'data': ''}, broadcast=True, room="UI_1")
                break
            else:
                # Save this first action as the prompt
                koboldai_vars.prompt = data if len(data) > 0 else '"'
                for i in range(koboldai_vars.numseqs):
                    koboldai_vars.lua_koboldbridge.outputs[i+1] = ""
                if(not no_generate):
                    execute_outmod()
                koboldai_vars.lua_koboldbridge.regeneration_required = False
                genout = []
                for i in range(koboldai_vars.numseqs):
                    genout.append({"generated_text": koboldai_vars.lua_koboldbridge.outputs[i+1]})
                    assert type(genout[-1]["generated_text"]) is str
                koboldai_vars.actions.append_options([utils.applyoutputformatting(x["generated_text"]) for x in genout])
                genout = [{"generated_text": x['text']} for x in koboldai_vars.actions.get_current_options()]
                if(len(genout) == 1):
                    genresult(genout[0]["generated_text"], flash=False)
                    refresh_story()
                    if(len(koboldai_vars.actions) > 0):
                        emit('from_server', {'cmd': 'texteffect', 'data': koboldai_vars.actions.get_last_key() + 1}, broadcast=True, room="UI_1")
                    if(not koboldai_vars.abort and koboldai_vars.lua_koboldbridge.restart_sequence is not None):
                        data = ""
                        force_submit = True
                        disable_recentrng = True
                        continue
                else:
                    if(not koboldai_vars.abort and koboldai_vars.lua_koboldbridge.restart_sequence is not None and koboldai_vars.lua_koboldbridge.restart_sequence > 0):
                        genresult(genout[koboldai_vars.lua_koboldbridge.restart_sequence-1]["generated_text"], flash=False)
                        refresh_story()
                        data = ""
                        force_submit = True
                        disable_recentrng = True
                        continue
                    genselect(genout)
                    refresh_story()
                set_aibusy(0)
                emit('from_server', {'cmd': 'scrolldown', 'data': ''}, broadcast=True, room="UI_1")
                break
        else:
            # Apply input formatting & scripts before sending to tokenizer
            if(koboldai_vars.actionmode == 0):
                data = applyinputformatting(data)
            koboldai_vars.submission = data
            if(not no_generate):
                execute_inmod()
            koboldai_vars.submission = re.sub(r"[^\S\r\n]*([\r\n]*)$", r"\1", koboldai_vars.submission)  # Remove trailing whitespace, excluding newlines
            data = koboldai_vars.submission
            # Dont append submission if it's a blank/continue action
            if(data != ""):
                # Store the result in the Action log
                if(len(koboldai_vars.prompt.strip()) == 0):
                    koboldai_vars.prompt = data
                else:
                    koboldai_vars.actions.append(data, submission=True)
                update_story_chunk('last')
                send_debug()

            if(not no_generate and not koboldai_vars.noai and koboldai_vars.lua_koboldbridge.generating):
                # Off to the tokenizer!
                calcsubmit("", gen_mode=gen_mode)
                if(not koboldai_vars.abort and koboldai_vars.lua_koboldbridge.restart_sequence is not None and len(koboldai_vars.genseqs) == 0):
                    data = ""
                    force_submit = True
                    disable_recentrng = True
                    continue
                emit('from_server', {'cmd': 'scrolldown', 'data': ''}, broadcast=True, room="UI_1")
                break
            else:
                if(not no_generate):
                    for i in range(koboldai_vars.numseqs):
                        koboldai_vars.lua_koboldbridge.outputs[i+1] = ""
                    execute_outmod()
                    koboldai_vars.lua_koboldbridge.regeneration_required = False
                genout = []
                for i in range(koboldai_vars.numseqs):
                    genout.append({"generated_text": koboldai_vars.lua_koboldbridge.outputs[i+1] if not no_generate else ""})
                    assert type(genout[-1]["generated_text"]) is str
                koboldai_vars.actions.append_options([utils.applyoutputformatting(x["generated_text"]) for x in genout])
                genout = [{"generated_text": x['text']} for x in koboldai_vars.actions.get_current_options()]
                if(len(genout) == 1):
                    genresult(genout[0]["generated_text"])
                    if(not no_generate and not koboldai_vars.abort and koboldai_vars.lua_koboldbridge.restart_sequence is not None):
                        data = ""
                        force_submit = True
                        disable_recentrng = True
                        continue
                else:
                    if(not no_generate and not koboldai_vars.abort and koboldai_vars.lua_koboldbridge.restart_sequence is not None and koboldai_vars.lua_koboldbridge.restart_sequence > 0):
                        genresult(genout[koboldai_vars.lua_koboldbridge.restart_sequence-1]["generated_text"])
                        data = ""
                        force_submit = True
                        disable_recentrng = True
                        continue
                    genselect(genout)
                set_aibusy(0)
                emit('from_server', {'cmd': 'scrolldown', 'data': ''}, broadcast=True, room="UI_1")
                break

def apiactionsubmit_generate(txt, minimum, maximum):
    koboldai_vars.generated_tkns = 0

    if not koboldai_vars.quiet:
        logger.debug(f"Prompt Min:{minimum}, Max:{maximum}")
        logger.prompt(utils.decodenewlines(tokenizer.decode(txt)).encode("unicode_escape").decode("utf-8"))

    # Clear CUDA cache if using GPU
    if(koboldai_vars.hascuda and (koboldai_vars.usegpu or koboldai_vars.breakmodel)):
        gc.collect()
        torch.cuda.empty_cache()

    # Submit input text to generator
    _genout, already_generated = tpool.execute(model.core_generate, txt, set())

    genout = [utils.applyoutputformatting(utils.decodenewlines(tokenizer.decode(tokens[-already_generated:]))) for tokens in _genout]

    # Clear CUDA cache again if using GPU
    if(koboldai_vars.hascuda and (koboldai_vars.usegpu or koboldai_vars.breakmodel)):
        del _genout
        gc.collect()
        torch.cuda.empty_cache()

    return genout

def apiactionsubmit_tpumtjgenerate(txt, minimum, maximum):
    koboldai_vars.generated_tkns = 0

    if(koboldai_vars.full_determinism):
        tpu_mtj_backend.set_rng_seed(koboldai_vars.seed)

    if not koboldai_vars.quiet:
        logger.debug(f"Prompt Min:{minimum}, Max:{maximum}")
        logger.prompt(utils.decodenewlines(tokenizer.decode(txt)).encode("unicode_escape").decode("utf-8"))

    koboldai_vars._prompt = koboldai_vars.prompt

    # Submit input text to generator
    soft_tokens = model.get_soft_tokens()
    genout = tpool.execute(
        tpu_mtj_backend.infer_static,
        np.uint32(txt),
        gen_len = maximum-minimum+1,
        temp=koboldai_vars.temp,
        top_p=koboldai_vars.top_p,
        top_k=koboldai_vars.top_k,
        tfs=koboldai_vars.tfs,
        typical=koboldai_vars.typical,
        top_a=koboldai_vars.top_a,
        numseqs=koboldai_vars.numseqs,
        repetition_penalty=koboldai_vars.rep_pen,
        rpslope=koboldai_vars.rep_pen_slope,
        rprange=koboldai_vars.rep_pen_range,
        soft_embeddings=koboldai_vars.sp,
        soft_tokens=soft_tokens,
        sampler_order=koboldai_vars.sampler_order,
    )
    genout = np.array(genout)
    genout = [utils.applyoutputformatting(utils.decodenewlines(tokenizer.decode(txt))) for txt in genout]

    return genout

def apiactionsubmit(data, use_memory=False, use_world_info=False, use_story=False, use_authors_note=False):
    if not model or not model.capabilties.api_host:
        raise NotImplementedError(f"API generation isn't allowed on model '{koboldai_vars.model}'")

    data = applyinputformatting(data)

    if(koboldai_vars.memory != "" and koboldai_vars.memory[-1] != "\n"):
        mem = koboldai_vars.memory + "\n"
    else:
        mem = koboldai_vars.memory

    if(use_authors_note and koboldai_vars.authornote != ""):
        anotetxt  = ("\n" + koboldai_vars.authornotetemplate + "\n").replace("<|>", koboldai_vars.authornote)
    else:
        anotetxt = ""

    MIN_STORY_TOKENS = 8
    story_tokens = []
    mem_tokens = []
    wi_tokens = []

    story_budget = lambda: koboldai_vars.max_length - koboldai_vars.sp_length - koboldai_vars.genamt - len(tokenizer._koboldai_header) - len(story_tokens) - len(mem_tokens) - len(wi_tokens)
    budget = lambda: story_budget() + MIN_STORY_TOKENS
    if budget() < 0:
        abort(Response(json.dumps({"detail": {
            "msg": f"Your Max Tokens setting is too low for your current soft prompt and tokenizer to handle. It needs to be at least {koboldai_vars.max_length - budget()}.",
            "type": "token_overflow",
        }}), mimetype="application/json", status=500))

    if use_memory:
        mem_tokens = tokenizer.encode(utils.encodenewlines(mem))[-budget():]

    if use_world_info:
        #world_info, _ = checkworldinfo(data, force_use_txt=True, scan_story=use_story)
        world_info = koboldai_vars.worldinfo_v2.get_used_wi()
        wi_tokens = tokenizer.encode(utils.encodenewlines(world_info))[-budget():]

    if use_story:
        if koboldai_vars.useprompt:
            story_tokens = tokenizer.encode(utils.encodenewlines(koboldai_vars.prompt))[-budget():]

    story_tokens = tokenizer.encode(utils.encodenewlines(data))[-story_budget():] + story_tokens

    if use_story:
        for i, action in enumerate(reversed(koboldai_vars.actions.values())):
            if story_budget() <= 0:
                assert story_budget() == 0
                break
            story_tokens = tokenizer.encode(utils.encodenewlines(action))[-story_budget():] + story_tokens
            if i == koboldai_vars.andepth - 1:
                story_tokens = tokenizer.encode(utils.encodenewlines(anotetxt))[-story_budget():] + story_tokens
        if not koboldai_vars.useprompt:
            story_tokens = tokenizer.encode(utils.encodenewlines(koboldai_vars.prompt))[-budget():] + story_tokens

    tokens = tokenizer._koboldai_header + mem_tokens + wi_tokens + story_tokens
    assert story_budget() >= 0
    minimum = len(tokens) + 1
    maximum = len(tokens) + koboldai_vars.genamt

    if(not koboldai_vars.use_colab_tpu and koboldai_vars.model not in ["Colab", "API", "CLUSTER", "OAI", "TPUMeshTransformerGPTJ", "TPUMeshTransformerGPTNeoX"]):
        genout = apiactionsubmit_generate(tokens, minimum, maximum)
    elif(koboldai_vars.use_colab_tpu or koboldai_vars.model in ("TPUMeshTransformerGPTJ", "TPUMeshTransformerGPTNeoX")):
        genout = apiactionsubmit_tpumtjgenerate(tokens, minimum, maximum)

    return genout

#==================================================================#
#  
#==================================================================#
def actionretry(data):
    if(koboldai_vars.noai):
        emit('from_server', {'cmd': 'errmsg', 'data': "Retry function unavailable in Read Only mode."}, room="UI_1")
        return
    if(koboldai_vars.recentrng is not None):
        if(not koboldai_vars.aibusy):
            randomGameRequest(koboldai_vars.recentrng, memory=koboldai_vars.recentrngm)
        return
    if actionback():
        actionsubmit("", actionmode=koboldai_vars.actionmode, force_submit=True)
        send_debug()
    elif(not koboldai_vars.useprompt):
        emit('from_server', {'cmd': 'errmsg', 'data': "Please enable \"Always Add Prompt\" to retry with your prompt."}, room="UI_1")

#==================================================================#
#  
#==================================================================#
def actionback():
    if(koboldai_vars.aibusy):
        return
    # Remove last index of actions and refresh game screen
    if(len(koboldai_vars.genseqs) == 0 and len(koboldai_vars.actions) > 0):
        last_key = koboldai_vars.actions.get_last_key()
        koboldai_vars.actions.pop()
        koboldai_vars.recentback = True
        remove_story_chunk(last_key + 1)
        success = True
    elif(len(koboldai_vars.genseqs) == 0):
        emit('from_server', {'cmd': 'errmsg', 'data': "Cannot delete the prompt."}, room="UI_1")
        success =  False
    else:
        koboldai_vars.genseqs = []
        success = True
    send_debug()
    return success
        
def actionredo():
    genout = [[x['text'], "redo" if x['Previous Selection'] else "pinned" if x['Pinned'] else "normal"] for x in koboldai_vars.actions.get_redo_options()]
    if len(genout) == 0:
        emit('from_server', {'cmd': 'popuperror', 'data': "There's nothing to redo"}, broadcast=True, room="UI_1")
    elif len(genout) == 1:
        genresult(genout[0][0], flash=True, ignore_formatting=True)
    else:
        koboldai_vars.genseqs = [{"generated_text": x[0]} for x in genout]
        emit('from_server', {'cmd': 'genseqs', 'data': genout}, broadcast=True, room="UI_1")
    send_debug()

#==================================================================#
#  
#==================================================================#
def buildauthorsnote(authorsnote, template):
    # Build Author's Note if set
    if authorsnote == "":
        return ""
    return ("\n" + template + "\n").replace("<|>", authorsnote)

def calcsubmitbudgetheader(txt, **kwargs):
    # Scan for WorldInfo matches
    winfo, found_entries = checkworldinfo(txt, **kwargs)

    # Add a newline to the end of memory
    if(koboldai_vars.memory != "" and koboldai_vars.memory[-1] != "\n"):
        mem = koboldai_vars.memory + "\n"
    else:
        mem = koboldai_vars.memory

    anotetxt = buildauthorsnote(koboldai_vars.authornote, koboldai_vars.authornotetemplate)

    return winfo, mem, anotetxt, found_entries

def calcsubmitbudget(actionlen, winfo, mem, anotetxt, actions, submission=None, budget_deduction=0):
    forceanote   = False # In case we don't have enough actions to hit A.N. depth
    anoteadded   = False # In case our budget runs out before we hit A.N. depth
    anotetkns    = []  # Placeholder for Author's Note tokens
    lnanote      = 0   # Placeholder for Author's Note length

    lnsp = koboldai_vars.sp_length

    if("tokenizer" not in globals()):
        from transformers import GPT2Tokenizer
        global tokenizer
        tokenizer = GPT2Tokenizer.from_pretrained("gpt2", revision=koboldai_vars.revision, cache_dir="cache")

    lnheader = len(tokenizer._koboldai_header)

    # Calculate token budget
    prompttkns = tokenizer.encode(utils.encodenewlines(koboldai_vars.comregex_ai.sub('', koboldai_vars.prompt)), max_length=int(2e9), truncation=True)
    lnprompt   = len(prompttkns)

    memtokens = tokenizer.encode(utils.encodenewlines(mem), max_length=int(2e9), truncation=True)
    lnmem     = len(memtokens)
    if(lnmem > koboldai_vars.max_length - lnheader - lnsp - koboldai_vars.genamt - budget_deduction):
        raise OverflowError("The memory in your story is too long. Please either write a shorter memory text or increase the Max Tokens setting. If you are using a soft prompt, additionally consider using a smaller soft prompt.")

    witokens  = tokenizer.encode(utils.encodenewlines(winfo), max_length=int(2e9), truncation=True)
    lnwi      = len(witokens)
    if(lnmem + lnwi > koboldai_vars.max_length - lnheader - lnsp - koboldai_vars.genamt - budget_deduction):
        raise OverflowError("The current active world info keys take up too many tokens. Please either write shorter world info, decrease World Info Depth or increase the Max Tokens setting. If you are using a soft prompt, additionally consider using a smaller soft prompt.")

    if(anotetxt != ""):
        anotetkns = tokenizer.encode(utils.encodenewlines(anotetxt), max_length=int(2e9), truncation=True)
        lnanote   = len(anotetkns)
        if(lnmem + lnwi + lnanote > koboldai_vars.max_length - lnheader - lnsp - koboldai_vars.genamt - budget_deduction):
            raise OverflowError("The author's note in your story is too long. Please either write a shorter author's note or increase the Max Tokens setting. If you are using a soft prompt, additionally consider using a smaller soft prompt.")

    if(koboldai_vars.useprompt):
        budget = koboldai_vars.max_length - lnsp - lnprompt - lnmem - lnanote - lnwi - koboldai_vars.genamt - budget_deduction
    else:
        budget = koboldai_vars.max_length - lnheader - lnsp - lnmem - lnanote - lnwi - koboldai_vars.genamt - budget_deduction

    lnsubmission = len(tokenizer.encode(utils.encodenewlines(koboldai_vars.comregex_ai.sub('', submission)), max_length=int(2e9), truncation=True)) if submission is not None else 0
    maybe_lnprompt = lnprompt if koboldai_vars.useprompt and actionlen > 0 else 0

    if(lnmem + lnwi + lnanote + maybe_lnprompt + lnsubmission > koboldai_vars.max_length - lnheader - lnsp - koboldai_vars.genamt - budget_deduction):
        raise OverflowError("Your submission is too long. Please either write a shorter submission or increase the Max Tokens setting. If you are using a soft prompt, additionally consider using a smaller soft prompt. If you are using the Always Add Prompt setting, turning it off may help.")

    assert budget >= 0

    if(actionlen == 0):
        # First/Prompt action
        tokens = (tokenizer._koboldai_header if koboldai_vars.model not in ("Colab", "API", "CLUSTER", "OAI") else []) + memtokens + witokens + anotetkns + prompttkns
        assert len(tokens) <= koboldai_vars.max_length - lnsp - koboldai_vars.genamt - budget_deduction
        ln = len(tokens) + lnsp
        return tokens, ln+1, ln+koboldai_vars.genamt
    else:
        tokens     = []
        
        # Check if we have the action depth to hit our A.N. depth
        if(anotetxt != "" and actionlen < koboldai_vars.andepth):
            forceanote = True
        
        # Get most recent action tokens up to our budget
        n = 0
        for key in reversed(actions):
            chunk = koboldai_vars.comregex_ai.sub('', actions[key])
            
            assert budget >= 0
            if(budget <= 0):
                break
            acttkns = tokenizer.encode(utils.encodenewlines(chunk), max_length=int(2e9), truncation=True)
            tknlen = len(acttkns)
            if(tknlen < budget):
                tokens = acttkns + tokens
                budget -= tknlen
            else:
                count = budget * -1
                truncated_action_tokens = acttkns[count:]
                tokens = truncated_action_tokens + tokens
                budget = 0
                break
            
            # Inject Author's Note if we've reached the desired depth
            if(n == koboldai_vars.andepth-1):
                if(anotetxt != ""):
                    tokens = anotetkns + tokens # A.N. len already taken from bdgt
                    anoteadded = True
            n += 1
        
        # If we're not using the prompt every time and there's still budget left,
        # add some prompt.
        if(not koboldai_vars.useprompt):
            if(budget > 0):
                prompttkns = prompttkns[-budget:]
            else:
                prompttkns = []

        # Did we get to add the A.N.? If not, do it here
        if(anotetxt != ""):
            if((not anoteadded) or forceanote):
                tokens = (tokenizer._koboldai_header if koboldai_vars.model not in ("Colab", "API", "CLUSTER", "OAI") else []) + memtokens + witokens + anotetkns + prompttkns + tokens
            else:
                tokens = (tokenizer._koboldai_header if koboldai_vars.model not in ("Colab", "API", "CLUSTER", "OAI") else []) + memtokens + witokens + prompttkns + tokens
        else:
            # Prepend Memory, WI, and Prompt before action tokens
            tokens = (tokenizer._koboldai_header if koboldai_vars.model not in ("Colab", "API", "CLUSTER", "OAI") else []) + memtokens + witokens + prompttkns + tokens

        # Send completed bundle to generator
        assert len(tokens) <= koboldai_vars.max_length - lnsp - koboldai_vars.genamt - budget_deduction
        ln = len(tokens) + lnsp

        return tokens, ln+1, ln+koboldai_vars.genamt

#==================================================================#
# Take submitted text and build the text to be given to generator
#==================================================================#
def calcsubmit(txt, gen_mode=GenerationMode.STANDARD):
    anotetxt     = ""    # Placeholder for Author's Note text
    forceanote   = False # In case we don't have enough actions to hit A.N. depth
    anoteadded   = False # In case our budget runs out before we hit A.N. depth
    actionlen    = len(koboldai_vars.actions)

    #winfo, mem, anotetxt, found_entries = calcsubmitbudgetheader(txt)
 
    # For all transformers models
    if(koboldai_vars.model != "InferKit"):
        #subtxt, min, max = calcsubmitbudget(actionlen, winfo, mem, anotetxt, koboldai_vars.actions, submission=txt)
        start_time = time.time()
        subtxt, min, max, found_entries  = koboldai_vars.calc_ai_text(submitted_text=txt)
        logger.debug("Submit: get_text time {}s".format(time.time()-start_time))

        start_time = time.time()
        if koboldai_vars.experimental_features and any([c.get("attention_multiplier", 1) != 1 for c in koboldai_vars.context]):
            offset = 0
            applied_biases = []
            for c in koboldai_vars.context:
                length = len(c["tokens"])
                if c.get("attention_multiplier") and c["attention_multiplier"] != 1:
                    applied_biases.append({"start": offset, "end": offset + length, "multiplier": c.get("attention_multiplier", 1)})
                offset += length

            logger.info(f"Applied Biases: {applied_biases}")

            bias = []
            for b in applied_biases:
                for i in range(b["start"], b["end"]):
                    top_index = len(bias) - 1
                    if i > top_index:
                        bias += [1] * (i - top_index)
                    bias[i] = b["multiplier"]

            
            device = model.get_auxilary_device()
            attention_bias.attention_bias = torch.Tensor(bias).to(device)
            logger.info(f"Bias by {koboldai_vars.memory_attn_bias} -- {attention_bias.attention_bias}")
        logger.debug("Submit: experimental_features time {}s".format(time.time()-start_time))
        
        start_time = time.time()
        generate(subtxt, min, max, found_entries, gen_mode=gen_mode)
        logger.debug("Submit: generate time {}s".format(time.time()-start_time))
        attention_bias.attention_bias = None

                    
    # For InferKit web API
    else:
        # Check if we have the action depth to hit our A.N. depth
        if(anotetxt != "" and actionlen < koboldai_vars.andepth):
            forceanote = True
        
        if(koboldai_vars.useprompt):
            budget = koboldai_vars.ikmax - len(koboldai_vars.comregex_ai.sub('', koboldai_vars.prompt)) - len(anotetxt) - len(mem) - len(winfo) - 1
        else:
            budget = koboldai_vars.ikmax - len(anotetxt) - len(mem) - len(winfo) - 1
            
        subtxt = ""
        prompt = koboldai_vars.comregex_ai.sub('', koboldai_vars.prompt)
        n = 0
        for key in reversed(koboldai_vars.actions):
            chunk = koboldai_vars.actions[key]
            
            if(budget <= 0):
                    break
            actlen = len(chunk)
            if(actlen < budget):
                subtxt = chunk + subtxt
                budget -= actlen
            else:
                count = budget * -1
                subtxt = chunk[count:] + subtxt
                budget = 0
                break
            
            # If we're not using the prompt every time and there's still budget left,
            # add some prompt.
            if(not koboldai_vars.useprompt):
                if(budget > 0):
                    prompt = koboldai_vars.comregex_ai.sub('', koboldai_vars.prompt)[-budget:]
                else:
                    prompt = ""
            
            # Inject Author's Note if we've reached the desired depth
            if(n == koboldai_vars.andepth-1):
                if(anotetxt != ""):
                    subtxt = anotetxt + subtxt # A.N. len already taken from bdgt
                    anoteadded = True
            n += 1
        
        # Did we get to add the A.N.? If not, do it here
        if(anotetxt != ""):
            if((not anoteadded) or forceanote):
                subtxt = mem + winfo + anotetxt + prompt + subtxt
            else:
                subtxt = mem + winfo + prompt + subtxt
        else:
            subtxt = mem + winfo + prompt + subtxt
        
        # Send it!
        ikrequest(subtxt)

class HordeException(Exception):
    pass

#==================================================================#
# Send text to generator and deal with output
#==================================================================#

def generate(txt, minimum, maximum, found_entries=None, gen_mode=GenerationMode.STANDARD):
    # Open up token stream
    emit("stream_tokens", True, broadcast=True, room="UI_2")

    # HACK: Show options when streaming more than 1 sequence
    if utils.koboldai_vars.output_streaming:
        koboldai_vars.actions.show_options(koboldai_vars.numseqs > 1, force=True)

    koboldai_vars.generated_tkns = 0

    if(found_entries is None):
        found_entries = set()
    found_entries = tuple(found_entries.copy() for _ in range(koboldai_vars.numseqs))

    if not koboldai_vars.quiet:
        logger.debug(f"Prompt Min:{minimum}, Max:{maximum}")
        logger.prompt(utils.decodenewlines(model.tokenizer.decode(txt)).encode("unicode_escape").decode("utf-8"))

    # Store context in memory to use it for comparison with generated content
    koboldai_vars.lastctx = utils.decodenewlines(tokenizer.decode(txt))

    # Clear CUDA cache if using GPU
    if(koboldai_vars.hascuda and (koboldai_vars.usegpu or koboldai_vars.breakmodel)):
        gc.collect()
        torch.cuda.empty_cache()

    # Submit input text to generator
    try:
        start_time = time.time()
        genout, already_generated = tpool.execute(model.core_generate, txt, found_entries, gen_mode=gen_mode)
        logger.debug("Generate: core_generate time {}s".format(time.time()-start_time))
    except Exception as e:
        if(issubclass(type(e), lupa.LuaError)):
            koboldai_vars.lua_koboldbridge.obliterate_multiverse()
            koboldai_vars.lua_running = False
            emit('from_server', {'cmd': 'errmsg', 'data': 'Lua script error; please check console.'}, broadcast=True, room="UI_1")
            sendUSStatItems()
            logger.error('LUA ERROR: ' + str(e).replace("\033", ""))
            logger.warning("Lua engine stopped; please open 'Userscripts' and press Load to reinitialize scripts.")
            socketio.emit("error", str(e), broadcast=True, room="UI_2")
        else:
            emit('from_server', {'cmd': 'errmsg', 'data': 'Error occurred during generator call; please check console.'}, broadcast=True, room="UI_1")
            logger.error(traceback.format_exc().replace("\033", ""))
            socketio.emit("error", str(e), broadcast=True, room="UI_2")

        set_aibusy(0)
        # Clean up token stream
        emit("stream_tokens", None, broadcast=True, room="UI_2")
        return

    for i in range(koboldai_vars.numseqs):
        koboldai_vars.lua_koboldbridge.generated[i+1][koboldai_vars.generated_tkns] = int(genout[i, -1].item())
        koboldai_vars.lua_koboldbridge.outputs[i+1] = utils.decodenewlines(tokenizer.decode(genout[i, -already_generated:]))

    execute_outmod()
    if(koboldai_vars.lua_koboldbridge.regeneration_required):
        koboldai_vars.lua_koboldbridge.regeneration_required = False
        genout = []
        for i in range(koboldai_vars.numseqs):
            genout.append({"generated_text": koboldai_vars.lua_koboldbridge.outputs[i+1]})
            assert type(genout[-1]["generated_text"]) is str
    else:
        genout = [{"generated_text": utils.decodenewlines(tokenizer.decode(tokens[-already_generated:]))} for tokens in genout]
    
    if(len(genout) == 1):
        genresult(genout[0]["generated_text"])
    else:
        koboldai_vars.actions.append_options([utils.applyoutputformatting(x["generated_text"]) for x in genout])
        genout = [{"generated_text": x['text']} for x in koboldai_vars.actions.get_current_options()]
        if(koboldai_vars.lua_koboldbridge.restart_sequence is not None and koboldai_vars.lua_koboldbridge.restart_sequence > 0):
            genresult(genout[koboldai_vars.lua_koboldbridge.restart_sequence-1]["generated_text"])
        else:
            genselect(genout)
    
    # Clear CUDA cache again if using GPU
    if(koboldai_vars.hascuda and (koboldai_vars.usegpu or koboldai_vars.breakmodel)):
        del genout
        gc.collect()
        torch.cuda.empty_cache()

    # Clean up token stream
    emit("stream_tokens", None, broadcast=True, room="UI_2")

    maybe_review_story()

    set_aibusy(0)

#==================================================================#
#  Deal with a single return sequence from generate()
#==================================================================#
def genresult(genout, flash=True, ignore_formatting=False):
    # Format output before continuing
    if not ignore_formatting:
        genout = utils.applyoutputformatting(genout)

    if not koboldai_vars.quiet:
        logger.generation(genout.encode("unicode_escape").decode("utf-8"))

    koboldai_vars.lua_koboldbridge.feedback = genout

    if(len(genout) == 0):
        return
    
    # Add formatted text to Actions array and refresh the game screen
    if(len(koboldai_vars.prompt.strip()) == 0):
        koboldai_vars.prompt = genout
    else:
        koboldai_vars.actions.append(genout)
    update_story_chunk('last')
    if(flash):
        emit('from_server', {'cmd': 'texteffect', 'data': koboldai_vars.actions.get_last_key() + 1 if len(koboldai_vars.actions) else 0}, broadcast=True, room="UI_1")
    send_debug()

#==================================================================#
#  Send generator sequences to the UI for selection
#==================================================================#
def genselect(genout):
    i = 0
    for result in genout:
        # Apply output formatting rules to sequences
        result["generated_text"] = utils.applyoutputformatting(result["generated_text"])
        if not koboldai_vars.quiet:
            logger.info(f"Generation Result {i}")
            logger.generation(result["generated_text"].encode("unicode_escape").decode("utf-8"))
        i += 1
    
    
    # Store sequences in memory until selection is made
    koboldai_vars.genseqs = genout
    
    
    genout = koboldai_vars.actions.get_current_options_no_edits(ui=1)

    # Send sequences to UI for selection
    emit('from_server', {'cmd': 'genseqs', 'data': genout}, broadcast=True, room="UI_1")
    send_debug()

#==================================================================#
#  Send selected sequence to action log and refresh UI
#==================================================================#
def selectsequence(n):
    if(len(koboldai_vars.genseqs) == 0):
        return
    koboldai_vars.lua_koboldbridge.feedback = koboldai_vars.genseqs[int(n)]["generated_text"]
    if(len(koboldai_vars.lua_koboldbridge.feedback) != 0):
        koboldai_vars.actions.append(koboldai_vars.lua_koboldbridge.feedback)
        update_story_chunk('last')
        emit('from_server', {'cmd': 'texteffect', 'data': koboldai_vars.actions.get_last_key() + 1 if len(koboldai_vars.actions) else 0}, broadcast=True, room="UI_1")
    emit('from_server', {'cmd': 'hidegenseqs', 'data': ''}, broadcast=True, room="UI_1")
    koboldai_vars.genseqs = []

    if(koboldai_vars.lua_koboldbridge.restart_sequence is not None):
        actionsubmit("", actionmode=koboldai_vars.actionmode, force_submit=True, disable_recentrng=True)
    send_debug()

#==================================================================#
#  Pin/Unpin the selected sequence
#==================================================================#
def pinsequence(n):
    if n.isnumeric():
        koboldai_vars.actions.toggle_pin(koboldai_vars.actions.get_last_key()+1, int(n))
        text = koboldai_vars.genseqs[int(n)]['generated_text']
    send_debug()

#==================================================================#
# Replaces returns and newlines with HTML breaks
#==================================================================#
def formatforhtml(txt):
    return txt.replace("\\r\\n", "<br/>").replace("\\r", "<br/>").replace("\\n", "<br/>").replace("\r\n", "<br/>").replace('\n', '<br/>').replace('\r', '<br/>').replace('&lt;/s&gt;', '<br/>')

#==================================================================#
# Strips submitted text from the text returned by the AI
#==================================================================#
def getnewcontent(txt):
    # If the submitted context was blank, then everything is new
    if(koboldai_vars.lastctx == ""):
        return txt
    
    # Tokenize the last context and the generated content
    ctxtokens = tokenizer.encode(utils.encodenewlines(koboldai_vars.lastctx), max_length=int(2e9), truncation=True)
    txttokens = tokenizer.encode(utils.encodenewlines(txt), max_length=int(2e9), truncation=True)
    dif       = (len(txttokens) - len(ctxtokens)) * -1
    
    # Remove the context from the returned text
    newtokens = txttokens[dif:]
    
    return utils.decodenewlines(tokenizer.decode(newtokens))

#==================================================================#
# Applies chosen formatting options to text submitted to AI
#==================================================================#
def applyinputformatting(txt):
    # Add sentence spacing
    if(koboldai_vars.frmtadsnsp and not koboldai_vars.chatmode):
        txt = utils.addsentencespacing(txt, koboldai_vars)
 
    return txt

#==================================================================#
# Sends the current story content to the Game Screen
#==================================================================#
def refresh_story():
    text_parts = ['<chunk n="0" id="n0" tabindex="-1">', koboldai_vars.comregex_ui.sub(lambda m: '\n'.join('<comment>' + l + '</comment>' for l in m.group().split('\n')), html.escape(koboldai_vars.prompt)), '</chunk>']
    for idx in koboldai_vars.actions:
        item = koboldai_vars.actions[idx]
        idx += 1
        item = html.escape(item)
        item = koboldai_vars.comregex_ui.sub(lambda m: '\n'.join('<comment>' + l + '</comment>' for l in m.group().split('\n')), item)  # Add special formatting to comments
        item = koboldai_vars.acregex_ui.sub('<action>\\1</action>', item)  # Add special formatting to adventure actions
        text_parts.extend(('<chunk n="', str(idx), '" id="n', str(idx), '" tabindex="-1">', item, '</chunk>'))
    emit('from_server', {'cmd': 'updatescreen', 'gamestarted': koboldai_vars.gamestarted, 'data': formatforhtml(''.join(text_parts))}, broadcast=True, room="UI_1")


#==================================================================#
# Signals the Game Screen to update one of the chunks
#==================================================================#
def update_story_chunk(idx: Union[int, str]):
    if idx == 'last':
        if len(koboldai_vars.actions) <= 1:
            # In this case, we are better off just refreshing the whole thing as the
            # prompt might not have been shown yet (with a "Generating story..."
            # message instead).
            refresh_story()
            setgamesaved(False)
            return

        idx = (koboldai_vars.actions.get_last_key() if len(koboldai_vars.actions) else 0) + 1

    if idx == 0:
        text = koboldai_vars.prompt
    else:
        # Actions are 0 based, but in chunks 0 is the prompt.
        # So the chunk index is one more than the corresponding action index.
        if(idx - 1 not in koboldai_vars.actions):
            return
        text = koboldai_vars.actions[idx - 1]

    item = html.escape(text)
    item = koboldai_vars.comregex_ui.sub(lambda m: '\n'.join('<comment>' + l + '</comment>' for l in m.group().split('\n')), item)  # Add special formatting to comments
    item = koboldai_vars.acregex_ui.sub('<action>\\1</action>', item)  # Add special formatting to adventure actions

    chunk_text = f'<chunk n="{idx}" id="n{idx}" tabindex="-1">{formatforhtml(item)}</chunk>'
    emit('from_server', {'cmd': 'updatechunk', 'data': {'index': idx, 'html': chunk_text}}, broadcast=True, room="UI_1")

    setgamesaved(False)

    

#==================================================================#
# Signals the Game Screen to remove one of the chunks
#==================================================================#
def remove_story_chunk(idx: int):
    emit('from_server', {'cmd': 'removechunk', 'data': idx}, broadcast=True, room="UI_1")
    setgamesaved(False)


#==================================================================#
# Sends the current generator settings to the Game Menu
#==================================================================#
def refresh_settings():
    # Suppress toggle change events while loading state
    socketio.emit('from_server', {'cmd': 'allowtoggle', 'data': False}, broadcast=True, room="UI_1")
    
    if(koboldai_vars.model != "InferKit"):
        socketio.emit('from_server', {'cmd': 'updatetemp', 'data': koboldai_vars.temp}, broadcast=True, room="UI_1")
        socketio.emit('from_server', {'cmd': 'updatetopp', 'data': koboldai_vars.top_p}, broadcast=True, room="UI_1")
        socketio.emit('from_server', {'cmd': 'updatetopk', 'data': koboldai_vars.top_k}, broadcast=True, room="UI_1")
        socketio.emit('from_server', {'cmd': 'updatetfs', 'data': koboldai_vars.tfs}, broadcast=True, room="UI_1")
        socketio.emit('from_server', {'cmd': 'updatetypical', 'data': koboldai_vars.typical}, broadcast=True, room="UI_1")
        socketio.emit('from_server', {'cmd': 'updatetopa', 'data': koboldai_vars.top_a}, broadcast=True, room="UI_1")
        socketio.emit('from_server', {'cmd': 'updatereppen', 'data': koboldai_vars.rep_pen}, broadcast=True, room="UI_1")
        socketio.emit('from_server', {'cmd': 'updatereppenslope', 'data': koboldai_vars.rep_pen_slope}, broadcast=True, room="UI_1")
        socketio.emit('from_server', {'cmd': 'updatereppenrange', 'data': koboldai_vars.rep_pen_range}, broadcast=True, room="UI_1")
        socketio.emit('from_server', {'cmd': 'updateoutlen', 'data': koboldai_vars.genamt}, broadcast=True, room="UI_1")
        socketio.emit('from_server', {'cmd': 'updatetknmax', 'data': koboldai_vars.max_length}, broadcast=True, room="UI_1")
        socketio.emit('from_server', {'cmd': 'updatenumseq', 'data': koboldai_vars.numseqs}, broadcast=True, room="UI_1")
    else:
        socketio.emit('from_server', {'cmd': 'updatetemp', 'data': koboldai_vars.temp}, broadcast=True, room="UI_1")
        socketio.emit('from_server', {'cmd': 'updatetopp', 'data': koboldai_vars.top_p}, broadcast=True, room="UI_1")
        socketio.emit('from_server', {'cmd': 'updateikgen', 'data': koboldai_vars.ikgen}, broadcast=True, room="UI_1")
    
    socketio.emit('from_server', {'cmd': 'updateanotedepth', 'data': koboldai_vars.andepth}, broadcast=True, room="UI_1")
    socketio.emit('from_server', {'cmd': 'updatewidepth', 'data': koboldai_vars.widepth}, broadcast=True, room="UI_1")
    socketio.emit('from_server', {'cmd': 'updateuseprompt', 'data': koboldai_vars.useprompt}, broadcast=True, room="UI_1")
    socketio.emit('from_server', {'cmd': 'updateadventure', 'data': koboldai_vars.adventure}, broadcast=True, room="UI_1")
    socketio.emit('from_server', {'cmd': 'updatechatmode', 'data': koboldai_vars.chatmode}, broadcast=True, room="UI_1")
    socketio.emit('from_server', {'cmd': 'updatedynamicscan', 'data': koboldai_vars.dynamicscan}, broadcast=True, room="UI_1")
    socketio.emit('from_server', {'cmd': 'updateautosave', 'data': koboldai_vars.autosave}, broadcast=True, room="UI_1")
    socketio.emit('from_server', {'cmd': 'updatenopromptgen', 'data': koboldai_vars.nopromptgen}, broadcast=True, room="UI_1")
    socketio.emit('from_server', {'cmd': 'updaterngpersist', 'data': koboldai_vars.rngpersist}, broadcast=True, room="UI_1")
    socketio.emit('from_server', {'cmd': 'updatenogenmod', 'data': koboldai_vars.nogenmod}, broadcast=True, room="UI_1")
    socketio.emit('from_server', {'cmd': 'updatefulldeterminism', 'data': koboldai_vars.full_determinism}, broadcast=True, room="UI_1")
    
    socketio.emit('from_server', {'cmd': 'updatefrmttriminc', 'data': koboldai_vars.frmttriminc}, broadcast=True, room="UI_1")
    socketio.emit('from_server', {'cmd': 'updatefrmtrmblln', 'data': koboldai_vars.frmtrmblln}, broadcast=True, room="UI_1")
    socketio.emit('from_server', {'cmd': 'updatefrmtrmspch', 'data': koboldai_vars.frmtrmspch}, broadcast=True, room="UI_1")
    socketio.emit('from_server', {'cmd': 'updatefrmtadsnsp', 'data': koboldai_vars.frmtadsnsp}, broadcast=True, room="UI_1")
    socketio.emit('from_server', {'cmd': 'updatesingleline', 'data': koboldai_vars.singleline}, broadcast=True, room="UI_1")
    socketio.emit('from_server', {'cmd': 'updateoutputstreaming', 'data': koboldai_vars.output_streaming}, broadcast=True, room="UI_1")
    socketio.emit('from_server', {'cmd': 'updateshowbudget', 'data': koboldai_vars.show_budget}, broadcast=True, room="UI_1")
    socketio.emit('from_server', {'cmd': 'updateshowprobs', 'data': koboldai_vars.show_probs}, broadcast=True, room="UI_1")
    socketio.emit('from_server', {'cmd': 'updatealt_text_gen', 'data': koboldai_vars.alt_gen}, broadcast=True, room="UI_1")
    socketio.emit('from_server', {'cmd': 'updatealt_multi_gen', 'data': koboldai_vars.alt_multi_gen}, broadcast=True, room="UI_1")
    
    # Allow toggle events again
    socketio.emit('from_server', {'cmd': 'allowtoggle', 'data': True}, broadcast=True, room="UI_1")

#==================================================================#
#  Sets the logical and display states for the AI Busy condition
#==================================================================#
def set_aibusy(state):
    if(koboldai_vars.disable_set_aibusy):
        return
    if(state):
        koboldai_vars.aibusy = True
        emit('from_server', {'cmd': 'setgamestate', 'data': 'wait'}, broadcast=True, room="UI_1")
    else:
        koboldai_vars.aibusy = False
        socketio.emit('from_server', {'cmd': 'setgamestate', 'data': 'ready'}, broadcast=True, room="UI_1")

#==================================================================#
# 
#==================================================================#
def editrequest(n):
    if(n == 0):
        txt = koboldai_vars.prompt
    else:
        txt = koboldai_vars.actions[n-1]
    
    koboldai_vars.editln = n
    emit('from_server', {'cmd': 'setinputtext', 'data': txt}, broadcast=True, room="UI_1")
    emit('from_server', {'cmd': 'enablesubmit', 'data': ''}, broadcast=True, room="UI_1")

#==================================================================#
# 
#==================================================================#
def editsubmit(data):
    koboldai_vars.recentedit = True
    if(koboldai_vars.editln == 0):
        koboldai_vars.prompt = data
    else:
        koboldai_vars.actions[koboldai_vars.editln-1] = data
    
    koboldai_vars.mode = "play"
    update_story_chunk(koboldai_vars.editln)
    emit('from_server', {'cmd': 'texteffect', 'data': koboldai_vars.editln}, broadcast=True, room="UI_1")
    emit('from_server', {'cmd': 'editmode', 'data': 'false'}, room="UI_1")
    send_debug()

#==================================================================#
#  
#==================================================================#
def deleterequest():
    koboldai_vars.recentedit = True
    # Don't delete prompt
    if(koboldai_vars.editln == 0):
        # Send error message
        pass
    else:
        koboldai_vars.actions.delete_action(koboldai_vars.editln-1)
        koboldai_vars.mode = "play"
        remove_story_chunk(koboldai_vars.editln)
        emit('from_server', {'cmd': 'editmode', 'data': 'false'}, room="UI_1")
    send_debug()

#==================================================================#
# 
#==================================================================#
def inlineedit(chunk, data):
    koboldai_vars.recentedit = True
    chunk = int(chunk)
    if(chunk == 0):
        if(len(data.strip()) == 0):
            return
        koboldai_vars.prompt = data
    else:
        if(chunk-1 in koboldai_vars.actions):
            koboldai_vars.actions[chunk-1] = data
        else:
            logger.warning(f"Attempted to edit non-existent chunk {chunk}")

    setgamesaved(False)
    update_story_chunk(chunk)
    emit('from_server', {'cmd': 'texteffect', 'data': chunk}, broadcast=True, room="UI_1")
    emit('from_server', {'cmd': 'editmode', 'data': 'false'}, broadcast=True, room="UI_1")
    send_debug()

#==================================================================#
#  
#==================================================================#
def inlinedelete(chunk):
    koboldai_vars.recentedit = True
    chunk = int(chunk)
    # Don't delete prompt
    if(chunk == 0):
        # Send error message
        update_story_chunk(chunk)
        emit('from_server', {'cmd': 'errmsg', 'data': "Cannot delete the prompt."}, room="UI_1")
        emit('from_server', {'cmd': 'editmode', 'data': 'false'}, broadcast=True, room="UI_1")
    else:
        if(chunk-1 in koboldai_vars.actions):
            koboldai_vars.actions.delete_action(chunk-1)
        else:
            logger.warning(f"Attempted to delete non-existent chunk {chunk}")
        setgamesaved(False)
        remove_story_chunk(chunk)
        emit('from_server', {'cmd': 'editmode', 'data': 'false'}, broadcast=True, room="UI_1")
    send_debug()

#==================================================================#
#   Toggles the game mode for memory editing and sends UI commands
#==================================================================#
def togglememorymode():
    if(koboldai_vars.mode == "play"):
        koboldai_vars.mode = "memory"
        emit('from_server', {'cmd': 'memmode', 'data': 'true'}, broadcast=True, room="UI_1")
        emit('from_server', {'cmd': 'setinputtext', 'data': koboldai_vars.memory}, broadcast=True, room="UI_1")
        emit('from_server', {'cmd': 'setanote', 'data': koboldai_vars.authornote}, broadcast=True, room="UI_1")
        emit('from_server', {'cmd': 'setanotetemplate', 'data': koboldai_vars.authornotetemplate}, broadcast=True, room="UI_1")
    elif(koboldai_vars.mode == "memory"):
        koboldai_vars.mode = "play"
        emit('from_server', {'cmd': 'memmode', 'data': 'false'}, broadcast=True, room="UI_1")

#==================================================================#
#   Toggles the game mode for WI editing and sends UI commands
#==================================================================#
def togglewimode():
    if(koboldai_vars.mode == "play"):
        koboldai_vars.mode = "wi"
        emit('from_server', {'cmd': 'wimode', 'data': 'true'}, broadcast=True, room="UI_1")
    elif(koboldai_vars.mode == "wi"):
        # Commit WI fields first
        requestwi()
        # Then set UI state back to Play
        koboldai_vars.mode = "play"
        emit('from_server', {'cmd': 'wimode', 'data': 'false'}, broadcast=True, room="UI_1")
    sendwi()

#==================================================================#
#   
#==================================================================#
def addwiitem(folder_uid=None):
    assert folder_uid is None or str(folder_uid) in koboldai_vars.wifolders_d
    ob = {"key": "", "keysecondary": "", "content": "", "comment": "", "folder": folder_uid, "num": len(koboldai_vars.worldinfo), "init": False, "selective": False, "constant": False}
    koboldai_vars.worldinfo.append(ob)
    while(True):
        uid = str(int.from_bytes(os.urandom(4), "little", signed=True))
        if(uid not in koboldai_vars.worldinfo_u):
            break
    koboldai_vars.worldinfo_u[uid] = koboldai_vars.worldinfo[-1]
    koboldai_vars.worldinfo[-1]["uid"] = uid
    if(folder_uid is not None):
        koboldai_vars.wifolders_u[str(folder_uid)].append(koboldai_vars.worldinfo[-1])
    emit('from_server', {'cmd': 'addwiitem', 'data': ob}, broadcast=True, room="UI_1")

#==================================================================#
#   Creates a new WI folder with an unused cryptographically secure random UID
#==================================================================#
def addwifolder():
    while(True):
        uid = str(int.from_bytes(os.urandom(4), "little", signed=True))
        if(uid not in koboldai_vars.wifolders_d):
            break
    ob = {"name": "", "collapsed": False}
    koboldai_vars.wifolders_d[uid] = ob
    koboldai_vars.wifolders_l.append(uid)
    koboldai_vars.wifolders_u[uid] = []
    emit('from_server', {'cmd': 'addwifolder', 'uid': uid, 'data': ob}, broadcast=True, room="UI_1")
    addwiitem(folder_uid=uid)

#==================================================================#
#   Move the WI entry with UID src so that it immediately precedes
#   the WI entry with UID dst
#==================================================================#
def movewiitem(dst, src):
    setgamesaved(False)
    if(koboldai_vars.worldinfo_u[str(src)]["folder"] is not None):
        for i, e in enumerate(koboldai_vars.wifolders_u[str(koboldai_vars.worldinfo_u[str(src)]["folder"])]):
            if(e["uid"] == koboldai_vars.worldinfo_u[str(src)]["uid"]):
                koboldai_vars.wifolders_u[str(koboldai_vars.worldinfo_u[str(src)]["folder"])].pop(i)
                break
    if(koboldai_vars.worldinfo_u[str(dst)]["folder"] is not None):
        koboldai_vars.wifolders_u[str(koboldai_vars.worldinfo_u[str(dst)]["folder"])].append(koboldai_vars.worldinfo_u[str(src)])
    koboldai_vars.worldinfo_u[str(src)]["folder"] = koboldai_vars.worldinfo_u[str(dst)]["folder"]
    for i, e in enumerate(koboldai_vars.worldinfo):
        if(e["uid"] == koboldai_vars.worldinfo_u[str(src)]["uid"]):
            _src = i
        elif(e["uid"] == koboldai_vars.worldinfo_u[str(dst)]["uid"]):
            _dst = i
    koboldai_vars.worldinfo[_src]["folder"] = koboldai_vars.worldinfo[_dst]["folder"]
    koboldai_vars.worldinfo.insert(_dst - (_dst >= _src), koboldai_vars.worldinfo.pop(_src))
    sendwi()

#==================================================================#
#   Move the WI folder with UID src so that it immediately precedes
#   the WI folder with UID dst
#==================================================================#
def movewifolder(dst, src):
    setgamesaved(False)
    koboldai_vars.wifolders_l.remove(str(src))
    if(dst is None):
        # If dst is None, that means we should move src to be the last folder
        koboldai_vars.wifolders_l.append(str(src))
    else:
        koboldai_vars.wifolders_l.insert(koboldai_vars.wifolders_l.index(str(dst)), str(src))
    sendwi()

#==================================================================#
#   
#==================================================================#
def sendwi():
    # Cache len of WI
    ln = len(koboldai_vars.worldinfo)

    # Clear contents of WI container
    emit('from_server', {'cmd': 'wistart', 'wifolders_d': koboldai_vars.wifolders_d, 'wifolders_l': koboldai_vars.wifolders_l, 'data': ''}, broadcast=True, room="UI_1")

    # Stable-sort WI entries in order of folder
    stablesortwi()

    koboldai_vars.worldinfo_i = [wi for wi in koboldai_vars.worldinfo if wi["init"]]

    # If there are no WI entries, send an empty WI object
    if(ln == 0):
        addwiitem()
    else:
        # Send contents of WI array
        last_folder = ...
        for wi in koboldai_vars.worldinfo:
            if(wi["folder"] != last_folder):
                emit('from_server', {'cmd': 'addwifolder', 'uid': wi["folder"], 'data': koboldai_vars.wifolders_d[str(wi["folder"])] if wi["folder"] is not None else None}, broadcast=True, room="UI_1")
                last_folder = wi["folder"]
            ob = wi
            emit('from_server', {'cmd': 'addwiitem', 'data': ob}, broadcast=True, room="UI_1")
    
    emit('from_server', {'cmd': 'wifinish', 'data': ''}, broadcast=True, room="UI_1")

#==================================================================#
#  Request current contents of all WI HTML elements
#==================================================================#
def requestwi():
    list = []
    for wi in koboldai_vars.worldinfo:
        list.append(wi["num"])
    emit('from_server', {'cmd': 'requestwiitem', 'data': list}, room="UI_1")

#==================================================================#
#  Stable-sort WI items so that items in the same folder are adjacent,
#  and items in different folders are sorted based on the order of the folders
#==================================================================#
def stablesortwi():
<<<<<<< HEAD
    mapping = {str(uid): index for index, uid in enumerate(koboldai_vars.wifolders_l)}
    koboldai_vars.worldinfo.sort(key=lambda x: mapping[str(x["folder"])] if x["folder"] is not None else float("inf"))
=======
    mapping = {int(uid): index for index, uid in enumerate(koboldai_vars.wifolders_l)}
    koboldai_vars.worldinfo.sort(key=lambda x: mapping[int(x["folder"])] if x["folder"] is not None else float("inf"))
>>>>>>> 82405047
    last_folder = ...
    last_wi = None
    for i, wi in enumerate(koboldai_vars.worldinfo):
        wi["num"] = i
        wi["init"] = True
        if(wi["folder"] != last_folder):
            if(last_wi is not None and last_folder is not ...):
                last_wi["init"] = False
            last_folder = wi["folder"]
        last_wi = wi
    if(last_wi is not None):
        last_wi["init"] = False
    for folder in koboldai_vars.wifolders_u:
        koboldai_vars.wifolders_u[folder].sort(key=lambda x: x["num"])

#==================================================================#
#  Extract object from server and send it to WI objects
#==================================================================#
def commitwi(ar):
    for ob in ar:
        ob["uid"] = str(ob["uid"])
        koboldai_vars.worldinfo_u[ob["uid"]]["key"]          = ob["key"]
        koboldai_vars.worldinfo_u[ob["uid"]]["keysecondary"] = ob["keysecondary"]
        koboldai_vars.worldinfo_u[ob["uid"]]["content"]      = ob["content"]
        koboldai_vars.worldinfo_u[ob["uid"]]["comment"]      = ob.get("comment", "")
        koboldai_vars.worldinfo_u[ob["uid"]]["folder"]       = ob.get("folder", None)
        koboldai_vars.worldinfo_u[ob["uid"]]["selective"]    = ob["selective"]
        koboldai_vars.worldinfo_u[ob["uid"]]["constant"]     = ob.get("constant", False)
    stablesortwi()
    koboldai_vars.worldinfo_i = [wi for wi in koboldai_vars.worldinfo if wi["init"]]
    koboldai_vars.sync_worldinfo_v1_to_v2()
    sendwi()

#==================================================================#
#  
#==================================================================#
def deletewi(uid):
    if(uid in koboldai_vars.worldinfo_u):
        setgamesaved(False)
        # Store UID of deletion request
        koboldai_vars.deletewi = uid
        if(koboldai_vars.deletewi is not None):
            if(koboldai_vars.worldinfo_u[koboldai_vars.deletewi]["folder"] is not None):
                for i, e in enumerate(koboldai_vars.wifolders_u[str(koboldai_vars.worldinfo_u[koboldai_vars.deletewi]["folder"])]):
                    if(e["uid"] == koboldai_vars.worldinfo_u[koboldai_vars.deletewi]["uid"]):
                        koboldai_vars.wifolders_u[str(koboldai_vars.worldinfo_u[koboldai_vars.deletewi]["folder"])].pop(i)
                        break
            for i, e in enumerate(koboldai_vars.worldinfo):
                if(e["uid"] == koboldai_vars.worldinfo_u[koboldai_vars.deletewi]["uid"]):
                    del koboldai_vars.worldinfo[i]
                    break
            del koboldai_vars.worldinfo_u[koboldai_vars.deletewi]
            # Send the new WI array structure
            sendwi()
            # And reset deletewi
            koboldai_vars.deletewi = None

#==================================================================#
#  
#==================================================================#
def deletewifolder(uid):
    uid = str(uid)
    del koboldai_vars.wifolders_u[uid]
    del koboldai_vars.wifolders_d[uid]
    del koboldai_vars.wifolders_l[koboldai_vars.wifolders_l.index(uid)]
    setgamesaved(False)
    # Delete uninitialized entries in the folder we're going to delete
    koboldai_vars.worldinfo = [wi for wi in koboldai_vars.worldinfo if str(wi["folder"]) != uid or wi["init"]]
    koboldai_vars.worldinfo_i = [wi for wi in koboldai_vars.worldinfo if wi["init"]]
    # Move WI entries that are inside of the folder we're going to delete
    # so that they're outside of all folders
    for wi in koboldai_vars.worldinfo:
        if(str(wi["folder"]) == uid):
            wi["folder"] = None

    sendwi()

#==================================================================#
#  Look for WI keys in text to generator 
#==================================================================#
def checkworldinfo(txt, allowed_entries=None, allowed_folders=None, force_use_txt=False, scan_story=True, actions=None):
    original_txt = txt

    if(actions is None):
        actions = koboldai_vars.actions

    # Dont go any further if WI is empty
    if(len(koboldai_vars.worldinfo) == 0):
        return "", set()
    
    # Cache actions length
    ln = len(actions)
    
    # Don't bother calculating action history if widepth is 0
    if(koboldai_vars.widepth > 0 and scan_story):
        depth = koboldai_vars.widepth
        # If this is not a continue, add 1 to widepth since submitted
        # text is already in action history @ -1
        if(not force_use_txt and (txt != "" and koboldai_vars.prompt != txt)):
            txt    = ""
            depth += 1
        
        if(ln > 0):
            chunks = actions[-depth:]
            #i = 0
            #for key in reversed(actions):
            #    chunk = actions[key]
            #    chunks.appendleft(chunk)
            #    i += 1
            #    if(i == depth):
            #        break
        if(ln >= depth):
            txt = "".join(chunks)
        elif(ln > 0):
            txt = koboldai_vars.comregex_ai.sub('', koboldai_vars.prompt) + "".join(chunks)
        elif(ln == 0):
            txt = koboldai_vars.comregex_ai.sub('', koboldai_vars.prompt)

    if(force_use_txt):
        txt += original_txt

    # Scan text for matches on WI keys
    wimem = ""
    found_entries = set()
    for wi in koboldai_vars.worldinfo:
        if(allowed_entries is not None and wi["uid"] not in allowed_entries):
            continue
        if(allowed_folders is not None and wi["folder"] not in allowed_folders):
            continue

        if(wi.get("constant", False)):
            wimem = wimem + wi["content"] + "\n"
            found_entries.add(id(wi))
            continue

        if(len(wi["key"].strip()) > 0 and (not wi.get("selective", False) or len(wi.get("keysecondary", "").strip()) > 0)):
            # Split comma-separated keys
            keys = wi["key"].split(",")
            keys_secondary = wi.get("keysecondary", "").split(",")

            for k in keys:
                ky = k
                # Remove leading/trailing spaces if the option is enabled
                if(koboldai_vars.wirmvwhtsp):
                    ky = k.strip()
                if ky.lower() in txt.lower():
                    if wi.get("selective", False) and len(keys_secondary):
                        found = False
                        for ks in keys_secondary:
                            ksy = ks
                            if(koboldai_vars.wirmvwhtsp):
                                ksy = ks.strip()
                            if ksy.lower() in txt.lower():
                                wimem = wimem + wi["content"] + "\n"
                                found_entries.add(id(wi))
                                found = True
                                break
                        if found:
                            break
                    else:
                        wimem = wimem + wi["content"] + "\n"
                        found_entries.add(id(wi))
                        break
    
    return wimem, found_entries
    
#==================================================================#
#  Commit changes to Memory storage
#==================================================================#
def memsubmit(data):
    emit('from_server', {'cmd': 'setinputtext', 'data': data}, broadcast=True, room="UI_1")
    # Maybe check for length at some point
    # For now just send it to storage
    if(data != koboldai_vars.memory):
        setgamesaved(False)
    koboldai_vars.memory = data
    koboldai_vars.mode = "play"
    emit('from_server', {'cmd': 'memmode', 'data': 'false'}, broadcast=True, room="UI_1")
    
    # Ask for contents of Author's Note field
    emit('from_server', {'cmd': 'getanote', 'data': ''}, room="UI_1")

#==================================================================#
#  Commit changes to Author's Note
#==================================================================#
def anotesubmit(data, template=""):
    assert type(data) is str and type(template) is str
    # Maybe check for length at some point
    # For now just send it to storage
    if(data != koboldai_vars.authornote):
        setgamesaved(False)
    koboldai_vars.authornote = data

    if(koboldai_vars.authornotetemplate != template):
        koboldai_vars.setauthornotetemplate = template
        settingschanged()
    koboldai_vars.authornotetemplate = template

    emit('from_server', {'cmd': 'setanote', 'data': koboldai_vars.authornote}, broadcast=True, room="UI_1")
    emit('from_server', {'cmd': 'setanotetemplate', 'data': koboldai_vars.authornotetemplate}, broadcast=True, room="UI_1")

#==================================================================#
#  Assembles game data into a request to InferKit API
#==================================================================#
def ikrequest(txt):
    # Log request to console
    if not koboldai_vars.quiet:
        print("{0}Len:{1}, Txt:{2}{3}".format(colors.YELLOW, len(txt), txt, colors.END))
    
    # Build request JSON data
    reqdata = {
        'forceNoEnd': True,
        'length': koboldai_vars.ikgen,
        'prompt': {
            'isContinuation': False,
            'text': txt
        },
        'startFromBeginning': False,
        'streamResponse': False,
        'temperature': koboldai_vars.temp,
        'topP': koboldai_vars.top_p
    }
    
    # Create request
    req = requests.post(
        koboldai_vars.url, 
        json    = reqdata,
        headers = {
            'Authorization': 'Bearer '+koboldai_vars.apikey
            }
        )
    
    # Deal with the response
    if(req.status_code == 200):
        genout = req.json()["data"]["text"]

        koboldai_vars.lua_koboldbridge.outputs[1] = genout

        execute_outmod()
        if(koboldai_vars.lua_koboldbridge.regeneration_required):
            koboldai_vars.lua_koboldbridge.regeneration_required = False
            genout = koboldai_vars.lua_koboldbridge.outputs[1]
            assert genout is str

        if not koboldai_vars.quiet:
            print("{0}{1}{2}".format(colors.CYAN, genout, colors.END))
        koboldai_vars.actions.append(genout)
        update_story_chunk('last')
        emit('from_server', {'cmd': 'texteffect', 'data': koboldai_vars.actions.get_last_key() + 1 if len(koboldai_vars.actions) else 0}, broadcast=True, room="UI_1")
        send_debug()
        set_aibusy(0)
    else:
        # Send error message to web client
        er = req.json()
        if("error" in er):
            code = er["error"]["extensions"]["code"]
        elif("errors" in er):
            code = er["errors"][0]["extensions"]["code"]
            
        errmsg = "InferKit API Error: {0} - {1}".format(req.status_code, code)
        emit('from_server', {'cmd': 'errmsg', 'data': errmsg}, broadcast=True, room="UI_1")
        set_aibusy(0)

#==================================================================#
#  Forces UI to Play mode
#==================================================================#
def exitModes():
    if(koboldai_vars.mode == "edit"):
        emit('from_server', {'cmd': 'editmode', 'data': 'false'}, broadcast=True, room="UI_1")
    elif(koboldai_vars.mode == "memory"):
        emit('from_server', {'cmd': 'memmode', 'data': 'false'}, broadcast=True, room="UI_1")
    elif(koboldai_vars.mode == "wi"):
        emit('from_server', {'cmd': 'wimode', 'data': 'false'}, broadcast=True, room="UI_1")
    koboldai_vars.mode = "play"

#==================================================================#
#  Launch in-browser save prompt
#==================================================================#
def saveas(data):
    name = data['name']
    koboldai_vars.story_name = name
    if not data['pins']:
        koboldai_vars.actions.clear_all_options()
    # Check if filename exists already
    save_name = koboldai_vars.story_name if koboldai_vars.story_name != "" else "untitled"
    same_story = True
    if os.path.exists("stories/{}".format(save_name)):
        with open("stories/{}/story.json".format(save_name), "r") as settings_file:
            json_data = json.load(settings_file)
            if 'story_id' in json_data:
                same_story = json_data['story_id'] == koboldai_vars.story_id
            else:
                same_story = False
                
    if same_story:
        # All clear to save
        koboldai_vars.save_story()
        emit('from_server', {'cmd': 'hidesaveas', 'data': ''}, room="UI_1")
    else:
        # File exists, prompt for overwrite
        koboldai_vars.saveow   = True
        koboldai_vars.svowname = name
        emit('from_server', {'cmd': 'askforoverwrite', 'data': ''}, room="UI_1")

#==================================================================#
#  Launch in-browser story-delete prompt
#==================================================================#
def deletesave(name):
    name = utils.cleanfilename(name).replace(".json", "")
    try:
        if os.path.exists("stories/{}".format(name)):
            shutil.rmtree("stories/{}".format(name))
        elif os.path.exists("stories/{}.json".format(name)):
            os.remove("stories/{}.json".format(name))
            
        emit('from_server', {'cmd': 'hidepopupdelete', 'data': ''}, room="UI_1")
        getloadlist()
    except OSError as e:
        print("{0}{1}{2}".format(colors.RED, str(e), colors.END))
        emit('from_server', {'cmd': 'popuperror', 'data': str(e)}, room="UI_1")

#==================================================================#
#  Launch in-browser story-rename prompt
#==================================================================#
def renamesave(name, newname):
    # Check if filename exists already
    name = utils.cleanfilename(name)
    newname = utils.cleanfilename(newname)
    
    if os.path.exists("stories/{}/story.json".format(name)):
        with open("stories/{}/story.json".format(name), "r") as f:
            original_data = json.load(f)
    elif os.path.exists("stories/{}.json".format(name)):
        with open("stories/{}.json".format(name), "r") as f:
            original_data = json.load(f)
    else:
        print("{0}{1}{2}".format(colors.RED, "File doesn't exist to rename", colors.END))
        emit('from_server', {'cmd': 'popuperror', 'data': "File doesn't exist to rename"}, room="UI_1")
        return
    
    story_id = original_data['story_id'] if 'story_id' in original_data else None
    
    #Check if newname already exists:
    same_story = True
    if os.path.exists("stories/{}".format(newname)):
        with open("stories/{}/story.json".format(newname), "r") as settings_file:
            json_data = json.load(settings_file)
            if 'story_id' in json_data:
                same_story = json_data['story_id'] == koboldai_vars.story_id
            else:
                same_story = False

    
    
    
    if same_story or koboldai_vars.saveow:
        if story_id is None:
            os.remove("stories/{}.json".format(newname))
            os.rename("stories/{}.json".format(name), "stories/{}.json".format(newname))
        else:
            shutil.rmtree("stories/{}".format(newname))
            os.rename("stories/{}".format(name), "stories/{}".format(newname))
        emit('from_server', {'cmd': 'hidepopuprename', 'data': ''}, room="UI_1")
        getloadlist()
    else:
        # File exists, prompt for overwrite
        koboldai_vars.saveow   = True
        koboldai_vars.svowname = newname
        emit('from_server', {'cmd': 'askforoverwrite', 'data': ''}, room="UI_1")

#==================================================================#
#  Save the currently running story
#==================================================================#
def save():
    # Check if a file is currently open
    save_name = koboldai_vars.story_name if koboldai_vars.story_name != "" else "untitled"
    same_story = True
    if os.path.exists("stories/{}".format(save_name)):
        with open("stories/{}/story.json".format(save_name), "r", encoding="utf-8") as settings_file:
            json_data = json.load(settings_file)
            if 'story_id' in json_data:
                same_story = json_data['story_id'] == koboldai_vars.story_id
            else:
                same_story = False
    
    if same_story:
        koboldai_vars.save_story()
    else:
        emit('from_server', {'cmd': 'saveas', 'data': ''}, room="UI_1")

#==================================================================#
#  Save the story via file browser (Disabled due to new file format)
#==================================================================#
#def savetofile():
#    savpath = fileops.getsavepath(koboldai_vars.savedir, "Save Story As", [("Json", "*.json")])
#    saveRequest(savpath)

#==================================================================#
#  Save the story to specified path
#==================================================================#
def saveRequest(savpath, savepins=True):    
    if(savpath):
        # Leave Edit/Memory mode before continuing
        exitModes()
        
        # Save path for future saves
        koboldai_vars.savedir = savpath
        txtpath = os.path.splitext(savpath)[0] + ".txt"
        # Build json to write
        js = {}
        js["gamestarted"] = koboldai_vars.gamestarted
        js["prompt"]      = koboldai_vars.prompt
        js["memory"]      = koboldai_vars.memory
        js["authorsnote"] = koboldai_vars.authornote
        js["anotetemplate"] = koboldai_vars.authornotetemplate
        js["actions"]     = tuple(koboldai_vars.actions.values())
        if savepins:
            js["actions_metadata"]     = koboldai_vars.actions.options(ui_version=1)
        js["worldinfo"]   = []
        js["wifolders_d"] = koboldai_vars.wifolders_d
        js["wifolders_l"] = koboldai_vars.wifolders_l
		
        # Extract only the important bits of WI
        for wi in koboldai_vars.worldinfo_i:
            if(True):
                js["worldinfo"].append({
                    "key": wi["key"],
                    "keysecondary": wi["keysecondary"],
                    "content": wi["content"],
                    "comment": wi["comment"],
                    "folder": wi["folder"],
                    "selective": wi["selective"],
                    "constant": wi["constant"]
                })
                
        txt = koboldai_vars.prompt + "".join(koboldai_vars.actions.values())

        # Write it
        try:
            file = open(savpath, "w", encoding="utf-8")
        except Exception as e:
            return e
        try:
            file.write(json.dumps(js, indent=3))
        except Exception as e:
            file.close()
            return e
        file.close()
        
        try:
            file = open(txtpath, "w", encoding="utf-8")
        except Exception as e:
            return e
        try:
            file.write(txt)
        except Exception as e:
            file.close()
            return e
        file.close()

        filename = path.basename(savpath)
        if(filename.endswith('.json')):
            filename = filename[:-5]
        koboldai_vars.laststory = filename
        emit('from_server', {'cmd': 'setstoryname', 'data': koboldai_vars.laststory}, broadcast=True, room="UI_1")
        setgamesaved(True)
        print("{0}Story saved to {1}!{2}".format(colors.GREEN, path.basename(savpath), colors.END))

#==================================================================#
#  Show list of saved stories
#==================================================================#
def getloadlist(data=None):
    emit('from_server', {'cmd': 'buildload', 'data': fileops.getstoryfiles()}, room="UI_1")

#==================================================================#
#  Show list of soft prompts
#==================================================================#
def getsplist():
    if(koboldai_vars.allowsp):
        emit('from_server', {'cmd': 'buildsp', 'data': fileops.getspfiles(koboldai_vars.modeldim)}, room="UI_1")

#==================================================================#
#  Get list of userscripts
#==================================================================#
def getuslist():
    files = {i: v for i, v in enumerate(fileops.getusfiles())}
    loaded = []
    unloaded = []
    userscripts = set(koboldai_vars.userscripts)
    for i in range(len(files)):
        if files[i]["filename"] not in userscripts:
            unloaded.append(files[i])
    files = {files[k]["filename"]: files[k] for k in files}
    userscripts = set(files.keys())
    for filename in koboldai_vars.userscripts:
        if filename in userscripts:
            loaded.append(files[filename])
    return unloaded, loaded

#==================================================================#
#  Load a saved story via file browser
#==================================================================#
def loadfromfile():
    loadpath = fileops.getloadpath(koboldai_vars.savedir, "Select Story File", [("Json", "*.json")])
    loadRequest(loadpath)

#==================================================================#
#  Load a stored story from a file
#==================================================================#
def loadRequest(loadpath, filename=None):
    logger.debug("Load Request")
    logger.debug("Called from {}".format(inspect.stack()[1].function))

    if not loadpath:
        return
    
    start_time = time.time()
    # Leave Edit/Memory mode before continuing
    exitModes()
    
    # Read file contents into JSON object
    start_time = time.time()
    if(isinstance(loadpath, str)):
		#Original UI only sends the story name and assumes it's always a .json file... here we check to see if it's a directory to load that way
        if not isinstance(loadpath, dict) and not os.path.exists(loadpath):
            if os.path.exists(loadpath.replace(".json", "")):
                loadpath = loadpath.replace(".json", "")

        if not isinstance(loadpath, dict) and os.path.isdir(loadpath):
            if not valid_v3_story(loadpath):
                raise RuntimeError(f"Tried to load {loadpath}, a non-save directory.")
            koboldai_vars.update_story_path_structure(loadpath)
            loadpath = os.path.join(loadpath, "story.json")
            
        with open(loadpath, "r", encoding="utf-8") as file:
            js = json.load(file)
            from_file=loadpath
        if(filename is None):
            filename = path.basename(loadpath)
    else:
        js = loadpath
        if(filename is None):
            filename = "untitled.json"
        from_file=None
    js['v1_loadpath'] = loadpath
    js['v1_filename'] = filename
    logger.debug("Loading JSON data took {}s".format(time.time()-start_time))
    loadJSON(js, from_file=from_file)
    
    #When we load we're not transmitting the data to UI1 anymore. Simplist solution is to refresh the browser so we get current data. 
    #this function does that
    emit('from_server', {'cmd': 'hide_model_name'}, broadcast=True, room="UI_1")

def loadJSON(json_text_or_dict, from_file=None):
    logger.debug("Loading JSON Story")
    logger.debug("Called from {}".format(inspect.stack()[1].function))
    start_time = time.time()
    if isinstance(json_text_or_dict, str):
        json_data = json.loads(json_text_or_dict)
    else:
        json_data = json_text_or_dict
    logger.debug("Loading JSON data took {}s".format(time.time()-start_time))
    if "file_version" in json_data:
        if json_data['file_version'] == 2:
            load_story_v2(json_data, from_file=from_file)
        else:
            load_story_v1(json_data, from_file=from_file)
    else:
        load_story_v1(json_data, from_file=from_file)
    logger.debug("Calcing AI Text from Story Load")
    ignore = koboldai_vars.calc_ai_text()

def load_story_v1(js, from_file=None):
    logger.debug("Loading V1 Story")
    logger.debug("Called from {}".format(inspect.stack()[1].function))
    loadpath = js['v1_loadpath'] if 'v1_loadpath' in js else koboldai_vars.savedir
    filename = js['v1_filename'] if 'v1_filename' in js else 'untitled.json'
    
    
    _filename = filename
    if(filename.endswith('.json')):
        _filename = filename[:-5]
    leave_room(session.get('story', 'default'))
    session['story'] = _filename
    join_room(_filename)
    #create the story
    #koboldai_vars.create_story(session['story'])
    koboldai_vars.create_story(session['story'])
    
    koboldai_vars.laststory = _filename
    #set the story_name
    koboldai_vars.story_name = _filename
    

    # Copy file contents to vars
    koboldai_vars.gamestarted = js["gamestarted"]
    koboldai_vars.prompt      = js["prompt"]
    koboldai_vars.memory      = js["memory"]
    koboldai_vars.worldinfo_v2.reset()
    koboldai_vars.worldinfo   = []
    koboldai_vars.worldinfo_i = []
    koboldai_vars.worldinfo_u = {}
    koboldai_vars.wifolders_d = {int(k): v for k, v in js.get("wifolders_d", {}).items()}
    koboldai_vars.wifolders_l = js.get("wifolders_l", [])
    koboldai_vars.wifolders_u = {uid: [] for uid in koboldai_vars.wifolders_d}
    koboldai_vars.lastact     = ""
    koboldai_vars.submission  = ""
    koboldai_vars.lastctx     = ""
    koboldai_vars.genseqs = []

    actions = collections.deque(js["actions"])
    


    if(len(koboldai_vars.prompt.strip()) == 0):
        while(len(actions)):
            action = actions.popleft()
            if(len(action.strip()) != 0):
                koboldai_vars.prompt = action
                break
        else:
            koboldai_vars.gamestarted = False
    if(koboldai_vars.gamestarted):
        #We set the action count higher so that we don't trigger a scroll in the UI. 
        #Once all but the last is loaded we can bring it back down and do the last one so we scroll to it
        logger.debug("Created temp story class")
        temp_story_class = koboldai_settings.KoboldStoryRegister(None, None, koboldai_vars, tokenizer=None)
        
        for i in range(len(js["actions"])):
            temp_story_class.append(js["actions"][i], recalc=False)
        logger.debug("Added actions to temp story class")
        

        if "actions_metadata" in js:
            if type(js["actions_metadata"]) == dict:
                for key in js["actions_metadata"]:
                    if js["actions_metadata"][key]["Alternative Text"] != []:
                        data = js["actions_metadata"][key]["Alternative Text"]
                        for i in range(len(js["actions_metadata"][key]["Alternative Text"])):
                            data[i]["text"] = data[i].pop("Text")
                        temp_story_class.set_options(data, int(key))
        koboldai_vars.actions.load_json(temp_story_class.to_json())
        logger.debug("Saved temp story class")
        del temp_story_class
    
    # Try not to break older save files
    if("authorsnote" in js):
        koboldai_vars.authornote = js["authorsnote"]
    else:
        koboldai_vars.authornote = ""
    if("anotetemplate" in js):
        koboldai_vars.authornotetemplate = js["anotetemplate"]
    else:
        koboldai_vars.authornotetemplate = "[Author's note: <|>]"
    
    if("worldinfo" in js):
        num = 0
        for wi in js["worldinfo"]:
            if wi.get("folder", "root") == 'root':
                folder = "root" 
            else:
                if 'wifolders_d' in js:
                    if wi['folder'] in js['wifolders_d']:
                        folder = js['wifolders_d'][wi['folder']]['name']
                    else:
                        folder = "root"
                else:
                    folder = "root"
            koboldai_vars.worldinfo_v2.add_item([x.strip() for x in wi["key"].split(",")][0], wi["key"], wi.get("keysecondary", ""), 
                                                folder, wi.get("constant", False), 
                                                wi["content"], wi.get("comment", ""), recalc=False, sync=False, send_to_ui=False)
        koboldai_vars.worldinfo_v2.sync_world_info_to_old_format()
        koboldai_vars.worldinfo_v2.send_to_ui()

    # Save path for save button
    koboldai_vars.savedir = loadpath
    
    # Clear loadselect var
    koboldai_vars.loadselect = ""
    
    # Refresh game screen
    emit('from_server', {'cmd': 'setstoryname', 'data': koboldai_vars.laststory}, broadcast=True, room="UI_1")
    setgamesaved(True)
    sendwi()
    emit('from_server', {'cmd': 'setmemory', 'data': koboldai_vars.memory}, broadcast=True, room="UI_1")
    emit('from_server', {'cmd': 'setanote', 'data': koboldai_vars.authornote}, broadcast=True, room="UI_1")
    emit('from_server', {'cmd': 'setanotetemplate', 'data': koboldai_vars.authornotetemplate}, broadcast=True, room="UI_1")
    refresh_story()
    emit('from_server', {'cmd': 'setgamestate', 'data': 'ready'}, broadcast=True, room="UI_1")
    emit('from_server', {'cmd': 'hidegenseqs', 'data': ''}, broadcast=True, room="UI_1")
    print("{0}Story loaded from {1}!{2}".format(colors.GREEN, filename, colors.END))
    
    send_debug()
    
    if from_file is not None:
        #Save the file so we get a new V2 format, then move the save file into the proper directory
        koboldai_vars.save_story()
        #We're no longer moving the original file. It'll stay in place.
        #shutil.move(from_file, koboldai_vars.save_paths.story.replace("story.json", "v1_file.json"))
    

def load_story_v2(js, from_file=None):
    logger.debug("Loading V2 Story")
    logger.debug("Called from {}".format(inspect.stack()[1].function))

    new_story = js["story_name"]
    # In socket context
    if hasattr(request, "sid"):
        leave_room(session['story'])
        join_room(new_story)
    session['story'] = new_story
    
    koboldai_vars.load_story(session['story'], js)
    
    if from_file is not None and os.path.basename(from_file) != "story.json":
        #Save the file so we get a new V2 format, then move the save file into the proper directory
        koboldai_vars.save_story()
        shutil.move(from_file, koboldai_vars.save_paths.story.replace("story.json", "v2_file.json"))
    


#==================================================================#
# Import an AIDungon game exported with Mimi's tool
#==================================================================#
def importRequest():
    importpath = fileops.getloadpath(koboldai_vars.savedir, "Select AID CAT File", [("Json", "*.json")])
    
    if(importpath):
        # Leave Edit/Memory mode before continuing
        exitModes()
        
        # Read file contents into JSON object
        file = open(importpath, "rb")
        koboldai_vars.importjs = json.load(file)
        
        # If a bundle file is being imported, select just the Adventures object
        if type(koboldai_vars.importjs) is dict and "stories" in koboldai_vars.importjs:
            koboldai_vars.importjs = koboldai_vars.importjs["stories"]
        
        # Clear Popup Contents
        emit('from_server', {'cmd': 'clearpopup', 'data': ''}, broadcast=True, room="UI_1")
        
        # Initialize koboldai_vars
        num = 0
        koboldai_vars.importnum = -1
        
        # Get list of stories
        for story in koboldai_vars.importjs:
            ob = {}
            ob["num"]   = num
            if(story["title"] != "" and story["title"] != None):
                ob["title"] = story["title"]
            else:
                ob["title"] = "(No Title)"
            if(story["description"] != "" and story["description"] != None):
                ob["descr"] = story["description"]
            else:
                ob["descr"] = "(No Description)"
            if("actions" in story):
                ob["acts"]  = len(story["actions"])
            elif("actionWindow" in story):
                ob["acts"]  = len(story["actionWindow"])
            emit('from_server', {'cmd': 'addimportline', 'data': ob}, room="UI_1")
            num += 1
        
        # Show Popup
        emit('from_server', {'cmd': 'popupshow', 'data': True}, room="UI_1")

#==================================================================#
# Import an AIDungon game selected in popup
#==================================================================#
def importgame():
    if(koboldai_vars.importnum >= 0):
        # Cache reference to selected game
        ref = koboldai_vars.importjs[koboldai_vars.importnum]
        
        # Copy game contents to koboldai_vars
        koboldai_vars.gamestarted = True
        
        # Support for different versions of export script
        if("actions" in ref):
            if(len(ref["actions"]) > 0):
                koboldai_vars.prompt = ref["actions"][0]["text"]
            else:
                koboldai_vars.prompt = ""
        elif("actionWindow" in ref):
            if(len(ref["actionWindow"]) > 0):
                koboldai_vars.prompt = ref["actionWindow"][0]["text"]
            else:
                koboldai_vars.prompt = ""
        else:
            koboldai_vars.prompt = ""
        koboldai_vars.memory      = ref["memory"]
        koboldai_vars.authornote  = ref["authorsNote"] if type(ref["authorsNote"]) is str else ""
        koboldai_vars.authornotetemplate = "[Author's note: <|>]"
        koboldai_vars.actions.reset()
        koboldai_vars.actions_metadata = {}
        koboldai_vars.worldinfo   = []
        koboldai_vars.worldinfo_i = []
        koboldai_vars.worldinfo_u = {}
        koboldai_vars.wifolders_d = {}
        koboldai_vars.wifolders_l = []
        koboldai_vars.wifolders_u = {uid: [] for uid in koboldai_vars.wifolders_d}
        koboldai_vars.lastact     = ""
        koboldai_vars.submission  = ""
        koboldai_vars.lastctx     = ""
        
        # Get all actions except for prompt
        if("actions" in ref):
            if(len(ref["actions"]) > 1):
                for act in ref["actions"][1:]:
                    koboldai_vars.actions.append(act["text"])
        elif("actionWindow" in ref):
            if(len(ref["actionWindow"]) > 1):
                for act in ref["actionWindow"][1:]:
                    koboldai_vars.actions.append(act["text"])
        
        # Get just the important parts of world info
        if(ref["worldInfo"] != None):
            if(len(ref["worldInfo"]) > 1):
                num = 0
                for wi in ref["worldInfo"]:
                    koboldai_vars.worldinfo.append({
                        "key": wi["keys"],
                        "keysecondary": wi.get("keysecondary", ""),
                        "content": wi["entry"],
                        "comment": wi.get("comment", ""),
                        "folder": wi.get("folder", None),
                        "num": num,
                        "init": True,
                        "selective": wi.get("selective", False),
                        "constant": wi.get("constant", False),
                        "uid": None,
                    })
                    while(True):
                        uid = int.from_bytes(os.urandom(4), "little", signed=True)
                        if(uid not in koboldai_vars.worldinfo_u):
                            break
                    koboldai_vars.worldinfo_u[uid] = koboldai_vars.worldinfo[-1]
                    koboldai_vars.worldinfo[-1]["uid"] = uid
                    if(koboldai_vars.worldinfo[-1]["folder"]) is not None:
                        koboldai_vars.wifolders_u[koboldai_vars.worldinfo[-1]["folder"]].append(koboldai_vars.worldinfo[-1])
                    num += 1

        for uid in koboldai_vars.wifolders_l + [None]:
            koboldai_vars.worldinfo.append({"key": "", "keysecondary": "", "content": "", "comment": "", "folder": uid, "num": None, "init": False, "selective": False, "constant": False, "uid": None})
            while(True):
                uid = int.from_bytes(os.urandom(4), "little", signed=True)
                if(uid not in koboldai_vars.worldinfo_u):
                    break
            koboldai_vars.worldinfo_u[uid] = koboldai_vars.worldinfo[-1]
            koboldai_vars.worldinfo[-1]["uid"] = uid
            if(koboldai_vars.worldinfo[-1]["folder"] is not None):
                koboldai_vars.wifolders_u[koboldai_vars.worldinfo[-1]["folder"]].append(koboldai_vars.worldinfo[-1])
        stablesortwi()
        koboldai_vars.worldinfo_i = [wi for wi in koboldai_vars.worldinfo if wi["init"]]
        
        # Clear import data
        koboldai_vars.importjs = {}
        
        # Reset current save
        koboldai_vars.savedir = getcwd()+"\\stories"
        
        # Refresh game screen
        koboldai_vars.laststory = None
        emit('from_server', {'cmd': 'setstoryname', 'data': koboldai_vars.laststory}, broadcast=True, room="UI_1")
        setgamesaved(False)
        sendwi()
        emit('from_server', {'cmd': 'setmemory', 'data': koboldai_vars.memory}, broadcast=True, room="UI_1")
        emit('from_server', {'cmd': 'setanote', 'data': koboldai_vars.authornote}, broadcast=True, room="UI_1")
        emit('from_server', {'cmd': 'setanotetemplate', 'data': koboldai_vars.authornotetemplate}, broadcast=True, room="UI_1")
        refresh_story()
        emit('from_server', {'cmd': 'setgamestate', 'data': 'ready'}, broadcast=True, room="UI_1")
        emit('from_server', {'cmd': 'hidegenseqs', 'data': ''}, broadcast=True, room="UI_1")

#==================================================================#
# Import an aidg.club prompt and start a new game with it.
#==================================================================#
def importAidgRequest(id):    
    exitModes()
    
    urlformat = "https://aetherroom.club/api/"
    req = requests.get(urlformat+id)
    if(req.status_code == 200):
        js = req.json()
        
        # Import game state
        
        koboldai_vars.create_story("")
        koboldai_vars.gamestarted = True
        koboldai_vars.prompt      = js["promptContent"]
        koboldai_vars.memory      = js["memory"]
        koboldai_vars.authornote  = js["authorsNote"]
        
        
        if not koboldai_vars.memory:
            koboldai_vars.memory = ""
        if not koboldai_vars.authornote:
            koboldai_vars.authornote = ""
        
        num = 0
        for wi in js["worldInfos"]:
            koboldai_vars.worldinfo.append({
                "key": wi["keys"],
                "keysecondary": wi.get("keysecondary", ""),
                "content": wi["entry"],
                "comment": wi.get("comment", ""),
                "folder": wi.get("folder", None),
                "num": num,
                "init": True,
                "selective": wi.get("selective", False),
                "constant": wi.get("constant", False),
                "uid": None,
            })
            
            koboldai_vars.worldinfo_v2.add_item([x.strip() for x in wi["keys"].split(",")][0], wi["keys"], wi.get("keysecondary", ""), 
                                                wi.get("folder", "root"), wi.get("constant", False), 
                                                wi["entry"], wi.get("comment", ""))
                                                
            

        # Reset current save
        koboldai_vars.savedir = getcwd()+"\\stories"
        
        # Refresh game screen
        koboldai_vars.laststory = None
        emit('from_server', {'cmd': 'setstoryname', 'data': koboldai_vars.laststory}, broadcast=True, room="UI_1")
        setgamesaved(False)
        sendwi()
        emit('from_server', {'cmd': 'setmemory', 'data': koboldai_vars.memory}, broadcast=True, room="UI_1")
        emit('from_server', {'cmd': 'setanote', 'data': koboldai_vars.authornote}, broadcast=True, room="UI_1")
        emit('from_server', {'cmd': 'setanotetemplate', 'data': koboldai_vars.authornotetemplate}, broadcast=True, room="UI_1")
        refresh_story()
        emit('from_server', {'cmd': 'setgamestate', 'data': 'ready'}, broadcast=True, room="UI_1")

#==================================================================#
#  Import World Info JSON file
#==================================================================#
def wiimportrequest():
    importpath = fileops.getloadpath(koboldai_vars.savedir, "Select World Info File", [("Json", "*.json")])
    if(importpath):
        file = open(importpath, "rb")
        js = json.load(file)
        if(len(js) > 0):
            # If the most recent WI entry is blank, remove it.
            if(not koboldai_vars.worldinfo[-1]["init"]):
                del koboldai_vars.worldinfo[-1]
            # Now grab the new stuff
            num = len(koboldai_vars.worldinfo)
            for wi in js:
                koboldai_vars.worldinfo.append({
                    "key": wi["keys"],
                    "keysecondary": wi.get("keysecondary", ""),
                    "content": wi["entry"],
                    "comment": wi.get("comment", ""),
                    "folder": wi.get("folder", None),
                    "num": num,
                    "init": True,
                    "selective": wi.get("selective", False),
                    "constant": wi.get("constant", False),
                    "uid": None,
                })
                while(True):
                    uid = int.from_bytes(os.urandom(4), "little", signed=True)
                    if(uid not in koboldai_vars.worldinfo_u):
                        break
                koboldai_vars.worldinfo_u[uid] = koboldai_vars.worldinfo[-1]
                koboldai_vars.worldinfo[-1]["uid"] = uid
                if(koboldai_vars.worldinfo[-1]["folder"]) is not None:
                    koboldai_vars.wifolders_u[koboldai_vars.worldinfo[-1]["folder"]].append(koboldai_vars.worldinfo[-1])
                num += 1
            for uid in [None]:
                koboldai_vars.worldinfo.append({"key": "", "keysecondary": "", "content": "", "comment": "", "folder": uid, "num": None, "init": False, "selective": False, "constant": False, "uid": None})
                while(True):
                    uid = int.from_bytes(os.urandom(4), "little", signed=True)
                    if(uid not in koboldai_vars.worldinfo_u):
                        break
                koboldai_vars.worldinfo_u[uid] = koboldai_vars.worldinfo[-1]
                koboldai_vars.worldinfo[-1]["uid"] = uid
                if(koboldai_vars.worldinfo[-1]["folder"] is not None):
                    koboldai_vars.wifolders_u[koboldai_vars.worldinfo[-1]["folder"]].append(koboldai_vars.worldinfo[-1])
        
        if not koboldai_vars.quiet:
            print("{0}".format(koboldai_vars.worldinfo[0]))
                
        # Refresh game screen
        setgamesaved(False)
        sendwi()

#==================================================================#
#  Starts a new story
#==================================================================#
def newGameRequest(): 
    # Leave Edit/Memory mode before continuing
    exitModes()
    
    # Clear vars values
    koboldai_vars.gamestarted = False
    koboldai_vars.prompt      = ""
    koboldai_vars.memory      = ""
    koboldai_vars.actions.reset()
    koboldai_vars.actions_metadata = {}
    
    koboldai_vars.authornote  = ""
    koboldai_vars.authornotetemplate = koboldai_vars.setauthornotetemplate
    koboldai_vars.worldinfo   = []
    koboldai_vars.worldinfo_i = []
    koboldai_vars.worldinfo_u = {}
    koboldai_vars.wifolders_d = {}
    koboldai_vars.wifolders_l = []
    koboldai_vars.lastact     = ""
    koboldai_vars.submission  = ""
    koboldai_vars.lastctx     = ""
    
    # Reset current save
    koboldai_vars.savedir = getcwd()+"\\stories"
    
    # Refresh game screen
    koboldai_vars.laststory = None
    emit('from_server', {'cmd': 'setstoryname', 'data': koboldai_vars.laststory}, broadcast=True, room="UI_1")
    setgamesaved(True)
    sendwi()
    emit('from_server', {'cmd': 'setmemory', 'data': koboldai_vars.memory}, broadcast=True, room="UI_1")
    emit('from_server', {'cmd': 'setanote', 'data': koboldai_vars.authornote}, broadcast=True, room="UI_1")
    emit('from_server', {'cmd': 'setanotetemplate', 'data': koboldai_vars.authornotetemplate}, broadcast=True, room="UI_1")
    setStartState()

def randomGameRequest(topic, memory=""): 
    if(koboldai_vars.noai):
        newGameRequest()
        koboldai_vars.memory = memory
        emit('from_server', {'cmd': 'setmemory', 'data': koboldai_vars.memory}, broadcast=True, room="UI_1")
        return
    koboldai_vars.recentrng = topic
    koboldai_vars.recentrngm = memory
    newGameRequest()
    setgamesaved(False)
    _memory = memory
    if(len(memory) > 0):
        _memory = memory.rstrip() + "\n\n"
    koboldai_vars.memory      = _memory + "You generate the following " + topic + " story concept :"
    koboldai_vars.lua_koboldbridge.feedback = None
    actionsubmit("", force_submit=True, force_prompt_gen=True)
    koboldai_vars.memory      = memory
    emit('from_server', {'cmd': 'setmemory', 'data': koboldai_vars.memory}, broadcast=True, room="UI_1")

def final_startup():
    # Prevent tokenizer from taking extra time the first time it's used
    def __preempt_tokenizer():
        if("tokenizer" not in globals()):
            return
        utils.decodenewlines(tokenizer.decode([25678, 559]))
        tokenizer.encode(utils.encodenewlines("eunoia"))
    tpool.execute(__preempt_tokenizer)

    # Load soft prompt specified by the settings file, if applicable
    if(path.exists("settings/" + getmodelname().replace('/', '_') + ".v2_settings")):
        file = open("settings/" + getmodelname().replace('/', '_') + ".v2_settings", "r")
        js   = json.load(file)
        if(koboldai_vars.allowsp and "softprompt" in js and type(js["softprompt"]) is str and all(q not in js["softprompt"] for q in ("..", ":")) and (len(js["softprompt"]) != 0 and all(js["softprompt"][0] not in q for q in ("/", "\\")))):
            if valid_softprompt("softprompts/"+js["softprompt"]):
                spRequest(js["softprompt"])
        else:
            koboldai_vars.spfilename = ""
        file.close()

    # Precompile TPU backend if required
    if model and model.capabilties.uses_tpu:
        model.raw_generate([23403, 727, 20185], max_new=1)

    # Set the initial RNG seed
    set_seed()

def send_debug():
    if koboldai_vars.debug:
        debug_info = ""
        try:
            debug_info = "{}Seed: {} ({})\n".format(debug_info, repr(__import__("tpu_mtj_backend").get_rng_seed() if koboldai_vars.use_colab_tpu else __import__("torch").initial_seed()), "specified by user in settings file" if koboldai_vars.seed_specified else "randomly generated")
        except:
            pass
        try:
            debug_info = "{}Newline Mode: {}\n".format(debug_info, koboldai_vars.newlinemode)
        except:
            pass
        try:
            debug_info = "{}Action Length: {}\n".format(debug_info, koboldai_vars.actions.get_last_key())
        except:
            pass
        try:
            debug_info = "{}Actions Metadata Length: {}\n".format(debug_info, max(koboldai_vars.actions_metadata) if len(koboldai_vars.actions_metadata) > 0 else 0)
        except:
            pass
        try:
            debug_info = "{}Actions: {}\n".format(debug_info, [k for k in koboldai_vars.actions])
        except:
            pass
        try:
            debug_info = "{}Actions Metadata: {}\n".format(debug_info, [k for k in koboldai_vars.actions_metadata])
        except:
            pass
        try:
            debug_info = "{}Last Action: {}\n".format(debug_info, koboldai_vars.actions[koboldai_vars.actions.get_last_key()])
        except:
            pass
        try:
            debug_info = "{}Last Metadata: {}\n".format(debug_info, koboldai_vars.actions_metadata[max(koboldai_vars.actions_metadata)])
        except:
            pass

        emit('from_server', {'cmd': 'debug_info', 'data': debug_info}, broadcast=True, room="UI_1")


#==================================================================#
# Load file browser for soft prompts
#==================================================================#
@socketio.on('show_folder_soft_prompt')
def show_folder_soft_prompt(data):
    file_popup("Load Softprompt", "./softprompts", "", renameable=True, folder_only=False, editable=False, deleteable=True, jailed=True, item_check=None)

#==================================================================#
# Load file browser for user scripts
#==================================================================#
@socketio.on('show_folder_usersripts')
def show_folder_usersripts(data):
    file_popup("Load Softprompt", "./userscripts", "", renameable=True, folder_only=False, editable=True, deleteable=True, jailed=True, item_check=None)

#==================================================================#
# KoboldAI Lite Server
#==================================================================#
@app.route('/lite')
@require_allowed_ip
@logger.catch
def lite_html():
    return send_from_directory('static', "klite.html")

#==================================================================#
# UI V2 CODE
#==================================================================#
@app.route('/')
@app.route('/new_ui')
@require_allowed_ip
@logger.catch
def new_ui_index():
    if args.no_ui:
        return redirect('/api/latest')
    if 'story' in session:
        if session['story'] not in koboldai_vars.story_list():
            session['story'] = 'default'
    return render_template(
        'index_new.html',
        settings=gensettings.gensettingstf,
        on_colab=koboldai_vars.on_colab,
        hide_ai_menu=args.noaimenu
    )

@logger.catch
def ui2_connect():
    #Send all variables to client
    logger.debug("Sending full data to client for story {}".format(session['story']))
    koboldai_vars.send_to_ui()
    UI_2_load_cookies()
    UI_2_theme_list_refresh(None)
    pass
    
#==================================================================#
# UI V2 CODE Themes
#==================================================================#
@app.route('/themes/<path:path>')
#@require_allowed_ip
@logger.catch
def ui2_serve_themes(path):
    return send_from_directory('themes', path)
    

#==================================================================#
# File Popup options
#==================================================================#
@socketio.on('upload_file')
@logger.catch
def upload_file(data):
    logger.debug("upload_file {}".format(data['filename']))
    if 'upload_no_save' in data and data['upload_no_save']:
        json_data = json.loads(data['data'].decode("utf-8"))
        loadJSON(json_data)
    else:
        if 'current_folder' in session:
            path = os.path.abspath(os.path.join(session['current_folder'], data['filename']).replace("\\", "/")).replace("\\", "/")
            logger.debug("Want to save to {}".format(path))
            if os.path.join(os.getcwd(), "modeling") in path:
                logger.error("Someone tried to upload something to the modeling directory. As the system loads code dynamically from here we cannot allow that!")
                emit("error_popup", "You tried to upload a file to the modeling directory. This is a secuirty concern and cannot be done.", broadcast=False, room="UI_2");
            elif 'popup_jailed_dir' not in session:
                logger.error("Someone is trying to upload a file to your server. Blocked.")
                emit("error_popup", "Someone is trying to upload a file to your server. Blocked.", broadcast=False, room="UI_2");
            elif session['popup_jailed_dir'] is None:
                if os.path.exists(path):
                    emit("error_popup", "The file already exists. Please delete it or rename the file before uploading", broadcast=False, room="UI_2");
                else:
                    with open(path, "wb") as f:
                        f.write(data['data'])
                    get_files_folders(session['current_folder'])
            elif os.path.abspath(session['popup_jailed_dir']) in os.path.abspath(session['current_folder']):
                if os.path.exists(path):
                    emit("error_popup", "The file already exists. Please delete it or rename the file before uploading", broadcast=False,  room="UI_2");
                else:
                    with open(path, "wb") as f:
                        f.write(data['data'])
                    get_files_folders(session['current_folder'])

@app.route("/upload_kai_story/<string:file_name>", methods=["POST"])
@require_allowed_ip
@logger.catch
def UI_2_upload_kai_story(file_name: str):

    assert "/" not in file_name

    raw_folder_name = file_name.replace(".kaistory", "")
    folder_path = path.join("stories", raw_folder_name)
    disambiguator = 0

    while path.exists(folder_path):
        disambiguator += 1
        folder_path = path.join("stories", f"{raw_folder_name} ({disambiguator})")
    
    buffer = BytesIO()
    dat = request.get_data()
    with open("debug.zip", "wb") as file:
        file.write(dat)
    buffer.write(dat)

    with zipfile.ZipFile(buffer, "r") as zipf:
        zipf.extractall(folder_path)

    return ":)"

@socketio.on('popup_change_folder')
@logger.catch
def popup_change_folder(data):
    if koboldai_vars.debug:
        print("Doing popup change folder: {}".format(data))
    if 'popup_jailed_dir' not in session:
        print("Someone is trying to get at files in your server. Blocked.")
        return
    if session['popup_jailed_dir'] is None:
        get_files_folders(data)
    elif session['popup_jailed_dir'] in data:
        get_files_folders(data)
    else:
        print("User is trying to get at files in your server outside the jail. Blocked. Jailed Dir: {}  Requested Dir: {}".format(session['popup_jailed_dir'], data))

@socketio.on('popup_rename')
@logger.catch
def popup_rename(data):
    if 'popup_renameable' not in session:
        print("Someone is trying to rename a file in your server. Blocked.")
        return
    if not session['popup_renameable']:
        print("Someone is trying to rename a file in your server. Blocked.")
        return
    
    if session['popup_jailed_dir'] is None:
        new_filename = os.path.join(os.path.dirname(os.path.abspath(data['file'])), data['new_name']+".json")
        os.rename(data['file'], new_filename)
        get_files_folders(os.path.dirname(data['file']))
    elif session['popup_jailed_dir'] in data:
        new_filename = os.path.join(os.path.dirname(os.path.abspath(data['file'])), data['new_name']+".json")
        os.rename(data['file'], new_filename)
        get_files_folders(os.path.dirname(data['file']))
    else:
        print("User is trying to rename files in your server outside the jail. Blocked. Jailed Dir: {}  Requested Dir: {}".format(session['popup_jailed_dir'], data['file']))

@socketio.on('popup_rename_story')
@logger.catch
def popup_rename_story(data):
    if 'popup_renameable' not in session:
        logger.warning("Someone is trying to rename a file in your server. Blocked.")
        return
    if not session['popup_renameable']:
        logger.warning("Someone is trying to rename a file in your server. Blocked.")
        return
    if session['popup_jailed_dir'] and session["popup_jailed_dir"] not in data["file"]:
        logger.warning("User is trying to rename files in your server outside the jail. Blocked. Jailed Dir: {}  Requested Dir: {}".format(session['popup_jailed_dir'], data['file']))
        return

    path = data["file"]
    new_name = data["new_name"]
    json_path = path
    is_v3 = False

    # Handle directory for v3 save
    if os.path.isdir(path):
        if not valid_v3_story(path):
            return
        is_v3 = True
        json_path = os.path.join(path, "story.json")

    #if we're using a v2 file we can't just rename the file as the story name is in the file
    with open(json_path, 'r') as f:
        json_data = json.load(f)
    if 'story_name' in json_data:
        json_data['story_name'] = new_name

    # For v3 we move the directory, not the json file.
    if is_v3:
        target = os.path.join(os.path.dirname(path), new_name)
        shutil.move(path, target)

        with open(os.path.join(target, "story.json"), "w") as file:
            json.dump(json_data, file)
    else:
        new_filename = os.path.join(os.path.dirname(os.path.abspath(data['file'])), new_name+".json")
        os.remove(data['file'])
        with open(new_filename, "w") as f:
            json.dump(json_data, f)
    get_files_folders(os.path.dirname(path))

@socketio.on('popup_delete')
@logger.catch
def popup_delete(data):
    if 'popup_deletable' not in session:
        print("Someone is trying to delete a file in your server. Blocked.")
        return
    if not session['popup_deletable']:
        print("Someone is trying to delete a file in your server. Blocked.")
        return
    
    if session['popup_jailed_dir'] is None:
        import shutil
        if os.path.isdir(data):
            shutil.rmtree(data)
        else:
            os.remove(data)
        path = os.path.abspath(data).replace("\\", "/")
        if path[-1] == "/":
            path = path[:-1]
        path = "/".join(path.split("/")[:-1])
        get_files_folders(path)
    elif session['popup_jailed_dir'] in data:
        import shutil
        if os.path.isdir(data):
            shutil.rmtree(data)
        else:
            os.remove(data)
        path = os.path.abspath(data).replace("\\", "/")
        if path[-1] == "/":
            path = path[:-1]
        path = "/".join(path.split("/")[:-1])
        get_files_folders(path)
    else:
        print("User is trying to delete files in your server outside the jail. Blocked. Jailed Dir: {}  Requested Dir: {}".format(session['popup_jailed_dir'], data))

@socketio.on('popup_edit')
@logger.catch
def popup_edit(data):
    if 'popup_editable' not in session:
        print("Someone is trying to edit a file in your server. Blocked.")
        return
    if not session['popup_editable']:
        print("Someone is trying to edit a file in your server. Blocked.")
        return
    
    if session['popup_jailed_dir'] is None:
        emit("popup_edit_file", {"file": data, "text": open(data, 'r', encoding='utf-8').read()});
    elif session['popup_jailed_dir'] in data:
        emit("popup_edit_file", {"file": data, "text": open(data, 'r', encoding='utf-8').read()});
    else:
        print("User is trying to delete files in your server outside the jail. Blocked. Jailed Dir: {}  Requested Dir: {}".format(session['popup_jailed_dir'], data))

@socketio.on('popup_change_file')
@logger.catch
def popup_change_file(data):
    if 'popup_editable' not in session:
        print("Someone is trying to edit a file in your server. Blocked.")
        return
    if not session['popup_editable']:
        print("Someone is trying to edit a file in your server. Blocked.")
        return
    
    if session['popup_jailed_dir'] is None:
        with open(data['file'], 'w') as f:
            f.write(data['data'])
    elif session['popup_jailed_dir'] in data['file']:
        with open(data['file'], 'w') as f:
            f.write(data['data'])
    else:
        print("User is trying to delete files in your server outside the jail. Blocked. Jailed Dir: {}  Requested Dir: {}".format(session['popup_jailed_dir'], data))

@logger.catch
def file_popup(popup_title, starting_folder, return_event, upload=True, jailed=True, folder_only=True, renameable=False, deleteable=False, 
                                                           editable=False, show_breadcrumbs=True, item_check=None, show_hidden=False,
                                                           valid_only=False, hide_extention=False, extra_parameter_function=None,
                                                           column_names=['File Name'], show_filename=True, show_folders=True,
                                                           column_widths=["100%"], sort="Modified", advanced_sort=None, desc=False,
                                                           rename_return_emit_name="popup_rename"):
    #starting_folder = The folder we're going to get folders and/or items from
    #return_event = the socketio event that will be emitted when the load button is clicked
    #jailed = if set to true will look for the session variable jailed_folder and prevent navigation outside of that folder
    #folder_only = will only show folders, no files
    #deletable = will show the delete icons/methods.
    #editable = will show the edit icons/methods
    #show_breadcrumbs = will show the breadcrumbs at the top of the screen
    #item_check will call this function to check if the item is valid as a selection if not none. Will pass absolute directory as only argument to function
    #show_hidden = ... really, you have to ask?
    #valid_only = only show valid files
    #hide_extention = hide extensions
    if jailed:
        session['popup_jailed_dir'] = os.path.abspath(starting_folder).replace("\\", "/")
    else:
        session['popup_jailed_dir'] = None
    session['popup_deletable'] = deleteable
    session['popup_renameable'] = renameable
    session['popup_editable'] = editable
    session['popup_show_hidden'] = show_hidden
    session['popup_item_check'] = item_check
    session['extra_parameter_function'] = extra_parameter_function
    session['column_names'] = column_names
    session['popup_folder_only'] = folder_only
    session['popup_show_breadcrumbs'] = show_breadcrumbs
    session['upload'] = upload
    session['valid_only'] = valid_only
    session['hide_extention'] = hide_extention
    session['show_filename'] = show_filename
    session['column_widths'] = column_widths
    session['sort'] = sort
    session['desc'] = desc
    session['show_folders'] = show_folders
    session['advanced_sort'] = advanced_sort
    
    emit("load_popup", {"popup_title": popup_title, "call_back": return_event, "renameable": renameable, "deleteable": deleteable, "editable": editable, 'upload': upload, "rename_return_emit_name": rename_return_emit_name}, broadcast=False)
    emit("load_popup", {"popup_title": popup_title, "call_back": return_event, "renameable": renameable, "deleteable": deleteable, "editable": editable, 'upload': upload, "rename_return_emit_name": rename_return_emit_name}, broadcast=True, room="UI_1")
    
    get_files_folders(starting_folder)

@logger.catch
def get_files_folders(starting_folder):
    import stat
    session['current_folder'] = os.path.abspath(starting_folder).replace("\\", "/")
    item_check = globals()[session['popup_item_check']] if session['popup_item_check'] is not None else None
    extra_parameter_function = globals()[session['extra_parameter_function']] if session['extra_parameter_function'] is not None else None
    show_breadcrumbs = session['popup_show_breadcrumbs']
    show_hidden = session['popup_show_hidden']
    folder_only = session['popup_folder_only']
    valid_only = session['valid_only']
    column_names = session['column_names']
    hide_extention = session['hide_extention']
    show_filename = session['show_filename']
    column_widths = session['column_widths']
    sort = session['sort']
    desc = session['desc']
    show_folders = session['show_folders']
    advanced_sort = globals()[session['advanced_sort']] if session['advanced_sort'] is not None else None
    
    if starting_folder == 'This PC':
        breadcrumbs = [['This PC', 'This PC']]
        items = [["{}:/".format(chr(i)), "{}:\\".format(chr(i))] for i in range(65, 91) if os.path.exists("{}:".format(chr(i)))]
    else:
        path = os.path.abspath(starting_folder).replace("\\", "/")
        if path[-1] == "/":
            path = path[:-1]
        breadcrumbs = []
        for i in range(len(path.split("/"))):
            breadcrumbs.append(["/".join(path.split("/")[:i+1]),
                                 path.split("/")[i]])
        if len(breadcrumbs) == 1:
            breadcrumbs = [["{}:/".format(chr(i)), "{}:\\".format(chr(i))] for i in range(65, 91) if os.path.exists("{}:".format(chr(i)))]
        else:
            if len([["{}:/".format(chr(i)), "{}:\\".format(chr(i))] for i in range(65, 91) if os.path.exists("{}:".format(chr(i)))]) > 0:
                breadcrumbs.insert(0, ['This PC', 'This PC'])
        
        #if we're jailed, remove the stuff before the jail from the breadcrumbs
        if session['popup_jailed_dir'] is not None:
            
            breadcrumbs = breadcrumbs[len(session['popup_jailed_dir'].split("/")):]
        
        folders = []
        files = []
        base_path = os.path.abspath(starting_folder).replace("\\", "/")

        if advanced_sort is not None:
            files_to_check = advanced_sort(base_path, desc=desc)
        else:
            files_to_check = get_files_sorted(base_path, sort, desc=desc)

        for item in files_to_check:
            item_full_path = os.path.join(base_path, item).replace("\\", "/")
            if hasattr(os.stat(item_full_path), "st_file_attributes"):
                hidden = bool(os.stat(item_full_path).st_file_attributes & stat.FILE_ATTRIBUTE_HIDDEN)
            else:
                hidden = item[0] == "."
            if item_check is None:
                valid_selection = True
            else:
                valid_selection = item_check(item_full_path)
            if extra_parameter_function is None:
                extra_parameters = []
            else:
                extra_parameters = extra_parameter_function(item_full_path, item, valid_selection)
                
            if (show_hidden and hidden) or not hidden:
                if os.path.isdir(item_full_path):
                    folders.append([
                        # While v3 saves are directories, we should not show them as such.
                        not valid_v3_story(item_full_path),
                        item_full_path,
                        item,
                        valid_selection,
                        extra_parameters
                    ])
                else:
                    if hide_extention:
                        item = ".".join(item.split(".")[:-1])
                    if valid_only:
                        if valid_selection:
                            files.append([False, item_full_path, item,  valid_selection, extra_parameters])
                    else:
                        files.append([False, item_full_path, item,  valid_selection, extra_parameters])
                        
        if show_folders:
            items = folders
        else:
            items = []
        if not folder_only:
            items += files
            
    #items is a list of [Folder True/False, full path, file/folder name, validity of item to load, [list of extra columns]]
    emit("popup_items", {"items": items, "column_names": column_names, "show_filename": show_filename, "column_widths": column_widths}, broadcast=False)
    socketio.emit("popup_items", items, broadcast=True, include_self=True, room="UI_1")
    if show_breadcrumbs:
        emit("popup_breadcrumbs", breadcrumbs, broadcast=False)
        socketio.emit("popup_breadcrumbs", breadcrumbs, broadcast=True, room="UI_1")

@logger.catch
def get_files_sorted(path, sort, desc=False):
    data = {}
    for file in os.scandir(path=path):
        if sort == "Modified":
            data[file.name] = datetime.datetime.fromtimestamp(file.stat().st_mtime)
        elif sort == "Accessed":
            data[file.name] = datetime.datetime.fromtimestamp(file.stat().st_atime)
        elif sort == "Created":
            data[file.name] = datetime.datetime.fromtimestamp(file.stat().st_ctime)
        elif sort == "Name":
            data[file.name] = file.name
            
    return [key[0] for key in sorted(data.items(), key=lambda kv: (kv[1], kv[0]), reverse=desc)]
        

@socketio.on("configure_prompt")
@logger.catch
def UI_2_configure_prompt(data):
    import_buffer.replace_placeholders(data)
    import_buffer.commit()

#==================================================================#
# Event triggered when browser SocketIO detects a variable change
#==================================================================#
@socketio.on('var_change')
@logger.catch
def UI_2_var_change(data):
    if 'value' not in data:
        logger.error("Got a variable change without a value. Data Packet: {}".format(data))
        return
    classname = data['ID'].split("_")[0]
    name = data['ID'][len(classname)+1:]
    classname += "_settings"
    
    #Need to fix the data type of value to match the module
    if type(getattr(koboldai_vars, name)) == int:
        value = int(data['value'])
    elif type(getattr(koboldai_vars, name)) == float:
        value = float(data['value'])
    elif type(getattr(koboldai_vars, name)) == bool:
        value = bool(data['value'])
    elif type(getattr(koboldai_vars, name)) == str:
        value = str(data['value'])
    elif type(getattr(koboldai_vars, name)) == list:
        value = list(data['value'])
    elif type(getattr(koboldai_vars, name)) == dict:
        value = dict(data['value'])
    else:
        raise ValueError("Unknown Type {} = {}".format(name, type(getattr(koboldai_vars, name))))
    
    #print("Setting {} to {} as type {}".format(name, value, type(value)))
    setattr(koboldai_vars, name, value)
    
    #Now let's save except for story changes
    if classname != "story_settings":
        if classname == "model_settings":
            filename = "settings/{}.v2_settings".format(koboldai_vars.model.replace("/", "_"))
        else:
            filename = "settings/{}.v2_settings".format(classname)
        
        if not os.path.exists("settings"):
            os.mkdir("settings")
        with open(filename, "w") as settings_file:
            settings_file.write(getattr(koboldai_vars, "_{}".format(classname)).to_json())
    
    if name in ['seed', 'seed_specified']:
        set_seed()
    
    return {'id': data['ID'], 'status': "Saved"}
    
    
#==================================================================#
# Set the random seed (or constant seed) for generation
#==================================================================#
def set_seed():
    print("Setting Seed")
    if(koboldai_vars.seed is not None):
        if(koboldai_vars.use_colab_tpu):
            if(koboldai_vars.seed_specified):
                __import__("tpu_mtj_backend").set_rng_seed(koboldai_vars.seed)
            else:
                __import__("tpu_mtj_backend").randomize_rng_seed()
        else:
            if(koboldai_vars.seed_specified):
                __import__("torch").manual_seed(koboldai_vars.seed)
            else:
                __import__("torch").seed()
    koboldai_vars.seed = __import__("tpu_mtj_backend").get_rng_seed() if koboldai_vars.use_colab_tpu else __import__("torch").initial_seed()

#==================================================================#
# Saving Story
#==================================================================#
@socketio.on('save_story')
@logger.catch
def UI_2_save_story(data):
    if koboldai_vars.debug:
        print("Saving Story")
    if data is None:
        #We need to check to see if there is a file already and if it's not the same story so we can ask the client if this is OK
        save_name = koboldai_vars.story_name if koboldai_vars.story_name != "" else "untitled"
        same_story = True
        if os.path.exists("stories/{}".format(save_name)):
            with open("stories/{}/story.json".format(save_name), "r") as settings_file:
                json_data = json.load(settings_file)
                if 'story_id' in json_data:
                    same_story = json_data['story_id'] == koboldai_vars.story_id
                else:
                    same_story = False
        
        if same_story:
            koboldai_vars.save_story()
            return "OK"
        else:
            return "overwrite?"
    else:    
        #We have an ack that it's OK to save over the file if one exists
        koboldai_vars.save_story()

def directory_to_zip_data(directory: str, overrides: Optional[dict]) -> bytes:
    overrides = overrides or {}
    buffer = BytesIO()

    with zipfile.ZipFile(buffer, "w") as zipf:
        for root, _, files in os.walk(directory):
            for file in files:
                p = os.path.join(root, file)
                z_path = os.path.join(*p.split(os.path.sep)[2:])

                if z_path in overrides:
                    continue

                zipf.write(p, z_path)

        for path, contents in overrides.items():
            zipf.writestr(path, contents)

    return buffer.getvalue()

#==================================================================#
# Save story to json
#==================================================================#
@app.route("/story_download")
@require_allowed_ip
@logger.catch
def UI_2_download_story():
    if args.no_ui:
        return redirect('/api/latest')
    save_exists = path.exists(koboldai_vars.save_paths.base)
    if koboldai_vars.gamesaved and save_exists:
        # Disk is up to date; download from disk
        data = directory_to_zip_data(koboldai_vars.save_paths.base)
    elif save_exists:
        # We aren't up to date but we are saved; patch what disk gives us
        data = directory_to_zip_data(
            koboldai_vars.save_paths.base,
            {"story.json": koboldai_vars.to_json("story_settings")}
        )
    else:
        # We are not saved; send json in zip from memory
        buffer = BytesIO()
        with zipfile.ZipFile(buffer, "w") as zipf:
            zipf.writestr("story.json", koboldai_vars.to_json("story_settings"))
        data = buffer.getvalue()

    return Response(
        data,
        mimetype="application/octet-stream",
        headers={"Content-disposition": f"attachment; filename={koboldai_vars.story_name}.kaistory"}
    )
    
    
#==================================================================#
# Event triggered when Selected Text is edited
#==================================================================#
@socketio.on('Set Selected Text')
@logger.catch
def UI_2_Set_Selected_Text(data):
    if not koboldai_vars.quiet:
        logger.info("Updating Selected Text: {}".format(data))
    action_id = int(data["id"])

    if not koboldai_vars.actions.actions[action_id].get("Original Text"):
        koboldai_vars.actions.actions[action_id]["Original Text"] = data["text"]

    koboldai_vars.actions[action_id] = data['text']

#==================================================================#
# Event triggered when Option is Selected
#==================================================================#
@socketio.on('Use Option Text')
@logger.catch
def UI_2_Use_Option_Text(data):
    koboldai_vars.actions.show_options(False)
    if koboldai_vars.prompt == "":
        koboldai_vars.prompt = koboldai_vars.actions.get_current_options()[int(data['option'])]['text']
        koboldai_vars.actions.clear_unused_options()
    else:
        koboldai_vars.actions.use_option(int(data['option']), action_step=int(data['chunk']))

#==================================================================#
# Event triggered when Option is Selected
#==================================================================#
@socketio.on('delete_option')
@logger.catch
def UI_2_delete_option(data):
    koboldai_vars.actions.delete_option(int(data['option']), action_step=int(data['chunk']))

#==================================================================#
# Event triggered when user clicks the submit button
#==================================================================#
@socketio.on('submit')
@logger.catch
def UI_2_submit(data):
    if not koboldai_vars.noai and data['theme']:
        # Random prompt generation
        logger.debug("doing random prompt")
        memory = koboldai_vars.memory
        koboldai_vars.memory = "{}\n\nYou generate the following {} story concept :".format(koboldai_vars.memory, data['theme'])
        koboldai_vars.lua_koboldbridge.feedback = None
        actionsubmit("", force_submit=True, force_prompt_gen=True)
        koboldai_vars.memory = memory
        return

    logger.debug("doing normal input")
    koboldai_vars.actions.clear_unused_options()
    koboldai_vars.lua_koboldbridge.feedback = None
    koboldai_vars.recentrng = koboldai_vars.recentrngm = None

    gen_mode_name = data.get("gen_mode", None) or "standard"
    try:
        gen_mode = GenerationMode(gen_mode_name)
    except ValueError:
        # Invalid enum lookup!
        gen_mode = GenerationMode.STANDARD
        logger.warning(f"Unknown gen_mode '{gen_mode_name}', using STANDARD! Report this!")

    actionsubmit(data['data'], actionmode=koboldai_vars.actionmode, gen_mode=gen_mode)

 #==================================================================#
# Event triggered when user clicks the submit button
#==================================================================#
@socketio.on('abort')
@logger.catch
def UI_2_abort(data):
    if koboldai_vars.debug:
        print("got abort")
    koboldai_vars.abort = True

 
#==================================================================#
# Event triggered when user clicks the pin button
#==================================================================#
@socketio.on('Pinning')
@logger.catch
def UI_2_Pinning(data):
    koboldai_vars.actions.toggle_pin(int(data['chunk']), int(data['option']))
    
#==================================================================#
# Event triggered when user clicks the back button
#==================================================================#
@socketio.on('back')
@logger.catch
def UI_2_back(data):
    if koboldai_vars.aibusy:
        return
    if koboldai_vars.debug:
        print("back")
    koboldai_vars.actions.clear_unused_options()
    ignore = koboldai_vars.actions.pop()
    
#==================================================================#
# Event triggered when user clicks the redo button
#==================================================================#
@socketio.on('redo')
@logger.catch
def UI_2_redo(data):
    if koboldai_vars.aibusy:
        return
    koboldai_vars.actions.go_forward()
    

#==================================================================#
# Event triggered when user clicks the retry button
#==================================================================#
@socketio.on('retry')
@logger.catch
def UI_2_retry(data):
    if koboldai_vars.aibusy:
        return
    if len(koboldai_vars.actions.get_current_options_no_edits()) == 0:
        ignore = koboldai_vars.actions.pop(keep=True)
    koboldai_vars.actions.clear_unused_options()
    koboldai_vars.lua_koboldbridge.feedback = None
    koboldai_vars.recentrng = koboldai_vars.recentrngm = None
    actionsubmit("", actionmode=koboldai_vars.actionmode)
    
#==================================================================#
# Event triggered when user clicks the load model button
#==================================================================#
@socketio.on('load_model_button')
@logger.catch
def UI_2_load_model_button(data):
    emit("open_model_load_menu", {"items": [{**item.to_json(), **{"menu":"mainmenu"}} for item in model_menu['mainmenu'] if item.should_show()]})
    

    
#==================================================================#
# Event triggered when user clicks the a model
#==================================================================#
@socketio.on('select_model')
@logger.catch
def UI_2_select_model(data):
    global model_backend_type_crosswalk #No idea why I have to make this a global where I don't for model_backends...
    logger.debug("Clicked on model entry: {}".format(data))
    if data["name"] in model_menu and data['ismenu'] == "true":
        emit("open_model_load_menu", {"items": [{**item.to_json(), **{"menu":data["name"]}} for item in model_menu[data["name"]] if item.should_show()]})
    else:
        #Get load methods
        if 'ismenu' in data and data['ismenu'] == 'false':
            valid_loaders = {}
            if data['id'] in [item.name for sublist in model_menu for item in model_menu[sublist]]:
                #Here if we have a model id that's in our menu, we explicitly use that backend
                for model_backend_type in set([item.model_backend for sublist in model_menu for item in model_menu[sublist] if item.name == data['id']]):
                    for model_backend in model_backend_type_crosswalk[model_backend_type]:
                        valid_loaders[model_backend] = model_backends[model_backend].get_requested_parameters(data["name"], data["path"] if 'path' in data else None, data["menu"])
                emit("selected_model_info", {"model_backends": valid_loaders})
            else:
                #Here we have a model that's not in our menu structure (either a custom model or a custom path
                #so we'll just go through all the possible loaders
                for model_backend in sorted(
                    model_backends,
                    key=lambda x: PRIORITIZED_BACKEND_MODULES.get(model_backend_module_names[x], 0),
                    reverse=True,
                ):
                    if model_backends[model_backend].is_valid(data["name"], data["path"] if 'path' in data else None, data["menu"]):
                        valid_loaders[model_backend] = model_backends[model_backend].get_requested_parameters(data["name"], data["path"] if 'path' in data else None, data["menu"])
                emit("selected_model_info", {"model_backends": valid_loaders})
        else:
            #Get directories
            paths, breadcrumbs = get_folder_path_info(data['path'])
            output = []
            for path in paths:
                valid=False
                for model_backend in model_backends:
                    if model_backends[model_backend].is_valid(path[1], path[0], "Custom"):
                        logger.debug("{} says valid".format(model_backend))
                        valid=True
                        break
                    else:
                        logger.debug("{} says invalid".format(model_backend))
                    
                output.append({'label': path[1], 'name': path[1], 'size': "", "menu": "Custom", 'path': path[0], 'isMenu': not valid})
            emit("open_model_load_menu", {"items": output+[{'label': 'Return to Main Menu', 'name':'mainmenu', 'size': "", "menu": "Custom", 'isMenu': True}], 'breadcrumbs': breadcrumbs})            
    return




#==================================================================#
# Event triggered when user changes a model parameter and it's set to resubmit
#==================================================================#
@socketio.on('resubmit_model_info')
@logger.catch
def UI_2_resubmit_model_info(data):
    valid_loaders = {}
    for model_backend in data['valid_backends']:
        valid_loaders[model_backend] = model_backends[model_backend].get_requested_parameters(data["name"], data["path"] if 'path' in data else None, data["menu"], parameters=data)
    emit("selected_model_info", {"model_backends": valid_loaders, 'selected_model_backend': data['plugin']})

#==================================================================#
# Event triggered when user loads a model
#==================================================================#
@socketio.on('load_model')
@logger.catch
def UI_2_load_model(data):
    logger.debug("Loading model with user input of: {}".format(data))
    model_backends[data['plugin']].set_input_parameters(data)
    load_model(data['plugin'])
    #load_model(use_gpu=data['use_gpu'], gpu_layers=data['gpu_layers'], disk_layers=data['disk_layers'], online_model=data['online_model'], url=koboldai_vars.colaburl, use_8_bit=data['use_8_bit'])

#==================================================================#
# Event triggered when load story is clicked
#==================================================================#
@socketio.on('load_story_list')
@logger.catch
def UI_2_load_story_list(data):
    file_popup("Select Story to Load", "./stories", "load_story", upload=True, jailed=True, folder_only=False, renameable=True, 
                                                                  deleteable=True, show_breadcrumbs=True, item_check="valid_story",
                                                                  valid_only=True, hide_extention=True, extra_parameter_function="get_story_listing_data",
                                                                  column_names=['Story Name', 'Action Count', 'Last Loaded'], show_filename=False,
                                                                  column_widths=['minmax(150px, auto)', '140px', '160px'], advanced_sort="story_sort",
                                                                  sort="Modified", desc=True, rename_return_emit_name="popup_rename_story")

@logger.catch
def get_story_listing_data(item_full_path, item, valid_selection):
    title = ""
    action_count = -1
    last_loaded = ""

    if not valid_selection:
        return [title, action_count, last_loaded]
    
    if os.path.isdir(item_full_path):
        if not valid_v3_story(item_full_path):
            return [title, action_count, last_loaded]
        item_full_path = os.path.join(item_full_path, "story.json")

    with open(item_full_path, 'rb') as f:
        parse_event = ijson.parse(f)
        depth=0
        file_version=1
        while True:
            try:
                prefix, event, value = next(parse_event)
            except StopIteration:
                break
            depth+=1
            if depth > 100 or prefix == 'file_version':
                if prefix == 'file_version':
                    file_version=2
                break
                
    with open(item_full_path, 'rb') as f:
        parse_event = ijson.parse(f)
        if file_version == 1:
            title = ".".join(item.split(".")[:-1])
        else:
            for prefix, event, value in parse_event:
                if prefix == 'story_name':
                    title = value
                    break
                
    with open(item_full_path, 'rb') as f:
        parse_event = ijson.parse(f)
        if file_version == 2:
            for prefix, event, value in parse_event:
                if prefix == 'actions.action_count':
                    action_count = value+1
                    break
        else:
            if os.path.getsize(item_full_path)/1024/1024 <= 20:
                action_count=0
                for prefix, event, value in parse_event:
                    if prefix == 'actions.item':
                        action_count+=1
            else:
                action_count = "{}MB".format(round(os.path.getsize(item_full_path)/1024/1024,1))

    if title in koboldai_vars._system_settings.story_loads:
        # UNIX Timestamp
        last_loaded = int(time.mktime(time.strptime(koboldai_vars._system_settings.story_loads[title], "%m/%d/%Y, %H:%M:%S")))
    else:
        last_loaded = os.path.getmtime(item_full_path)

    return [title, action_count, last_loaded]
    
@logger.catch
def valid_story(path: str):
    if os.path.isdir(path):
        return valid_v3_story(path)

    if not path.endswith(".json"):
        return False

    if os.path.exists(path.replace(".json", "/story.json")):
        return False

    try:
        with open(path, 'rb') as file:
            parser = ijson.parse(file)
            for prefix, event, value in parser:
                if prefix == 'memory':
                    return True
    except:
        pass
    return False

@logger.catch
def valid_v3_story(path: str) -> bool:
    if not os.path.exists(path): return False
    if not os.path.isdir(path): return False
    if not os.path.exists(os.path.join(path, "story.json")): return False
    return True

@logger.catch
def story_sort(base_path, desc=False):
    files = {}
    for file in os.scandir(path=base_path):
        if file.is_dir():
            if not valid_v3_story(file.path):
                continue

            story_path = os.path.join(file.path, "story.json")
            story_stat = os.stat(story_path)

            if os.path.getsize(story_path) < 2*1024*1024: #2MB
                with open(story_path, "r") as f:
                    j = json.load(f)
                    if j.get("story_name") in koboldai_vars.story_loads:
                        files[file.name] = datetime.datetime.strptime(koboldai_vars.story_loads[j["story_name"]], "%m/%d/%Y, %H:%M:%S")
                    else:
                        files[file.name] = datetime.datetime.fromtimestamp(story_stat.st_mtime)
            else:
                files[file.name] = datetime.datetime.fromtimestamp(story_stat.st_mtime)
            continue
        
        if not file.name.endswith(".json"):
            continue

        filename = os.path.join(base_path, file.name).replace("\\", "/")
        if os.path.getsize(filename) < 2*1024*1024: #2MB
            with open(filename, "r") as f:
                try:
                    js = json.load(f)
                    if 'story_name' in js and js['story_name'] in koboldai_vars.story_loads:
                        files[file.name] = datetime.datetime.strptime(koboldai_vars.story_loads[js['story_name']], "%m/%d/%Y, %H:%M:%S")
                    else:
                        files[file.name] = datetime.datetime.fromtimestamp(file.stat().st_mtime)
                except:
                    pass
        else:
            files[file.name] = datetime.datetime.fromtimestamp(file.stat().st_mtime)
    return [key[0] for key in sorted(files.items(), key=lambda kv: (kv[1], kv[0]), reverse=desc)]


#==================================================================#
# Event triggered on load story
#==================================================================#
@socketio.on('load_story')
@logger.catch
def UI_2_load_story(file):
    start_time = time.time()
    logger.debug("got a call or loading a story: {}".format(file))
    if koboldai_vars.debug:
        print("loading {}".format(file))
    loadRequest(file)
    logger.debug("Load Story took {}s".format(time.time()-start_time))

#==================================================================#
# Event triggered on new story
#==================================================================#
@socketio.on('new_story')
@logger.catch
def UI_2_new_story(data):
    logger.info("Starting new story")
    koboldai_vars.create_story("")
    
    
#==================================================================#
# Event triggered when user moves world info
#==================================================================#
@socketio.on('move_wi')
@logger.catch
def UI_2_move_wi(data):
    if data['folder'] is None:
        koboldai_vars.worldinfo_v2.reorder(int(data['dragged_id']), int(data['drop_id']))
    else:
        koboldai_vars.worldinfo_v2.add_item_to_folder(int(data['dragged_id']), data['folder'], before=int(data['drop_id']))

#==================================================================#
# Event triggered when user moves world info
#==================================================================#
@socketio.on('wi_set_folder')
@logger.catch
def UI_2_wi_set_folder(data):
    koboldai_vars.worldinfo_v2.add_item_to_folder(int(data['dragged_id']), data['folder'])

#==================================================================#
# Event triggered when user renames world info folder
#==================================================================#
@socketio.on('Rename_World_Info_Folder')
@logger.catch
def UI_2_Rename_World_Info_Folder(data):
    if koboldai_vars.debug:
        print("Rename_World_Info_Folder")
        print(data)
    koboldai_vars.worldinfo_v2.rename_folder(data['old_folder'], data['new_folder'])

#==================================================================#
# Event triggered when user edits world info item
#==================================================================#
@socketio.on('edit_world_info')
@logger.catch
def UI_2_edit_world_info(data):
    if koboldai_vars.debug:
        print("edit_world_info")
        print(data)
    
    if data['uid'] < 0:
        logger.debug("Creating WI: {}".format(data))
        koboldai_vars.worldinfo_v2.add_item(data['title'], data['key'], 
                                             data['keysecondary'], data['folder'], 
                                             data['constant'], data['manual_text'], 
                                             data['comment'], wpp=data['wpp'],
                                             use_wpp=data['use_wpp'], object_type=data["object_type"])
        emit("delete_new_world_info_entry", {})
    else:
        logger.debug("Editting WI: {}".format(data))
        koboldai_vars.worldinfo_v2.edit_item(data['uid'], data['title'], data['key'], 
                                             data['keysecondary'], data['folder'], 
                                             data['constant'], data['manual_text'], 
                                             data['comment'], wi_type=data["type"],
                                             wpp=data['wpp'], use_wpp=data['use_wpp'],
                                             object_type=data["object_type"])


#==================================================================#
# Event triggered when user creates world info folder
#==================================================================#
@socketio.on('create_world_info_folder')
@logger.catch
def UI_2_create_world_info_folder(data):
    koboldai_vars.worldinfo_v2.add_folder("New Folder")

#==================================================================#
# Event triggered when user deletes world info item
#==================================================================#
@socketio.on('delete_world_info')
@logger.catch
def UI_2_delete_world_info(uid):
    koboldai_vars.worldinfo_v2.delete(int(uid))


#==================================================================#
# Event triggered when user deletes world info folder
#==================================================================#
@socketio.on('delete_wi_folder')
@logger.catch
def UI_2_delete_wi_folder(folder):
    koboldai_vars.worldinfo_v2.delete_folder(folder)


#==================================================================#
# Event triggered when user exports world info folder
#==================================================================#
@app.route('/export_world_info_folder')
@require_allowed_ip
@logger.catch
def UI_2_export_world_info_folder():
    if 'folder' in request.args:
        data = koboldai_vars.worldinfo_v2.to_json(folder=request.args['folder'])
        folder = request.args['folder']
    else:
        data = koboldai_vars.worldinfo_v2.to_json()
        folder = koboldai_vars.story_name
    return Response(
        json.dumps(data, indent="\t"),
        mimetype="application/json",
        headers={"Content-disposition":
                 "attachment; filename={}_world_info.json".format(folder)}
        )

#==================================================================#
# Event triggered when user exports world info folder
#==================================================================#
@socketio.on('upload_world_info_folder')
@logger.catch
def UI_2_upload_world_info_folder(data):
    json_data = json.loads(data['data'])
    koboldai_vars.worldinfo_v2.load_json(json_data, folder=data['folder'])
    logger.debug("Calcing AI Text from WI Upload")
    koboldai_vars.calc_ai_text()

@app.route("/upload_wi", methods=["POST"])
@require_allowed_ip
@logger.catch
def UI_2_import_world_info():
    wi_data = request.get_json()
    uids = {}

    for folder_name, children in wi_data["folders"].items():
        koboldai_vars.worldinfo_v2.add_folder(folder_name)
        for child in children:
            # Child is index
            if child not in uids:
                entry_data = wi_data["entries"][str(child)]
                uids[child] = koboldai_vars.worldinfo_v2.add_item(
                    title=entry_data["title"],
                    key=entry_data["key"],
                    keysecondary=entry_data["keysecondary"],
                    folder=folder_name,
                    constant=entry_data["constant"],
                    manual_text=entry_data["manual_text"],
                    comment=entry_data["comment"],
                    use_wpp=entry_data["use_wpp"],
                    wpp=entry_data["wpp"],
                )
            koboldai_vars.worldinfo_v2.add_item_to_folder(uids[child], folder_name)
    return ":)"

@socketio.on("search_wi")
@logger.catch
def UI_2_search_wi(data):
    query = data["query"].lower()
    full_data = koboldai_vars.worldinfo_v2.to_json()

    results = {"title": [], "key": [], "keysecondary": [], "manual_text": []}

    for entry in full_data["entries"].values():
        # Order matters for what's more important.
        if query in entry["title"].lower():
            results["title"].append(entry)
        elif any([query in k.lower() for k in entry["key"]]):
            results["key"].append(entry)
        elif any([query in k.lower() for k in entry["keysecondary"]]):
            results["keysecondary"].append(entry)
        elif query in entry["content"].lower():
            results["manual_text"].append(entry)
        elif query in entry["manual_text"].lower():
            results["comment"].append(entry)

    emit("wi_results", results, broadcast=True, room="UI_2")

@socketio.on("update_wi_attribute")
@logger.catch
def UI_2_update_wi_attribute(data):
    uid, key, value = data["uid"], data["key"], data["value"]
    koboldai_vars.worldinfo_v2.world_info[uid][key] = value
    socketio.emit("world_info_entry", koboldai_vars.worldinfo_v2.world_info[uid], broadcast=True, room="UI_2")

@socketio.on("update_wi_keys")
@logger.catch
def UI_2_update_wi_keys(data):
    uid, key, is_secondary, operation = data["uid"], data["key"], data["is_secondary"], data["operation"]

    keykey = "key" if not is_secondary else "keysecondary"
    key_exists = key in koboldai_vars.worldinfo_v2.world_info[uid][keykey]

    if operation == "add":
        if not key_exists:
            koboldai_vars.worldinfo_v2.world_info[uid][keykey].append(key)
    elif operation == "remove":
        if key_exists:
            koboldai_vars.worldinfo_v2.world_info[uid][keykey].remove(key)

    if keykey == "keysecondary":
        koboldai_vars.worldinfo_v2.world_info[uid]["selective"] = len(koboldai_vars.worldinfo_v2.world_info[uid]["keysecondary"]) > 0

    # Send to UI
    socketio.emit("world_info_entry", koboldai_vars.worldinfo_v2.world_info[uid], broadcast=True, room="UI_2")

@app.route("/set_wi_image/<int(signed=True):uid>", methods=["POST"])
@require_allowed_ip
@logger.catch
def UI_2_set_wi_image(uid):
    if uid < 0:
        socketio.emit("delete_new_world_info_entry", {})
        uid = koboldai_vars.worldinfo_v2.add_item(
            "New World Info Entry",
            [],
            [],
            None,
            False,
            "",
            "",
        )

    data = base64.b64decode(request.get_data(as_text=True).split(",")[-1])
    path = os.path.join(koboldai_vars.save_paths.wi_images, str(uid))

    if not data:
        # Delete if sent null image
        try:
            os.remove(path)
        except FileNotFoundError:
            pass
    else:
        try:
            # Otherwise assign image
            with open(path, "wb") as file:
                file.write(data)
        except FileNotFoundError:
            show_error_notification(
                "Unable to write image",
                "Please save the game before uploading images."
            )
            return ":(", 500
    koboldai_vars.gamesaved = False
    return ":)", 200

@app.route("/get_wi_image/<int(signed=True):uid>", methods=["GET"])
@require_allowed_ip
@logger.catch
def UI_2_get_wi_image(uid):
    if args.no_ui:
        return redirect('/api/latest')
    path = os.path.join(koboldai_vars.save_paths.wi_images, str(uid))
    try:
        return send_file(path)
    except FileNotFoundError:
        return ":( Couldn't find image", 204

@app.route("/set_commentator_picture/<int(signed=True):commentator_id>", methods=["POST"])
@require_allowed_ip
@logger.catch
def UI_2_set_commentator_image(commentator_id):
    data = request.get_data()
    with open(os.path.join(koboldai_vars.save_paths.commentator_pictures, str(commentator_id)), "wb") as file:
        file.write(data)
    return ":)"

@app.route("/image_db.json", methods=["GET"])
@require_allowed_ip
@logger.catch
def UI_2_get_image_db():
    if args.no_ui:
        return redirect('/api/latest')
    try:
        return send_file(os.path.join(koboldai_vars.save_paths.generated_images, "db.json"))
    except FileNotFoundError:
        return jsonify([])

@app.route("/action_composition.json", methods=["GET"])
@require_allowed_ip
@logger.catch
def UI_2_get_action_composition():
    if args.no_ui:
        return redirect('/api/latest')
    try:
        actions = request.args.get("actions").split(",")
        if not actions:
            raise ValueError()
    except (ValueError, AttributeError):
        return "No actions", 400

    try:
        actions = [int(action) for action in actions]
    except TypeError:
        return "Not all actions int", 400

    ret = []
    for action_id in actions:
        try:
            ret.append(koboldai_vars.actions.get_action_composition(action_id))
        except KeyError:
            ret.append([])
    return jsonify(ret)

@app.route("/generated_images/<path:path>")
@require_allowed_ip
def UI_2_send_generated_images(path):
    return send_from_directory(koboldai_vars.save_paths.generated_images, path)

@socketio.on("scratchpad_prompt")
@logger.catch
def UI_2_scratchpad_prompt(data):
    out_text = model.raw_generate(
        data,
        max_new=80,
    ).decoded

    socketio.emit("scratchpad_response", out_text, broadcast=True, room="UI_2")


#==================================================================#
# Event triggered when user edits phrase biases
#==================================================================#
@socketio.on('phrase_bias_update')
@logger.catch
def UI_2_phrase_bias_update(biases):
    koboldai_vars.biases = biases


@socketio.on("substitution_update")
@logger.catch
def UI_2_substitutions_update(substitutions):
    koboldai_vars.substitutions = substitutions


#==================================================================#
# Event triggered to rely a message
#==================================================================#
@logger.catch
def socket_io_relay(queue, socketio):
    while True:
        if not queue.empty():
            while not queue.empty():
                data = queue.get()
                socketio.emit(data[0], data[1], **data[2])
        time.sleep(0.2)
        



#==================================================================#
# Event triggered when Softprompt load menu is clicked
#==================================================================#
@socketio.on('load_softprompt_list')
@logger.catch
def UI_2_load_softprompt_list(data):
    if not koboldai_vars.allowsp:
        socketio.emit("error", "Soft prompts are not supported by your current model/backend", broadcast=True, room="UI_2")
    assert koboldai_vars.allowsp, "Soft prompts are not supported by your current model/backend"
    file_popup("Select Softprompt to Load", "./softprompts", "load_softprompt", upload=True, jailed=True, folder_only=False, renameable=True, 
                                                                  deleteable=True, show_breadcrumbs=True, item_check="valid_softprompt",
                                                                  valid_only=True, hide_extention=True, extra_parameter_function="get_softprompt_desc",
                                                                  column_names=['Softprompt Name', 'Softprompt Description'],
                                                                  show_filename=False,
                                                                  column_widths=['150px', 'auto'])

@logger.catch
def valid_softprompt(file):
    z, version, shape, fortran_order, dtype = fileops.checksp(file, koboldai_vars.modeldim)
    if z in [1, 2, 3, 4]:
        return False
    elif not isinstance(z, zipfile.ZipFile):
        print("not zip")
        return False
    else:
        return True

@logger.catch
def get_softprompt_desc(item_full_path, item, valid_selection):
    if not valid_selection:
        return [None, None]
    z = zipfile.ZipFile(item_full_path)
    with z.open('meta.json') as f:
        ob = json.load(f)
        return [ob['name'], ob['description']]

#==================================================================#
# Event triggered when Softprompt is loaded
#==================================================================#
@socketio.on('load_softprompt')
@logger.catch
def UI_2_load_softprompt(data):
    if koboldai_vars.debug:
        print("Load softprompt: {}".format(data))
    spRequest(data)

#==================================================================#
# Event triggered when load userscripts is clicked
#==================================================================#
@socketio.on('load_userscripts_list')
@logger.catch
def UI_2_load_userscripts_list(data):
    file_popup("Select Userscripts to Load", "./userscripts", "load_userscripts", upload=True, jailed=True, folder_only=False, renameable=True, editable=True, 
                                                                  deleteable=True, show_breadcrumbs=False, item_check="valid_userscripts_to_load",
                                                                  valid_only=True, hide_extention=True, extra_parameter_function="get_userscripts_desc",
                                                                  column_names=['Module Name', 'Description'],
                                                                  show_filename=False, show_folders=False,
                                                                  column_widths=['150px', 'auto'])
                                                                
@logger.catch
def valid_userscripts_to_load(file):
    if koboldai_vars.debug:
        print("{} is valid: {}".format(file, file.endswith(".lua") and os.path.basename(file) not in koboldai_vars.userscripts))
    return file.endswith(".lua") and os.path.basename(file) not in koboldai_vars.userscripts
    
@logger.catch
def valid_userscripts_to_unload(file):
    return file.endswith(".lua") and os.path.basename(file) in koboldai_vars.userscripts

@logger.catch
def get_userscripts_desc(item_full_path, item, valid_selection):
    if not valid_selection:
        return [None, None]
    ob = ["", ""]
    description = []
    multiline = False
    with open(item_full_path) as f:
        ob[0] = f.readline().strip().replace("\033", "")
        if ob[0][:2] != "--":
            ob[0] = file
        else:
            ob[0] = ob[0][2:]
            if ob[0][:2] == "[[":
                ob[0] = ob[0][2:]
                multiline = True
            ob[0] = ob[0].lstrip("-").strip()
            for line in f:
                line = line.strip().replace("\033", "")
                if multiline:
                    index = line.find("]]")
                    if index > -1:
                        description.append(line[:index])
                        if index != len(line) - 2:
                            break
                        multiline = False
                    else:
                        description.append(line)
                else:
                    if line[:2] != "--":
                        break
                    line = line[2:]
                    if line[:2] == "[[":
                        multiline = True
                        line = line[2:]
                    description.append(line.strip())
    ob[1] = "\n".join(description)
    if len(ob[1]) > 250:
        ob[1] = ob[1][:247] + "..."
    return ob

#==================================================================#
# Event triggered when userscript's are loaded
#==================================================================#
@socketio.on('load_userscripts')
@logger.catch
def UI_2_load_userscripts(data):
    if koboldai_vars.debug:
        print("Loading Userscripts: {}".format(os.path.basename(data)))
    koboldai_vars.userscripts = [x for x in koboldai_vars.userscripts if x != os.path.basename(data)]+[os.path.basename(data)]
    load_lua_scripts()
    
#==================================================================#
# Event triggered when userscript's are unloaded
#==================================================================#
@socketio.on('unload_userscripts')
@logger.catch
def UI_2_unload_userscripts(data):
    if koboldai_vars.debug:
        print("Unloading Userscript: {}".format(data))
    koboldai_vars.userscripts = [x for x in koboldai_vars.userscripts if x != data]
    load_lua_scripts()



#==================================================================#
# Event triggered when aidg.club loaded
#==================================================================#
@socketio.on('load_aidg_club')
@logger.catch
def UI_2_load_aidg_club(data):
    if koboldai_vars.debug:
        print("Load aidg.club: {}".format(data))
    import_buffer.from_club(data)
    # importAidgRequest(data) 


#==================================================================#
# Event triggered when Theme Changed
#==================================================================#
@socketio.on('theme_change')
@logger.catch
def UI_2_theme_change(data):
    with open("themes/{}.css".format(data['name']), "w") as f:
        f.write(":root {\n")
        for key, value in data['theme'].items():
            f.write("\t{}: {};\n".format(key, value.replace(";", "").replace("--", "-")))
        f.write("}")
        f.write("--------Special Rules from Original Theme---------\n")
        for rule in data['special_rules']:
            f.write(rule)
            f.write("\n")
    if koboldai_vars.debug:
        print("Theme Saved")


#==================================================================#
# Refresh SP List
#==================================================================#
@socketio.on('sp_list_refresh')
@logger.catch
def UI_2_sp_list_refresh(data):
    koboldai_vars.splist = [[f, get_softprompt_desc(os.path.join("./softprompts", f),None,True)] for f in os.listdir("./softprompts") if os.path.isfile(os.path.join("./softprompts", f)) and valid_softprompt(os.path.join("./softprompts", f))]


#==================================================================#
# Refresh Theme List
#==================================================================#
@socketio.on('theme_list_refresh')
@logger.catch
def UI_2_theme_list_refresh(data):
    koboldai_vars.theme_list = [".".join(f.split(".")[:-1]) for f in os.listdir("./themes") if os.path.isfile(os.path.join("./themes", f))]

#==================================================================#
# Save Tweaks
#==================================================================#
@socketio.on('save_cookies')
@logger.catch
def UI_2_save_cookies(data):
    for key in data:
        #Note this won't sync to the client automatically as we're modifying a variable rather than setting it
        koboldai_vars.cookies[key] = data[key]
    with open("./settings/cookies.settings", "w") as f:
        json.dump(koboldai_vars.cookies, f)

#==================================================================#
# Fewshot WI generation
#==================================================================#
@socketio.on("generate_wi")
@logger.catch
def UI_2_generate_wi(data):
    uid = data["uid"]
    field = data["field"]
    existing = data["existing"]
    gen_amount = data["genAmount"]

    # The template to coax what we want from the model
    extractor_string = ""

    if field == "title":
        for thing in ["type", "desc"]:
            if not existing[thing]:
                continue
            pretty = {"type": "Type", "desc": "Description"}[thing]
            extractor_string += f"{pretty}: {existing[thing]}\n"
        
        pretty = "Title"
        if existing["desc"]:
            # Don't let the model think we're starting a new entry
            pretty = "Alternate Title"

        extractor_string += pretty + ":"
    elif field == "desc":
        # MUST be title and type
        assert existing["title"]
        assert existing["type"]
        extractor_string = f"Title: {existing['title']}\nType: {existing['type']}\nDescription:"
    else:
        assert False, "What"

    with open("data/wi_fewshot.txt", "r") as file:
        fewshot_entries = [x.strip() for x in file.read().split("\n\n") if x]

    # Use user's own WI entries in prompt
    if koboldai_vars.wigen_use_own_wi:
        fewshot_entries += koboldai_vars.worldinfo_v2.to_wi_fewshot_format(excluding_uid=uid)
    
    # We must have this amount or less in our context.
    target = koboldai_vars.max_length - gen_amount - len(tokenizer.encode(extractor_string))

    used = []
    # Walk the entries backwards until we can't cram anymore in
    for entry in reversed(fewshot_entries):
        maybe = [entry] + used
        maybe_str = "\n\n".join(maybe)
        possible_encoded = tokenizer.encode(maybe_str)
        if len(possible_encoded) > target:
            break
        yes_str = maybe_str
        used = maybe
    
    prompt = f"{yes_str}\n\n{extractor_string}"
    
    # logger.info(prompt)
    # TODO: Make single_line mode that stops on newline rather than bans it (for title)
    out_text = tpool.execute(
        model.raw_generate,
        prompt,
        max_new=gen_amount,
        single_line=True,
    ).decoded[0]
    out_text = utils.trimincompletesentence(out_text.strip())

    socketio.emit("generated_wi", {"uid": uid, "field": field, "out": out_text}, room="UI_2")

@app.route("/generate_raw", methods=["GET"])
@require_allowed_ip
def UI_2_generate_raw():
    prompt = request.args.get("prompt")

    if not prompt:
        return Response(json.dumps({"error": "No prompt"}), status=400)

    if not model:
        return Response(json.dumps({"error": "No model"}), status=500)

    try:
        out = model.raw_generate(prompt, max_new=80)
    except NotImplementedError as e:
        return Response(json.dumps({"error": str(e)}), status=500)

    return out.decoded

#==================================================================#
# Load Tweaks
#==================================================================#
@logger.catch
def UI_2_load_cookies():
    if koboldai_vars.on_colab:
        if os.path.exists("./settings/cookies.settings"):
            with open("./settings/cookies.settings", "r") as f:
                data = json.load(f)
                socketio.emit('load_cookies', data, room="UI_2")

#==================================================================#
# Save New Preset
#==================================================================#
@socketio.on('save_new_preset')
@logger.catch
def UI_2_save_new_preset(data):
    preset = model_info()
    #Data to get from current settings
    for item in ["genamt", "rep_pen", "rep_pen_range", "rep_pen_slope", "sampler_order", "temp", "tfs", "top_a", "top_k", "top_p", "typical"]:
        preset[item] = getattr(koboldai_vars, item)
    #Data to get from UI
    for item in ['preset', 'description']:
        preset[item] = data[item]
    preset['Preset Category'] = 'Custom'
    if os.path.exists("./presets/{}.presets".format(data['preset'])):
        with open("./presets/{}.presets".format(data['preset']), "r") as f:
            old_preset = json.load(f)
            if not isinstance(old_preset, list):
                old_preset = [old_preset]
        for i in range(len(old_preset)):
            if old_preset[i]['Model Name'] == preset['Model Name']:
                del old_preset[i]
                break
        old_preset.append(preset)
        preset = old_preset
    else:
        preset = [preset]
    print(preset)
    with open("./presets/{}.presets".format(data['preset']), "w") as f:
        print("Saving to {}".format("./presets/{}.presets".format(data['preset'])))
        json.dump(preset, f, indent="\t")

@logger.catch
def get_model_size(model_name):
    if "30B" in model_name:
        return "30B"
    elif "20B" in model_name:
        return "20B"
    elif "13B" in model_name:
        return "13B"
    elif "6B" in model_name.replace("6.7B", "6B"):
        return "6B"
    elif "2.7B" in model_name:
        return "2.7B"
    elif "1.3B" in model_name:
        return "1.3B"

#==================================================================#
# Save New Preset
#==================================================================#
@socketio.on('save_revision')
@logger.catch
def UI_2_save_revision(data):
    koboldai_vars.save_revision()


#==================================================================#
# Generate Image
#==================================================================#
@socketio.on("generate_image")
@logger.catch
def UI_2_generate_image_from_story(data):
    # Independant of generate_story_image as summarization is rather time consuming
    koboldai_vars.generating_image = True
    eventlet.sleep(0)
    
    art_guide = str(koboldai_vars.img_gen_art_guide)
    
    if 'action_id' in data and (int(data['action_id']) in koboldai_vars.actions.actions or int(data['action_id']) == -1):
        action_id = int(data['action_id'])
    else:
        #get latest action
        if len(koboldai_vars.actions) > 0:
            action = koboldai_vars.actions[-1]
            action_id = len(koboldai_vars.actions) - 1
        else:
            action = koboldai_vars.prompt
            action_id = -1
    
    logger.info("Generating image for action {}".format(action_id))
    
    start_time = time.time()
    if os.path.exists("models/{}".format(args.summarizer_model.replace('/', '_'))):
        koboldai_vars.summary_tokenizer = AutoTokenizer.from_pretrained("models/{}".format(args.summarizer_model.replace('/', '_')), cache_dir="cache")
    else:
        koboldai_vars.summary_tokenizer = AutoTokenizer.from_pretrained(args.summarizer_model, cache_dir="cache")
    #text to summarize (get 1000 tokens worth of text):
    text = []
    text_length = 0
    for item in reversed(koboldai_vars.actions.to_sentences(max_action_id=action_id)):
        if len(koboldai_vars.summary_tokenizer.encode(item[0])) + text_length <= 1000:
            text.append(item[0])
            text_length += len(koboldai_vars.summary_tokenizer.encode(item[0]))
        else:
            break
    text = "".join(text)
    logger.debug("Text to summarizer: {}".format(text))
    
    max_length = args.max_summary_length - len(koboldai_vars.summary_tokenizer.encode(art_guide))
    keys = [summarize(text, max_length=max_length)]
    prompt = ", ".join(keys)
    logger.debug("Text from summarizer: {}".format(prompt))

    if art_guide:
        if '<|>' in art_guide:
            full_prompt = art_guide.replace('<|>', prompt)
        else:
            full_prompt = f"{prompt}, {art_guide}"
    else:
        full_prompt = prompt

    generate_story_image(
        full_prompt,
        file_prefix=f"action_{action_id}",
        display_prompt=full_prompt,
        log_data={"actionId": action_id},
    )

@socketio.on("generate_image_from_prompt")
@logger.catch
def UI_2_generate_image_from_prompt(prompt: str):
    eventlet.sleep(0)
    generate_story_image(prompt, file_prefix="prompt", generation_type="direct_prompt")

def log_image_generation(
    prompt: str,
    display_prompt: str,
    file_name: str,
    generation_type: str,
    other_data: Optional[dict] = None
) -> None:
    # In the future it might be nice to have some UI where you can search past
    # generations or something like that
    db_path = os.path.join(koboldai_vars.save_paths.generated_images, "db.json")

    try:
        with open(db_path, "r") as file:
            j = json.load(file)
    except FileNotFoundError:
        j = []
    
    if not isinstance(j, list):
        logger.warning("Image database is corrupted! Will not add new entry.")
        return

        
    log_data = {
        "prompt": prompt,
        "fileName": file_name,
        "type": generation_type or None,
        "displayPrompt": display_prompt
    }
    log_data.update(other_data or {})
    j.append(log_data)

    with open(db_path, "w") as file:
        json.dump(j, file, indent="\t")

@socketio.on("retry_generated_image")
@logger.catch
def UI2_retry_generated_image():
    eventlet.sleep(0)
    generate_story_image(koboldai_vars.picture_prompt)

def generate_story_image(
    prompt: str,
    file_prefix: str = "image",
    generation_type: str = "",
    display_prompt: Optional[str] = None,
    log_data: Optional[dict] = None
    
) -> None:
    # This function is a wrapper around generate_image() that integrates the
    # result with the story (read: puts it in the corner of the screen).

    log_data = log_data or {}

    if not display_prompt:
        display_prompt = prompt
    koboldai_vars.picture_prompt = display_prompt

    start_time = time.time()
    koboldai_vars.generating_image = True

    image = generate_image(prompt)
    koboldai_vars.generating_image = False

    if not image:
        return
        
    exif = image.getexif()
    exif[0x9286] = prompt
    exif[0x927C] = generation_type if generation_type != "" else "Stable Diffusion from KoboldAI"

    if os.path.exists(koboldai_vars.save_paths.generated_images):
        # Only save image if this is a saved story
        file_name = f"{file_prefix}_{int(time.time())}.jpg"
        image.save(os.path.join(koboldai_vars.save_paths.generated_images, file_name), format="JPEG", exif=exif)
        log_image_generation(prompt, display_prompt, file_name, generation_type, log_data)
        #let's also add this data to the action so we know where the latest picture is at
        logger.info("setting picture filename")
        try:
            koboldai_vars.actions.set_picture(int(log_data['actionId']), file_name, prompt)
        except KeyError:
            pass

    logger.debug("Time to Generate Image {}".format(time.time()-start_time))

    buffer = BytesIO()
    image.save(buffer, format="JPEG", exif=exif)
    b64_data = base64.b64encode(buffer.getvalue()).decode("ascii")

    koboldai_vars.picture = b64_data

def generate_image(prompt: str) -> Optional[Image.Image]:
    if koboldai_vars.img_gen_priority == 4:
        # Check if stable-diffusion-webui API option selected and use that if found.
        return text2img_api(prompt)
    elif ((not koboldai_vars.hascuda or not os.path.exists("models/stable-diffusion-v1-4")) and koboldai_vars.img_gen_priority != 0) or  koboldai_vars.img_gen_priority == 3:
        # If we don't have a GPU, use horde if we're allowed to
        return text2img_horde(prompt)

    memory = torch.cuda.get_device_properties(0).total_memory

    # We aren't being forced to use horde, so now let's figure out if we should use local
    if memory - torch.cuda.memory_reserved(0) >= 6000000000:
        # We have enough vram, just do it locally
        return text2img_local(prompt)
    elif memory > 6000000000 and koboldai_vars.img_gen_priority <= 1:
        # We could do it locally by swapping the model out
        print("Could do local or online")
        return text2img_horde(prompt)
    elif koboldai_vars.img_gen_priority != 0:
        return text2img_horde(prompt)

    raise RuntimeError("Unable to decide image generation backend. Please report this.")
    

@logger.catch
def text2img_local(prompt: str) -> Optional[Image.Image]:
    start_time = time.time()
    logger.debug("Generating Image")
    from diffusers import StableDiffusionPipeline
    if koboldai_vars.image_pipeline is None:
        pipe = tpool.execute(StableDiffusionPipeline.from_pretrained, "CompVis/stable-diffusion-v1-4", revision="fp16", torch_dtype=torch.float16, cache="functional_models/stable-diffusion").to("cuda")
    else:
        pipe = koboldai_vars.image_pipeline.to("cuda")
    logger.debug("time to load: {}".format(time.time() - start_time))
    start_time = time.time()
    
    def get_image(pipe, prompt, num_inference_steps):
        from torch import autocast
        with autocast("cuda"):
            return pipe(prompt, num_inference_steps=num_inference_steps).images[0]
    image = tpool.execute(get_image, pipe, prompt, num_inference_steps=koboldai_vars.img_gen_steps)
    logger.debug("time to generate: {}".format(time.time() - start_time))
    start_time = time.time()
    if koboldai_vars.keep_img_gen_in_memory:
        pipe.to("cpu")
        if koboldai_vars.image_pipeline is None:
            koboldai_vars.image_pipeline = pipe
    else:
        koboldai_vars.image_pipeline = None
        del pipe
    torch.cuda.empty_cache()
    logger.debug("time to unload: {}".format(time.time() - start_time))
    return image

@logger.catch
def text2img_horde(prompt: str) -> Optional[Image.Image]:
    logger.debug("Generating Image using Horde")
    
    final_submit_dict = {
        "prompt": prompt,
        "trusted_workers": False, 
        "models": [
          "stable_diffusion"
        ],
        "params": {
            "n": 1,
            "nsfw": True,
            "sampler_name": "k_euler_a",
            "karras": True,
            "cfg_scale": koboldai_vars.img_gen_cfg_scale,
            "steps": koboldai_vars.img_gen_steps, 
            "width": 512, 
            "height": 512
        }
    }
    client_agent = "KoboldAI:2.0.0:koboldai.org"
    cluster_headers = {
        'apikey': koboldai_vars.horde_api_key,
        "Client-Agent": client_agent
    }    
    id_req = requests.post(f"{koboldai_vars.horde_url}/api/v2/generate/async", json=final_submit_dict, headers=cluster_headers)

    if not id_req.ok:
        if id_req.status_code == 403:
            show_error_notification(
                "Stable Horde failure",
                "Stable Horde is currently not accepting anonymous requuests. " \
                "Try again in a few minutes or register for priority access at https://horde.koboldai.net",
                do_log=True
            )
            return None
        logger.error(f"HTTP {id_req.status_code}, expected OK-ish")
        logger.error(id_req.text)
        logger.error(f"Response headers: {id_req.headers}")
        raise HordeException("Image seeding failed. See console for more details.")
    
    image_id = id_req.json()["id"]

    while True:
        poll_req = requests.get(f"{koboldai_vars.horde_url}/api/v2/generate/check/{image_id}")
        if not poll_req.ok:
            logger.error(f"HTTP {poll_req.status_code}, expected OK-ish")
            logger.error(poll_req.text)
            logger.error(f"Response headers: {poll_req.headers}")
            raise HordeException("Image polling failed. See console for more details.")
        poll_j = poll_req.json()

        if poll_j["finished"] > 0:
            break

        # This should always exist but if it doesn't 2 seems like a safe bet.
        sleepy_time = int(poll_req.headers.get("retry-after", 2))
        time.sleep(sleepy_time)
    
    # Done generating, we can now fetch it.

    gen_req = requests.get(f"{koboldai_vars.horde_url}/api/v2/generate/status/{image_id}")
    if not gen_req.ok:
        logger.error(f"HTTP {gen_req.status_code}, expected OK-ish")
        logger.error(gen_req.text)
        logger.error(f"Response headers: {gen_req.headers}")
        raise HordeException("Image fetching failed. See console for more details.")
    results = gen_req.json()

    if len(results["generations"]) > 1:
        logger.warning(f"Got too many generations, discarding extras. Got {len(results['generations'])}, expected 1.")
    
    imgurl = results["generations"][0]["img"]
    try:
        img_data = requests.get(imgurl, timeout=3).content
        img = Image.open(BytesIO(img_data))
        return img
    except Exception as err:
        logger.error(f"Error retrieving image: {err}")        
        raise HordeException("Image fetching failed. See console for more details.")

@logger.catch
def text2img_api(prompt, art_guide="") -> Image.Image:
    logger.debug("Generating Image using Local SD-WebUI API")
    koboldai_vars.generating_image = True
    #The following list are valid properties with their defaults, to add/modify in final_imgen_params. Will refactor configuring values into UI element in future.
      #"enable_hr": false,
      #"denoising_strength": 0,
      #"firstphase_width": 0,
      #"firstphase_height": 0,
      #"prompt": "",
      #"styles": [
      #  "string"
      #],
      #"seed": -1,
      #"subseed": -1,
      #"subseed_strength": 0,
      #"seed_resize_from_h": -1,
      #"seed_resize_from_w": -1,
      #"batch_size": 1,
      #"n_iter": 1,
      #"steps": 50,
      #"cfg_scale": 7,
      #"width": 512,
      #"height": 512,
      #"restore_faces": false,
      #"tiling": false,
      #"negative_prompt": "string",
      #"eta": 0,
      #"s_churn": 0,
      #"s_tmax": 0,
      #"s_tmin": 0,
      #"s_noise": 1,
      #"override_settings": {},
      #"sampler_index": "Euler"
    final_imgen_params = {
        "prompt": prompt,
        "n_iter": 1,
        "width": 512,
        "height": 512,
        "steps": koboldai_vars.img_gen_steps,
        "cfg_scale": koboldai_vars.img_gen_cfg_scale,
        "negative_prompt": koboldai_vars.img_gen_negative_prompt,
        "sampler_index": "Euler a"
    }
    apiaddress = '{}/sdapi/v1/txt2img'.format(koboldai_vars.img_gen_api_url.rstrip("/"))
    payload_json = json.dumps(final_imgen_params)
    logger.debug(final_imgen_params)

    try:
        logger.info("Gen Image API: Username: {}".format(koboldai_vars.img_gen_api_username))
        if koboldai_vars.img_gen_api_username != "":
            basic = requests.auth.HTTPBasicAuth(koboldai_vars.img_gen_api_username, koboldai_vars.img_gen_api_password)
            submit_req = requests.post(url=apiaddress, data=payload_json, auth=basic)
        else:
            submit_req = requests.post(url=apiaddress, data=payload_json)
    except requests.exceptions.ConnectionError:
        show_error_notification(
            "SD Web API Failure",
            "Unable to connect to SD Web UI. Is it running?",
            do_log=True
        )
        return None
    except Exception as e:
        show_error_notification("SD Web API Failure", "Unknown error in connecting to the SD Web UI. Is it running?")
        logger.error(f"{type(e)}: {e}")
        return None
    finally:
        koboldai_vars.generating_image = False

    if submit_req.status_code == 404:
        show_error_notification(
            "SD Web API Failure",
            f"The SD Web UI was not called with --api. Unable to connect.",
            do_log=True
        )
        return None
    elif not submit_req.ok:
        show_error_notification("SD Web API Failure", f"HTTP Code {submit_req.status_code} -- See console for details")
        logger.error(f"SD Web API Failure: HTTP Code {submit_req.status_code}, Body:\n{submit_req.text}")
        return None

    results = submit_req.json()

    try:
        base64_image = results["images"][0]
    except (IndexError, KeyError):
        show_error_notification("SD Web API Failure", "SD Web API returned no images", do_log=True)
        return None

    return Image.open(BytesIO(base64.b64decode(base64_image)))

@socketio.on("clear_generated_image")
@logger.catch
def UI2_clear_generated_image(data):
    koboldai_vars.picture = ""
    koboldai_vars.picture_prompt = ""

#@logger.catch
def get_items_locations_from_text(text):
    # load model and tokenizer
    tokenizer = AutoTokenizer.from_pretrained("dslim/bert-base-NER")
    model = AutoModelForTokenClassification.from_pretrained("dslim/bert-base-NER")
    nlp = transformers.pipeline("ner", model=model, tokenizer=tokenizer)
    # input example sentence
    ner_results = nlp(text)
    orgs = []
    last_org_position = -2
    loc = []
    last_loc_position = -2
    per = []
    last_per_position = -2
    for i, result in enumerate(ner_results):
        if result['entity'] in ('B-ORG', 'I-ORG'):
            if result['start']-1 <= last_org_position:
                if result['start'] != last_org_position:
                    orgs[-1] = "{} ".format(orgs[-1])
                orgs[-1] = "{}{}".format(orgs[-1], result['word'].replace("##", ""))
            else:
                orgs.append(result['word'])
            last_org_position = result['end']
        elif result['entity'] in ('B-LOC', 'I-LOC'):
            if result['start']-1 <= last_loc_position:
                if result['start'] != last_loc_position:
                    loc[-1] = "{} ".format(loc[-1])
                loc[-1] = "{}{}".format(loc[-1], result['word'].replace("##", ""))
            else:
                loc.append(result['word'])
            last_loc_position = result['end']
        elif result['entity'] in ('B-PER', 'I-PER'):
            if result['start']-1 <= last_per_position:
                if result['start'] != last_per_position:
                    per[-1] = "{} ".format(per[-1])
                per[-1] = "{}{}".format(per[-1], result['word'].replace("##", ""))
            else:
                per.append(result['word'])
            last_per_position = result['end']

    print("Orgs: {}".format(orgs))
    print("Locations: {}".format(loc))
    print("People: {}".format(per))

#==================================================================#
# summarizer
#==================================================================#
def summarize(text, max_length=100, min_length=30, unload=True):
    from transformers import pipeline as summary_pipeline
    start_time = time.time()
    if koboldai_vars.summarizer is None:
        if os.path.exists("functional_models/{}".format(args.summarizer_model.replace('/', '_'))):
            koboldai_vars.summary_tokenizer = AutoTokenizer.from_pretrained("functional_models/{}".format(args.summarizer_model.replace('/', '_')), cache_dir="cache")
            koboldai_vars.summarizer = AutoModelForSeq2SeqLM.from_pretrained("functional_models/{}".format(args.summarizer_model.replace('/', '_')), cache_dir="cache")
        else:
            koboldai_vars.summary_tokenizer = AutoTokenizer.from_pretrained(args.summarizer_model, cache_dir="cache")
            koboldai_vars.summarizer = AutoModelForSeq2SeqLM.from_pretrained(args.summarizer_model, cache_dir="cache")
            koboldai_vars.summary_tokenizer.save_pretrained("functional_models/{}".format(args.summarizer_model.replace('/', '_')), max_shard_size="500MiB")
            koboldai_vars.summarizer.save_pretrained("functional_models/{}".format(args.summarizer_model.replace('/', '_')), max_shard_size="500MiB")

    #Try GPU accel
    if koboldai_vars.hascuda and torch.cuda.get_device_properties(0).total_memory - torch.cuda.memory_reserved(0) >= 1645778560:
        koboldai_vars.summarizer.to(0)
        device=0
    else:
        device=-1
    summarizer = tpool.execute(summary_pipeline, task="summarization", model=koboldai_vars.summarizer, tokenizer=koboldai_vars.summary_tokenizer, device=device)
    logger.debug("Time to load summarizer: {}".format(time.time()-start_time))
    
    #Actual sumarization
    start_time = time.time()
    #make sure text is less than 1024 tokens, otherwise we'll crash
    if len(koboldai_vars.summary_tokenizer.encode(text)) > 1000:
        text = koboldai_vars.summary_tokenizer.decode(koboldai_vars.summary_tokenizer.encode(text)[:1000])
    output = tpool.execute(summarizer, text, max_length=max_length, min_length=min_length, do_sample=False)[0]['summary_text']
    logger.debug("Time to summarize: {}".format(time.time()-start_time))
    #move model back to CPU to save precious vram
    torch.cuda.empty_cache()
    logger.debug("VRAM used by summarization: {}".format(torch.cuda.memory_reserved(0)))
    if unload:
        koboldai_vars.summarizer.to("cpu")
    torch.cuda.empty_cache()
    
    #logger.debug("Original Text: {}".format(text))
    #logger.debug("Summarized Text: {}".format(output))
    
    return output

#==================================================================#
# Auto-memory function
#==================================================================#
@socketio.on("refresh_auto_memory")
@logger.catch
def UI_2_refresh_auto_memory(data):
    koboldai_vars.auto_memory = "Generating..."
    if koboldai_vars.summary_tokenizer is None:
        if os.path.exists("models/{}".format(args.summarizer_model.replace('/', '_'))):
            koboldai_vars.summary_tokenizer = AutoTokenizer.from_pretrained("models/{}".format(args.summarizer_model.replace('/', '_')), cache_dir="cache")
        else:
            koboldai_vars.summary_tokenizer = AutoTokenizer.from_pretrained(args.summarizer_model, cache_dir="cache")
    #first, let's get all of our game text and split it into sentences
    sentences = [x[0] for x in koboldai_vars.actions.to_sentences()]
    sentences_lengths = [len(koboldai_vars.summary_tokenizer.encode(x)) for x in sentences]
    
    pass_number = 1
    while len(koboldai_vars.summary_tokenizer.encode("".join(sentences))) > 1000:
        #Now let's split them into 1000 token chunks
        summary_chunks = [""]
        summary_chunk_lengths = [0]
        for i in range(len(sentences)):
            if summary_chunk_lengths[-1] + sentences_lengths[i] <= 1000:
                summary_chunks[-1] += sentences[i]
                summary_chunk_lengths[-1] += sentences_lengths[i]
            else:
                summary_chunks.append(sentences[i])
                summary_chunk_lengths.append(sentences_lengths[i])
        new_sentences = []
        i=0
        for summary_chunk in summary_chunks:
            logger.debug("summarizing chunk {}".format(i))
            new_sentences.extend(re.split("(?<=[.!?])\s+", summarize(summary_chunk, unload=False)))
            i+=1
        logger.debug("Pass {}:\nSummarized to {} sentencees from {}".format(pass_number, len(new_sentences), len(sentences)))
        sentences = new_sentences
        koboldai_vars.auto_memory += "Pass {}:\n{}\n\n".format(pass_number, "\n".join(sentences))
        pass_number+=1
    logger.debug("OK, doing final summarization")
    output = summarize(" ".join(sentences))
    koboldai_vars.auto_memory += "\n\n Final Result:\n" + output


#==================================================================#
# Story review zero-shot
#==================================================================#
def maybe_review_story() -> None:
    commentary_characters = koboldai_vars.worldinfo_v2.get_commentators()
    if not (
        commentary_characters
        and koboldai_vars.commentary_chance
        and koboldai_vars.commentary_enabled
    ):
        return

    if random.randrange(100) > koboldai_vars.commentary_chance:
        return

    char = random.choice(commentary_characters)
    speaker_uid = char["uid"]
    speaker_name = char["title"]

    allowed_wi_uids = [speaker_uid]
    for uid, wi in koboldai_vars.worldinfo_v2.world_info.items():
        if wi["type"] == "commentator":
            continue
        uid = int(uid)
        allowed_wi_uids.append(uid)

    prompt = f"\n\n{speaker_name}'s thoughts on what just happened in this story: \""

    context = koboldai_vars.calc_ai_text(
        prompt,
        return_text=True,
        send_context=False,
        allowed_wi_entries=allowed_wi_uids
    )


    out_text = tpool.execute(
        model.raw_generate,
        context,
        max_new=30
    ).decoded[0]

    out_text = re.sub(r"[\s\(\)]", " ", out_text)

    while "  " in out_text:
        out_text = out_text.replace("  ", " ")

    if '"' in out_text:
        out_text = out_text.split('"')[0]

    out_text = out_text.strip()
    out_text = utils.trimincompletesentence(out_text)
    emit("show_story_review", {"who": speaker_name, "review": out_text, "uid": speaker_uid})

#==================================================================#
# Get next 100 actions for infinate scroll
#==================================================================#
@socketio.on("get_next_100_actions")
@logger.catch
def UI_2_get_next_100_actions(data):
    logger.debug("Sending an additional 100 actions, starting at action {}".format(data-1))
    sent = 0
    data_to_send = []
    for i in reversed(list(koboldai_vars.actions.actions)):
        if i < data:
            if sent >= 100:
                break
            data_to_send.append({"id": i, "action": koboldai_vars.actions.actions[i]})
            sent += 1
    logger.debug("data_to_send length: {}".format(len(data_to_send)))
    emit("var_changed", {"classname": "story", "name": "actions", "old_value": None, "value":data_to_send})

#==================================================================#
# Get context tokens
#==================================================================#
@socketio.on("update_tokens")
@logger.catch
def UI_2_update_tokens(data):
    ignore = koboldai_vars.calc_ai_text(submitted_text=data)

#==================================================================#
# Enable/Disable Privacy Mode
#==================================================================#
@socketio.on("privacy_mode")
@logger.catch
def UI_2_privacy_mode(data):
    if data['enabled']:
        koboldai_vars.privacy_mode = True
        return

    if data['password'] == koboldai_vars.privacy_password:
        koboldai_vars.privacy_mode = False
    else:
        logger.warning("Watch out! Someone tried to unlock your instance with an incorrect password! Stay on your toes...")
        show_error_notification(
            title="Invalid password",
            text="The password you provided was incorrect. Please try again."
        )

#==================================================================#
# Genres
#==================================================================#
@app.route("/genre_data.json", methods=["GET"])
@require_allowed_ip
def UI_2_get_applicable_genres():
    with open("data/genres.json", "r") as file:
        genre_list = json.load(file)
    return Response(json.dumps({
        "list": genre_list,
        "init": koboldai_vars.genres,
    }))
#==================================================================#
# Soft Prompt Tuning
#==================================================================#
@socketio.on("create_new_softprompt")
@logger.catch
def UI_2_create_new_softprompt(data):
    import breakmodel
    logger.info("Soft Prompt Dataset: {}".format(data))
    from prompt_tuner import BasicTrainer
    trainer = BasicTrainer(None, quiet=koboldai_vars.quiet)
    trainer.data.ckpt_path = koboldai_vars.model
    trainer.get_hf_checkpoint_metadata()
    trainer.data.save_file = "{}.mtjsp".format("".join(x for x in data['sp_title'] if x.isalnum() or x in [" ", "-", "_"]))
    trainer.data.prompt_method = "tokens"
    tokenizer = trainer.get_tokenizer()
    if trainer.data.newlinemode == "s":  # Handle fairseq-style newlines if required
        initial_softprompt = data['sp_prompt'].replace("\n", "</s>")
    trainer.data.initial_softprompt = tokenizer.encode(
        data['sp_prompt'], max_length=int(2e9), truncation=True
    )
    trainer.tokenize_dataset(dataset_path=data['sp_dataset'], 
                             output_file="softprompts/{}.npy".format("".join(x for x in data['sp_title'] if x.isalnum() or x in [" ", "-", "_"])), 
                             batch_size=2048 if 'batch_size' not in data else data['batch_size'], 
                             epochs=1 if 'epochs' not in data else data['epochs'])
    trainer.data.dataset_file = "softprompts/{}.npy".format("".join(x for x in data['sp_title'] if x.isalnum() or x in [" ", "-", "_"]))
    trainer.data.gradient_accumulation_steps = 16  if 'gradient_accumulation_steps' not in data else data['gradient_accumulation_steps']
    
    trainer.data.stparams = {
        "lr": 3e-5,
        "max_grad_norm": 10.0,
        "weight_decay": 0.1,
        "warmup": 0.1,
        "end_lr_multiplier": 0.1,
        "save_every": 50,
    }
    
    unload_model()
    trainer.train(breakmodel_primary_device=breakmodel.primary_device,
                    breakmodel_gpulayers=breakmodel.gpu_blocks,
                    breakmodel_disklayers=breakmodel.disk_blocks)
    
    output_file = "softprompts/{}.zip".format("".join(x for x in data['sp_title'] if x.isalnum() or x in [" ", "-", "_"]))
    name = data['sp_title']
    author = data['sp_author']
    supported = koboldai_vars.model
    description = data['sp_description']
    trainer.export_to_kobold(output_file, name, author, supported, description)
    output_file = "softprompts/{}.json".format("".join(x for x in data['sp_title'] if x.isalnum() or x in [" ", "-", "_"]))
    trainer.export_to_mkultra(output_file, name, description)
    

#==================================================================#
# Test
#==================================================================#
@socketio.on("get_log")
def UI_2_get_log(data):
    emit("log_message", web_log_history)
    
@app.route("/get_log")
@require_allowed_ip
def UI_2_get_log_get():
    if args.no_ui:
        return redirect('/api/latest')
    return {'aiserver_log': web_log_history}

@app.route("/test_match")
@require_allowed_ip
@logger.catch
def UI_2_test_match():
    koboldai_vars.assign_world_info_to_actions()
    return show_vars()

#==================================================================#
# Download of the audio file
#==================================================================#
@app.route("/audio")
@require_allowed_ip
@logger.catch
def UI_2_audio():
    if args.no_ui:
        return redirect('/api/latest')
    action_id = int(request.args['id']) if 'id' in request.args else koboldai_vars.actions.action_count
    filename = os.path.join(koboldai_vars.save_paths.generated_audio, f"{action_id}.ogg")
    filename_slow = os.path.join(koboldai_vars.save_paths.generated_audio, f"{action_id}_slow.ogg")
    
    if os.path.exists(filename_slow):
        return send_file(
                 filename_slow, 
                 mimetype="audio/ogg")
    if not os.path.exists(filename):
        koboldai_vars.actions.gen_audio(action_id)
        start_time = time.time()
        while not os.path.exists(filename) and time.time()-start_time < 60: #Waiting up to 60 seconds for the file to be generated
            time.sleep(0.1)
    return send_file(
             filename, 
             mimetype="audio/ogg")


#==================================================================#
# Download of the image for an action
#==================================================================#
@app.route("/action_image")
@require_allowed_ip
@logger.catch
def UI_2_action_image():
    if args.no_ui:
        return redirect('/api/latest')
    action_id = int(request.args['id']) if 'id' in request.args else koboldai_vars.actions.action_count
    filename, prompt = koboldai_vars.actions.get_picture(action_id)
    koboldai_vars.picture_prompt = prompt
    if filename is not None:
        return send_file(
                 filename, 
                 mimetype="image/jpeg")
    else:
        return send_file(
                 "static/blank.png", 
                 mimetype="image/png")

#==================================================================#
# display messages if they have never been sent before on this install
#==================================================================#
with open("data/one_time_messages.json", "r") as f:
    messages = json.load(f)
    messages = {int(x): messages[x] for x in messages}
@logger.catch
@socketio.on("check_messages")
def send_one_time_messages(data, wait_time=0):
    time.sleep(wait_time) #Need to wait a bit for the web page to load as the connect event is very eary
    if data != '':
        if int(data) not in koboldai_vars.seen_messages:
            koboldai_vars.seen_messages.append(int(data))
            #Now let's save
            filename = "settings/system_settings.v2_settings"
            if not os.path.exists("settings"):
                os.mkdir("settings")
            with open(filename, "w") as settings_file:
                settings_file.write(getattr(koboldai_vars, "_system_settings").to_json())
    for message in messages:
        if message not in koboldai_vars.seen_messages:
            socketio.emit("message", messages[message])
            break

#==================================================================#
# Test
#==================================================================#
def model_info():
    global model_config
    if 'model_config' in globals() and model_config is not None:
        if isinstance(model_config, dict):
            if 'model_type' in model_config:
                model_type = str(model_config['model_type'])
            elif koboldai_vars.mode[:4] == 'gpt2':
                model_type = 'gpt2'
            else:
                model_type = "Unknown"
        else:
            model_type = str(model_config.model_type)
        return {"Model Type": model_type, "Model Size": get_model_size(koboldai_vars.model), "Model Name": koboldai_vars.model.replace("_", "/")}
    else:
        return {"Model Type": "Read Only", "Model Size": "0", "Model Name": koboldai_vars.model.replace("_", "/")}

@app.route("/vars")
@require_allowed_ip
@logger.catch
def show_vars():
    if args.no_ui:
        return redirect('/api/latest')
    json_data = {}
    json_data['story_settings'] = json.loads(koboldai_vars.to_json("story_settings"))
    json_data['model_settings'] = json.loads(koboldai_vars.to_json("model_settings"))
    json_data['user_settings'] = json.loads(koboldai_vars.to_json("user_settings"))
    json_data['system_settings'] = json.loads(koboldai_vars.to_json("system_settings"))
    return json_data

@socketio.on("trigger_error")
@logger.catch
def trigger_error(data):
    temp = this_var_doesnt_exist

#==================================================================#
class EmptySchema(KoboldSchema):
    pass

class BasicTextResultInnerSchema(KoboldSchema):
    text: str = fields.String(required=True)

class BasicTextResultSchema(KoboldSchema):
    result: BasicTextResultInnerSchema = fields.Nested(BasicTextResultInnerSchema)

class BasicResultInnerSchema(KoboldSchema):
    result: str = fields.String(required=True)

class BasicResultSchema(KoboldSchema):
    result: BasicResultInnerSchema = fields.Nested(BasicResultInnerSchema, required=True)

class BasicResultsSchema(KoboldSchema):
    results: BasicResultInnerSchema = fields.List(fields.Nested(BasicResultInnerSchema), required=True)

class BasicStringSchema(KoboldSchema):
    value: str = fields.String(required=True)

class BasicBooleanSchema(KoboldSchema):
    value: bool = fields.Boolean(required=True)

class BasicUIDSchema(KoboldSchema):
    uid: str = fields.Integer(required=True, validate=validate.Range(min=-2147483648, max=2147483647), metadata={"description": "32-bit signed integer unique to this world info entry/folder."})

class BasicErrorSchema(KoboldSchema):
    msg: str = fields.String(required=True)
    type: str = fields.String(required=True)

class StoryEmptyErrorSchema(KoboldSchema):
    detail: BasicErrorSchema = fields.Nested(BasicErrorSchema, required=True)

class StoryTooShortErrorSchema(KoboldSchema):
    detail: BasicErrorSchema = fields.Nested(BasicErrorSchema, required=True)

class OutOfMemoryErrorSchema(KoboldSchema):
    detail: BasicErrorSchema = fields.Nested(BasicErrorSchema, required=True)

class NotFoundErrorSchema(KoboldSchema):
    detail: BasicErrorSchema = fields.Nested(BasicErrorSchema, required=True)

api_out_of_memory_response = """507:
          description: Out of memory
          content:
            application/json:
              schema: OutOfMemoryErrorSchema
              examples:
                gpu.cuda:
                  value:
                    detail:
                      msg: "KoboldAI ran out of memory: CUDA out of memory. Tried to allocate 20.00 MiB (GPU 0; 4.00 GiB total capacity; 2.97 GiB already allocated; 0 bytes free; 2.99 GiB reserved in total by PyTorch)"
                      type: out_of_memory.gpu.cuda
                gpu.hip:
                  value:
                    detail:
                      msg: "KoboldAI ran out of memory: HIP out of memory. Tried to allocate 20.00 MiB (GPU 0; 4.00 GiB total capacity; 2.97 GiB already allocated; 0 bytes free; 2.99 GiB reserved in total by PyTorch)"
                      type: out_of_memory.gpu.hip
                tpu.hbm:
                  value:
                    detail:
                      msg: "KoboldAI ran out of memory: Compilation failed: Compilation failure: Ran out of memory in memory space hbm. Used 8.83G of 8.00G hbm. Exceeded hbm capacity by 848.88M."
                      type: out_of_memory.tpu.hbm
                cpu.default_cpu_allocator:
                  value:
                    detail:
                      msg: "KoboldAI ran out of memory: DefaultCPUAllocator: not enough memory: you tried to allocate 209715200 bytes."
                      type: out_of_memory.cpu.default_cpu_allocator
                unknown.unknown:
                  value:
                    detail:
                      msg: "KoboldAI ran out of memory."
                      type: out_of_memory.unknown.unknown"""

class ValidationErrorSchema(KoboldSchema):
    detail: Dict[str, List[str]] = fields.Dict(keys=fields.String(), values=fields.List(fields.String(), validate=validate.Length(min=1)), required=True)

api_validation_error_response = """422:
          description: Validation error
          content:
            application/json:
              schema: ValidationErrorSchema"""

class ServerBusyErrorSchema(KoboldSchema):
    detail: BasicErrorSchema = fields.Nested(BasicErrorSchema, required=True)

api_server_busy_response = """503:
          description: Server is busy
          content:
            application/json:
              schema: ServerBusyErrorSchema
              example:
                detail:
                  msg: Server is busy; please try again later.
                  type: service_unavailable"""

class NotImplementedErrorSchema(KoboldSchema):
    detail: BasicErrorSchema = fields.Nested(BasicErrorSchema, required=True)

api_not_implemented_response = """501:
          description: Not implemented
          content:
            application/json:
              schema: NotImplementedErrorSchema
              example:
                detail:
                  msg: API generation is not supported in read-only mode; please load a model and then try again.
                  type: not_implemented"""

class SamplerSettingsSchema(KoboldSchema):
    rep_pen: Optional[float] = fields.Float(validate=validate.Range(min=1), metadata={"description": "Base repetition penalty value."})
    rep_pen_range: Optional[int] = fields.Integer(validate=validate.Range(min=0), metadata={"description": "Repetition penalty range."})
    rep_pen_slope: Optional[float] = fields.Float(validate=validate.Range(min=0), metadata={"description": "Repetition penalty slope."})
    top_k: Optional[int] = fields.Integer(validate=validate.Range(min=0), metadata={"description": "Top-k sampling value."})
    top_a: Optional[float] = fields.Float(validate=validate.Range(min=0), metadata={"description": "Top-a sampling value."})
    top_p: Optional[float] = fields.Float(validate=validate.Range(min=0, max=1), metadata={"description": "Top-p sampling value."})
    tfs: Optional[float] = fields.Float(validate=validate.Range(min=0, max=1), metadata={"description": "Tail free sampling value."})
    typical: Optional[float] = fields.Float(validate=validate.Range(min=0, max=1), metadata={"description": "Typical sampling value."})
    temperature: Optional[float] = fields.Float(validate=validate.Range(min=0, min_inclusive=False), metadata={"description": "Temperature value."})

def soft_prompt_validator(soft_prompt: str):
    if len(soft_prompt.strip()) == 0:
        return
    if not koboldai_vars.allowsp:
        raise ValidationError("Cannot use soft prompts with current backend.")
    if any(q in soft_prompt for q in ("/", "\\")):
        return
    z, _, _, _, _ = fileops.checksp("./softprompts/"+soft_prompt.strip(), koboldai_vars.modeldim)
    if isinstance(z, int):
        raise ValidationError("Must be a valid soft prompt name.")
    z.close()
    return True

def story_load_validator(name: str):
    if any(q in name for q in ("/", "\\")):
        return
    if len(name.strip()) == 0 or not os.path.isfile(fileops.storypath(name)):
        raise ValidationError("Must be a valid story name.")
    return True

def permutation_validator(lst: list):
    if any(not isinstance(e, int) for e in lst):
        return
    if min(lst) != 0 or max(lst) != len(lst) - 1 or len(set(lst)) != len(lst):
        raise ValidationError("Must be a permutation of the first N non-negative integers, where N is the length of this array")
    return True

class GenerationInputSchema(SamplerSettingsSchema):
    prompt: str = fields.String(required=True, metadata={"description": "This is the submission."})
    use_memory: bool = fields.Boolean(load_default=False, metadata={"description": "Whether or not to use the memory from the KoboldAI GUI when generating text."})
    use_story: bool = fields.Boolean(load_default=False, metadata={"description": "Whether or not to use the story from the KoboldAI GUI when generating text."})
    use_authors_note: bool = fields.Boolean(load_default=False, metadata={"description": "Whether or not to use the author's note from the KoboldAI GUI when generating text. This has no effect unless `use_story` is also enabled."})
    use_world_info: bool = fields.Boolean(load_default=False, metadata={"description": "Whether or not to use the world info from the KoboldAI GUI when generating text."})
    use_userscripts: bool = fields.Boolean(load_default=False, metadata={"description": "Whether or not to use the userscripts from the KoboldAI GUI when generating text."})
    soft_prompt: Optional[str] = fields.String(metadata={"description": "Soft prompt to use when generating. If set to the empty string or any other string containing no non-whitespace characters, uses no soft prompt."}, validate=[soft_prompt_validator, validate.Regexp(r"^[^/\\]*$")])
    max_length: int = fields.Integer(validate=validate.Range(min=1, max=512), metadata={"description": "Number of tokens to generate."})
    max_context_length: int = fields.Integer(validate=validate.Range(min=1), metadata={"description": "Maximum number of tokens to send to the model."})
    n: int = fields.Integer(validate=validate.Range(min=1, max=5), metadata={"description": "Number of outputs to generate."})
    disable_output_formatting: bool = fields.Boolean(load_default=True, metadata={"description": "When enabled, all output formatting options default to `false` instead of the value in the KoboldAI GUI."})
    frmttriminc: Optional[bool] = fields.Boolean(metadata={"description": "Output formatting option. When enabled, removes some characters from the end of the output such that the output doesn't end in the middle of a sentence. If the output is less than one sentence long, does nothing.\n\nIf `disable_output_formatting` is `true`, this defaults to `false` instead of the value in the KoboldAI GUI."})
    frmtrmblln: Optional[bool] = fields.Boolean(metadata={"description": "Output formatting option. When enabled, replaces all occurrences of two or more consecutive newlines in the output with one newline.\n\nIf `disable_output_formatting` is `true`, this defaults to `false` instead of the value in the KoboldAI GUI."})
    frmtrmspch: Optional[bool] = fields.Boolean(metadata={"description": "Output formatting option. When enabled, removes `#/@%{}+=~|\^<>` from the output.\n\nIf `disable_output_formatting` is `true`, this defaults to `false` instead of the value in the KoboldAI GUI."})
    singleline: Optional[bool] = fields.Boolean(metadata={"description": "Output formatting option. When enabled, removes everything after the first line of the output, including the newline.\n\nIf `disable_output_formatting` is `true`, this defaults to `false` instead of the value in the KoboldAI GUI."})
    disable_input_formatting: bool = fields.Boolean(load_default=True, metadata={"description": "When enabled, all input formatting options default to `false` instead of the value in the KoboldAI GUI"})
    frmtadsnsp: Optional[bool] = fields.Boolean(metadata={"description": "Input formatting option. When enabled, adds a leading space to your input if there is no trailing whitespace at the end of the previous action.\n\nIf `disable_input_formatting` is `true`, this defaults to `false` instead of the value in the KoboldAI GUI."})
    quiet: Optional[bool] = fields.Boolean(metadata={"description": "When enabled, Generated output will not be displayed in the console."})
    sampler_order: Optional[List[int]] = fields.List(fields.Integer(), validate=[validate.Length(min=6), permutation_validator], metadata={"description": "Sampler order to be used. If N is the length of this array, then N must be greater than or equal to 6 and the array must be a permutation of the first N non-negative integers."})
    sampler_seed: Optional[int] = fields.Integer(validate=validate.Range(min=0, max=2**64 - 1), metadata={"description": "RNG seed to use for sampling. If not specified, the global RNG will be used."})
    sampler_full_determinism: Optional[bool] = fields.Boolean(metadata={"description": "If enabled, the generated text will always be the same as long as you use the same RNG seed, input and settings. If disabled, only the *sequence* of generated texts that you get when repeatedly generating text will be the same given the same RNG seed, input and settings."})
    stop_sequence: Optional[List[str]] = fields.List(fields.String(),metadata={"description": "An array of string sequences where the API will stop generating further tokens. The returned text WILL contain the stop sequence."}, validate=[validate.Length(max=10)])

class GenerationResultSchema(KoboldSchema):
    text: str = fields.String(required=True, metadata={"description": "Generated output as plain text."})

class GenerationOutputSchema(KoboldSchema):
    results: List[GenerationResultSchema] = fields.List(fields.Nested(GenerationResultSchema), required=True, metadata={"description": "Array of generated outputs."})

class StoryNumsChunkSchema(KoboldSchema):
    num: int = fields.Integer(required=True, metadata={"description": "Guaranteed to not equal the `num` of any other active story chunk. Equals 0 iff this is the first action of the story (the prompt)."})

class StoryChunkSchema(StoryNumsChunkSchema, KoboldSchema):
    text: str = fields.String(required=True, metadata={"description": "The text inside this story chunk."})

class StorySchema(KoboldSchema):
    results: List[StoryChunkSchema] = fields.List(fields.Nested(StoryChunkSchema), required=True, metadata={"description": "Array of story actions. The array is sorted such that actions closer to the end of this array are closer to the end of the story."})

class BasicBooleanResultSchema(KoboldSchema):
    result: bool = fields.Boolean(required=True)

class StoryNumsSchema(KoboldSchema):
    results: List[int] = fields.List(fields.Integer(), required=True, metadata={"description": "Array of story action nums. The array is sorted such that actions closer to the end of this array are closer to the end of the story."})

class StoryChunkResultSchema(KoboldSchema):
    result: StoryChunkSchema = fields.Nested(StoryChunkSchema, required=True)

class StoryChunkNumSchema(KoboldSchema):
    value: int = fields.Integer(required=True)

class StoryChunkTextSchema(KoboldSchema):
    value: str = fields.String(required=True)

class StoryChunkSetTextSchema(KoboldSchema):
    value: str = fields.String(required=True, validate=validate.Regexp(r"^(.|\n)*\S$"))

class StoryLoadSchema(KoboldSchema):
    name: str = fields.String(required=True, validate=[story_load_validator, validate.Regexp(r"^[^/\\]*$")])

class StorySaveSchema(KoboldSchema):
    name: str = fields.String(required=True, validate=validate.Regexp(r"^(?=.*\S)(?!.*[/\\]).*$"))

class WorldInfoEntrySchema(KoboldSchema):
    uid: int = fields.Integer(required=True, validate=validate.Range(min=-2147483648, max=2147483647), metadata={"description": "32-bit signed integer unique to this world info entry."})
    content: str = fields.String(required=True, metadata={"description": "The \"What To Remember\" for this entry."})
    key: str = fields.String(required=True, metadata={"description": "Comma-separated list of keys, or of primary keys if selective mode is enabled."})
    keysecondary: str = fields.String(metadata={"description": "Comma-separated list of secondary keys if selective mode is enabled."})
    selective: bool = fields.Boolean(required=True, metadata={"description": "Whether or not selective mode is enabled for this world info entry."})
    constant: bool = fields.Boolean(required=True, metadata={"description": "Whether or not constant mode is enabled for this world info entry."})
    comment: bool = fields.String(required=True, metadata={"description": "The comment/description/title for this world info entry."})

class WorldInfoEntryResultSchema(KoboldSchema):
    result: WorldInfoEntrySchema = fields.Nested(WorldInfoEntrySchema, required=True)

class WorldInfoFolderBasicSchema(KoboldSchema):
    uid: int = fields.Integer(required=True, validate=validate.Range(min=-2147483648, max=2147483647), metadata={"description": "32-bit signed integer unique to this world info folder."})
    name: str = fields.String(required=True, metadata={"description": "Name of this world info folder."})

class WorldInfoFolderSchema(WorldInfoFolderBasicSchema):
    entries: List[WorldInfoEntrySchema] = fields.List(fields.Nested(WorldInfoEntrySchema), required=True)

class WorldInfoFolderUIDsSchema(KoboldSchema):
    uid: int = fields.Integer(required=True, validate=validate.Range(min=-2147483648, max=2147483647), metadata={"description": "32-bit signed integer unique to this world info folder."})
    entries: List[int] = fields.List(fields.Integer(required=True, validate=validate.Range(min=-2147483648, max=2147483647), metadata={"description": "32-bit signed integer unique to this world info entry."}), required=True)

class WorldInfoEntriesSchema(KoboldSchema):
    entries: List[WorldInfoEntrySchema] = fields.List(fields.Nested(WorldInfoEntrySchema), required=True)

class WorldInfoFoldersSchema(KoboldSchema):
    folders: List[WorldInfoFolderBasicSchema] = fields.List(fields.Nested(WorldInfoFolderBasicSchema), required=True)

class WorldInfoSchema(WorldInfoEntriesSchema):
    folders: List[WorldInfoFolderSchema] = fields.List(fields.Nested(WorldInfoFolderSchema), required=True)

class WorldInfoEntriesUIDsSchema(KoboldSchema):
    entries: List[int] = fields.List(fields.Integer(required=True, validate=validate.Range(min=-2147483648, max=2147483647), metadata={"description": "32-bit signed integer unique to this world info entry."}), required=True)

class WorldInfoFoldersUIDsSchema(KoboldSchema):
    folders: List[int] = fields.List(fields.Integer(required=True, validate=validate.Range(min=-2147483648, max=2147483647), metadata={"description": "32-bit signed integer unique to this world info folder."}), required=True)

class WorldInfoUIDsSchema(WorldInfoEntriesUIDsSchema):
    folders: List[WorldInfoFolderSchema] = fields.List(fields.Nested(WorldInfoFolderUIDsSchema), required=True)

class ModelSelectionSchema(KoboldSchema):
    model: str = fields.String(required=True, validate=validate.Regexp(r"^(?!\s*NeoCustom)(?!\s*GPT2Custom)(?!\s*TPUMeshTransformerGPTJ)(?!\s*TPUMeshTransformerGPTNeoX)(?!\s*GooseAI)(?!\s*OAI)(?!\s*InferKit)(?!\s*Colab)(?!\s*API).*$"), metadata={"description": 'Hugging Face model ID, the path to a model folder (relative to the "models" folder in the KoboldAI root folder) or "ReadOnly" for no model'})
    backend: Optional[str] = fields.String(required=False, validate=validate.OneOf(model_backends.keys()))

def _generate_text(body: GenerationInputSchema):
    if koboldai_vars.aibusy or koboldai_vars.genseqs:
        abort(Response(json.dumps({"detail": {
            "msg": "Server is busy; please try again later.",
            "type": "service_unavailable",
        }}), mimetype="application/json", status=503))
    if koboldai_vars.use_colab_tpu:
        import tpu_mtj_backend
        tpu_mtj_backend.socketio = socketio
    if hasattr(body, "sampler_seed"):
        # If a seed was specified, we need to save the global RNG state so we
        # can restore it later
        old_seed = koboldai_vars.seed
        old_rng_state = tpu_mtj_backend.get_rng_state() if koboldai_vars.use_colab_tpu else torch.get_rng_state()
        koboldai_vars.seed = body.sampler_seed
        # We should try to use a previously saved RNG state with the same seed
        if body.sampler_seed in koboldai_vars.rng_states:
            if koboldai_vars.use_colab_tpu:
                tpu_mtj_backend.set_rng_state(koboldai_vars.rng_states[body.sampler_seed])
            else:
                torch.set_rng_state(koboldai_vars.rng_states[body.sampler_seed])
        else:
            if koboldai_vars.use_colab_tpu:
                tpu_mtj_backend.set_rng_state(tpu_mtj_backend.new_rng_state(body.sampler_seed))
            else:
                torch.manual_seed(body.sampler_seed)
        koboldai_vars.rng_states[body.sampler_seed] = tpu_mtj_backend.get_rng_state() if koboldai_vars.use_colab_tpu else torch.get_rng_state()
    if hasattr(body, "sampler_order"):
        if len(body.sampler_order) < 7:
            body.sampler_order = [6] + body.sampler_order
    # This maps each property of the setting to use when sending the generate idempotently
    # To the object which typically contains it's value
    # This allows to set the property only for the API generation, and then revert the setting
    # To what it was before.
    mapping = {
        "disable_input_formatting": ("koboldai_vars", "disable_input_formatting", None),
        "disable_output_formatting": ("koboldai_vars", "disable_output_formatting", None),
        "rep_pen": ("koboldai_vars", "rep_pen", None),
        "rep_pen_range": ("koboldai_vars", "rep_pen_range", None),
        "rep_pen_slope": ("koboldai_vars", "rep_pen_slope", None),
        "top_k": ("koboldai_vars", "top_k", None),
        "top_a": ("koboldai_vars", "top_a", None),
        "top_p": ("koboldai_vars", "top_p", None),
        "tfs": ("koboldai_vars", "tfs", None),
        "typical": ("koboldai_vars", "typical", None),
        "temperature": ("koboldai_vars", "temp", None),
        "frmtadsnsp": ("koboldai_vars", "frmtadsnsp", "input"),
        "frmttriminc": ("koboldai_vars", "frmttriminc", "output"),
        "frmtrmblln": ("koboldai_vars", "frmtrmblln", "output"),
        "frmtrmspch": ("koboldai_vars", "frmtrmspch", "output"),
        "singleline": ("koboldai_vars", "singleline", "output"),
        "max_length": ("koboldai_vars", "genamt", None),
        "max_context_length": ("koboldai_vars", "max_length", None),
        "n": ("koboldai_vars", "numseqs", None),
        "quiet": ("koboldai_vars", "quiet", None),
        "sampler_order": ("koboldai_vars", "sampler_order", None),
        "sampler_full_determinism": ("koboldai_vars", "full_determinism", None),
        "stop_sequence": ("koboldai_vars", "stop_sequence", None),
    }
    saved_settings = {}
    set_aibusy(1)
    disable_set_aibusy = koboldai_vars.disable_set_aibusy
    koboldai_vars.disable_set_aibusy = True
    _standalone = koboldai_vars.standalone
    koboldai_vars.standalone = True
    show_probs = koboldai_vars.show_probs
    koboldai_vars.show_probs = False
    output_streaming = koboldai_vars.output_streaming
    koboldai_vars.output_streaming = False
    for key, entry in mapping.items():
        obj = {"koboldai_vars": koboldai_vars}[entry[0]]
        if entry[2] == "input" and koboldai_vars.disable_input_formatting and not hasattr(body, key):
            setattr(body, key, False)
        if entry[2] == "output" and koboldai_vars.disable_output_formatting and not hasattr(body, key):
            setattr(body, key, False)
        if getattr(body, key, None) is not None:
            if entry[1].startswith("@"):
                saved_settings[key] = obj[entry[1][1:]]
                obj[entry[1][1:]] = getattr(body, key)
            else:
                saved_settings[key] = getattr(obj, entry[1])
                setattr(obj, entry[1], getattr(body, key))
    try:
        if koboldai_vars.allowsp and getattr(body, "soft_prompt", None) is not None:
            if any(q in body.soft_prompt for q in ("/", "\\")):
                raise RuntimeError
            old_spfilename = koboldai_vars.spfilename
            spRequest(body.soft_prompt.strip())
        genout = apiactionsubmit(body.prompt, use_memory=body.use_memory, use_story=body.use_story, use_world_info=body.use_world_info, use_authors_note=body.use_authors_note)
        output = {"results": [{"text": txt} for txt in genout]}
    finally:
        for key in saved_settings:
            entry = mapping[key]
            obj = {"koboldai_vars": koboldai_vars}[entry[0]]
            if getattr(body, key, None) is not None:
                if entry[1].startswith("@"):
                    if obj[entry[1][1:]] == getattr(body, key):
                        obj[entry[1][1:]] = saved_settings[key]
                else:
                    if getattr(obj, entry[1]) == getattr(body, key):
                        setattr(obj, entry[1], saved_settings[key])
        koboldai_vars.disable_set_aibusy = disable_set_aibusy
        koboldai_vars.standalone = _standalone
        koboldai_vars.show_probs = show_probs
        koboldai_vars.output_streaming = output_streaming
        if koboldai_vars.allowsp and getattr(body, "soft_prompt", None) is not None:
            spRequest(old_spfilename)
        if hasattr(body, "sampler_seed"):
            koboldai_vars.seed = old_seed
            if koboldai_vars.use_colab_tpu:
                tpu_mtj_backend.set_rng_state(old_rng_state)
            else:
                torch.set_rng_state(old_rng_state)
        set_aibusy(0)
    return output


@api_v1.get("/info/version")
@api_schema_wrap
def get_version():
    """---
    get:
      summary: Current API version
      tags:
        - info
      description: |-2
        Returns the version of the API that you are currently using.
      responses:
        200:
          description: Successful request
          content:
            application/json:
              schema: BasicResultSchema
              example:
                result: 1.0.0
    """
    return {"result": api_version}


@api_v1.get("/info/version/latest")
@api_schema_wrap
def get_version_latest():
    """---
    get:
      summary: Latest API version
      tags:
        - info
      description: |-2
        Returns the latest API version available.
      responses:
        200:
          description: Successful request
          content:
            application/json:
              schema: BasicResultSchema
              example:
                result: 1.0.0
    """
    return {"result": api_versions[-1]}


@api_v1.get("/info/version/list")
@api_schema_wrap
def get_version_list():
    """---
    get:
      summary: List API versions
      tags:
        - info
      description: |-2
        Returns a list of available API versions sorted in ascending order.
      responses:
        200:
          description: Successful request
          content:
            application/json:
              schema: BasicResultsSchema
              example:
                results:
                  - 1.0.0
    """
    return {"results": api_versions}


@api_v1.post("/generate")
@api_schema_wrap
def post_generate(body: GenerationInputSchema):
    """---
    post:
      summary: Generate text
      tags:
        - generate
      description: |-2
        Generates text given a submission, sampler settings, soft prompt and number of return sequences.

        By default, the story, userscripts, memory, author's note and world info are disabled.

        Unless otherwise specified, optional values default to the values in the KoboldAI GUI.
      requestBody:
        required: true
        content:
          application/json:
            schema: GenerationInputSchema
            example:
              prompt: |-2
                Niko the kobold stalked carefully down the alley, his small scaly figure obscured by a dusky cloak that fluttered lightly in the cold winter breeze.
              top_p: 0.9
              temperature: 0.5
      responses:
        200:
          description: Successful request
          content:
            application/json:
              schema: GenerationOutputSchema
              example:
                results:
                  - text: |-2
                       Holding up his tail to keep it from dragging in the dirty snow that covered the cobblestone, he waited patiently for the butcher to turn his attention from his stall so that he could pilfer his next meal: a tender-looking chicken.
        {api_validation_error_response}
        {api_not_implemented_response}
        {api_server_busy_response}
        {api_out_of_memory_response}
    """
    return _generate_text(body)


@api_v1.get("/model")
@api_schema_wrap
def get_model():
    """---
    get:
      summary: Retrieve the current model string
      description: |-2
        Gets the current model string, which is shown in the title of the KoboldAI GUI in parentheses, e.g. "KoboldAI Client (KoboldAI/fairseq-dense-13B-Nerys-v2)".
      tags:
        - model
      responses:
        200:
          description: Successful request
          content:
            application/json:
              schema: BasicResultSchema
              example:
                result: KoboldAI/fairseq-dense-13B-Nerys-v2
    """
    return {"result": koboldai_vars.model}


@api_v1.put("/model")
@api_schema_wrap
def put_model(body: ModelSelectionSchema):
    """---
    put:
      summary: Load a model
      description: |-2
        Loads a model given its Hugging Face model ID, the path to a model folder (relative to the "models" folder in the KoboldAI root folder) or "ReadOnly" for no model.
        Optionally, a backend parameter can be passed in to dictate which backend loads the model.
      tags:
        - model
      requestBody:
        required: true
        content:
          application/json:
            schema: ModelSelectionSchema
            example:
              model: ReadOnly
              backend: Read Only
      responses:
        200:
          description: Successful request
          content:
            application/json:
              schema: EmptySchema
        {api_validation_error_response}
        {api_server_busy_response}
    """
    if koboldai_vars.aibusy or koboldai_vars.genseqs:
        abort(Response(json.dumps({"detail": {
            "msg": "Server is busy; please try again later.",
            "type": "service_unavailable",
        }}), mimetype="application/json", status=503))
    set_aibusy(1)
    old_model = koboldai_vars.model
    koboldai_vars.model = body.model.strip()

    backend = getattr(body, "backend", None)
    if not backend:
        # Backend is optional for backwards compatibility; it should probably be
        # required on the next major API version.
        if body.model == "ReadOnly":
            backend = "Read Only"
        else:
            backend = "Huggingface"

    try:
        load_model(backend)
    except Exception as e:
        koboldai_vars.model = old_model
        raise e
    set_aibusy(0)
    return {}


def prompt_validator(prompt: str):
    if len(prompt.strip()) == 0:
        raise ValidationError("String does not match expected pattern.")

class SubmissionInputSchema(KoboldSchema):
    prompt: str = fields.String(required=True, validate=prompt_validator, metadata={"pattern": r"^[\S\s]*\S[\S\s]*$", "description": "This is the submission."})
    disable_input_formatting: bool = fields.Boolean(load_default=True, metadata={"description": "When enabled, disables all input formatting options, overriding their individual enabled/disabled states."})
    frmtadsnsp: Optional[bool] = fields.Boolean(metadata={"description": "Input formatting option. When enabled, adds a leading space to your input if there is no trailing whitespace at the end of the previous action."})

@api_v1.post("/story/end")
@api_schema_wrap
def post_story_end(body: SubmissionInputSchema):
    """---
    post:
      summary: Add an action to the end of the story
      tags:
        - story
      description: |-2
        Inserts a single action at the end of the story in the KoboldAI GUI without generating text.
      requestBody:
        required: true
        content:
          application/json:
            schema: SubmissionInputSchema
            example:
              prompt: |-2
                 This is some text to put at the end of the story.
      responses:
        200:
          description: Successful request
          content:
            application/json:
              schema: EmptySchema
        {api_validation_error_response}
        {api_server_busy_response}
    """
    if koboldai_vars.aibusy or koboldai_vars.genseqs:
        abort(Response(json.dumps({"detail": {
            "msg": "Server is busy; please try again later.",
            "type": "service_unavailable",
        }}), mimetype="application/json", status=503))
    set_aibusy(1)
    disable_set_aibusy = koboldai_vars.disable_set_aibusy
    koboldai_vars.disable_set_aibusy = True
    _standalone = koboldai_vars.standalone
    koboldai_vars.standalone = True
    numseqs = koboldai_vars.numseqs
    koboldai_vars.numseqs = 1
    try:
        actionsubmit(body.prompt, force_submit=True, no_generate=True, ignore_aibusy=True)
    finally:
        koboldai_vars.disable_set_aibusy = disable_set_aibusy
        koboldai_vars.standalone = _standalone
        koboldai_vars.numseqs = numseqs
    set_aibusy(0)
    return {}


@api_v1.get("/story/end")
@api_schema_wrap
def get_story_end():
    """---
    get:
      summary: Retrieve the last action of the story
      tags:
        - story
      description: |-2
        Returns the last action of the story in the KoboldAI GUI.
      responses:
        200:
          description: Successful request
          content:
            application/json:
              schema: StoryChunkResultSchema
        510:
          description: Story is empty
          content:
            application/json:
              schema: StoryEmptyErrorSchema
              example:
                detail:
                  msg: Could not retrieve the last action of the story because the story is empty.
                  type: story_empty
    """
    if not koboldai_vars.gamestarted:
        abort(Response(json.dumps({"detail": {
            "msg": "Could not retrieve the last action of the story because the story is empty.",
            "type": "story_empty",
        }}), mimetype="application/json", status=510))
    if len(koboldai_vars.actions) == 0:
        return {"result": {"text": koboldai_vars.prompt, "num": 0}}
    return {"result": {"text": koboldai_vars.actions[koboldai_vars.actions.get_last_key()], "num": koboldai_vars.actions.get_last_key() + 1}}


@api_v1.get("/story/end/num")
@api_schema_wrap
def get_story_end_num():
    """---
    get:
      summary: Retrieve the num of the last action of the story
      tags:
        - story
      description: |-2
        Returns the `num` of the last action of the story in the KoboldAI GUI.
      responses:
        200:
          description: Successful request
          content:
            application/json:
              schema: StoryChunkNumSchema
        510:
          description: Story is empty
          content:
            application/json:
              schema: StoryEmptyErrorSchema
              example:
                detail:
                  msg: Could not retrieve the last action of the story because the story is empty.
                  type: story_empty
    """
    if not koboldai_vars.gamestarted:
        abort(Response(json.dumps({"detail": {
            "msg": "Could not retrieve the last action of the story because the story is empty.",
            "type": "story_empty",
        }}), mimetype="application/json", status=510))
    if len(koboldai_vars.actions) == 0:
        return {"result": {"text": 0}}
    return {"result": {"text": koboldai_vars.actions.get_last_key() + 1}}


@api_v1.get("/story/end/text")
@api_schema_wrap
def get_story_end_text():
    """---
    get:
      summary: Retrieve the text of the last action of the story
      tags:
        - story
      description: |-2
        Returns the text of the last action of the story in the KoboldAI GUI.
      responses:
        200:
          description: Successful request
          content:
            application/json:
              schema: StoryChunkTextSchema
        510:
          description: Story is empty
          content:
            application/json:
              schema: StoryEmptyErrorSchema
              example:
                detail:
                  msg: Could not retrieve the last action of the story because the story is empty.
                  type: story_empty
    """
    if not koboldai_vars.gamestarted:
        abort(Response(json.dumps({"detail": {
            "msg": "Could not retrieve the last action of the story because the story is empty.",
            "type": "story_empty",
        }}), mimetype="application/json", status=510))
    if len(koboldai_vars.actions) == 0:
        return {"result": {"text": koboldai_vars.prompt}}
    return {"result": {"text": koboldai_vars.actions[koboldai_vars.actions.get_last_key()]}}


@api_v1.put("/story/end/text")
@api_schema_wrap
def put_story_end_text(body: StoryChunkSetTextSchema):
    """---
    put:
      summary: Set the text of the last action of the story
      tags:
        - story
      description: |-2
        Sets the text of the last action of the story in the KoboldAI GUI to the desired value.
      requestBody:
        required: true
        content:
          application/json:
            schema: StoryChunkSetTextSchema
            example:
              value: string
      responses:
        200:
          description: Successful request
          content:
            application/json:
              schema: EmptySchema
        510:
          description: Story is empty
          content:
            application/json:
              schema: StoryEmptyErrorSchema
              example:
                detail:
                  msg: Could not retrieve the last action of the story because the story is empty.
                  type: story_empty
        {api_validation_error_response}
    """
    if not koboldai_vars.gamestarted:
        abort(Response(json.dumps({"detail": {
            "msg": "Could not retrieve the last action of the story because the story is empty.",
            "type": "story_empty",
        }}), mimetype="application/json", status=510))
    value = body.value.rstrip()
    if len(koboldai_vars.actions) == 0:
        inlineedit(0, value)
    else:
        inlineedit(koboldai_vars.actions.get_last_key() + 1, value)
    return {}


@api_v1.post("/story/end/delete")
@api_schema_wrap
def post_story_end_delete(body: EmptySchema):
    """---
    post:
      summary: Remove the last action of the story
      tags:
        - story
      description: |-2
        Removes the last action of the story in the KoboldAI GUI.
      requestBody:
        required: true
        content:
          application/json:
            schema: EmptySchema
      responses:
        200:
          description: Successful request
          content:
            application/json:
              schema: EmptySchema
        510:
          description: Story too short
          content:
            application/json:
              schema: StoryTooShortErrorSchema
              example:
                detail:
                  msg: Could not delete the last action of the story because the number of actions in the story is less than or equal to 1.
                  type: story_too_short
        {api_validation_error_response}
        {api_server_busy_response}
    """
    if koboldai_vars.aibusy or koboldai_vars.genseqs:
        abort(Response(json.dumps({"detail": {
            "msg": "Server is busy; please try again later.",
            "type": "service_unavailable",
        }}), mimetype="application/json", status=503))
    if not koboldai_vars.gamestarted or not len(koboldai_vars.actions):
        abort(Response(json.dumps({"detail": {
            "msg": "Could not delete the last action of the story because the number of actions in the story is less than or equal to 1.",
            "type": "story_too_short",
        }}), mimetype="application/json", status=510))
    actionback()
    return {}


@api_v1.get("/story")
@api_schema_wrap
def get_story():
    """---
    get:
      summary: Retrieve the entire story
      tags:
        - story
      description: |-2
        Returns the entire story currently shown in the KoboldAI GUI.
      responses:
        200:
          description: Successful request
          content:
            application/json:
              schema: StorySchema
    """
    chunks = []
    if koboldai_vars.gamestarted:
        chunks.append({"num": 0, "text": koboldai_vars.prompt})

    last_action_num = list(koboldai_vars.actions.actions.keys())[-1]
    for num, action in koboldai_vars.actions.actions.items():
        text = action["Selected Text"]
        # The last action seems to always be empty
        if not text and num == last_action_num:
            continue
        chunks.append({"num": num + 1, "text": text})
    return {"results": chunks}


@api_v1.get("/story/nums")
@api_schema_wrap
def get_story_nums():
    """---
    get:
      summary: Retrieve a list of the nums of the chunks in the current story
      tags:
        - story
      description: |-2
        Returns the `num`s of the story chunks currently shown in the KoboldAI GUI.
      responses:
        200:
          description: Successful request
          content:
            application/json:
              schema: StorySchema
    """
    chunks = []
    if koboldai_vars.gamestarted:
        chunks.append(0)
    for num in koboldai_vars.actions.actions.keys():
        chunks.append(num + 1)
    return {"results": chunks}


@api_v1.get("/story/nums/<int(signed=True):num>")
@api_schema_wrap
def get_story_nums_num(num: int):
    """---
    get:
      summary: Determine whether or not there is a story chunk with the given num
      tags:
        - story
      parameters:
        - name: num
          in: path
          description: |-2
            `num` of the desired story chunk.
          schema:
            type: integer
      responses:
        200:
          description: Successful request
          content:
            application/json:
              schema: BasicBooleanResultSchema
    """
    if num == 0:
        return {"result": koboldai_vars.gamestarted}
    return {"result": num - 1 in koboldai_vars.actions}


@api_v1.get("/story/<int(signed=True):num>")
@api_schema_wrap
def get_story_num(num: int):
    """---
    get:
      summary: Retrieve a story chunk
      tags:
        - story
      description: |-2
        Returns information about a story chunk given its `num`.
      parameters:
        - name: num
          in: path
          description: |-2
            `num` of the desired story chunk.
          schema:
            type: integer
      responses:
        200:
          description: Successful request
          content:
            application/json:
              schema: StoryChunkResultSchema
        404:
          description: Not found
          content:
            application/json:
              schema: NotFoundErrorSchema
              example:
                detail:
                  msg: No chunk with the given num exists.
                  type: key_error
    """
    if num == 0:
        if not koboldai_vars.gamestarted:
            abort(Response(json.dumps({"detail": {
                "msg": "No chunk with the given num exists.",
                "type": "key_error",
            }}), mimetype="application/json", status=404))
        return {"result": {"text": koboldai_vars.prompt, "num": num}}
    if num - 1 not in koboldai_vars.actions:
        abort(Response(json.dumps({"detail": {
            "msg": "No chunk with the given num exists.",
            "type": "key_error",
        }}), mimetype="application/json", status=404))
    return {"result": {"text": koboldai_vars.actions[num - 1], "num": num}}


@api_v1.get("/story/<int(signed=True):num>/text")
@api_schema_wrap
def get_story_num_text(num: int):
    """---
    get:
      summary: Retrieve the text of a story chunk
      tags:
        - story
      description: |-2
        Returns the text inside a story chunk given its `num`.
      parameters:
        - name: num
          in: path
          description: |-2
            `num` of the desired story chunk.
          schema:
            type: integer
      responses:
        200:
          description: Successful request
          content:
            application/json:
              schema: StoryChunkTextSchema
        404:
          description: Not found
          content:
            application/json:
              schema: NotFoundErrorSchema
              example:
                detail:
                  msg: No chunk with the given num exists.
                  type: key_error
    """
    if num == 0:
        if not koboldai_vars.gamestarted:
            abort(Response(json.dumps({"detail": {
                "msg": "No chunk with the given num exists.",
                "type": "key_error",
            }}), mimetype="application/json", status=404))
        return {"value": koboldai_vars.prompt}
    if num - 1 not in koboldai_vars.actions:
        abort(Response(json.dumps({"detail": {
            "msg": "No chunk with the given num exists.",
            "type": "key_error",
        }}), mimetype="application/json", status=404))
    return {"value": koboldai_vars.actions[num - 1]}


@api_v1.put("/story/<int(signed=True):num>/text")
@api_schema_wrap
def put_story_num_text(body: StoryChunkSetTextSchema, num: int):
    """---
    put:
      summary: Set the text of a story chunk
      tags:
        - story
      description: |-2
        Sets the text inside a story chunk given its `num`.
      parameters:
        - name: num
          in: path
          description: |-2
            `num` of the desired story chunk.
          schema:
            type: integer
      requestBody:
        required: true
        content:
          application/json:
            schema: StoryChunkSetTextSchema
            example:
              value: string
      responses:
        200:
          description: Successful request
          content:
            application/json:
              schema: EmptySchema
        404:
          description: Not found
          content:
            application/json:
              schema: NotFoundErrorSchema
              example:
                detail:
                  msg: No chunk with the given num exists.
                  type: key_error
        {api_validation_error_response}
    """
    if num == 0:
        if not koboldai_vars.gamestarted:
            abort(Response(json.dumps({"detail": {
                "msg": "No chunk with the given num exists.",
                "type": "key_error",
            }}), mimetype="application/json", status=404))
        inlineedit(0, body.value.rstrip())
        return {}
    if num - 1 not in koboldai_vars.actions:
        abort(Response(json.dumps({"detail": {
            "msg": "No chunk with the given num exists.",
            "type": "key_error",
        }}), mimetype="application/json", status=404))
    inlineedit(num, body.value.rstrip())
    return {}


@api_v1.delete("/story/<int(signed=True):num>")
@api_schema_wrap
def post_story_num_delete(num: int):
    """---
    delete:
      summary: Remove a story chunk
      tags:
        - story
      description: |-2
        Removes a story chunk from the story in the KoboldAI GUI given its `num`. Cannot be used to delete the first action (the prompt).
      parameters:
        - name: num
          in: path
          description: |-2
            `num` of the desired story chunk. Must be larger than or equal to 1.
          schema:
            type: integer
            minimum: 1
      responses:
        200:
          description: Successful request
          content:
            application/json:
              schema: EmptySchema
        404:
          description: Not found
          content:
            application/json:
              schema: NotFoundErrorSchema
              example:
                detail:
                  msg: No chunk with the given num exists.
                  type: key_error
        {api_server_busy_response}
    """
    if num < 1:
        abort(Response(json.dumps({"detail": {
            "num": ["Must be greater than or equal to 1."],
        }}), mimetype="application/json", status=422))
    if num - 1 not in koboldai_vars.actions:
        abort(Response(json.dumps({"detail": {
            "msg": "No chunk with the given num exists.",
            "type": "key_error",
        }}), mimetype="application/json", status=404))
    if koboldai_vars.aibusy or koboldai_vars.genseqs:
        abort(Response(json.dumps({"detail": {
            "msg": "Server is busy; please try again later.",
            "type": "service_unavailable",
        }}), mimetype="application/json", status=503))
    inlinedelete(num)
    return {}


@api_v1.delete("/story")
@api_schema_wrap
def delete_story():
    """---
    delete:
      summary: Clear the story
      tags:
        - story
      description: |-2
        Starts a new blank story.
      responses:
        200:
          description: Successful request
          content:
            application/json:
              schema: EmptySchema
        {api_server_busy_response}
    """
    if koboldai_vars.aibusy or koboldai_vars.genseqs:
        abort(Response(json.dumps({"detail": {
            "msg": "Server is busy; please try again later.",
            "type": "service_unavailable",
        }}), mimetype="application/json", status=503))
    newGameRequest()
    return {}


@api_v1.put("/story/load")
@api_schema_wrap
def put_story_load(body: StoryLoadSchema):
    """---
    put:
      summary: Load a story
      tags:
        - story
      description: |-2
        Loads a story given its filename (without the .json).
      requestBody:
        required: true
        content:
          application/json:
            schema: StoryLoadSchema
            example:
              name: string
      responses:
        200:
          description: Successful request
          content:
            application/json:
              schema: EmptySchema
        {api_validation_error_response}
        {api_server_busy_response}
    """
    if koboldai_vars.aibusy or koboldai_vars.genseqs:
        abort(Response(json.dumps({"detail": {
            "msg": "Server is busy; please try again later.",
            "type": "service_unavailable",
        }}), mimetype="application/json", status=503))
    loadRequest(fileops.storypath(body.name.strip()))
    return {}


@api_v1.put("/story/save")
@api_schema_wrap
def put_story_save(body: StorySaveSchema):
    """---
    put:
      summary: Save the current story
      tags:
        - story
      description: |-2
        Saves the current story given its destination filename (without the .json).
      requestBody:
        required: true
        content:
          application/json:
            schema: StorySaveSchema
            example:
              name: string
      responses:
        200:
          description: Successful request
          content:
            application/json:
              schema: EmptySchema
        {api_validation_error_response}
    """
    saveRequest(fileops.storypath(body.name.strip()))
    return {}


@api_v1.get("/world_info")
@api_schema_wrap
def get_world_info():
    """---
    get:
      summary: Retrieve all world info entries
      tags:
        - world_info
      description: |-2
        Returns all world info entries currently shown in the KoboldAI GUI.

        The `folders` are sorted in the same order as they are in the GUI and the `entries` within the folders and within the parent `result` object are all sorted in the same order as they are in their respective parts of the GUI.
      responses:
        200:
          description: Successful request
          content:
            application/json:
              schema: WorldInfoSchema
    """
    folders = []
    entries = []
    ln = len(koboldai_vars.worldinfo)
    stablesortwi()
    koboldai_vars.worldinfo_i = [wi for wi in koboldai_vars.worldinfo if wi["init"]]
    folder: Optional[list] = None
    if ln:
        last_folder = ...
        for wi in koboldai_vars.worldinfo_i:
            if wi["folder"] != last_folder:
                folder = []
                if wi["folder"] is not None:
                    folders.append({"uid": wi["folder"], "name": koboldai_vars.wifolders_d[str(wi["folder"])]["name"], "entries": folder})
                last_folder = wi["folder"]
            (folder if wi["folder"] is not None else entries).append({k: v for k, v in wi.items() if k not in ("init", "folder", "num") and (wi["selective"] or k != "keysecondary")})
    return {"folders": folders, "entries": entries}

@api_v1.get("/world_info/uids")
@api_schema_wrap
def get_world_info_uids():
    """---
    get:
      summary: Retrieve the UIDs of all world info entries
      tags:
        - world_info
      description: |-2
        Returns in a similar format as GET /world_info except only the `uid`s are returned.
      responses:
        200:
          description: Successful request
          content:
            application/json:
              schema: WorldInfoUIDsSchema
    """
    folders = []
    entries = []
    ln = len(koboldai_vars.worldinfo)
    stablesortwi()
    koboldai_vars.worldinfo_i = [wi for wi in koboldai_vars.worldinfo if wi["init"]]
    folder: Optional[list] = None
    if ln:
        last_folder = ...
        for wi in koboldai_vars.worldinfo_i:
            if wi["folder"] != last_folder:
                folder = []
                if wi["folder"] is not None:
                    folders.append({"uid": wi["folder"], "entries": folder})
                last_folder = wi["folder"]
            (folder if wi["folder"] is not None else entries).append(wi["uid"])
    return {"folders": folders, "entries": entries}


@api_v1.get("/world_info/uids/<int(signed=True):uid>")
@api_schema_wrap
def get_world_info_uids_uid(uid: int):
    """---
    get:
      summary: Determine whether or not there is a world info entry with the given UID
      tags:
        - world_info
      parameters:
        - name: uid
          in: path
          description: |-2
            `uid` of the desired world info entry.
          schema:
            type: integer
            minimum: -2147483648
            maximum: 2147483647
      responses:
        200:
          description: Successful request
          content:
            application/json:
              schema: BasicBooleanResultSchema
    """
    return {"result": uid in koboldai_vars.worldinfo_u and koboldai_vars.worldinfo_u[uid]["init"]}


@api_v1.get("/world_info/folders")
@api_schema_wrap
def get_world_info_folders():
    """---
    get:
      summary: Retrieve all world info folders
      tags:
        - world_info
      description: |-2
        Returns details about all world info folders currently shown in the KoboldAI GUI.

        The `folders` are sorted in the same order as they are in the GUI.
      responses:
        200:
          description: Successful request
          content:
            application/json:
              schema: WorldInfoFoldersSchema
    """
    stablesortwi()
    koboldai_vars.worldinfo_i = [wi for wi in koboldai_vars.worldinfo if wi["init"]]
    return {"folders": [{"uid": folder, **{k: v for k, v in koboldai_vars.wifolders_d[folder].items() if k != "collapsed"}} for folder in koboldai_vars.wifolders_l]}


@api_v1.get("/world_info/folders/uids")
@api_schema_wrap
def get_world_info_folders_uids():
    """---
    get:
      summary: Retrieve the UIDs all world info folders
      tags:
        - world_info
      description: |-2
        Returns the `uid`s of all world info folders currently shown in the KoboldAI GUI.

        The `folders` are sorted in the same order as they are in the GUI.
      responses:
        200:
          description: Successful request
          content:
            application/json:
              schema: WorldInfoFoldersUIDsSchema
    """
    stablesortwi()
    koboldai_vars.worldinfo_i = [wi for wi in koboldai_vars.worldinfo if wi["init"]]
    return {"folders": koboldai_vars.wifolders_l}


@api_v1.get("/world_info/folders/none")
@api_schema_wrap
def get_world_info_folders_none():
    """---
    get:
      summary: Retrieve all world info entries not in a folder
      tags:
        - world_info
      description: |-2
        Returns all world info entries that are not in a world info folder.

        The `entries` are sorted in the same order as they are in the KoboldAI GUI.
      responses:
        200:
          description: Successful request
          content:
            application/json:
              schema: WorldInfoEntriesSchema
    """
    entries = []
    stablesortwi()
    koboldai_vars.worldinfo_i = [wi for wi in koboldai_vars.worldinfo if wi["init"]]
    for wi in reversed(koboldai_vars.worldinfo_i):
        if wi["folder"] is not None:
            break
        entries.append({k: v for k, v in wi.items() if k not in ("init", "folder", "num") and (wi["selective"] or k != "keysecondary")})
    return {"entries": list(reversed(entries))}


@api_v1.get("/world_info/folders/none/uids")
@api_schema_wrap
def get_world_info_folders_none_uids():
    """---
    get:
      summary: Retrieve the UIDs of all world info entries not in a folder
      tags:
        - world_info
      description: |-2
        Returns the `uid`s of all world info entries that are not in a world info folder.

        The `entries` are sorted in the same order as they are in the KoboldAI GUI.
      responses:
        200:
          description: Successful request
          content:
            application/json:
              schema: WorldInfoEntriesUIDsSchema
    """
    entries = []
    stablesortwi()
    koboldai_vars.worldinfo_i = [wi for wi in koboldai_vars.worldinfo if wi["init"]]
    for wi in reversed(koboldai_vars.worldinfo_i):
        if wi["folder"] is not None:
            break
        entries.append(wi["uid"])
    return {"entries": list(reversed(entries))}


@api_v1.get("/world_info/folders/none/uids/<int(signed=True):uid>")
@api_schema_wrap
def get_world_info_folders_none_uids_uid(uid: int):
    """---
    get:
      summary: Determine whether or not there is a world info entry with the given UID that is not in a world info folder
      tags:
        - world_info
      parameters:
        - name: uid
          in: path
          description: |-2
            `uid` of the desired world info entry.
          schema:
            type: integer
            minimum: -2147483648
            maximum: 2147483647
      responses:
        200:
          description: Successful request
          content:
            application/json:
              schema: BasicBooleanResultSchema
    """
    return {"result": uid in koboldai_vars.worldinfo_u and koboldai_vars.worldinfo_u[uid]["folder"] is None and koboldai_vars.worldinfo_u[uid]["init"]}


@api_v1.get("/world_info/folders/<int(signed=True):uid>")
@api_schema_wrap
def get_world_info_folders_uid(uid: int):
    """---
    get:
      summary: Retrieve all world info entries in the given folder
      tags:
        - world_info
      parameters:
        - name: uid
          in: path
          description: |-2
            `uid` of the desired world info folder.
          schema:
            type: integer
            minimum: -2147483648
            maximum: 2147483647
      description: |-2
        Returns all world info entries that are in the world info folder with the given `uid`.

        The `entries` are sorted in the same order as they are in the KoboldAI GUI.
      responses:
        200:
          description: Successful request
          content:
            application/json:
              schema: WorldInfoEntriesSchema
        404:
          description: Not found
          content:
            application/json:
              schema: NotFoundErrorSchema
              example:
                detail:
                  msg: No world info folder with the given uid exists.
                  type: key_error
    """
    if uid not in koboldai_vars.wifolders_d:
        abort(Response(json.dumps({"detail": {
            "msg": "No world info folder with the given uid exists.",
            "type": "key_error",
        }}), mimetype="application/json", status=404))
    entries = []
    stablesortwi()
    koboldai_vars.worldinfo_i = [wi for wi in koboldai_vars.worldinfo if wi["init"]]
    for wi in koboldai_vars.wifolders_u[uid]:
        if wi["init"]:
            entries.append({k: v for k, v in wi.items() if k not in ("init", "folder", "num") and (wi["selective"] or k != "keysecondary")})
    return {"entries": entries}


@api_v1.get("/world_info/folders/<int(signed=True):uid>/uids")
@api_schema_wrap
def get_world_info_folders_uid_uids(uid: int):
    """---
    get:
      summary: Retrieve the UIDs of all world info entries in the given folder
      tags:
        - world_info
      parameters:
        - name: uid
          in: path
          description: |-2
            `uid` of the desired world info folder.
          schema:
            type: integer
            minimum: -2147483648
            maximum: 2147483647
      description: |-2
        Returns the `uid`s of all world info entries that are in the world info folder with the given `uid`.

        The `entries` are sorted in the same order as they are in the KoboldAI GUI.
      responses:
        200:
          description: Successful request
          content:
            application/json:
              schema: WorldInfoEntriesUIDsSchema
        404:
          description: Not found
          content:
            application/json:
              schema: NotFoundErrorSchema
              example:
                detail:
                  msg: No world info folder with the given uid exists.
                  type: key_error
    """
    if uid not in koboldai_vars.wifolders_d:
        abort(Response(json.dumps({"detail": {
            "msg": "No world info folder with the given uid exists.",
            "type": "key_error",
        }}), mimetype="application/json", status=404))
    entries = []
    stablesortwi()
    koboldai_vars.worldinfo_i = [wi for wi in koboldai_vars.worldinfo if wi["init"]]
    for wi in koboldai_vars.wifolders_u[uid]:
        if wi["init"]:
            entries.append(wi["uid"])
    return {"entries": entries}


@api_v1.get("/world_info/folders/<int(signed=True):folder_uid>/uids/<int(signed=True):entry_uid>")
@api_schema_wrap
def get_world_info_folders_folder_uid_uids_entry_uid(folder_uid: int, entry_uid: int):
    """---
    get:
      summary: Determine whether or not there is a world info entry with the given UID in the world info folder with the given UID
      tags:
        - world_info
      parameters:
        - name: folder_uid
          in: path
          description: |-2
            `uid` of the desired world info folder.
          schema:
            type: integer
            minimum: -2147483648
            maximum: 2147483647
        - name: entry_uid
          in: path
          description: |-2
            `uid` of the desired world info entry.
          schema:
            type: integer
            minimum: -2147483648
            maximum: 2147483647
      responses:
        200:
          description: Successful request
          content:
            application/json:
              schema: BasicBooleanResultSchema
    """
    return {"result": entry_uid in koboldai_vars.worldinfo_u and koboldai_vars.worldinfo_u[entry_uid]["folder"] == folder_uid and koboldai_vars.worldinfo_u[entry_uid]["init"]}


@api_v1.get("/world_info/folders/<int(signed=True):uid>/name")
@api_schema_wrap
def get_world_info_folders_uid_name(uid: int):
    """---
    get:
      summary: Retrieve the name of the world info folder with the given UID
      tags:
        - world_info
      parameters:
        - name: uid
          in: path
          description: |-2
            `uid` of the desired world info folder.
          schema:
            type: integer
            minimum: -2147483648
            maximum: 2147483647
      responses:
        200:
          description: Successful request
          content:
            application/json:
              schema: BasicStringSchema
        404:
          description: Not found
          content:
            application/json:
              schema: NotFoundErrorSchema
              example:
                detail:
                  msg: No world info folder with the given uid exists.
                  type: key_error
    """
    if uid not in koboldai_vars.wifolders_d:
        abort(Response(json.dumps({"detail": {
            "msg": "No world info folder with the given uid exists.",
            "type": "key_error",
        }}), mimetype="application/json", status=404))
    return {"value": koboldai_vars.wifolders_d[uid]["name"]}


@api_v1.put("/world_info/folders/<int(signed=True):uid>/name")
@api_schema_wrap
def put_world_info_folders_uid_name(body: BasicStringSchema, uid: int):
    """---
    put:
      summary: Set the name of the world info folder with the given UID to the specified value
      tags:
        - world_info
      parameters:
        - name: uid
          in: path
          description: |-2
            `uid` of the desired world info folder.
          schema:
            type: integer
            minimum: -2147483648
            maximum: 2147483647
      requestBody:
        required: true
        content:
          application/json:
            schema: BasicStringSchema
            example:
              value: string
      responses:
        200:
          description: Successful request
          content:
            application/json:
              schema: EmptySchema
        404:
          description: Not found
          content:
            application/json:
              schema: NotFoundErrorSchema
              example:
                detail:
                  msg: No world info folder with the given uid exists.
                  type: key_error
        {api_validation_error_response}
    """
    if uid not in koboldai_vars.wifolders_d:
        abort(Response(json.dumps({"detail": {
            "msg": "No world info folder with the given uid exists.",
            "type": "key_error",
        }}), mimetype="application/json", status=404))
    koboldai_vars.wifolders_d[uid]["name"] = body.value
    setgamesaved(False)
    return {}


@api_v1.get("/world_info/<int(signed=True):uid>")
@api_schema_wrap
def get_world_info_uid(uid: int):
    """---
    get:
      summary: Retrieve information about the world info entry with the given UID
      tags:
        - world_info
      parameters:
        - name: uid
          in: path
          description: |-2
            `uid` of the desired world info entry.
          schema:
            type: integer
            minimum: -2147483648
            maximum: 2147483647
      responses:
        200:
          description: Successful request
          content:
            application/json:
              schema: WorldInfoEntrySchema
        404:
          description: Not found
          content:
            application/json:
              schema: NotFoundErrorSchema
              example:
                detail:
                  msg: No world info entry with the given uid exists.
                  type: key_error
    """
    if uid not in koboldai_vars.worldinfo_u:
        abort(Response(json.dumps({"detail": {
            "msg": "No world info entry with the given uid exists.",
            "type": "key_error",
        }}), mimetype="application/json", status=404))
    wi = koboldai_vars.worldinfo_u[uid]
    return {k: v for k, v in wi.items() if k not in ("init", "folder", "num") and (wi["selective"] or k != "keysecondary")}


@api_v1.get("/world_info/<int(signed=True):uid>/comment")
@api_schema_wrap
def get_world_info_uid_comment(uid: int):
    """---
    get:
      summary: Retrieve the comment of the world info entry with the given UID
      tags:
        - world_info
      parameters:
        - name: uid
          in: path
          description: |-2
            `uid` of the desired world info entry.
          schema:
            type: integer
            minimum: -2147483648
            maximum: 2147483647
      responses:
        200:
          description: Successful request
          content:
            application/json:
              schema: BasicStringSchema
        404:
          description: Not found
          content:
            application/json:
              schema: NotFoundErrorSchema
              example:
                detail:
                  msg: No world info entry with the given uid exists.
                  type: key_error
    """
    if uid not in koboldai_vars.worldinfo_u:
        abort(Response(json.dumps({"detail": {
            "msg": "No world info entry with the given uid exists.",
            "type": "key_error",
        }}), mimetype="application/json", status=404))
    return {"value": koboldai_vars.worldinfo_u[uid]["comment"]}


@api_v1.put("/world_info/<int(signed=True):uid>/comment")
@api_schema_wrap
def put_world_info_uid_comment(body: BasicStringSchema, uid: int):
    """---
    put:
      summary: Set the comment of the world info entry with the given UID to the specified value
      tags:
        - world_info
      parameters:
        - name: uid
          in: path
          description: |-2
            `uid` of the desired world info entry.
          schema:
            type: integer
            minimum: -2147483648
            maximum: 2147483647
      requestBody:
        required: true
        content:
          application/json:
            schema: BasicStringSchema
            example:
              value: string
      responses:
        200:
          description: Successful request
          content:
            application/json:
              schema: EmptySchema
        404:
          description: Not found
          content:
            application/json:
              schema: NotFoundErrorSchema
              example:
                detail:
                  msg: No world info entry with the given uid exists.
                  type: key_error
        {api_validation_error_response}
    """
    if uid not in koboldai_vars.worldinfo_u:
        abort(Response(json.dumps({"detail": {
            "msg": "No world info entry with the given uid exists.",
            "type": "key_error",
        }}), mimetype="application/json", status=404))
    koboldai_vars.worldinfo_u[uid]["comment"] = body.value
    setgamesaved(False)
    return {}


@api_v1.get("/world_info/<int(signed=True):uid>/content")
@api_schema_wrap
def get_world_info_uid_content(uid: int):
    """---
    get:
      summary: Retrieve the content of the world info entry with the given UID
      tags:
        - world_info
      parameters:
        - name: uid
          in: path
          description: |-2
            `uid` of the desired world info entry.
          schema:
            type: integer
            minimum: -2147483648
            maximum: 2147483647
      responses:
        200:
          description: Successful request
          content:
            application/json:
              schema: BasicStringSchema
        404:
          description: Not found
          content:
            application/json:
              schema: NotFoundErrorSchema
              example:
                detail:
                  msg: No world info entry with the given uid exists.
                  type: key_error
    """
    if uid not in koboldai_vars.worldinfo_u:
        abort(Response(json.dumps({"detail": {
            "msg": "No world info entry with the given uid exists.",
            "type": "key_error",
        }}), mimetype="application/json", status=404))
    return {"value": koboldai_vars.worldinfo_u[uid]["content"]}


@api_v1.put("/world_info/<int(signed=True):uid>/content")
@api_schema_wrap
def put_world_info_uid_content(body: BasicStringSchema, uid: int):
    """---
    put:
      summary: Set the content of the world info entry with the given UID to the specified value
      tags:
        - world_info
      parameters:
        - name: uid
          in: path
          description: |-2
            `uid` of the desired world info entry.
          schema:
            type: integer
            minimum: -2147483648
            maximum: 2147483647
      requestBody:
        required: true
        content:
          application/json:
            schema: BasicStringSchema
            example:
              value: string
      responses:
        200:
          description: Successful request
          content:
            application/json:
              schema: EmptySchema
        404:
          description: Not found
          content:
            application/json:
              schema: NotFoundErrorSchema
              example:
                detail:
                  msg: No world info entry with the given uid exists.
                  type: key_error
        {api_validation_error_response}
    """
    if uid not in koboldai_vars.worldinfo_u:
        abort(Response(json.dumps({"detail": {
            "msg": "No world info entry with the given uid exists.",
            "type": "key_error",
        }}), mimetype="application/json", status=404))
    koboldai_vars.worldinfo_u[uid]["content"] = body.value
    setgamesaved(False)
    return {}


@api_v1.get("/world_info/<int(signed=True):uid>/key")
@api_schema_wrap
def get_world_info_uid_key(uid: int):
    """---
    get:
      summary: Retrieve the keys or primary keys of the world info entry with the given UID
      tags:
        - world_info
      parameters:
        - name: uid
          in: path
          description: |-2
            `uid` of the desired world info entry.
          schema:
            type: integer
            minimum: -2147483648
            maximum: 2147483647
      responses:
        200:
          description: Successful request
          content:
            application/json:
              schema: BasicStringSchema
        404:
          description: Not found
          content:
            application/json:
              schema: NotFoundErrorSchema
              example:
                detail:
                  msg: No world info entry with the given uid exists.
                  type: key_error
    """
    if uid not in koboldai_vars.worldinfo_u:
        abort(Response(json.dumps({"detail": {
            "msg": "No world info entry with the given uid exists.",
            "type": "key_error",
        }}), mimetype="application/json", status=404))
    return {"value": koboldai_vars.worldinfo_u[uid]["key"]}


@api_v1.put("/world_info/<int(signed=True):uid>/key")
@api_schema_wrap
def put_world_info_uid_key(body: BasicStringSchema, uid: int):
    """---
    put:
      summary: Set the keys or primary keys of the world info entry with the given UID to the specified value
      tags:
        - world_info
      parameters:
        - name: uid
          in: path
          description: |-2
            `uid` of the desired world info entry.
          schema:
            type: integer
            minimum: -2147483648
            maximum: 2147483647
      requestBody:
        required: true
        content:
          application/json:
            schema: BasicStringSchema
            example:
              value: string
      responses:
        200:
          description: Successful request
          content:
            application/json:
              schema: EmptySchema
        404:
          description: Not found
          content:
            application/json:
              schema: NotFoundErrorSchema
              example:
                detail:
                  msg: No world info entry with the given uid exists.
                  type: key_error
        {api_validation_error_response}
    """
    if uid not in koboldai_vars.worldinfo_u:
        abort(Response(json.dumps({"detail": {
            "msg": "No world info entry with the given uid exists.",
            "type": "key_error",
        }}), mimetype="application/json", status=404))
    koboldai_vars.worldinfo_u[uid]["key"] = body.value
    setgamesaved(False)
    return {}


@api_v1.get("/world_info/<int(signed=True):uid>/keysecondary")
@api_schema_wrap
def get_world_info_uid_keysecondary(uid: int):
    """---
    get:
      summary: Retrieve the secondary keys of the world info entry with the given UID
      tags:
        - world_info
      parameters:
        - name: uid
          in: path
          description: |-2
            `uid` of the desired world info entry.
          schema:
            type: integer
            minimum: -2147483648
            maximum: 2147483647
      responses:
        200:
          description: Successful request
          content:
            application/json:
              schema: BasicStringSchema
        404:
          description: Not found
          content:
            application/json:
              schema: NotFoundErrorSchema
              example:
                detail:
                  msg: No world info entry with the given uid exists.
                  type: key_error
    """
    if uid not in koboldai_vars.worldinfo_u:
        abort(Response(json.dumps({"detail": {
            "msg": "No world info entry with the given uid exists.",
            "type": "key_error",
        }}), mimetype="application/json", status=404))
    return {"value": koboldai_vars.worldinfo_u[uid]["keysecondary"]}


@api_v1.put("/world_info/<int(signed=True):uid>/keysecondary")
@api_schema_wrap
def put_world_info_uid_keysecondary(body: BasicStringSchema, uid: int):
    """---
    put:
      summary: Set the secondary keys of the world info entry with the given UID to the specified value
      tags:
        - world_info
      parameters:
        - name: uid
          in: path
          description: |-2
            `uid` of the desired world info entry.
          schema:
            type: integer
            minimum: -2147483648
            maximum: 2147483647
      requestBody:
        required: true
        content:
          application/json:
            schema: BasicStringSchema
            example:
              value: string
      responses:
        200:
          description: Successful request
          content:
            application/json:
              schema: EmptySchema
        404:
          description: Not found
          content:
            application/json:
              schema: NotFoundErrorSchema
              example:
                detail:
                  msg: No world info entry with the given uid exists.
                  type: key_error
        {api_validation_error_response}
    """
    if uid not in koboldai_vars.worldinfo_u:
        abort(Response(json.dumps({"detail": {
            "msg": "No world info entry with the given uid exists.",
            "type": "key_error",
        }}), mimetype="application/json", status=404))
    koboldai_vars.worldinfo_u[uid]["keysecondary"] = body.value
    setgamesaved(False)
    return {}


@api_v1.get("/world_info/<int(signed=True):uid>/selective")
@api_schema_wrap
def get_world_info_uid_selective(uid: int):
    """---
    get:
      summary: Retrieve the selective mode state of the world info entry with the given UID
      tags:
        - world_info
      parameters:
        - name: uid
          in: path
          description: |-2
            `uid` of the desired world info entry.
          schema:
            type: integer
            minimum: -2147483648
            maximum: 2147483647
      responses:
        200:
          description: Successful request
          content:
            application/json:
              schema: BasicBooleanResultSchema
        404:
          description: Not found
          content:
            application/json:
              schema: NotFoundErrorSchema
              example:
                detail:
                  msg: No world info entry with the given uid exists.
                  type: key_error
    """
    if uid not in koboldai_vars.worldinfo_u:
        abort(Response(json.dumps({"detail": {
            "msg": "No world info entry with the given uid exists.",
            "type": "key_error",
        }}), mimetype="application/json", status=404))
    return {"value": koboldai_vars.worldinfo_u[uid]["selective"]}


@api_v1.put("/world_info/<int(signed=True):uid>/selective")
@api_schema_wrap
def put_world_info_uid_selective(body: BasicBooleanSchema, uid: int):
    """---
    put:
      summary: Set the selective mode state of the world info entry with the given UID to the specified value
      tags:
        - world_info
      parameters:
        - name: uid
          in: path
          description: |-2
            `uid` of the desired world info entry.
          schema:
            type: integer
            minimum: -2147483648
            maximum: 2147483647
      requestBody:
        required: true
        content:
          application/json:
            schema: BasicBooleanSchema
            example:
              value: true
      responses:
        200:
          description: Successful request
          content:
            application/json:
              schema: EmptySchema
        404:
          description: Not found
          content:
            application/json:
              schema: NotFoundErrorSchema
              example:
                detail:
                  msg: No world info entry with the given uid exists.
                  type: key_error
        {api_validation_error_response}
    """
    if uid not in koboldai_vars.worldinfo_u:
        abort(Response(json.dumps({"detail": {
            "msg": "No world info entry with the given uid exists.",
            "type": "key_error",
        }}), mimetype="application/json", status=404))
    koboldai_vars.worldinfo_u[uid]["selective"] = body.value
    setgamesaved(False)
    return {}


@api_v1.get("/world_info/<int(signed=True):uid>/constant")
@api_schema_wrap
def get_world_info_uid_constant(uid: int):
    """---
    get:
      summary: Retrieve the constant mode state of the world info entry with the given UID
      tags:
        - world_info
      parameters:
        - name: uid
          in: path
          description: |-2
            `uid` of the desired world info entry.
          schema:
            type: integer
            minimum: -2147483648
            maximum: 2147483647
      responses:
        200:
          description: Successful request
          content:
            application/json:
              schema: BasicBooleanResultSchema
        404:
          description: Not found
          content:
            application/json:
              schema: NotFoundErrorSchema
              example:
                detail:
                  msg: No world info entry with the given uid exists.
                  type: key_error
    """
    if uid not in koboldai_vars.worldinfo_u:
        abort(Response(json.dumps({"detail": {
            "msg": "No world info entry with the given uid exists.",
            "type": "key_error",
        }}), mimetype="application/json", status=404))
    return {"value": koboldai_vars.worldinfo_u[uid]["constant"]}


@api_v1.put("/world_info/<int(signed=True):uid>/constant")
@api_schema_wrap
def put_world_info_uid_constant(body: BasicBooleanSchema, uid: int):
    """---
    put:
      summary: Set the constant mode state of the world info entry with the given UID to the specified value
      tags:
        - world_info
      parameters:
        - name: uid
          in: path
          description: |-2
            `uid` of the desired world info entry.
          schema:
            type: integer
            minimum: -2147483648
            maximum: 2147483647
      requestBody:
        required: true
        content:
          application/json:
            schema: BasicBooleanSchema
            example:
              value: true
      responses:
        200:
          description: Successful request
          content:
            application/json:
              schema: EmptySchema
        404:
          description: Not found
          content:
            application/json:
              schema: NotFoundErrorSchema
              example:
                detail:
                  msg: No world info entry with the given uid exists.
                  type: key_error
        {api_validation_error_response}
    """
    if uid not in koboldai_vars.worldinfo_u:
        abort(Response(json.dumps({"detail": {
            "msg": "No world info entry with the given uid exists.",
            "type": "key_error",
        }}), mimetype="application/json", status=404))
    koboldai_vars.worldinfo_u[uid]["constant"] = body.value
    setgamesaved(False)
    return {}


@api_v1.post("/world_info/folders/none")
@api_schema_wrap
def post_world_info_folders_none(body: EmptySchema):
    """---
    post:
      summary: Create a new world info entry outside of a world info folder, at the end of the world info
      tags:
        - world_info
      requestBody:
        required: true
        content:
          application/json:
            schema: EmptySchema
      responses:
        200:
          description: Successful request
          content:
            application/json:
              schema: BasicUIDSchema
        {api_validation_error_response}
    """
    stablesortwi()
    koboldai_vars.worldinfo_i = [wi for wi in koboldai_vars.worldinfo if wi["init"]]
    setgamesaved(False)
    emit('from_server', {'cmd': 'wiexpand', 'data': koboldai_vars.worldinfo[-1]["num"]}, broadcast=True)
    koboldai_vars.worldinfo[-1]["init"] = True
    addwiitem(folder_uid=None)
    return {"uid": koboldai_vars.worldinfo[-2]["uid"]}


@api_v1.post("/world_info/folders/<int(signed=True):uid>")
@api_schema_wrap
def post_world_info_folders_uid(body: EmptySchema, uid: int):
    """---
    post:
      summary: Create a new world info entry at the end of the world info folder with the given UID
      tags:
        - world_info
      parameters:
        - name: uid
          in: path
          description: |-2
            `uid` of the desired world info folder.
          schema:
            type: integer
            minimum: -2147483648
            maximum: 2147483647
      requestBody:
        required: true
        content:
          application/json:
            schema: EmptySchema
      responses:
        200:
          description: Successful request
          content:
            application/json:
              schema: BasicUIDSchema
        404:
          description: Not found
          content:
            application/json:
              schema: NotFoundErrorSchema
              example:
                detail:
                  msg: No world info folder with the given uid exists.
                  type: key_error
        {api_validation_error_response}
    """
    if uid not in koboldai_vars.wifolders_d:
        abort(Response(json.dumps({"detail": {
            "msg": "No world info folder with the given uid exists.",
            "type": "key_error",
        }}), mimetype="application/json", status=404))
    stablesortwi()
    koboldai_vars.worldinfo_i = [wi for wi in koboldai_vars.worldinfo if wi["init"]]
    setgamesaved(False)
    emit('from_server', {'cmd': 'wiexpand', 'data': koboldai_vars.wifolders_u[uid][-1]["num"]}, broadcast=True)
    koboldai_vars.wifolders_u[uid][-1]["init"] = True
    addwiitem(folder_uid=uid)
    return {"uid": koboldai_vars.wifolders_u[uid][-2]["uid"]}


@api_v1.delete("/world_info/<int(signed=True):uid>")
@api_schema_wrap
def delete_world_info_uid(uid: int):
    """---
    delete:
      summary: Delete the world info entry with the given UID
      tags:
        - world_info
      parameters:
        - name: uid
          in: path
          description: |-2
            `uid` of the desired world info entry.
          schema:
            type: integer
            minimum: -2147483648
            maximum: 2147483647
      responses:
        200:
          description: Successful request
          content:
            application/json:
              schema: EmptySchema
        404:
          description: Not found
          content:
            application/json:
              schema: NotFoundErrorSchema
              example:
                detail:
                  msg: No world info entry with the given uid exists.
                  type: key_error
    """
    if uid not in koboldai_vars.worldinfo_u:
        abort(Response(json.dumps({"detail": {
            "msg": "No world info entry with the given uid exists.",
            "type": "key_error",
        }}), mimetype="application/json", status=404))
    deletewi(uid)
    return {}


@api_v1.post("/world_info/folders")
@api_schema_wrap
def post_world_info_folders(body: EmptySchema):
    """---
    post:
      summary: Create a new world info folder at the end of the world info
      tags:
        - world_info
      requestBody:
        required: true
        content:
          application/json:
            schema: EmptySchema
      responses:
        200:
          description: Successful request
          content:
            application/json:
              schema: BasicUIDSchema
        {api_validation_error_response}
    """
    addwifolder()
    return {"uid": koboldai_vars.wifolders_l[-1]}


@api_v1.delete("/world_info/folders/<int(signed=True):uid>")
@api_schema_wrap
def delete_world_info_folders_uid(uid: int):
    """---
    delete:
      summary: Delete the world info folder with the given UID
      tags:
        - world_info
      parameters:
        - name: uid
          in: path
          description: |-2
            `uid` of the desired world info folder.
          schema:
            type: integer
            minimum: -2147483648
            maximum: 2147483647
      responses:
        200:
          description: Successful request
          content:
            application/json:
              schema: EmptySchema
        404:
          description: Not found
          content:
            application/json:
              schema: NotFoundErrorSchema
              example:
                detail:
                  msg: No world info folders with the given uid exists.
                  type: key_error
    """
    if uid not in koboldai_vars.wifolders_d:
        abort(Response(json.dumps({"detail": {
            "msg": "No world info folder with the given uid exists.",
            "type": "key_error",
        }}), mimetype="application/json", status=404))
    deletewifolder(uid)
    return {}


def _make_f_get(obj, _var_name, _name, _schema, _example_yaml_value):
    def f_get():
        """---
    get:
      summary: Retrieve the current {} setting value
      tags:
        - config
      responses:
        200:
          description: Successful request
          content:
            application/json:
              schema: {}
              example:
                value: {}
        """
        _obj = {"koboldai_vars": koboldai_vars}[obj]
        if _var_name.startswith("@"):
            return {"value": _obj[_var_name[1:]]}
        else:
            return {"value": getattr(_obj, _var_name)}
    f_get.__doc__ = f_get.__doc__.format(_name, _schema, _example_yaml_value)
    return f_get

def _make_f_put(schema_class: Type[KoboldSchema], obj, _var_name, _name, _schema, _example_yaml_value):
    def f_put(body: schema_class):
        """---
    put:
      summary: Set {} setting to specified value
      tags:
        - config
      requestBody:
        required: true
        content:
          application/json:
            schema: {}
            example:
              value: {}
      responses:
        200:
          description: Successful request
          content:
            application/json:
              schema: EmptySchema
        {api_validation_error_response}
        """
        _obj = {"koboldai_vars": koboldai_vars}[obj]
        if _var_name.startswith("@"):
            _obj[_var_name[1:]] = body.value
        else:
            setattr(_obj, _var_name, body.value)
        settingschanged()
        refresh_settings()
        return {}
    f_put.__doc__ = f_put.__doc__.format(_name, _schema, _example_yaml_value, api_validation_error_response=api_validation_error_response)
    return f_put

def create_config_endpoint(method="GET", schema="MemorySchema"):
    _name = globals()[schema].KoboldMeta.name
    _var_name = globals()[schema].KoboldMeta.var_name
    _route_name = globals()[schema].KoboldMeta.route_name
    _obj = globals()[schema].KoboldMeta.obj
    _example_yaml_value = globals()[schema].KoboldMeta.example_yaml_value
    _schema = schema
    f = _make_f_get(_obj, _var_name, _name, _schema, _example_yaml_value) if method == "GET" else _make_f_put(globals()[schema], _obj, _var_name, _name, _schema, _example_yaml_value)
    f.__name__ = f"{method.lower()}_config_{_name}"
    f = api_schema_wrap(f)
    for api in (api_v1,):
        f = api.route(f"/config/{_route_name}", methods=[method])(f)

class SoftPromptSettingSchema(KoboldSchema):
    value: str = fields.String(required=True, validate=[soft_prompt_validator, validate.Regexp(r"^[^/\\]*$")], metadata={"description": "Soft prompt name, or a string containing only whitespace for no soft prompt. If using the GET method and no soft prompt is loaded, this will always be the empty string."})

@api_v1.get("/config/soft_prompt")
@api_schema_wrap
def get_config_soft_prompt():
    """---
    get:
      summary: Retrieve the current soft prompt name
      tags:
        - config
      responses:
        200:
          description: Successful request
          content:
            application/json:
              schema: SoftPromptSettingSchema
              example:
                value: ""
    """
    return {"value": koboldai_vars.spfilename.strip()}

class SoftPromptsListSchema(KoboldSchema):
    values: List[SoftPromptSettingSchema] = fields.List(fields.Nested(SoftPromptSettingSchema), required=True, metadata={"description": "Array of available softprompts."})

@api_v1.get("/config/soft_prompts_list")
@api_schema_wrap
def get_config_soft_prompts_list():
    """---
    get:
      summary: Retrieve all available softprompt filenames
      tags:
        - config
      responses:
        200:
          description: Successful request
          content:
            application/json:
              schema: SoftPromptsListSchema
              example:
                values: []
    """
    splist = []
    for sp in fileops.getspfiles(koboldai_vars.modeldim):

        splist.append({"value":sp["filename"]})
    return {"values": splist}

@api_v1.put("/config/soft_prompt")
@api_schema_wrap
def put_config_soft_prompt(body: SoftPromptSettingSchema):
    """---
    put:
      summary: Set soft prompt by name
      tags:
        - config
      requestBody:
        required: true
        content:
          application/json:
            schema: SoftPromptSettingSchema
            example:
              value: ""
      responses:
        200:
          description: Successful request
          content:
            application/json:
              schema: EmptySchema
        {api_validation_error_response}
    """
    if koboldai_vars.allowsp:
        spRequest(body.value)
        settingschanged()
    return {}

class SamplerSeedSettingSchema(KoboldSchema):
    value: int = fields.Integer(validate=validate.Range(min=0, max=2**64 - 1), required=True)

@api_v1.get("/config/sampler_seed")
@api_schema_wrap
def get_config_sampler_seed():
    """---
    get:
      summary: Retrieve the current global sampler seed value
      tags:
        - config
      responses:
        200:
          description: Successful request
          content:
            application/json:
              schema: SamplerSeedSettingSchema
              example:
                value: 3475097509890965500
    """
    return {"value": __import__("tpu_mtj_backend").get_rng_seed() if koboldai_vars.use_colab_tpu else __import__("torch").initial_seed()}

@api_v1.put("/config/sampler_seed")
@api_schema_wrap
def put_config_sampler_seed(body: SamplerSeedSettingSchema):
    """---
    put:
      summary: Set the global sampler seed value
      tags:
        - config
      requestBody:
        required: true
        content:
          application/json:
            schema: SamplerSeedSettingSchema
            example:
              value: 3475097509890965500
      responses:
        200:
          description: Successful request
          content:
            application/json:
              schema: EmptySchema
        {api_validation_error_response}
    """
    if koboldai_vars.use_colab_tpu:
        import tpu_mtj_backend
        tpu_mtj_backend.socketio = socketio
        tpu_mtj_backend.set_rng_seed(body.value)
    else:
        import torch
        torch.manual_seed(body.value)
    koboldai_vars.seed = body.value
    return {}

config_endpoint_schemas: List[Type[KoboldSchema]] = []

def config_endpoint_schema(c: Type[KoboldSchema]):
    config_endpoint_schemas.append(c)
    return c


@config_endpoint_schema
class MemorySettingSchema(KoboldSchema):
    value = fields.String(required=True)
    class KoboldMeta:
        route_name = "memory"
        obj = "koboldai_vars"
        var_name = "memory"
        name = "memory"
        example_yaml_value = "Memory"

@config_endpoint_schema
class AuthorsNoteSettingSchema(KoboldSchema):
    value = fields.String(required=True)
    class KoboldMeta:
        route_name = "authors_note"
        obj = "koboldai_vars"
        var_name = "authornote"
        name = "author's note"
        example_yaml_value = "''"

@config_endpoint_schema
class AuthorsNoteTemplateSettingSchema(KoboldSchema):
    value = fields.String(required=True)
    class KoboldMeta:
        route_name = "authors_note_template"
        obj = "koboldai_vars"
        var_name = "authornotetemplate"
        name = "author's note template"
        example_yaml_value = "\"[Author's note: <|>]\""

@config_endpoint_schema
class TopKSamplingSettingSchema(KoboldSchema):
    value = fields.Integer(validate=validate.Range(min=0), required=True)
    class KoboldMeta:
        route_name = "top_k"
        obj = "koboldai_vars"
        var_name = "top_k"
        name = "top-k sampling"
        example_yaml_value = "0"

@config_endpoint_schema
class TopASamplingSettingSchema(KoboldSchema):
    value = fields.Float(validate=validate.Range(min=0), required=True)
    class KoboldMeta:
        route_name = "top_a"
        obj = "koboldai_vars"
        var_name = "top_a"
        name = "top-a sampling"
        example_yaml_value = "0.0"

@config_endpoint_schema
class TopPSamplingSettingSchema(KoboldSchema):
    value = fields.Float(validate=validate.Range(min=0, max=1), required=True)
    class KoboldMeta:
        route_name = "top_p"
        obj = "koboldai_vars"
        var_name = "top_p"
        name = "top-p sampling"
        example_yaml_value = "0.9"

@config_endpoint_schema
class TailFreeSamplingSettingSchema(KoboldSchema):
    value = fields.Float(validate=validate.Range(min=0, max=1), required=True)
    class KoboldMeta:
        route_name = "tfs"
        obj = "koboldai_vars"
        var_name = "tfs"
        name = "tail free sampling"
        example_yaml_value = "1.0"

@config_endpoint_schema
class TypicalSamplingSettingSchema(KoboldSchema):
    value = fields.Float(validate=validate.Range(min=0, max=1), required=True)
    class KoboldMeta:
        route_name = "typical"
        obj = "koboldai_vars"
        var_name = "typical"
        name = "typical sampling"
        example_yaml_value = "1.0"

@config_endpoint_schema
class TemperatureSamplingSettingSchema(KoboldSchema):
    value = fields.Float(validate=validate.Range(min=0, min_inclusive=False), required=True)
    class KoboldMeta:
        route_name = "temperature"
        obj = "koboldai_vars"
        var_name = "temp"
        name = "temperature"
        example_yaml_value = "0.5"

@config_endpoint_schema
class GensPerActionSettingSchema(KoboldSchema):
    value = fields.Integer(validate=validate.Range(min=0, max=5), required=True)
    class KoboldMeta:
        route_name = "n"
        obj = "koboldai_vars"
        var_name = "numseqs"
        name = "Gens Per Action"
        example_yaml_value = "1"

@config_endpoint_schema
class MaxLengthSettingSchema(KoboldSchema):
    value = fields.Integer(validate=validate.Range(min=1, max=512), required=True)
    class KoboldMeta:
        route_name = "max_length"
        obj = "koboldai_vars"
        var_name = "genamt"
        name = "max length"
        example_yaml_value = "80"

@config_endpoint_schema
class WorldInfoDepthSettingSchema(KoboldSchema):
    value = fields.Integer(validate=validate.Range(min=1, max=5), required=True)
    class KoboldMeta:
        route_name = "world_info_depth"
        obj = "koboldai_vars"
        var_name = "widepth"
        name = "world info depth"
        example_yaml_value = "3"

@config_endpoint_schema
class AuthorsNoteDepthSettingSchema(KoboldSchema):
    value = fields.Integer(validate=validate.Range(min=1, max=5), required=True)
    class KoboldMeta:
        route_name = "authors_note_depth"
        obj = "koboldai_vars"
        var_name = "andepth"
        name = "author's note depth"
        example_yaml_value = "3"

@config_endpoint_schema
class MaxContextLengthSettingSchema(KoboldSchema):
    value = fields.Integer(validate=validate.Range(min=512, max=2048), required=True)
    class KoboldMeta:
        route_name = "max_context_length"
        obj = "koboldai_vars"
        var_name = "max_length"
        name = "max context length"
        example_yaml_value = "2048"

@config_endpoint_schema
class TrimIncompleteSentencesSettingsSchema(KoboldSchema):
    value = fields.Boolean(required=True)
    class KoboldMeta:
        route_name = "frmttriminc"
        obj = "koboldai_vars"
        var_name = "frmttriminc"
        name = "trim incomplete sentences (output formatting)"
        example_yaml_value = "false"

@config_endpoint_schema
class RemoveBlankLinesSettingsSchema(KoboldSchema):
    value = fields.Boolean(required=True)
    class KoboldMeta:
        route_name = "frmtrmblln"
        obj = "koboldai_vars"
        var_name = "frmtrmblln"
        name = "remove blank lines (output formatting)"
        example_yaml_value = "false"

@config_endpoint_schema
class RemoveSpecialCharactersSettingsSchema(KoboldSchema):
    value = fields.Boolean(required=True)
    class KoboldMeta:
        route_name = "frmtrmspch"
        obj = "koboldai_vars"
        var_name = "frmtrmspch"
        name = "remove special characters (output formatting)"
        example_yaml_value = "false"

@config_endpoint_schema
class SingleLineSettingsSchema(KoboldSchema):
    value = fields.Boolean(required=True)
    class KoboldMeta:
        route_name = "singleline"
        obj = "koboldai_vars"
        var_name = "singleline"
        name = "single line (output formatting)"
        example_yaml_value = "false"

@config_endpoint_schema
class AddSentenceSpacingSettingsSchema(KoboldSchema):
    value = fields.Boolean(required=True)
    class KoboldMeta:
        route_name = "frmtadsnsp"
        obj = "koboldai_vars"
        var_name = "frmtadsnsp"
        name = "add sentence spacing (input formatting)"
        example_yaml_value = "false"

@config_endpoint_schema
class SamplerOrderSettingSchema(KoboldSchema):
    value = fields.List(fields.Integer(), validate=[validate.Length(min=6), permutation_validator], required=True)
    class KoboldMeta:
        route_name = "sampler_order"
        obj = "koboldai_vars"
        var_name = "sampler_order"
        name = "sampler order"
        example_yaml_value = "[6, 0, 1, 2, 3, 4, 5]"

@config_endpoint_schema
class SamplerFullDeterminismSettingSchema(KoboldSchema):
    value = fields.Boolean(required=True)
    class KoboldMeta:
        route_name = "sampler_full_determinism"
        obj = "koboldai_vars"
        var_name = "full_determinism"
        name = "sampler full determinism"
        example_yaml_value = "false"


for schema in config_endpoint_schemas:
    create_config_endpoint(schema=schema.__name__, method="GET")
    create_config_endpoint(schema=schema.__name__, method="PUT")


#==================================================================#
#  Final startup commands to launch Flask app
#==================================================================#
def startup(command_line_backend):
    socketio.start_background_task(load_model, *(command_line_backend,), **{'initial_load':True})
            
print("", end="", flush=True)

@logger.catch
def run():
    global app
    global tpu_mtj_backend

    command_line_backend = general_startup()
    # Start flask & SocketIO
    logger.init("Flask", status="Starting")
    if koboldai_vars.host:
        CORS(app)
    Session(app)
    logger.init_ok("Flask", status="OK")
    logger.init("Webserver", status="Starting")
    patch_transformers(use_tpu=koboldai_vars.use_colab_tpu)
    
    # Start Flask/SocketIO (Blocking, so this must be last method!)
    port = args.port if "port" in args and args.port is not None else 5000
    koboldai_vars.port = port

    # TODO: Top-level tpu_mtj_backend will be removed in modularity PR
    if koboldai_vars.use_colab_tpu:
        import tpu_mtj_backend
        tpu_mtj_backend.socketio = socketio
    
    if(koboldai_vars.host):
        if(args.localtunnel):
            public_ip = requests.get("https://ipv4.icanhazip.com/")
            logger.message(f"The Public IP of this machine is : {public_ip.text}")
            import subprocess, shutil
            localtunnel = subprocess.Popen([shutil.which('lt'), '-p', str(port), 'http'], stdout=subprocess.PIPE)
            attempts = 0
            while attempts < 10:
                try:
                    cloudflare = str(localtunnel.stdout.readline())
                    cloudflare = (re.search("(?P<url>https?:\/\/[^\s]+loca.lt)", cloudflare).group("url"))
                    koboldai_vars.cloudflare_link = cloudflare
                    break
                except:
                    attempts += 1
                    time.sleep(3)
                    continue
            if attempts == 10:
                print("LocalTunnel could not be created, falling back to cloudflare...")
                from flask_cloudflared import _run_cloudflared
                cloudflare = _run_cloudflared(port)
                koboldai_vars.cloudflare_link = cloudflare
        elif(args.ngrok):
            from flask_ngrok import _run_ngrok
            cloudflare = _run_ngrok()
            koboldai_vars.cloudflare_link = cloudflare
        elif(args.remote):
           from flask_cloudflared import _run_cloudflared
           cloudflare = _run_cloudflared(port)
           koboldai_vars.cloudflare_link = cloudflare
           
        startup(command_line_backend)
       
        if(args.localtunnel or args.ngrok or args.remote):
            with open('cloudflare.log', 'w') as cloudflarelog:
                cloudflarelog.write("KoboldAI is available at the following link : " + cloudflare)
                logger.init_ok("Webserver", status="OK")
                if not koboldai_vars.use_colab_tpu and args.model:
                    # If we're using a TPU our UI will freeze during the connection to the TPU. To prevent this from showing to the user we 
                    # delay the display of this message until after that step
                    logger.message(f"KoboldAI is still loading your model but available at the following link: {cloudflare}")
                    logger.message(f"KoboldAI is still loading your model but available at the following link for the Classic UI: {cloudflare}/classic")
                    logger.message(f"KoboldAI is still loading your model but available at the following link for KoboldAI Lite: {cloudflare}/lite")
                    logger.message(f"KoboldAI is still loading your model but available at the following link for the API: [Loading Model...]")
                    logger.message(f"While the model loads you can use the above links to begin setting up your session, for generations you must wait until after its done loading.")
        else:
            logger.init_ok("Webserver", status="OK")
            logger.message(f"Webserver has started, you can now connect to this machine at port: {port}")
        koboldai_vars.serverstarted = True
        if args.unblock:
            socketio.run(app, port=port, host='0.0.0.0')
        else:
            socketio.run(app, port=port)
    else:
        startup(command_line_backend)
        if args.unblock:
            if not args.no_ui:
                try:
                    import webbrowser
                    webbrowser.open_new('http://localhost:{0}'.format(port))
                except:
                    pass
            logger.init_ok("Webserver", status="OK")
            logger.message(f"Webserver started! You may now connect with a browser at http://127.0.0.1:{port}")
            koboldai_vars.serverstarted = True
            socketio.run(app, port=port, host='0.0.0.0')
        else:
            if not args.no_ui:
                try:
                    import webbrowser
                    webbrowser.open_new('http://localhost:{0}'.format(port))
                except:
                    pass
            logger.init_ok("Webserver", status="OK")
            logger.message(f"Webserver started! You may now connect with a browser at http://127.0.0.1:{port}")
            koboldai_vars.serverstarted = True
            socketio.run(app, port=port)
    logger.init("Webserver", status="Closed")
    
if __name__ == "__main__":
    run()
else:
    command_line_backend = general_startup()
    # Start flask & SocketIO
    logger.init("Flask", status="Starting")
    Session(app)
    logger.init_ok("Flask", status="OK")
    patch_transformers(use_tpu=koboldai_vars.use_colab_tpu)
    startup(command_line_backend)
    koboldai_settings.port = args.port if "port" in args and args.port is not None else 5000
    print("{0}\nServer started in WSGI mode!{1}".format(colors.GREEN, colors.END), flush=True)
    <|MERGE_RESOLUTION|>--- conflicted
+++ resolved
@@ -4392,13 +4392,8 @@
 #  and items in different folders are sorted based on the order of the folders
 #==================================================================#
 def stablesortwi():
-<<<<<<< HEAD
-    mapping = {str(uid): index for index, uid in enumerate(koboldai_vars.wifolders_l)}
-    koboldai_vars.worldinfo.sort(key=lambda x: mapping[str(x["folder"])] if x["folder"] is not None else float("inf"))
-=======
     mapping = {int(uid): index for index, uid in enumerate(koboldai_vars.wifolders_l)}
     koboldai_vars.worldinfo.sort(key=lambda x: mapping[int(x["folder"])] if x["folder"] is not None else float("inf"))
->>>>>>> 82405047
     last_folder = ...
     last_wi = None
     for i, wi in enumerate(koboldai_vars.worldinfo):
