#==================================================================#
# KoboldAI
# Version: 1.16.3
# By: KoboldAIDev and the KoboldAI Community
#==================================================================#

# External packages
import os
from os import path, getcwd
import re
import tkinter as tk
from tkinter import messagebox
import json
import collections
import zipfile
from typing import Union, Dict, Set

import requests
import html
import argparse
import sys
import gc

# KoboldAI
import fileops
import gensettings
from utils import debounce
import utils
import structures

#==================================================================#
# Variables & Storage
#==================================================================#

# Terminal tags for colored text
class colors:
    PURPLE    = '\033[95m'
    BLUE      = '\033[94m'
    CYAN      = '\033[96m'
    GREEN     = '\033[92m'
    YELLOW    = '\033[93m'
    RED       = '\033[91m'
    END       = '\033[0m'
    UNDERLINE = '\033[4m'

# AI models
modellist = [
    ["Load a model from its directory", "NeoCustom", ""],
    ["Load an old GPT-2 model (eg CloverEdition)", "GPT2Custom", ""],
    ["GPT-Neo 1.3B", "EleutherAI/gpt-neo-1.3B", "8GB"],
    ["GPT-Neo 2.7B", "EleutherAI/gpt-neo-2.7B", "16GB"],
    ["GPT-J 6B (HF GIT Required)", "EleutherAI/gpt-j-6B", "24GB"],
    ["GPT-2", "gpt2", "1GB"],
    ["GPT-2 Med", "gpt2-medium", "2GB"],
    ["GPT-2 Large", "gpt2-large", "4GB"],
    ["GPT-2 XL", "gpt2-xl", "8GB"],
    ["InferKit API (requires API key)", "InferKit", ""],
    ["Google Colab", "Colab", ""],
    ["OpenAI API (requires API key)", "OAI", ""],
    ["Read Only (No AI)", "ReadOnly", ""]
    ]

# Variables
class vars:
    lastact     = ""     # The last action received from the user
    lastctx     = ""     # The last context submitted to the generator
    model       = ""     # Model ID string chosen at startup
    noai        = False  # Runs the script without starting up the transformers pipeline
    aibusy      = False  # Stops submissions while the AI is working
    max_length  = 1024    # Maximum number of tokens to submit per action
    ikmax       = 3000   # Maximum number of characters to submit to InferKit
    genamt      = 80     # Amount of text for each action to generate
    ikgen       = 200    # Number of characters for InferKit to generate
    rep_pen     = 1.1    # Default generator repetition_penalty
    temp        = 0.5    # Default generator temperature
    top_p       = 0.9    # Default generator top_p
    top_k       = 0      # Default generator top_k
    tfs         = 1.0    # Default generator tfs (tail-free sampling)
    numseqs     = 1     # Number of sequences to ask the generator to create
    gamestarted = False  # Whether the game has started (disables UI elements)
    prompt      = ""     # Prompt
    memory      = ""     # Text submitted to memory field
    authornote  = ""     # Text submitted to Author's Note field
    andepth     = 3      # How far back in history to append author's note
    actions     = structures.KoboldStoryRegister()  # Actions submitted by user and AI
    worldinfo   = []     # Array of World Info key/value objects
    # badwords    = []     # Array of str/chr values that should be removed from output
    badwordsids = [[13460], [6880], [50256], [42496], [4613], [17414], [22039], [16410], [27], [29], [38430], [37922], [15913], [24618], [28725], [58], [47175], [36937], [26700], [12878], [16471], [37981], [5218], [29795], [13412], [45160], [3693], [49778], [4211], [20598], [36475], [33409], [44167], [32406], [29847], [29342], [42669], [685], [25787], [7359], [3784], [5320], [33994], [33490], [34516], [43734], [17635], [24293], [9959], [23785], [21737], [28401], [18161], [26358], [32509], [1279], [38155], [18189], [26894], [6927], [14610], [23834], [11037], [14631], [26933], [46904], [22330], [25915], [47934], [38214], [1875], [14692], [41832], [13163], [25970], [29565], [44926], [19841], [37250], [49029], [9609], [44438], [16791], [17816], [30109], [41888], [47527], [42924], [23984], [49074], [33717], [31161], [49082], [30138], [31175], [12240], [14804], [7131], [26076], [33250], [3556], [38381], [36338], [32756], [46581], [17912], [49146]] # Tokenized array of badwords used to prevent AI artifacting
    deletewi    = -1     # Temporary storage for index to delete
    wirmvwhtsp  = False  # Whether to remove leading whitespace from WI entries
    widepth     = 3      # How many historical actions to scan for WI hits
    mode        = "play" # Whether the interface is in play, memory, or edit mode
    editln      = 0      # Which line was last selected in Edit Mode
    url         = "https://api.inferkit.com/v1/models/standard/generate" # InferKit API URL
    oaiurl      = "" # OpenAI API URL
    oaiengines  = "https://api.openai.com/v1/engines"
    colaburl    = ""     # Ngrok url for Google Colab mode
    apikey      = ""     # API key to use for InferKit API calls
    oaiapikey   = ""     # API key to use for OpenAI API calls
    savedir     = getcwd()+"\stories"
    hascuda     = False  # Whether torch has detected CUDA on the system
    usegpu      = False  # Whether to launch pipeline with GPU support
    custmodpth  = ""     # Filesystem location of custom model to run
    formatoptns = {'frmttriminc': True, 'frmtrmblln': False, 'frmtrmspch': False, 'frmtadsnsp': False, 'singleline': False}     # Container for state of formatting options
    importnum   = -1     # Selection on import popup list
    importjs    = {}     # Temporary storage for import data
    loadselect  = ""     # Temporary storage for story filename to load
    spselect    = ""     # Temporary storage for soft prompt filename to load
    sp          = None   # Current soft prompt tensor (as a NumPy array)
    svowname    = ""     # Filename that was flagged for overwrite confirm
    saveow      = False  # Whether or not overwrite confirm has been displayed
    genseqs     = []     # Temporary storage for generated sequences
    recentback  = False  # Whether Back button was recently used without Submitting or Retrying after
    useprompt   = False   # Whether to send the full prompt with every submit action
    breakmodel  = False  # For GPU users, whether to use both system RAM and VRAM to conserve VRAM while offering speedup compared to CPU-only
    bmsupported = False  # Whether the breakmodel option is supported (GPT-Neo/GPT-J only, currently)
    smandelete  = False  # Whether stories can be deleted from inside the browser
    smanrename  = False  # Whether stories can be renamed from inside the browser
    allowsp     = False  # Whether we are allowed to use soft prompts (by default enabled if we're using GPT-2, GPT-Neo or GPT-J)
    modeldim    = -1     # Embedding dimension of your model (e.g. it's 4096 for GPT-J-6B and 2560 for GPT-Neo-2.7B)
    laststory   = None   # Filename (without extension) of most recent story JSON file we loaded
    regex_sl    = re.compile(r'\n*(?<=.) *\n(.|\n)*')  # Pattern for limiting the output to a single line
    acregex_ai  = re.compile(r'\n* *>(.|\n)*')  # Pattern for matching adventure actions from the AI so we can remove them
    acregex_ui  = re.compile(r'^ *(&gt;.*)$', re.MULTILINE)    # Pattern for matching actions in the HTML-escaped story so we can apply colouring, etc (make sure to encase part to format in parentheses)
    actionmode  = 1
    adventure   = False
    dynamicscan = False
    remote      = False

#==================================================================#
# Function to get model selection at startup
#==================================================================#
def getModelSelection():
    print("    #   Model                           V/RAM\n    =========================================")
    i = 1
    for m in modellist:
        print("    {0} - {1}\t\t{2}".format("{:<2}".format(i), m[0].ljust(15), m[2]))
        i += 1
    print(" ");
    modelsel = 0
    vars.model = ''
    while(vars.model == ''):
        modelsel = input("Model #> ")
        if(modelsel.isnumeric() and int(modelsel) > 0 and int(modelsel) <= len(modellist)):
            vars.model = modellist[int(modelsel)-1][1]
        else:
            print("{0}Please enter a valid selection.{1}".format(colors.RED, colors.END))
    
    # If custom model was selected, get the filesystem location and store it
    if(vars.model == "NeoCustom" or vars.model == "GPT2Custom"):
        print("{0}Please choose the folder where pytorch_model.bin is located:{1}\n".format(colors.CYAN, colors.END))
        
        modpath = fileops.getdirpath(getcwd(), "Select Model Folder")
        
        if(modpath):
            # Save directory to vars
            vars.custmodpth = modpath
        else:
            # Print error and retry model selection
            print("{0}Model select cancelled!{1}".format(colors.RED, colors.END))
            print("{0}Select an AI model to continue:{1}\n".format(colors.CYAN, colors.END))
            getModelSelection()

#==================================================================#
# Return all keys in tokenizer dictionary containing char
#==================================================================#
def gettokenids(char):
    keys = []
    for key in vocab_keys:
        if(key.find(char) != -1):
            keys.append(key)
    return keys

#==================================================================#
# Return Model Name
#==================================================================#
def getmodelname():
    if(args.configname):
       modelname = args.configname
       return modelname
    if(vars.model == "NeoCustom" or vars.model == "GPT2Custom"):
        modelname = os.path.basename(os.path.normpath(vars.custmodpth))
        return modelname
    else:
        modelname = vars.model
        return modelname

#==================================================================#
# Breakmodel configuration functions
#==================================================================#
def device_list(n_layers, primary=None, selected=None):
    device_count = torch.cuda.device_count()
    if(device_count < 2):
        primary = None
    gpu_blocks = breakmodel.gpu_blocks + (device_count - len(breakmodel.gpu_blocks))*[0]
    print(f"{colors.YELLOW}       DEVICE ID  |  LAYERS  |  DEVICE NAME{colors.END}")
    for i in range(device_count):
        name = torch.cuda.get_device_name(i)
        if(len(name) > 47):
            name = "..." + name[-44:]
        row_color = colors.END
        sep_color = colors.YELLOW
        print(f"{row_color}{colors.YELLOW + '->' + row_color if i == selected else '  '} {'(primary)' if i == primary else ' '*9} {i:3}  {sep_color}|{row_color}     {gpu_blocks[i]:3}  {sep_color}|{row_color}  {name}{colors.END}")
    row_color = colors.END
    sep_color = colors.YELLOW
    print(f"{row_color}   {' '*9} N/A  {sep_color}|{row_color}     {n_layers:3}  {sep_color}|{row_color}  (CPU){colors.END}")

def device_config(model):
    global breakmodel, generator
    import breakmodel
    n_layers = model.config.num_layers
    model.half().to('cpu')
    gc.collect()
    if(args.breakmodel_gpulayers is not None):
        try:
            breakmodel.gpu_blocks = list(map(int, args.breakmodel_gpulayers.split(',')))
            assert len(breakmodel.gpu_blocks) <= torch.cuda.device_count()
            assert sum(breakmodel.gpu_blocks) <= n_layers
            n_layers -= sum(breakmodel.gpu_blocks)
        except:
            print("WARNING: --layers is malformatted. Please use the --help option to see correct usage of --layers. Defaulting to all layers on device 0.", file=sys.stderr)
            breakmodel.gpu_blocks = [n_layers]
            n_layers = 0
    elif(args.breakmodel_layers is not None):
        breakmodel.gpu_blocks = [n_layers - max(0, min(n_layers, args.breakmodel_layers))]
        n_layers -= sum(breakmodel.gpu_blocks)
    else:
        device_count = torch.cuda.device_count()
        if(device_count > 1):
            print(colors.CYAN + "\nPlease select one of your GPUs to be your primary GPU.")
            print("VRAM usage in your primary GPU will be higher than for your other ones.")
            print("It is recommended you make your fastest GPU your primary GPU.")
            device_list(n_layers)
            while(True):
                primaryselect = input("device ID> ")
                if(primaryselect.isnumeric() and 0 <= int(primaryselect) < device_count):
                    breakmodel.primary_device = int(primaryselect)
                    break
                else:
                    print(f"{colors.RED}Please enter an integer between 0 and {device_count-1}.{colors.END}")
        else:
            breakmodel.primary_device = 0

        print(colors.PURPLE + "\nIf you don't have enough VRAM to run the model on a single GPU")
        print("you can split the model between your CPU and your GPU(s), or between")
        print("multiple GPUs if you have more than one.")
        print("By putting more 'layers' on a GPU or CPU, more computations will be")
        print("done on that device and more VRAM or RAM will be required on that device")
        print("(roughly proportional to number of layers).")
        print("It should be noted that GPUs are orders of magnitude faster than the CPU.")
        print(f"This model has{colors.YELLOW} {n_layers} {colors.PURPLE}layers.{colors.END}\n")

        for i in range(device_count):
            device_list(n_layers, primary=breakmodel.primary_device, selected=i)
            print(f"{colors.CYAN}\nHow many of the remaining{colors.YELLOW} {n_layers} {colors.CYAN}layers would you like to put into device {i}?\nYou can also enter -1 to allocate all remaining layers to this device.{colors.END}\n")
            while(True):
                layerselect = input("# of layers> ")
                if((layerselect.isnumeric() or layerselect.strip() == '-1') and -1 <= int(layerselect) <= n_layers):
                    layerselect = int(layerselect)
                    layerselect = n_layers if layerselect == -1 else layerselect
                    breakmodel.gpu_blocks.append(layerselect)
                    n_layers -= layerselect
                    break
                else:
                    print(f"{colors.RED}Please enter an integer between -1 and {n_layers}.{colors.END}")
            if(n_layers == 0):
                break
    
    print(colors.PURPLE + "\nFinal device configuration:")
    device_list(n_layers)

    model.transformer.wte.to(breakmodel.primary_device)
    model.transformer.ln_f.to(breakmodel.primary_device)
    if(hasattr(model, 'lm_head')):
        model.lm_head.to(breakmodel.primary_device)
    if(not hasattr(model.config, 'rotary') or not model.config.rotary):
        model.transformer.wpe.to(breakmodel.primary_device)
    gc.collect()
    GPTNeoModel.forward = breakmodel.new_forward
    generator = model.generate

#==================================================================#
# Startup
#==================================================================#

# Parsing Parameters
parser = argparse.ArgumentParser(description="KoboldAI Server")
parser.add_argument("--remote", action='store_true', help="Optimizes KoboldAI for Remote Play")
parser.add_argument("--model", help="Specify the Model Type to skip the Menu")
parser.add_argument("--path", help="Specify the Path for local models (For model NeoCustom or GPT2Custom)")
parser.add_argument("--cpu", action='store_true', help="By default unattended launches are on the GPU use this option to force CPU usage.")
parser.add_argument("--breakmodel", action='store_true', help=argparse.SUPPRESS)
parser.add_argument("--breakmodel_layers", type=int, help=argparse.SUPPRESS)
parser.add_argument("--breakmodel_gpulayers", type=str, help="If using a model that supports hybrid generation, this is a comma-separated list that specifies how many layers to put on each GPU device. For example to put 8 layers on device 0, 9 layers on device 1 and 11 layers on device 2, use --layers 8,9,11")
parser.add_argument("--override_delete", action='store_true', help="Deleting stories from inside the browser is disabled if you are using --remote and enabled otherwise. Using this option will instead allow deleting stories if using --remote and prevent deleting stories otherwise.")
parser.add_argument("--override_rename", action='store_true', help="Renaming stories from inside the browser is disabled if you are using --remote and enabled otherwise. Using this option will instead allow renaming stories if using --remote and prevent renaming stories otherwise.")
parser.add_argument("--configname", help="Force a fixed configuration name to aid with config management.")

args = parser.parse_args()
vars.model = args.model;

if args.remote:
    vars.remote = True;

vars.smandelete = vars.remote == args.override_delete
vars.smanrename = vars.remote == args.override_rename

# Select a model to run
if args.model:
    print("Welcome to KoboldAI!\nYou have selected the following Model:", vars.model)
    if args.path:
        print("You have selected the following path for your Model :", args.path)
        vars.custmodpth = args.path;
        vars.colaburl = args.path + "/request"; # Lets just use the same parameter to keep it simple

else:
    print("{0}Welcome to the KoboldAI Server!\nSelect an AI model to continue:{1}\n".format(colors.CYAN, colors.END))
    getModelSelection()

# If transformers model was selected & GPU available, ask to use CPU or GPU
if(not vars.model in ["InferKit", "Colab", "OAI", "ReadOnly"]):
    vars.allowsp = True
    # Test for GPU support
    import torch
    print("{0}Looking for GPU support...{1}".format(colors.PURPLE, colors.END), end="")
    vars.hascuda = torch.cuda.is_available()
    vars.bmsupported = vars.model in ("EleutherAI/gpt-neo-1.3B", "EleutherAI/gpt-neo-2.7B", "NeoCustom")
    if(args.breakmodel is not None and args.breakmodel):
        print("WARNING: --breakmodel is no longer supported. Breakmodel mode is now automatically enabled when --layers is used (see --help for details).", file=sys.stderr)
    if(args.breakmodel_layers is not None):
        print("WARNING: --breakmodel_layers is deprecated. Use --layers instead (see --help for details).", file=sys.stderr)
    if(not vars.bmsupported and (args.breakmodel_gpulayers is not None or args.breakmodel_layers is not None)):
        print("WARNING: This model does not support hybrid generation. --layers will be ignored.", file=sys.stderr)
    if(vars.hascuda):
        print("{0}FOUND!{1}".format(colors.GREEN, colors.END))
    else:
        print("{0}NOT FOUND!{1}".format(colors.YELLOW, colors.END))
    
    if args.model:
        if(vars.hascuda):
            genselected = True
            vars.usegpu = True
            vars.breakmodel = False
        if(vars.bmsupported):
            vars.usegpu = False
            vars.breakmodel = True
        if(args.cpu):
            vars.usegpu = False
            vars.breakmodel = False
    elif(vars.hascuda):    
        if(vars.bmsupported):
            print(colors.YELLOW + "You're using a model that supports hybrid generation!")
            print("This feature allows you to split the model between the CPU and GPU(s)")
            print("(slower than GPU-only but uses less VRAM) or between multiple GPUs")
            print("(allowing you to use the combined VRAM of all your GPUs).")
            print("Currently only GPT-Neo and GPT-J models support this feature.")
            print("{0}Use hybrid generation or CPU-only generation?:  (Default hybrid){1}".format(colors.CYAN, colors.END))
            print(f"    1 - Hybrid generation\n    2 - CPU\n")
        else:
            print("    1 - GPU\n    2 - CPU\n")
        genselected = False

    if(vars.hascuda):
        while(genselected == False):
            genselect = input("Mode> ")
            if(genselect == ""):
                vars.breakmodel = False
                vars.usegpu = True
                genselected = True
            elif(genselect.isnumeric() and int(genselect) == 1):
                if(vars.bmsupported):
                    vars.breakmodel = True
                    vars.usegpu = False
                    genselected = True
                else:
                    vars.breakmodel = False
                    vars.usegpu = True
                    genselected = True
            elif(genselect.isnumeric() and int(genselect) == 2):
                vars.breakmodel = False
                vars.usegpu = False
                genselected = True
            else:
                print("{0}Please enter a valid selection.{1}".format(colors.RED, colors.END))

# Ask for API key if InferKit was selected
if(vars.model == "InferKit"):
    if(not path.exists("settings/" + getmodelname() + ".settings")):
        # If the client settings file doesn't exist, create it
        print("{0}Please enter your InferKit API key:{1}\n".format(colors.CYAN, colors.END))
        vars.apikey = input("Key> ")
        # Write API key to file
        os.makedirs('settings', exist_ok=True)
        file = open("settings/" + getmodelname() + ".settings", "w")
        try:
            js = {"apikey": vars.apikey}
            file.write(json.dumps(js, indent=3))
        finally:
            file.close()
    else:
        # Otherwise open it up
        file = open("settings/" + getmodelname() + ".settings", "r")
        # Check if API key exists
        js = json.load(file)
        if("apikey" in js and js["apikey"] != ""):
            # API key exists, grab it and close the file
            vars.apikey = js["apikey"]
            file.close()
        else:
            # Get API key, add it to settings object, and write it to disk
            print("{0}Please enter your InferKit API key:{1}\n".format(colors.CYAN, colors.END))
            vars.apikey = input("Key> ")
            js["apikey"] = vars.apikey
            # Write API key to file
            file = open("settings/" + getmodelname() + ".settings", "w")
            try:
                file.write(json.dumps(js, indent=3))
            finally:
                file.close()

# Ask for API key if OpenAI was selected
if(vars.model == "OAI"):
    if(not path.exists("settings/" + getmodelname() + ".settings")):
        # If the client settings file doesn't exist, create it
        print("{0}Please enter your OpenAI API key:{1}\n".format(colors.CYAN, colors.END))
        vars.oaiapikey = input("Key> ")
        # Write API key to file
        os.makedirs('settings', exist_ok=True)
        file = open("settings/" + getmodelname() + ".settings", "w")
        try:
            js = {"oaiapikey": vars.oaiapikey}
            file.write(json.dumps(js, indent=3))
        finally:
            file.close()
    else:
        # Otherwise open it up
        file = open("settings/" + getmodelname() + ".settings", "r")
        # Check if API key exists
        js = json.load(file)
        if("oaiapikey" in js and js["oaiapikey"] != ""):
            # API key exists, grab it and close the file
            vars.oaiapikey = js["oaiapikey"]
            file.close()
        else:
            # Get API key, add it to settings object, and write it to disk
            print("{0}Please enter your OpenAI API key:{1}\n".format(colors.CYAN, colors.END))
            vars.oaiapikey = input("Key> ")
            js["oaiapikey"] = vars.oaiapikey
            # Write API key to file
            file = open("settings/" + getmodelname() + ".settings", "w")
            try:
                file.write(json.dumps(js, indent=3))
            finally:
                file.close()
    
    # Get list of models from OAI
    print("{0}Retrieving engine list...{1}".format(colors.PURPLE, colors.END), end="")
    req = requests.get(
        vars.oaiengines, 
        headers = {
            'Authorization': 'Bearer '+vars.oaiapikey
            }
        )
    if(req.status_code == 200):
        print("{0}OK!{1}".format(colors.GREEN, colors.END))
        print("{0}Please select an engine to use:{1}\n".format(colors.CYAN, colors.END))
        engines = req.json()["data"]
        # Print list of engines
        i = 0
        for en in engines:
            print("    {0} - {1} ({2})".format(i, en["id"], "\033[92mready\033[0m" if en["ready"] == True else "\033[91mnot ready\033[0m"))
            i += 1
        # Get engine to use
        print("")
        engselected = False
        while(engselected == False):
            engine = input("Engine #> ")
            if(engine.isnumeric() and int(engine) < len(engines)):
                vars.oaiurl = "https://api.openai.com/v1/engines/{0}/completions".format(engines[int(engine)]["id"])
                engselected = True
            else:
                print("{0}Please enter a valid selection.{1}".format(colors.RED, colors.END))
    else:
        # Something went wrong, print the message and quit since we can't initialize an engine
        print("{0}ERROR!{1}".format(colors.RED, colors.END))
        print(req.json())
        quit()

# Ask for ngrok url if Google Colab was selected
if(vars.model == "Colab"):
    if(vars.colaburl == ""):
        print("{0}Please enter the ngrok.io or trycloudflare.com URL displayed in Google Colab:{1}\n".format(colors.CYAN, colors.END))
        vars.colaburl = input("URL> ") + "/request"

if(vars.model == "ReadOnly"):
    vars.noai = True

# Set logging level to reduce chatter from Flask
import logging
log = logging.getLogger('werkzeug')
log.setLevel(logging.ERROR)

# Start flask & SocketIO
print("{0}Initializing Flask... {1}".format(colors.PURPLE, colors.END), end="")
from flask import Flask, render_template, Response, request
from flask_socketio import SocketIO, emit
app = Flask(__name__)
app.config['SECRET KEY'] = 'secret!'
socketio = SocketIO(app)
print("{0}OK!{1}".format(colors.GREEN, colors.END))

# Start transformers and create pipeline
if(not vars.model in ["InferKit", "Colab", "OAI", "ReadOnly"]):
    if(not vars.noai):
        print("{0}Initializing transformers, please wait...{1}".format(colors.PURPLE, colors.END))
        from transformers import StoppingCriteria, GPT2Tokenizer, GPT2LMHeadModel, GPTNeoForCausalLM, GPTNeoModel, AutoModelForCausalLM
        import transformers.generation_utils

        # Patch transformers to use our soft prompt
        def patch_causallm(cls):
            old_forward = cls.forward
            def new_causallm_forward(self, *args, **kwargs):
                input_ids = kwargs.get('input_ids').to(self.device)
                assert input_ids is not None
                kwargs['input_ids'] = None
                if(vars.sp is not None):
                    shifted_input_ids = input_ids - self.config.vocab_size
                input_ids.clamp_(max=self.config.vocab_size-1)
                inputs_embeds = self.transformer.wte(input_ids)
                if(vars.sp is not None):
                    vars.sp = vars.sp.to(inputs_embeds.dtype).to(inputs_embeds.device)
                    inputs_embeds = torch.where(
                        (shifted_input_ids >= 0)[..., None],
                        vars.sp[shifted_input_ids.clamp(min=0)],
                        inputs_embeds,
                    )
                kwargs['inputs_embeds'] = inputs_embeds
                return old_forward(self, *args, **kwargs)
            cls.forward = new_causallm_forward
        for cls in (GPT2LMHeadModel, GPTNeoForCausalLM):
            patch_causallm(cls)
        try:
            from transformers import GPTJForCausalLM
            patch_causallm(GPTJForCausalLM)
        except:
            pass

        # Sets up dynamic world info scanner
        class DynamicWorldInfoScanCriteria(StoppingCriteria):
            def __init__(
                self,
                tokenizer,
                excluded_world_info: set,
                #head_length: torch.LongTensor,
                head_length: int,
            ):
                self.any_new_entries = False
                self.tokenizer = tokenizer
                self.excluded_world_info = excluded_world_info
                self.head_length = head_length
            def __call__(
                self,
                input_ids: torch.LongTensor,
                scores: torch.FloatTensor,
                **kwargs,
            ) -> bool:
                assert input_ids.ndim == 2
                #assert input_ids.shape[:-1] == self.head_length.shape
                self.any_new_entries = False
                if(not vars.dynamicscan):
                    return False
                tail = input_ids[..., self.head_length:]
                for t in tail:
                    decoded = tokenizer.decode(t)
                    _, found = checkworldinfo(decoded, force_use_txt=True)
                    found -= self.excluded_world_info
                    if(len(found) != 0):
                        self.any_new_entries = True
                        break
                return self.any_new_entries
        old_get_stopping_criteria = transformers.generation_utils.GenerationMixin._get_stopping_criteria
        def new_get_stopping_criteria(self, *args, **kwargs):
            stopping_criteria = old_get_stopping_criteria(self, *args, **kwargs)
            global tokenizer
            self.kai_scanner = DynamicWorldInfoScanCriteria(
                tokenizer=tokenizer,
                excluded_world_info=self.kai_scanner_excluded_world_info,
                head_length=self.kai_scanner_head_length,
            )
            stopping_criteria.append(self.kai_scanner)
            return stopping_criteria
        transformers.generation_utils.GenerationMixin._get_stopping_criteria = new_get_stopping_criteria

        # If custom GPT Neo model was chosen
        if(vars.model == "NeoCustom"):
            model_config = open(vars.custmodpth + "/config.json", "r")
            js   = json.load(model_config)
            vars.modeldim = int(js['hidden_size'])
            if("model_type" in js):
                model     = AutoModelForCausalLM.from_pretrained(vars.custmodpth)
            else:
                model     = GPTNeoForCausalLM.from_pretrained(vars.custmodpth)
            tokenizer = GPT2Tokenizer.from_pretrained(vars.custmodpth)
            # Is CUDA available? If so, use GPU, otherwise fall back to CPU
            if(vars.hascuda):
                if(vars.usegpu):
                    model = model.to(0)
                    generator = model.generate
                elif(vars.breakmodel):  # Use both RAM and VRAM (breakmodel)
                    device_config(model)
                else:
                    generator = model.generate
            else:
                generator = model.generate
        # If custom GPT2 model was chosen
        elif(vars.model == "GPT2Custom"):
            model_config = open(vars.custmodpth + "/config.json", "r")
            js   = json.load(model_config)
            vars.modeldim = int(js['hidden_size'])
            model     = GPT2LMHeadModel.from_pretrained(vars.custmodpth)
            tokenizer = GPT2Tokenizer.from_pretrained(vars.custmodpth)
            # Is CUDA available? If so, use GPU, otherwise fall back to CPU
            if(vars.hascuda and vars.usegpu):
                model = model.to(0)
                generator = model.generate
            else:
                generator = model.generate
        # If base HuggingFace model was chosen
        else:
            # Is CUDA available? If so, use GPU, otherwise fall back to CPU
            tokenizer = GPT2Tokenizer.from_pretrained(vars.model)
            if(vars.hascuda):
                if(vars.usegpu):
                    model = AutoModelForCausalLM.from_pretrained(vars.model, device=0)
                    vars.modeldim = int(model.transformer.hidden_size)
                    model = model.to(0)
                    generator = model.generate
                elif(vars.breakmodel):  # Use both RAM and VRAM (breakmodel)
                    model = AutoModelForCausalLM.from_pretrained(vars.model)
                    device_config(model)
                else:
                    model = AutoModelForCausalLM.from_pretrained(vars.model)
                    generator = model.generate
            else:
                model = AutoModelForCausalLM.from_pretrained(vars.model)
                generator = model.generate
        
        # Suppress Author's Note by flagging square brackets (Old implementation)
        #vocab         = tokenizer.get_vocab()
        #vocab_keys    = vocab.keys()
        #vars.badwords = gettokenids("[")
        #for key in vars.badwords:
        #    vars.badwordsids.append([vocab[key]])
		
        print("{0}OK! {1} pipeline created!{2}".format(colors.GREEN, vars.model, colors.END))
else:
    # If we're running Colab or OAI, we still need a tokenizer.
    if(vars.model == "Colab"):
        from transformers import GPT2Tokenizer
        tokenizer = GPT2Tokenizer.from_pretrained("EleutherAI/gpt-neo-2.7B")
    elif(vars.model == "OAI"):
        from transformers import GPT2Tokenizer
        tokenizer = GPT2Tokenizer.from_pretrained("gpt2")

# Set up Flask routes
@app.route('/')
@app.route('/index')
def index():
    return render_template('index.html')
@app.route('/download')
def download():
    save_format = request.args.get("format", "json").strip().lower()

    if(save_format == "plaintext"):
        txt = vars.prompt + "".join(vars.actions.values())
        save = Response(txt)
        filename = path.basename(vars.savedir)
        if filename[-5:] == ".json":
            filename = filename[:-5]
        save.headers.set('Content-Disposition', 'attachment', filename='%s.txt' % filename)
        return(save)

    # Build json to write
    js = {}
    js["gamestarted"] = vars.gamestarted
    js["prompt"]      = vars.prompt
    js["memory"]      = vars.memory
    js["authorsnote"] = vars.authornote
    js["actions"]     = tuple(vars.actions.values())
    js["worldinfo"]   = []
        
    # Extract only the important bits of WI
    for wi in vars.worldinfo:
        if(wi["constant"] or wi["key"] != ""):
            js["worldinfo"].append({
                "key": wi["key"],
                "keysecondary": wi["keysecondary"],
                "content": wi["content"],
                "selective": wi["selective"],
                "constant": wi["constant"]
            })
    
    save = Response(json.dumps(js, indent=3))
    filename = path.basename(vars.savedir)
    if filename[-5:] == ".json":
        filename = filename[:-5]
    save.headers.set('Content-Disposition', 'attachment', filename='%s.json' % filename)
    return(save)

#============================ METHODS =============================#    

#==================================================================#
# Event triggered when browser SocketIO is loaded and connects to server
#==================================================================#
@socketio.on('connect')
def do_connect():
    print("{0}Client connected!{1}".format(colors.GREEN, colors.END))
    emit('from_server', {'cmd': 'connected', 'smandelete': vars.smandelete, 'smanrename': vars.smanrename})
    if(vars.remote):
        emit('from_server', {'cmd': 'runs_remotely'})
    
    if(not vars.gamestarted):
        setStartState()
        sendsettings()
        refresh_settings()
        vars.laststory = None
        emit('from_server', {'cmd': 'setstoryname', 'data': vars.laststory}, broadcast=True)
        sendwi()
        emit('from_server', {'cmd': 'setmemory', 'data': vars.memory}, broadcast=True)
        emit('from_server', {'cmd': 'setanote', 'data': vars.authornote}, broadcast=True)
        vars.mode = "play"
    else:
        # Game in session, send current game data and ready state to browser
        refresh_story()
        sendsettings()
        refresh_settings()
        emit('from_server', {'cmd': 'setstoryname', 'data': vars.laststory}, broadcast=True)
        sendwi()
        emit('from_server', {'cmd': 'setmemory', 'data': vars.memory}, broadcast=True)
        emit('from_server', {'cmd': 'setanote', 'data': vars.authornote}, broadcast=True)
        if(vars.mode == "play"):
            if(not vars.aibusy):
                emit('from_server', {'cmd': 'setgamestate', 'data': 'ready'}, broadcast=True)
            else:
                emit('from_server', {'cmd': 'setgamestate', 'data': 'wait'}, broadcast=True)
        elif(vars.mode == "edit"):
            emit('from_server', {'cmd': 'editmode', 'data': 'true'}, broadcast=True)
        elif(vars.mode == "memory"):
            emit('from_server', {'cmd': 'memmode', 'data': 'true'}, broadcast=True)
        elif(vars.mode == "wi"):
            emit('from_server', {'cmd': 'wimode', 'data': 'true'}, broadcast=True)

#==================================================================#
# Event triggered when browser SocketIO sends data to the server
#==================================================================#
@socketio.on('message')
def get_message(msg):
    print("{0}Data received:{1}{2}".format(colors.GREEN, msg, colors.END))
    # Submit action
    if(msg['cmd'] == 'submit'):
        if(vars.mode == "play"):
            actionsubmit(msg['data'], actionmode=msg['actionmode'])
        elif(vars.mode == "edit"):
            editsubmit(msg['data'])
        elif(vars.mode == "memory"):
            memsubmit(msg['data'])
    # Retry Action
    elif(msg['cmd'] == 'retry'):
        actionretry(msg['data'])
    # Back/Undo Action
    elif(msg['cmd'] == 'back'):
        actionback()
    # EditMode Action (old)
    elif(msg['cmd'] == 'edit'):
        if(vars.mode == "play"):
            vars.mode = "edit"
            emit('from_server', {'cmd': 'editmode', 'data': 'true'}, broadcast=True)
        elif(vars.mode == "edit"):
            vars.mode = "play"
            emit('from_server', {'cmd': 'editmode', 'data': 'false'}, broadcast=True)
    # EditLine Action (old)
    elif(msg['cmd'] == 'editline'):
        editrequest(int(msg['data']))
    # Inline edit
    elif(msg['cmd'] == 'inlineedit'):
        inlineedit(msg['chunk'], msg['data'])
    elif(msg['cmd'] == 'inlinedelete'):
        inlinedelete(msg['data'])
    # DeleteLine Action (old)
    elif(msg['cmd'] == 'delete'):
        deleterequest()
    elif(msg['cmd'] == 'memory'):
        togglememorymode()
    elif(not vars.remote and msg['cmd'] == 'savetofile'):
        savetofile()
    elif(not vars.remote and msg['cmd'] == 'loadfromfile'):
        loadfromfile()
    elif(not vars.remote and msg['cmd'] == 'import'):
        importRequest()
    elif(msg['cmd'] == 'newgame'):
        newGameRequest()
    elif(msg['cmd'] == 'rndgame'):
        randomGameRequest(msg['data'])
    elif(msg['cmd'] == 'settemp'):
        vars.temp = float(msg['data'])
        emit('from_server', {'cmd': 'setlabeltemp', 'data': msg['data']}, broadcast=True)
        settingschanged()
        refresh_settings()
    elif(msg['cmd'] == 'settopp'):
        vars.top_p = float(msg['data'])
        emit('from_server', {'cmd': 'setlabeltopp', 'data': msg['data']}, broadcast=True)
        settingschanged()
        refresh_settings()
    elif(msg['cmd'] == 'settopk'):
        vars.top_k = int(msg['data'])
        emit('from_server', {'cmd': 'setlabeltopk', 'data': msg['data']}, broadcast=True)
        settingschanged()
        refresh_settings()
    elif(msg['cmd'] == 'settfs'):
        vars.tfs = float(msg['data'])
        emit('from_server', {'cmd': 'setlabeltfs', 'data': msg['data']}, broadcast=True)
        settingschanged()
        refresh_settings()
    elif(msg['cmd'] == 'setreppen'):
        vars.rep_pen = float(msg['data'])
        emit('from_server', {'cmd': 'setlabelreppen', 'data': msg['data']}, broadcast=True)
        settingschanged()
        refresh_settings()
    elif(msg['cmd'] == 'setoutput'):
        vars.genamt = int(msg['data'])
        emit('from_server', {'cmd': 'setlabeloutput', 'data': msg['data']}, broadcast=True)
        settingschanged()
        refresh_settings()
    elif(msg['cmd'] == 'settknmax'):
        vars.max_length = int(msg['data'])
        emit('from_server', {'cmd': 'setlabeltknmax', 'data': msg['data']}, broadcast=True)
        settingschanged()
        refresh_settings()
    elif(msg['cmd'] == 'setikgen'):
        vars.ikgen = int(msg['data'])
        emit('from_server', {'cmd': 'setlabelikgen', 'data': msg['data']}, broadcast=True)
        settingschanged()
        refresh_settings()
    # Author's Note field update
    elif(msg['cmd'] == 'anote'):
        anotesubmit(msg['data'])
    # Author's Note depth update
    elif(msg['cmd'] == 'anotedepth'):
        vars.andepth = int(msg['data'])
        emit('from_server', {'cmd': 'setlabelanotedepth', 'data': msg['data']}, broadcast=True)
        settingschanged()
        refresh_settings()
    # Format - Trim incomplete sentences
    elif(msg['cmd'] == 'frmttriminc'):
        if('frmttriminc' in vars.formatoptns):
            vars.formatoptns["frmttriminc"] = msg['data']
        settingschanged()
        refresh_settings()
    elif(msg['cmd'] == 'frmtrmblln'):
        if('frmtrmblln' in vars.formatoptns):
            vars.formatoptns["frmtrmblln"] = msg['data']
        settingschanged()
        refresh_settings()
    elif(msg['cmd'] == 'frmtrmspch'):
        if('frmtrmspch' in vars.formatoptns):
            vars.formatoptns["frmtrmspch"] = msg['data']
        settingschanged()
        refresh_settings()
    elif(msg['cmd'] == 'frmtadsnsp'):
        if('frmtadsnsp' in vars.formatoptns):
            vars.formatoptns["frmtadsnsp"] = msg['data']
        settingschanged()
        refresh_settings()
    elif(msg['cmd'] == 'singleline'):
        if('singleline' in vars.formatoptns):
            vars.formatoptns["singleline"] = msg['data']
        settingschanged()
        refresh_settings()
    elif(msg['cmd'] == 'importselect'):
        vars.importnum = int(msg["data"].replace("import", ""))
    elif(msg['cmd'] == 'importcancel'):
        emit('from_server', {'cmd': 'popupshow', 'data': False})
        vars.importjs  = {}
    elif(msg['cmd'] == 'importaccept'):
        emit('from_server', {'cmd': 'popupshow', 'data': False})
        importgame()
    elif(msg['cmd'] == 'wi'):
        togglewimode()
    elif(msg['cmd'] == 'wiinit'):
        if(int(msg['data']) < len(vars.worldinfo)):
            vars.worldinfo[msg['data']]["init"] = True
            addwiitem()
    elif(msg['cmd'] == 'widelete'):
        deletewi(msg['data'])
    elif(msg['cmd'] == 'wiselon'):
        vars.worldinfo[msg['data']]["selective"] = True
    elif(msg['cmd'] == 'wiseloff'):
        vars.worldinfo[msg['data']]["selective"] = False
    elif(msg['cmd'] == 'wiconstanton'):
        vars.worldinfo[msg['data']]["constant"] = True
    elif(msg['cmd'] == 'wiconstantoff'):
        vars.worldinfo[msg['data']]["constant"] = False
    elif(msg['cmd'] == 'sendwilist'):
        commitwi(msg['data'])
    elif(msg['cmd'] == 'aidgimport'):
        importAidgRequest(msg['data'])
    elif(msg['cmd'] == 'saveasrequest'):
        saveas(msg['data'])
    elif(msg['cmd'] == 'saverequest'):
        save()
    elif(msg['cmd'] == 'loadlistrequest'):
        getloadlist()
    elif(msg['cmd'] == 'splistrequest'):
        getsplist()
    elif(msg['cmd'] == 'loadselect'):
        vars.loadselect = msg["data"]
    elif(msg['cmd'] == 'spselect'):
        vars.spselect = msg["data"]
    elif(msg['cmd'] == 'loadrequest'):
        loadRequest(fileops.storypath(vars.loadselect))
    elif(msg['cmd'] == 'sprequest'):
        spRequest(vars.spselect)
    elif(msg['cmd'] == 'deletestory'):
        deletesave(msg['data'])
    elif(msg['cmd'] == 'renamestory'):
        renamesave(msg['data'], msg['newname'])
    elif(msg['cmd'] == 'clearoverwrite'):    
        vars.svowname = ""
        vars.saveow   = False
    elif(msg['cmd'] == 'seqsel'):
        selectsequence(msg['data'])
    elif(msg['cmd'] == 'setnumseq'):
        vars.numseqs = int(msg['data'])
        emit('from_server', {'cmd': 'setlabelnumseq', 'data': msg['data']})
        settingschanged()
        refresh_settings()
    elif(msg['cmd'] == 'setwidepth'):
        vars.widepth = int(msg['data'])
        emit('from_server', {'cmd': 'setlabelwidepth', 'data': msg['data']})
        settingschanged()
        refresh_settings()
    elif(msg['cmd'] == 'setuseprompt'):
        vars.useprompt = msg['data']
        settingschanged()
        refresh_settings()
    elif(msg['cmd'] == 'setadventure'):
        vars.adventure = msg['data']
        settingschanged()
        refresh_settings()
    elif(msg['cmd'] == 'setdynamicscan'):
        vars.dynamicscan = msg['data']
        settingschanged()
        refresh_settings()
    elif(not vars.remote and msg['cmd'] == 'importwi'):
        wiimportrequest()
    
#==================================================================#
#  Send start message and tell Javascript to set UI state
#==================================================================#
def setStartState():
    txt = "<span>Welcome to <span class=\"color_cyan\">KoboldAI</span>! You are running <span class=\"color_green\">"+getmodelname()+"</span>.<br/>"
    if(vars.allowsp):
        emit('from_server', {'cmd': 'allowsp', 'data': vars.allowsp}, broadcast=True)
    if(not vars.noai):
        txt = txt + "Please load a game or enter a prompt below to begin!</span>"
    else:
        txt = txt + "Please load or import a story to read. There is no AI in this mode."
    emit('from_server', {'cmd': 'updatescreen', 'gamestarted': vars.gamestarted, 'data': txt}, broadcast=True)
    emit('from_server', {'cmd': 'setgamestate', 'data': 'start'}, broadcast=True)

#==================================================================#
#  Transmit applicable settings to SocketIO to build UI sliders/toggles
#==================================================================#
def sendsettings():
    # Send settings for selected AI type
    if(vars.model != "InferKit"):
        for set in gensettings.gensettingstf:
            emit('from_server', {'cmd': 'addsetting', 'data': set})
    else:
        for set in gensettings.gensettingsik:
            emit('from_server', {'cmd': 'addsetting', 'data': set})
    
    # Send formatting options
    for frm in gensettings.formatcontrols:
        emit('from_server', {'cmd': 'addformat', 'data': frm})
        # Add format key to vars if it wasn't loaded with client.settings
        if(not frm["id"] in vars.formatoptns):
            vars.formatoptns[frm["id"]] = False;

#==================================================================#
#  Take settings from vars and write them to client settings file
#==================================================================#
def savesettings():
     # Build json to write
    js = {}
    js["apikey"]      = vars.apikey
    js["andepth"]     = vars.andepth
    js["temp"]        = vars.temp
    js["top_p"]       = vars.top_p
    js["top_k"]       = vars.top_k
    js["tfs"]         = vars.tfs
    js["rep_pen"]     = vars.rep_pen
    js["genamt"]      = vars.genamt
    js["max_length"]  = vars.max_length
    js["ikgen"]       = vars.ikgen
    js["formatoptns"] = vars.formatoptns
    js["numseqs"]     = vars.numseqs
    js["widepth"]     = vars.widepth
    js["useprompt"]   = vars.useprompt
    js["adventure"]   = vars.adventure
    js["dynamicscan"] = vars.dynamicscan

    # Write it
    if not os.path.exists('settings'):
        os.mkdir('settings')
    file = open("settings/" + getmodelname() + ".settings", "w")
    try:
        file.write(json.dumps(js, indent=3))
    finally:
        file.close()

#==================================================================#
#  Read settings from client file JSON and send to vars
#==================================================================#
def loadsettings():
    if(path.exists("settings/" + getmodelname() + ".settings")):
        # Read file contents into JSON object
        file = open("settings/" + getmodelname() + ".settings", "r")
        js   = json.load(file)
        
        # Copy file contents to vars
        if("apikey" in js):
            vars.apikey     = js["apikey"]
        if("andepth" in js):
            vars.andepth    = js["andepth"]
        if("temp" in js):
            vars.temp       = js["temp"]
        if("top_p" in js):
            vars.top_p      = js["top_p"]
        if("top_k" in js):
            vars.top_k      = js["top_k"]
        if("tfs" in js):
            vars.tfs        = js["tfs"]
        if("rep_pen" in js):
            vars.rep_pen    = js["rep_pen"]
        if("genamt" in js):
            vars.genamt     = js["genamt"]
        if("max_length" in js):
            vars.max_length = js["max_length"]
        if("ikgen" in js):
            vars.ikgen      = js["ikgen"]
        if("formatoptns" in js):
            vars.formatoptns = js["formatoptns"]
        if("numseqs" in js):
            vars.numseqs = js["numseqs"]
        if("widepth" in js):
            vars.widepth = js["widepth"]
        if("useprompt" in js):
            vars.useprompt = js["useprompt"]
        if("adventure" in js):
            vars.adventure = js["adventure"]
        if("dynamicscan" in js):
            vars.dynamicscan = js["dynamicscan"]
        
        file.close()

#==================================================================#
#  Allow the models to override some settings
#==================================================================#
def loadmodelsettings():
    if(path.exists(vars.custmodpth + "/config.json")):
        model_config = open(vars.custmodpth + "/config.json", "r")
        js   = json.load(model_config)
        if("badwordsids" in js):
            vars.badwordsids = js["badwordsids"]
        if("temp" in js):
            vars.temp       = js["temp"]
        if("top_p" in js):
            vars.top_p      = js["top_p"]
        if("top_k" in js):
            vars.top_k      = js["top_k"]
        if("tfs" in js):
            vars.tfs        = js["tfs"]
        if("rep_pen" in js):
            vars.rep_pen    = js["rep_pen"]
        if("adventure" in js):
            vars.adventure = js["adventure"]
        if("dynamicscan" in js):
            vars.dynamicscan = js["dynamicscan"]
        if("formatoptns" in js):
            vars.formatoptns = js["formatoptns"]
        model_config.close()

#==================================================================#
#  Don't save settings unless 2 seconds have passed without modification
#==================================================================#
@debounce(2)
def settingschanged():
    print("{0}Saving settings!{1}".format(colors.GREEN, colors.END))
    savesettings()

#==================================================================#
#  Take input text from SocketIO and decide what to do with it
#==================================================================#
def actionsubmit(data, actionmode=0, force_submit=False):
    # Ignore new submissions if the AI is currently busy
    if(vars.aibusy):
        return
    set_aibusy(1)

    vars.recentback = False
    vars.recentedit = False
    vars.actionmode = actionmode

    # "Action" mode
    if(actionmode == 1):
        data = data.strip().lstrip('>')
        data = re.sub(r'\n+', ' ', data)
        if(len(data)):
            data = f"\n\n> {data}\n"
    
    # If we're not continuing, store a copy of the raw input
    if(data != ""):
        vars.lastact = data
    
    if(not vars.gamestarted):
        if(not force_submit and len(data.strip()) == 0):
            set_aibusy(0)
            return
        # Start the game
        vars.gamestarted = True
        # Save this first action as the prompt
        vars.prompt = data
        if(not vars.noai):
            # Clear the startup text from game screen
            emit('from_server', {'cmd': 'updatescreen', 'gamestarted': False, 'data': 'Please wait, generating story...'}, broadcast=True)
            calcsubmit(data) # Run the first action through the generator
            emit('from_server', {'cmd': 'scrolldown', 'data': ''}, broadcast=True)
        else:
            refresh_story()
            set_aibusy(0)
            emit('from_server', {'cmd': 'scrolldown', 'data': ''}, broadcast=True)
    else:
        # Dont append submission if it's a blank/continue action
        if(data != ""):
            # Apply input formatting & scripts before sending to tokenizer
            if(vars.actionmode == 0):
                data = applyinputformatting(data)
            # Store the result in the Action log
            if(len(vars.prompt.strip()) == 0):
                vars.prompt = data
            else:
                vars.actions.append(data)
            update_story_chunk('last')

        if(not vars.noai):
            # Off to the tokenizer!
            calcsubmit(data)
            emit('from_server', {'cmd': 'scrolldown', 'data': ''}, broadcast=True)
        else:
            set_aibusy(0)
            emit('from_server', {'cmd': 'scrolldown', 'data': ''}, broadcast=True)

#==================================================================#
#  
#==================================================================#
def actionretry(data):
    if(vars.noai):
        emit('from_server', {'cmd': 'errmsg', 'data': "Retry function unavailable in Read Only mode."})
        return
    if(vars.aibusy):
        return
    # Remove last action if possible and resubmit
    if(vars.gamestarted if vars.useprompt else len(vars.actions) > 0):
        set_aibusy(1)
        if(not vars.recentback and len(vars.actions) != 0 and len(vars.genseqs) == 0):  # Don't pop if we're in the "Select sequence to keep" menu or if there are no non-prompt actions
            last_key = vars.actions.get_last_key()
            vars.actions.pop()
            remove_story_chunk(last_key + 1)
        vars.genseqs = []
        calcsubmit('')
        emit('from_server', {'cmd': 'scrolldown', 'data': ''}, broadcast=True)
        vars.recentback = False
        vars.recentedit = False
    elif(not vars.useprompt):
        emit('from_server', {'cmd': 'errmsg', 'data': "Please enable \"Always Add Prompt\" to retry with your prompt."})

#==================================================================#
#  
#==================================================================#
def actionback():
    if(vars.aibusy):
        return
    # Remove last index of actions and refresh game screen
    if(len(vars.genseqs) == 0 and len(vars.actions) > 0):
        last_key = vars.actions.get_last_key()
        vars.actions.pop()
        vars.recentback = True
        remove_story_chunk(last_key + 1)
    elif(len(vars.genseqs) == 0):
        emit('from_server', {'cmd': 'errmsg', 'data': "Cannot delete the prompt."})
    else:
        vars.genseqs = []

#==================================================================#
#  
#==================================================================#
def calcsubmitbudgetheader(txt, **kwargs):
    # Scan for WorldInfo matches
    winfo, found_entries = checkworldinfo(txt, **kwargs)

    # Add a newline to the end of memory
    if(vars.memory != "" and vars.memory[-1] != "\n"):
        mem = vars.memory + "\n"
    else:
        mem = vars.memory

    # Build Author's Note if set
    if(vars.authornote != ""):
        anotetxt  = "\n[Author's note: "+vars.authornote+"]\n"
    else:
        anotetxt = ""

    return winfo, mem, anotetxt, found_entries

def calcsubmitbudget(actionlen, winfo, mem, anotetxt, actions=vars.actions):
    forceanote   = False # In case we don't have enough actions to hit A.N. depth
    anoteadded   = False # In case our budget runs out before we hit A.N. depth
    anotetkns    = []  # Placeholder for Author's Note tokens
    lnanote      = 0   # Placeholder for Author's Note length

    # Calculate token budget
    prompttkns = tokenizer.encode(vars.prompt)
    lnprompt   = len(prompttkns)
    
    memtokens = tokenizer.encode(mem)
    lnmem     = len(memtokens)
    
    witokens  = tokenizer.encode(winfo)
    lnwi      = len(witokens)
    
    if(anotetxt != ""):
        anotetkns = tokenizer.encode(anotetxt)
        lnanote   = len(anotetkns)
    
    lnsp = vars.sp.shape[0] if vars.sp is not None else 0
    
    if(vars.useprompt):
        budget = vars.max_length - lnsp - lnprompt - lnmem - lnanote - lnwi - vars.genamt
    else:
        budget = vars.max_length - lnsp - lnmem - lnanote - lnwi - vars.genamt

    if(actionlen == 0):
        # First/Prompt action
        subtxt = vars.memory + winfo + anotetxt + vars.prompt
        lnsub  = lnsp + lnmem + lnwi + lnprompt + lnanote
        return subtxt, lnsub+1, lnsub+vars.genamt
    else:
        tokens     = []
        
        # Check if we have the action depth to hit our A.N. depth
        if(anotetxt != "" and actionlen < vars.andepth):
            forceanote = True
        
        # Get most recent action tokens up to our budget
        n = 0
        for key in reversed(actions):
            chunk = actions[key]
            
            if(budget <= 0):
                break
            acttkns = tokenizer.encode(chunk)
            tknlen = len(acttkns)
            if(tknlen < budget):
                tokens = acttkns + tokens
                budget -= tknlen
            else:
                count = budget * -1
                tokens = acttkns[count:] + tokens
                budget = 0
                break
            
            # Inject Author's Note if we've reached the desired depth
            if(n == vars.andepth-1):
                if(anotetxt != ""):
                    tokens = anotetkns + tokens # A.N. len already taken from bdgt
                    anoteadded = True
            n += 1
        
        # If we're not using the prompt every time and there's still budget left,
        # add some prompt.
        if(not vars.useprompt):
            if(budget > 0):
                prompttkns = prompttkns[-budget:]
            else:
                prompttkns = []
                
        # Did we get to add the A.N.? If not, do it here
        if(anotetxt != ""):
            if((not anoteadded) or forceanote):
                tokens = memtokens + witokens + anotetkns + prompttkns + tokens
            else:
                tokens = memtokens + witokens + prompttkns + tokens
        else:
            # Prepend Memory, WI, and Prompt before action tokens
            tokens = memtokens + witokens + prompttkns + tokens
        
        # Send completed bundle to generator
        ln = len(tokens)
        return tokenizer.decode(tokens), ln+1, ln+vars.genamt

#==================================================================#
# Take submitted text and build the text to be given to generator
#==================================================================#
def calcsubmit(txt):
    anotetxt     = ""    # Placeholder for Author's Note text
    forceanote   = False # In case we don't have enough actions to hit A.N. depth
    anoteadded   = False # In case our budget runs out before we hit A.N. depth
    actionlen    = len(vars.actions)

    winfo, mem, anotetxt, _ = calcsubmitbudgetheader(txt)

    # For all transformers models
    if(vars.model != "InferKit"):
        subtxt, min, max = calcsubmitbudget(actionlen, winfo, mem, anotetxt)
        if(actionlen == 0):
            if(not vars.model in ["Colab", "OAI"]):
                generate(subtxt, min, max)
            elif(vars.model == "Colab"):
                sendtocolab(subtxt, min, max)
            elif(vars.model == "OAI"):
                oairequest(subtxt, min, max)
        else:
<<<<<<< HEAD
=======
            tokens     = []
            
            # Check if we have the action depth to hit our A.N. depth
            if(anotetxt != "" and actionlen < vars.andepth):
                forceanote = True
            
            # Get most recent action tokens up to our budget
            n = 0
            for key in reversed(vars.actions):
                chunk = vars.actions[key]
                
                if(budget <= 0):
                    break
                acttkns = tokenizer.encode(chunk)
                tknlen = len(acttkns)
                if(tknlen < budget):
                    tokens = acttkns + tokens
                    budget -= tknlen
                else:
                    count = budget * -1
                    tokens = acttkns[count:] + tokens
                    budget = 0
                    break
                
                # Inject Author's Note if we've reached the desired depth
                if(n == vars.andepth-1):
                    if(anotetxt != ""):
                        tokens = anotetkns + tokens # A.N. len already taken from bdgt
                        anoteadded = True
                n += 1
            
            # If we're not using the prompt every time and there's still budget left,
            # add some prompt.
            if(not vars.useprompt):
                if(budget > 0):
                    prompttkns = prompttkns[-budget:]
                else:
                    prompttkns = []
                    
            # Did we get to add the A.N.? If not, do it here
            if(anotetxt != ""):
                if((not anoteadded) or forceanote):
                    tokens = memtokens + witokens + anotetkns + prompttkns + tokens
                else:
                    tokens = memtokens + witokens + prompttkns + tokens
            else:
                # Prepend Memory, WI, and Prompt before action tokens
                tokens = memtokens + witokens + prompttkns + tokens
            
            # Send completed bundle to generator
            ln = len(tokens) + lnsp
            
>>>>>>> 0fa47b12
            if(not vars.model in ["Colab", "OAI"]):
                generate(subtxt, min, max)
            elif(vars.model == "Colab"):
                sendtocolab(subtxt, min, max)
            elif(vars.model == "OAI"):
                oairequest(subtxt, min, max)
                    
    # For InferKit web API
    else:
        # Check if we have the action depth to hit our A.N. depth
        if(anotetxt != "" and actionlen < vars.andepth):
            forceanote = True
        
        if(vars.useprompt):
            budget = vars.ikmax - len(vars.prompt) - len(anotetxt) - len(mem) - len(winfo) - 1
        else:
            budget = vars.ikmax - len(anotetxt) - len(mem) - len(winfo) - 1
            
        subtxt = ""
        prompt = vars.prompt
        n = 0
        for key in reversed(vars.actions):
            chunk = vars.actions[key]
            
            if(budget <= 0):
                    break
            actlen = len(chunk)
            if(actlen < budget):
                subtxt = chunk + subtxt
                budget -= actlen
            else:
                count = budget * -1
                subtxt = chunk[count:] + subtxt
                budget = 0
                break
            
            # If we're not using the prompt every time and there's still budget left,
            # add some prompt.
            if(not vars.useprompt):
                if(budget > 0):
                    prompt = vars.prompt[-budget:]
                else:
                    prompt = ""
            
            # Inject Author's Note if we've reached the desired depth
            if(n == vars.andepth-1):
                if(anotetxt != ""):
                    subtxt = anotetxt + subtxt # A.N. len already taken from bdgt
                    anoteadded = True
            n += 1
        
        # Did we get to add the A.N.? If not, do it here
        if(anotetxt != ""):
            if((not anoteadded) or forceanote):
                subtxt = mem + winfo + anotetxt + prompt + subtxt
            else:
                subtxt = mem + winfo + prompt + subtxt
        else:
            subtxt = mem + winfo + prompt + subtxt
        
        # Send it!
        ikrequest(subtxt)

#==================================================================#
# Send text to generator and deal with output
#==================================================================#
def generate(txt, min, max):    
    print("{0}Min:{1}, Max:{2}, Txt:{3}{4}".format(colors.YELLOW, min, max, txt, colors.END))
    
    # Store context in memory to use it for comparison with generated content
    vars.lastctx = txt
    
    # Clear CUDA cache if using GPU
    if(vars.hascuda and (vars.usegpu or vars.breakmodel)):
        gc.collect()
        torch.cuda.empty_cache()
    
    # Submit input text to generator
    try:
        top_p = vars.top_p if vars.top_p > 0.0 else None
        top_k = vars.top_k if vars.top_k > 0 else None
        tfs = vars.tfs if vars.tfs > 0.0 else None

        gen_in = tokenizer.encode(txt, return_tensors="pt", truncation=True).long()
        if(vars.sp is not None):
            soft_tokens = torch.arange(
                model.config.vocab_size,
                model.config.vocab_size + vars.sp.shape[0],
            )
            gen_in = torch.cat((soft_tokens[None], gen_in), dim=-1)

        if(vars.hascuda and vars.usegpu):
            gen_in = gen_in.to(0)
        elif(vars.hascuda and vars.breakmodel):
            gen_in = gen_in.to(breakmodel.primary_device)
        elif(vars.hascuda):
            gen_in = gen_in.to(0)
        else:
            gen_in = gen_in.to('cpu')

        model.kai_scanner_head_length = gen_in.shape[-1]
        model.kai_scanner_excluded_world_info = set()

        actions = vars.actions
        if(vars.dynamicscan):
            actions = actions.copy()

        with torch.no_grad():
            already_generated = 0
            numseqs = vars.numseqs if not vars.dynamicscan else 1
            found_entries = model.kai_scanner_excluded_world_info
            while True:
                genout = generator(
                    gen_in, 
                    do_sample=True, 
                    min_length=min, 
                    max_length=max-already_generated,
                    repetition_penalty=vars.rep_pen,
                    top_p=top_p,
                    top_k=top_k,
                    tfs=tfs,
                    temperature=vars.temp,
                    bad_words_ids=vars.badwordsids,
                    use_cache=True,
                    num_return_sequences=numseqs
                    )
                already_generated += len(genout[0]) - len(gen_in[0])
                if(not model.kai_scanner.any_new_entries):
                    break
                txt = tokenizer.decode(genout[0, -already_generated:])
                winfo, mem, anotetxt, _found_entries = calcsubmitbudgetheader(txt, force_use_txt=True)
                found_entries |= _found_entries
                txt, _, _ = calcsubmitbudget(len(actions), winfo, mem, anotetxt, actions=actions)
                encoded = tokenizer.encode(txt, return_tensors="pt", truncation=True).long().to(genout.device)
                genout = torch.cat(
                    (
                        encoded,
                        genout[..., -already_generated:],
                    ),
                    dim=-1
                )
                if(vars.sp is not None):
                    soft_tokens = torch.arange(
                        model.config.vocab_size,
                        model.config.vocab_size + vars.sp.shape[0],
                        device=genout.device,
                    )
                    genout = torch.cat((soft_tokens[None], genout), dim=-1)
                diff = genout.shape[-1] - gen_in.shape[-1]
                min += diff
                max += diff
                gen_in = genout
                model.kai_scanner_head_length = encoded.shape[-1]
                numseqs = 1

    except Exception as e:
        emit('from_server', {'cmd': 'errmsg', 'data': 'Error occured during generator call, please check console.'}, broadcast=True)
        print("{0}{1}{2}".format(colors.RED, e, colors.END))
        set_aibusy(0)
        return
    
    # Need to manually strip and decode tokens if we're not using a pipeline
    #already_generated = -(len(gen_in[0]) - len(tokens))
    genout = [{"generated_text": tokenizer.decode(tokens[-already_generated:])} for tokens in genout]
    
    if(len(genout) == 1):
        genresult(genout[0]["generated_text"])
    else:
        genselect(genout)
    
    # Clear CUDA cache again if using GPU
    if(vars.hascuda and (vars.usegpu or vars.breakmodel)):
        del genout
        gc.collect()
        torch.cuda.empty_cache()
    
    set_aibusy(0)

#==================================================================#
#  Deal with a single return sequence from generate()
#==================================================================#
def genresult(genout):
    print("{0}{1}{2}".format(colors.CYAN, genout, colors.END))
    
    # Format output before continuing
    genout = applyoutputformatting(genout)
    
    # Add formatted text to Actions array and refresh the game screen
    if(len(vars.prompt.strip()) == 0):
        vars.prompt = genout
    else:
        vars.actions.append(genout)
    update_story_chunk('last')
    emit('from_server', {'cmd': 'texteffect', 'data': vars.actions.get_last_key() if len(vars.actions) else 0}, broadcast=True)

#==================================================================#
#  Send generator sequences to the UI for selection
#==================================================================#
def genselect(genout):
    i = 0
    for result in genout:
        # Apply output formatting rules to sequences
        result["generated_text"] = applyoutputformatting(result["generated_text"])
        print("{0}[Result {1}]\n{2}{3}".format(colors.CYAN, i, result["generated_text"], colors.END))
        i += 1
    
    # Store sequences in memory until selection is made
    vars.genseqs = genout
    
    # Send sequences to UI for selection
    emit('from_server', {'cmd': 'genseqs', 'data': genout}, broadcast=True)

#==================================================================#
#  Send selected sequence to action log and refresh UI
#==================================================================#
def selectsequence(n):
    if(len(vars.genseqs) == 0):
        return
    vars.actions.append(vars.genseqs[int(n)]["generated_text"])
    update_story_chunk('last')
    emit('from_server', {'cmd': 'texteffect', 'data': vars.actions.get_last_key() if len(vars.actions) else 0}, broadcast=True)
    emit('from_server', {'cmd': 'hidegenseqs', 'data': ''}, broadcast=True)
    vars.genseqs = []

#==================================================================#
#  Send transformers-style request to ngrok/colab host
#==================================================================#
def sendtocolab(txt, min, max):
    # Log request to console
    print("{0}Tokens:{1}, Txt:{2}{3}".format(colors.YELLOW, min-1, txt, colors.END))
    
    # Store context in memory to use it for comparison with generated content
    vars.lastctx = txt
    
    # Build request JSON data
    reqdata = {
        'text': txt,
        'min': min,
        'max': max,
        'rep_pen': vars.rep_pen,
        'temperature': vars.temp,
        'top_p': vars.top_p,
        'top_k': vars.top_k,
        'tfs': vars.tfs,
        'numseqs': vars.numseqs,
        'retfultxt': False
    }
    
    # Create request
    req = requests.post(
        vars.colaburl, 
        json = reqdata
        )
    
    # Deal with the response
    if(req.status_code == 200):
        js = req.json()["data"]
        
        # Try to be backwards compatible with outdated colab
        if("text" in js):
            genout = [getnewcontent(js["text"])]
        else:
            genout = js["seqs"]
        
        if(len(genout) == 1):
            genresult(genout[0])
        else:
            # Convert torch output format to transformers
            seqs = []
            for seq in genout:
                seqs.append({"generated_text": seq})
            genselect(seqs)
        
        # Format output before continuing
        #genout = applyoutputformatting(getnewcontent(genout))
        
        # Add formatted text to Actions array and refresh the game screen
        #vars.actions.append(genout)
        #refresh_story()
        #emit('from_server', {'cmd': 'texteffect', 'data': vars.actions.get_last_key() if len(vars.actions) else 0})
        
        set_aibusy(0)
    else:
        errmsg = "Colab API Error: Failed to get a reply from the server. Please check the colab console."
        print("{0}{1}{2}".format(colors.RED, errmsg, colors.END))
        emit('from_server', {'cmd': 'errmsg', 'data': errmsg}, broadcast=True)
        set_aibusy(0)
    

#==================================================================#
# Replaces returns and newlines with HTML breaks
#==================================================================#
def formatforhtml(txt):
    return txt.replace("\\r\\n", "<br/>").replace("\\r", "<br/>").replace("\\n", "<br/>").replace("\r\n", "<br/>").replace('\n', '<br/>').replace('\r', '<br/>')

#==================================================================#
# Strips submitted text from the text returned by the AI
#==================================================================#
def getnewcontent(txt):
    # If the submitted context was blank, then everything is new
    if(vars.lastctx == ""):
        return txt
    
    # Tokenize the last context and the generated content
    ctxtokens = tokenizer.encode(vars.lastctx)
    txttokens = tokenizer.encode(txt)
    dif       = (len(txttokens) - len(ctxtokens)) * -1
    
    # Remove the context from the returned text
    newtokens = txttokens[dif:]
    
    return tokenizer.decode(newtokens)

#==================================================================#
# Applies chosen formatting options to text submitted to AI
#==================================================================#
def applyinputformatting(txt):
    # Add sentence spacing
    if(vars.formatoptns["frmtadsnsp"]):
        txt = utils.addsentencespacing(txt, vars)
    
    return txt

#==================================================================#
# Applies chosen formatting options to text returned from AI
#==================================================================#
def applyoutputformatting(txt):
    # Use standard quotes and apostrophes
    txt = utils.fixquotes(txt)

    # Adventure mode clipping of all characters after '>'
    if(vars.adventure):
        txt = vars.acregex_ai.sub('', txt)
    
    # Trim incomplete sentences
    if(vars.formatoptns["frmttriminc"]):
        txt = utils.trimincompletesentence(txt)
    # Replace blank lines
    if(vars.formatoptns["frmtrmblln"]):
        txt = utils.replaceblanklines(txt)
    # Remove special characters
    if(vars.formatoptns["frmtrmspch"]):
        txt = utils.removespecialchars(txt, vars)
	# Single Line Mode
    if(vars.formatoptns["singleline"]):
        txt = utils.singlelineprocessing(txt, vars)
    
    return txt

#==================================================================#
# Sends the current story content to the Game Screen
#==================================================================#
def refresh_story():
    text_parts = ['<chunk n="0" id="n0" tabindex="-1">', html.escape(vars.prompt), '</chunk>']
    for idx in vars.actions:
        item = vars.actions[idx]
        idx += 1
        item = html.escape(item)
        item = vars.acregex_ui.sub('<action>\\1</action>', item)  # Add special formatting to adventure actions
        text_parts.extend(('<chunk n="', str(idx), '" id="n', str(idx), '" tabindex="-1">', item, '</chunk>'))
    emit('from_server', {'cmd': 'updatescreen', 'gamestarted': vars.gamestarted, 'data': formatforhtml(''.join(text_parts))}, broadcast=True)


#==================================================================#
# Signals the Game Screen to update one of the chunks
#==================================================================#
def update_story_chunk(idx: Union[int, str]):
    if idx == 'last':
        if len(vars.actions) <= 1:
            # In this case, we are better off just refreshing the whole thing as the
            # prompt might not have been shown yet (with a "Generating story..."
            # message instead).
            refresh_story()
            return

        idx = (vars.actions.get_last_key() if len(vars.actions) else 0) + 1

    if idx == 0:
        text = vars.prompt
    else:
        # Actions are 0 based, but in chunks 0 is the prompt.
        # So the chunk index is one more than the corresponding action index.
        text = vars.actions[idx - 1]

    item = html.escape(text)
    item = vars.acregex_ui.sub('<action>\\1</action>', item)  # Add special formatting to adventure actions

    chunk_text = f'<chunk n="{idx}" id="n{idx}" tabindex="-1">{formatforhtml(item)}</chunk>'
    emit('from_server', {'cmd': 'updatechunk', 'data': {'index': idx, 'html': chunk_text}}, broadcast=True)


#==================================================================#
# Signals the Game Screen to remove one of the chunks
#==================================================================#
def remove_story_chunk(idx: int):
    emit('from_server', {'cmd': 'removechunk', 'data': idx}, broadcast=True)


#==================================================================#
# Sends the current generator settings to the Game Menu
#==================================================================#
def refresh_settings():
    # Suppress toggle change events while loading state
    emit('from_server', {'cmd': 'allowtoggle', 'data': False}, broadcast=True)
    
    if(vars.model != "InferKit"):
        emit('from_server', {'cmd': 'updatetemp', 'data': vars.temp}, broadcast=True)
        emit('from_server', {'cmd': 'updatetopp', 'data': vars.top_p}, broadcast=True)
        emit('from_server', {'cmd': 'updatetopk', 'data': vars.top_k}, broadcast=True)
        emit('from_server', {'cmd': 'updatetfs', 'data': vars.tfs}, broadcast=True)
        emit('from_server', {'cmd': 'updatereppen', 'data': vars.rep_pen}, broadcast=True)
        emit('from_server', {'cmd': 'updateoutlen', 'data': vars.genamt}, broadcast=True)
        emit('from_server', {'cmd': 'updatetknmax', 'data': vars.max_length}, broadcast=True)
        emit('from_server', {'cmd': 'updatenumseq', 'data': vars.numseqs}, broadcast=True)
    else:
        emit('from_server', {'cmd': 'updatetemp', 'data': vars.temp}, broadcast=True)
        emit('from_server', {'cmd': 'updatetopp', 'data': vars.top_p}, broadcast=True)
        emit('from_server', {'cmd': 'updateikgen', 'data': vars.ikgen}, broadcast=True)
    
    emit('from_server', {'cmd': 'updateanotedepth', 'data': vars.andepth}, broadcast=True)
    emit('from_server', {'cmd': 'updatewidepth', 'data': vars.widepth}, broadcast=True)
    emit('from_server', {'cmd': 'updateuseprompt', 'data': vars.useprompt}, broadcast=True)
    emit('from_server', {'cmd': 'updateadventure', 'data': vars.adventure}, broadcast=True)
    emit('from_server', {'cmd': 'updatedynamicscan', 'data': vars.dynamicscan}, broadcast=True)
    
    emit('from_server', {'cmd': 'updatefrmttriminc', 'data': vars.formatoptns["frmttriminc"]}, broadcast=True)
    emit('from_server', {'cmd': 'updatefrmtrmblln', 'data': vars.formatoptns["frmtrmblln"]}, broadcast=True)
    emit('from_server', {'cmd': 'updatefrmtrmspch', 'data': vars.formatoptns["frmtrmspch"]}, broadcast=True)
    emit('from_server', {'cmd': 'updatefrmtadsnsp', 'data': vars.formatoptns["frmtadsnsp"]}, broadcast=True)
    emit('from_server', {'cmd': 'updatesingleline', 'data': vars.formatoptns["singleline"]}, broadcast=True)
    
    # Allow toggle events again
    emit('from_server', {'cmd': 'allowtoggle', 'data': True}, broadcast=True)

#==================================================================#
#  Sets the logical and display states for the AI Busy condition
#==================================================================#
def set_aibusy(state):
    if(state):
        vars.aibusy = True
        emit('from_server', {'cmd': 'setgamestate', 'data': 'wait'}, broadcast=True)
    else:
        vars.aibusy = False
        emit('from_server', {'cmd': 'setgamestate', 'data': 'ready'}, broadcast=True)

#==================================================================#
# 
#==================================================================#
def editrequest(n):
    if(n == 0):
        txt = vars.prompt
    else:
        txt = vars.actions[n-1]
    
    vars.editln = n
    emit('from_server', {'cmd': 'setinputtext', 'data': txt}, broadcast=True)
    emit('from_server', {'cmd': 'enablesubmit', 'data': ''}, broadcast=True)

#==================================================================#
# 
#==================================================================#
def editsubmit(data):
    vars.recentedit = True
    if(vars.editln == 0):
        vars.prompt = data
    else:
        vars.actions[vars.editln-1] = data
    
    vars.mode = "play"
    update_story_chunk(vars.editln)
    emit('from_server', {'cmd': 'texteffect', 'data': vars.editln}, broadcast=True)
    emit('from_server', {'cmd': 'editmode', 'data': 'false'})

#==================================================================#
#  
#==================================================================#
def deleterequest():
    vars.recentedit = True
    # Don't delete prompt
    if(vars.editln == 0):
        # Send error message
        pass
    else:
        del vars.actions[vars.editln-1]
        vars.mode = "play"
        remove_story_chunk(vars.editln)
        emit('from_server', {'cmd': 'editmode', 'data': 'false'})

#==================================================================#
# 
#==================================================================#
def inlineedit(chunk, data):
    vars.recentedit = True
    chunk = int(chunk)
    if(chunk == 0):
        if(len(data.strip()) == 0):
            return
        vars.prompt = data
    else:
        vars.actions[chunk-1] = data
    
    update_story_chunk(chunk)
    emit('from_server', {'cmd': 'texteffect', 'data': chunk}, broadcast=True)
    emit('from_server', {'cmd': 'editmode', 'data': 'false'}, broadcast=True)

#==================================================================#
#  
#==================================================================#
def inlinedelete(chunk):
    vars.recentedit = True
    chunk = int(chunk)
    # Don't delete prompt
    if(chunk == 0):
        # Send error message
        update_story_chunk(chunk)
        emit('from_server', {'cmd': 'errmsg', 'data': "Cannot delete the prompt."})
        emit('from_server', {'cmd': 'editmode', 'data': 'false'}, broadcast=True)
    else:
        del vars.actions[chunk-1]
        remove_story_chunk(chunk)
        emit('from_server', {'cmd': 'editmode', 'data': 'false'}, broadcast=True)

#==================================================================#
#   Toggles the game mode for memory editing and sends UI commands
#==================================================================#
def togglememorymode():
    if(vars.mode == "play"):
        vars.mode = "memory"
        emit('from_server', {'cmd': 'memmode', 'data': 'true'}, broadcast=True)
        emit('from_server', {'cmd': 'setinputtext', 'data': vars.memory}, broadcast=True)
        emit('from_server', {'cmd': 'setanote', 'data': vars.authornote}, broadcast=True)
    elif(vars.mode == "memory"):
        vars.mode = "play"
        emit('from_server', {'cmd': 'memmode', 'data': 'false'}, broadcast=True)

#==================================================================#
#   Toggles the game mode for WI editing and sends UI commands
#==================================================================#
def togglewimode():
    if(vars.mode == "play"):
        vars.mode = "wi"
        emit('from_server', {'cmd': 'wimode', 'data': 'true'}, broadcast=True)
    elif(vars.mode == "wi"):
        # Commit WI fields first
        requestwi()
        # Then set UI state back to Play
        vars.mode = "play"
        emit('from_server', {'cmd': 'wimode', 'data': 'false'}, broadcast=True)
    sendwi()

#==================================================================#
#   
#==================================================================#
def addwiitem():
    ob = {"key": "", "keysecondary": "", "content": "", "num": len(vars.worldinfo), "init": False, "selective": False, "constant": False}
    vars.worldinfo.append(ob);
    emit('from_server', {'cmd': 'addwiitem', 'data': ob}, broadcast=True)

#==================================================================#
#   
#==================================================================#
def sendwi():
    # Cache len of WI
    ln = len(vars.worldinfo)
    
    # Clear contents of WI container
    emit('from_server', {'cmd': 'clearwi', 'data': ''}, broadcast=True)
    
    # If there are no WI entries, send an empty WI object
    if(ln == 0):
        addwiitem()
    else:
        # Send contents of WI array
        for wi in vars.worldinfo:
            ob = wi
            emit('from_server', {'cmd': 'addwiitem', 'data': ob}, broadcast=True)
        # Make sure last WI item is uninitialized
        if(vars.worldinfo[-1]["init"]):
            addwiitem()

#==================================================================#
#  Request current contents of all WI HTML elements
#==================================================================#
def requestwi():
    list = []
    for wi in vars.worldinfo:
        list.append(wi["num"])
    emit('from_server', {'cmd': 'requestwiitem', 'data': list})

#==================================================================#
#  Renumber WI items consecutively
#==================================================================#
def organizewi():
    if(len(vars.worldinfo) > 0):
        count = 0
        for wi in vars.worldinfo:
            wi["num"] = count
            count += 1
        

#==================================================================#
#  Extract object from server and send it to WI objects
#==================================================================#
def commitwi(ar):
    for ob in ar:
        vars.worldinfo[ob["num"]]["key"]          = ob["key"]
        vars.worldinfo[ob["num"]]["keysecondary"] = ob["keysecondary"]
        vars.worldinfo[ob["num"]]["content"]      = ob["content"]
        vars.worldinfo[ob["num"]]["selective"]    = ob["selective"]
        vars.worldinfo[ob["num"]]["constant"]     = ob.get("constant", False)
    # Was this a deletion request? If so, remove the requested index
    if(vars.deletewi >= 0):
        del vars.worldinfo[vars.deletewi]
        organizewi()
        # Send the new WI array structure
        sendwi()
        # And reset deletewi index
        vars.deletewi = -1

#==================================================================#
#  
#==================================================================#
def deletewi(num):
    if(num < len(vars.worldinfo)):
        # Store index of deletion request
        vars.deletewi = num
        # Get contents of WI HTML inputs
        requestwi()

#==================================================================#
#  Look for WI keys in text to generator 
#==================================================================#
def checkworldinfo(txt, force_use_txt=False):
    original_txt = txt

    # Dont go any further if WI is empty
    if(len(vars.worldinfo) == 0):
        return "", set()
    
    # Cache actions length
    ln = len(vars.actions)
    
    # Don't bother calculating action history if widepth is 0
    if(vars.widepth > 0):
        depth = vars.widepth
        # If this is not a continue, add 1 to widepth since submitted
        # text is already in action history @ -1
        if(not force_use_txt and (txt != "" and vars.prompt != txt)):
            txt    = ""
            depth += 1
        
        if(ln > 0):
            chunks = collections.deque()
            i = 0
            for key in reversed(vars.actions):
                chunk = vars.actions[key]
                chunks.appendleft(chunk)
                i += 1
                if(i == depth):
                    break
        
        if(ln >= depth):
            txt = "".join(chunks)
        elif(ln > 0):
            txt = vars.prompt + "".join(chunks)
        elif(ln == 0):
            txt = vars.prompt

    if(force_use_txt):
        txt += original_txt

    # Scan text for matches on WI keys
    wimem = ""
    found_entries = set()
    for wi in vars.worldinfo:
        if(wi.get("constant", False)):
            wimem = wimem + wi["content"] + "\n"
            found_entries.add(id(wi))
            continue

        if(wi["key"] != ""):
            # Split comma-separated keys
            keys = wi["key"].split(",")
            keys_secondary = wi.get("keysecondary", "").split(",")

            for k in keys:
                ky = k
                # Remove leading/trailing spaces if the option is enabled
                if(vars.wirmvwhtsp):
                    ky = k.strip()
                if ky in txt:
                    if wi.get("selective", False) and len(keys_secondary):
                        found = False
                        for ks in keys_secondary:
                            ksy = ks
                            if(vars.wirmvwhtsp):
                                ksy = ks.strip()
                            if ksy in txt:
                                wimem = wimem + wi["content"] + "\n"
                                found_entries.add(id(wi))
                                found = True
                                break
                        if found:
                            break
                    else:
                        wimem = wimem + wi["content"] + "\n"
                        found_entries.add(id(wi))
                        break
    
    return wimem, found_entries
    
#==================================================================#
#  Commit changes to Memory storage
#==================================================================#
def memsubmit(data):
    # Maybe check for length at some point
    # For now just send it to storage
    vars.memory = data
    vars.mode = "play"
    emit('from_server', {'cmd': 'memmode', 'data': 'false'}, broadcast=True)
    
    # Ask for contents of Author's Note field
    emit('from_server', {'cmd': 'getanote', 'data': ''})

#==================================================================#
#  Commit changes to Author's Note
#==================================================================#
def anotesubmit(data):
    # Maybe check for length at some point
    # For now just send it to storage
    vars.authornote = data

#==================================================================#
#  Assembles game data into a request to InferKit API
#==================================================================#
def ikrequest(txt):
    # Log request to console
    print("{0}Len:{1}, Txt:{2}{3}".format(colors.YELLOW, len(txt), txt, colors.END))
    
    # Build request JSON data
    reqdata = {
        'forceNoEnd': True,
        'length': vars.ikgen,
        'prompt': {
            'isContinuation': False,
            'text': txt
        },
        'startFromBeginning': False,
        'streamResponse': False,
        'temperature': vars.temp,
        'topP': vars.top_p
    }
    
    # Create request
    req = requests.post(
        vars.url, 
        json    = reqdata,
        headers = {
            'Authorization': 'Bearer '+vars.apikey
            }
        )
    
    # Deal with the response
    if(req.status_code == 200):
        genout = req.json()["data"]["text"]
        print("{0}{1}{2}".format(colors.CYAN, genout, colors.END))
        vars.actions.append(genout)
        update_story_chunk('last')
        emit('from_server', {'cmd': 'texteffect', 'data': vars.actions.get_last_key() if len(vars.actions) else 0}, broadcast=True)
        
        set_aibusy(0)
    else:
        # Send error message to web client
        er = req.json()
        if("error" in er):
            code = er["error"]["extensions"]["code"]
        elif("errors" in er):
            code = er["errors"][0]["extensions"]["code"]
            
        errmsg = "InferKit API Error: {0} - {1}".format(req.status_code, code)
        emit('from_server', {'cmd': 'errmsg', 'data': errmsg}, broadcast=True)
        set_aibusy(0)

#==================================================================#
#  Assembles game data into a request to OpenAI API
#==================================================================#
def oairequest(txt, min, max):
    # Log request to console
    print("{0}Len:{1}, Txt:{2}{3}".format(colors.YELLOW, len(txt), txt, colors.END))
    
    # Store context in memory to use it for comparison with generated content
    vars.lastctx = txt
    
    # Build request JSON data
    reqdata = {
        'prompt': txt,
        'max_tokens': max,
        'temperature': vars.temp,
        'top_p': vars.top_p,
        'n': 1,
        'stream': False
    }
    
    req = requests.post(
        vars.oaiurl, 
        json    = reqdata,
        headers = {
            'Authorization': 'Bearer '+vars.oaiapikey,
            'Content-Type': 'application/json'
            }
        )
    
    # Deal with the response
    if(req.status_code == 200):
        genout = req.json()["choices"][0]["text"]
        print("{0}{1}{2}".format(colors.CYAN, genout, colors.END))
        vars.actions.append(genout)
        update_story_chunk('last')
        emit('from_server', {'cmd': 'texteffect', 'data': vars.actions.get_last_key() if len(vars.actions) else 0}, broadcast=True)
        
        set_aibusy(0)
    else:
        # Send error message to web client            
        er = req.json()
        if("error" in er):
            type    = er["error"]["type"]
            message = er["error"]["message"]
            
        errmsg = "OpenAI API Error: {0} - {1}".format(type, message)
        emit('from_server', {'cmd': 'errmsg', 'data': errmsg}, broadcast=True)
        set_aibusy(0)

#==================================================================#
#  Forces UI to Play mode
#==================================================================#
def exitModes():
    if(vars.mode == "edit"):
        emit('from_server', {'cmd': 'editmode', 'data': 'false'}, broadcast=True)
    elif(vars.mode == "memory"):
        emit('from_server', {'cmd': 'memmode', 'data': 'false'}, broadcast=True)
    elif(vars.mode == "wi"):
        emit('from_server', {'cmd': 'wimode', 'data': 'false'}, broadcast=True)
    vars.mode = "play"

#==================================================================#
#  Launch in-browser save prompt
#==================================================================#
def saveas(name):
    # Check if filename exists already
    name = utils.cleanfilename(name)
    if(not fileops.saveexists(name) or (vars.saveow and vars.svowname == name)):
        # All clear to save
        e = saveRequest(fileops.storypath(name))
        vars.saveow = False
        vars.svowname = ""
        if(e is None):
            emit('from_server', {'cmd': 'hidesaveas', 'data': ''})
        else:
            print("{0}{1}{2}".format(colors.RED, str(e), colors.END))
            emit('from_server', {'cmd': 'popuperror', 'data': str(e)})
    else:
        # File exists, prompt for overwrite
        vars.saveow   = True
        vars.svowname = name
        emit('from_server', {'cmd': 'askforoverwrite', 'data': ''})

#==================================================================#
#  Launch in-browser story-delete prompt
#==================================================================#
def deletesave(name):
    name = utils.cleanfilename(name)
    e = fileops.deletesave(name)
    if(e is None):
        if(vars.smandelete):
            emit('from_server', {'cmd': 'hidepopupdelete', 'data': ''})
            getloadlist()
        else:
            emit('from_server', {'cmd': 'popuperror', 'data': "The server denied your request to delete this story"})
    else:
        print("{0}{1}{2}".format(colors.RED, str(e), colors.END))
        emit('from_server', {'cmd': 'popuperror', 'data': str(e)})

#==================================================================#
#  Launch in-browser story-rename prompt
#==================================================================#
def renamesave(name, newname):
    # Check if filename exists already
    name = utils.cleanfilename(name)
    newname = utils.cleanfilename(newname)
    if(not fileops.saveexists(newname) or name == newname or (vars.saveow and vars.svowname == newname)):
        e = fileops.renamesave(name, newname)
        vars.saveow = False
        vars.svowname = ""
        if(e is None):
            if(vars.smanrename):
                emit('from_server', {'cmd': 'hidepopuprename', 'data': ''})
                getloadlist()
            else:
                emit('from_server', {'cmd': 'popuperror', 'data': "The server denied your request to rename this story"})
        else:
            print("{0}{1}{2}".format(colors.RED, str(e), colors.END))
            emit('from_server', {'cmd': 'popuperror', 'data': str(e)})
    else:
        # File exists, prompt for overwrite
        vars.saveow   = True
        vars.svowname = newname
        emit('from_server', {'cmd': 'askforoverwrite', 'data': ''})

#==================================================================#
#  Save the currently running story
#==================================================================#
def save():
    # Check if a file is currently open
    if(".json" in vars.savedir):
        saveRequest(vars.savedir)
    else:
        emit('from_server', {'cmd': 'saveas', 'data': ''})

#==================================================================#
#  Save the story via file browser
#==================================================================#
def savetofile():
    savpath = fileops.getsavepath(vars.savedir, "Save Story As", [("Json", "*.json")])
    saveRequest(savpath)

#==================================================================#
#  Save the story to specified path
#==================================================================#
def saveRequest(savpath):    
    if(savpath):
        # Leave Edit/Memory mode before continuing
        exitModes()
        
        # Save path for future saves
        vars.savedir = savpath
        txtpath = os.path.splitext(savpath)[0] + ".txt"
        # Build json to write
        js = {}
        js["gamestarted"] = vars.gamestarted
        js["prompt"]      = vars.prompt
        js["memory"]      = vars.memory
        js["authorsnote"] = vars.authornote
        js["actions"]     = tuple(vars.actions.values())
        js["worldinfo"]   = []
		
        # Extract only the important bits of WI
        for wi in vars.worldinfo:
            if(wi["constant"] or wi["key"] != ""):
                js["worldinfo"].append({
                    "key": wi["key"],
                    "keysecondary": wi["keysecondary"],
                    "content": wi["content"],
                    "selective": wi["selective"],
                    "constant": wi["constant"]
                })
                
        txt = vars.prompt + "".join(vars.actions.values())

        # Write it
        try:
            file = open(savpath, "w")
        except Exception as e:
            return e
        try:
            file.write(json.dumps(js, indent=3))
        except Exception as e:
            file.close()
            return e
        file.close()
        
        try:
            file = open(txtpath, "w")
        except Exception as e:
            return e
        try:
            file.write(txt)
        except Exception as e:
            file.close()
            return e
        file.close()

        filename = path.basename(savpath)
        if(filename.endswith('.json')):
            filename = filename[:-5]
        vars.laststory = filename
        emit('from_server', {'cmd': 'setstoryname', 'data': vars.laststory}, broadcast=True)
        print("{0}Story saved to {1}!{2}".format(colors.GREEN, path.basename(savpath), colors.END))

#==================================================================#
#  Show list of saved stories
#==================================================================#
def getloadlist():
    emit('from_server', {'cmd': 'buildload', 'data': fileops.getstoryfiles()})

#==================================================================#
#  Show list of soft prompts
#==================================================================#
def getsplist():
    if(vars.allowsp):
        emit('from_server', {'cmd': 'buildsp', 'data': fileops.getspfiles(vars.modeldim)})

#==================================================================#
#  Load a saved story via file browser
#==================================================================#
def loadfromfile():
    loadpath = fileops.getloadpath(vars.savedir, "Select Story File", [("Json", "*.json")])
    loadRequest(loadpath)

#==================================================================#
#  Load a stored story from a file
#==================================================================#
def loadRequest(loadpath):
    if(loadpath):
        # Leave Edit/Memory mode before continuing
        exitModes()
        
        # Read file contents into JSON object
        file = open(loadpath, "r")
        js   = json.load(file)
        
        # Copy file contents to vars
        vars.gamestarted = js["gamestarted"]
        vars.prompt      = js["prompt"]
        vars.memory      = js["memory"]
        vars.worldinfo   = []
        vars.lastact     = ""
        vars.lastctx     = ""

        del vars.actions
        vars.actions = structures.KoboldStoryRegister()
        actions = collections.deque(js["actions"])

        if(len(vars.prompt.strip()) == 0):
            while(len(actions)):
                action = actions.popleft()
                if(len(action.strip()) != 0):
                    vars.prompt = action
                    break
            else:
                vars.gamestarted = False
        if(vars.gamestarted):
            for s in actions:
                vars.actions.append(s)
        
        # Try not to break older save files
        if("authorsnote" in js):
            vars.authornote = js["authorsnote"]
        else:
            vars.authornote = ""
        
        if("worldinfo" in js):
            num = 0
            for wi in js["worldinfo"]:
                vars.worldinfo.append({
                    "key": wi["key"],
                    "keysecondary": wi.get("keysecondary", ""),
                    "content": wi["content"],
                    "num": num,
                    "init": True,
                    "selective": wi.get("selective", False),
                    "constant": wi.get("constant", False)
                })
                num += 1
        
        file.close()
        
        # Save path for save button
        vars.savedir = loadpath
        
        # Clear loadselect var
        vars.loadselect = ""
        
        # Refresh game screen
        filename = path.basename(loadpath)
        if(filename.endswith('.json')):
            filename = filename[:-5]
        vars.laststory = filename
        emit('from_server', {'cmd': 'setstoryname', 'data': vars.laststory}, broadcast=True)
        sendwi()
        emit('from_server', {'cmd': 'setmemory', 'data': vars.memory}, broadcast=True)
        emit('from_server', {'cmd': 'setanote', 'data': vars.authornote}, broadcast=True)
        refresh_story()
        emit('from_server', {'cmd': 'setgamestate', 'data': 'ready'}, broadcast=True)
        emit('from_server', {'cmd': 'hidegenseqs', 'data': ''}, broadcast=True)
        print("{0}Story loaded from {1}!{2}".format(colors.GREEN, path.basename(loadpath), colors.END))

#==================================================================#
#  Load a soft prompt from a file
#==================================================================#
def spRequest(filename):
    if(len(filename) == 0):
        vars.sp = None
        return

    global np
    if 'np' not in globals():
        import numpy as np

    z, version, shape, fortran_order, dtype = fileops.checksp(filename, vars.modeldim)
    assert isinstance(z, zipfile.ZipFile)
    z.close()

    with np.load(fileops.sppath(filename), allow_pickle=False) as f:
        tensor = f['tensor.npy']

    # If the tensor is in bfloat16 format, convert it to float32
    if(tensor.dtype == 'V2'):
        tensor.dtype = np.uint16
        tensor = np.uint32(tensor) << 16
        tensor.dtype = np.float32

    if(tensor.dtype != np.float16):
        tensor = np.float32(tensor)
    assert not np.isinf(tensor).any() and not np.isnan(tensor).any()

    vars.sp = torch.from_numpy(tensor)

#==================================================================#
# Import an AIDungon game exported with Mimi's tool
#==================================================================#
def importRequest():
    importpath = fileops.getloadpath(vars.savedir, "Select AID CAT File", [("Json", "*.json")])
    
    if(importpath):
        # Leave Edit/Memory mode before continuing
        exitModes()
        
        # Read file contents into JSON object
        file = open(importpath, "rb")
        vars.importjs = json.load(file)
        
        # If a bundle file is being imported, select just the Adventures object
        if type(vars.importjs) is dict and "stories" in vars.importjs:
            vars.importjs = vars.importjs["stories"]
        
        # Clear Popup Contents
        emit('from_server', {'cmd': 'clearpopup', 'data': ''}, broadcast=True)
        
        # Initialize vars
        num = 0
        vars.importnum = -1
        
        # Get list of stories
        for story in vars.importjs:
            ob = {}
            ob["num"]   = num
            if(story["title"] != "" and story["title"] != None):
                ob["title"] = story["title"]
            else:
                ob["title"] = "(No Title)"
            if(story["description"] != "" and story["description"] != None):
                ob["descr"] = story["description"]
            else:
                ob["descr"] = "(No Description)"
            if("actions" in story):
                ob["acts"]  = len(story["actions"])
            elif("actionWindow" in story):
                ob["acts"]  = len(story["actionWindow"])
            emit('from_server', {'cmd': 'addimportline', 'data': ob})
            num += 1
        
        # Show Popup
        emit('from_server', {'cmd': 'popupshow', 'data': True})

#==================================================================#
# Import an AIDungon game selected in popup
#==================================================================#
def importgame():
    if(vars.importnum >= 0):
        # Cache reference to selected game
        ref = vars.importjs[vars.importnum]
        
        # Copy game contents to vars
        vars.gamestarted = True
        
        # Support for different versions of export script
        if("actions" in ref):
            if(len(ref["actions"]) > 0):
                vars.prompt = ref["actions"][0]["text"]
            else:
                vars.prompt = ""
        elif("actionWindow" in ref):
            if(len(ref["actionWindow"]) > 0):
                vars.prompt = ref["actionWindow"][0]["text"]
            else:
                vars.prompt = ""
        else:
            vars.prompt = ""
        vars.memory      = ref["memory"]
        vars.authornote  = ref["authorsNote"] if type(ref["authorsNote"]) is str else ""
        vars.actions     = structures.KoboldStoryRegister()
        vars.worldinfo   = []
        vars.lastact     = ""
        vars.lastctx     = ""
        
        # Get all actions except for prompt
        if("actions" in ref):
            if(len(ref["actions"]) > 1):
                for act in ref["actions"][1:]:
                    vars.actions.append(act["text"])
        elif("actionWindow" in ref):
            if(len(ref["actionWindow"]) > 1):
                for act in ref["actionWindow"][1:]:
                    vars.actions.append(act["text"])
        
        # Get just the important parts of world info
        if(ref["worldInfo"] != None):
            if(len(ref["worldInfo"]) > 1):
                num = 0
                for wi in ref["worldInfo"]:
                    vars.worldinfo.append({
                        "key": wi["keys"],
                        "keysecondary": wi.get("keysecondary", ""),
                        "content": wi["entry"],
                        "num": num,
                        "init": True,
                        "selective": wi.get("selective", False),
                        "constant": wi.get("constant", False)
                    })
                    num += 1
        
        # Clear import data
        vars.importjs = {}
        
        # Reset current save
        vars.savedir = getcwd()+"\stories"
        
        # Refresh game screen
        vars.laststory = None
        emit('from_server', {'cmd': 'setstoryname', 'data': vars.laststory}, broadcast=True)
        sendwi()
        emit('from_server', {'cmd': 'setmemory', 'data': vars.memory}, broadcast=True)
        emit('from_server', {'cmd': 'setanote', 'data': vars.authornote}, broadcast=True)
        refresh_story()
        emit('from_server', {'cmd': 'setgamestate', 'data': 'ready'}, broadcast=True)
        emit('from_server', {'cmd': 'hidegenseqs', 'data': ''}, broadcast=True)

#==================================================================#
# Import an aidg.club prompt and start a new game with it.
#==================================================================#
def importAidgRequest(id):    
    exitModes()
    
    urlformat = "https://prompts.aidg.club/api/"
    req = requests.get(urlformat+id)

    if(req.status_code == 200):
        js = req.json()
        
        # Import game state
        vars.gamestarted = True
        vars.prompt      = js["promptContent"]
        vars.memory      = js["memory"]
        vars.authornote  = js["authorsNote"]
        vars.actions     = structures.KoboldStoryRegister()
        vars.worldinfo   = []
        vars.lastact     = ""
        vars.lastctx     = ""
        
        num = 0
        for wi in js["worldInfos"]:
            vars.worldinfo.append({
                "key": wi["keys"],
                "keysecondary": wi.get("keysecondary", ""),
                "content": wi["entry"],
                "num": num,
                "init": True,
                "selective": wi.get("selective", False),
                "constant": wi.get("constant", False)
            })
            num += 1
        
        # Reset current save
        vars.savedir = getcwd()+"\stories"
        
        # Refresh game screen
        vars.laststory = None
        emit('from_server', {'cmd': 'setstoryname', 'data': vars.laststory}, broadcast=True)
        sendwi()
        emit('from_server', {'cmd': 'setmemory', 'data': vars.memory}, broadcast=True)
        emit('from_server', {'cmd': 'setanote', 'data': vars.authornote}, broadcast=True)
        refresh_story()
        emit('from_server', {'cmd': 'setgamestate', 'data': 'ready'}, broadcast=True)

#==================================================================#
#  Import World Info JSON file
#==================================================================#
def wiimportrequest():
    importpath = fileops.getloadpath(vars.savedir, "Select World Info File", [("Json", "*.json")])
    if(importpath):
        file = open(importpath, "rb")
        js = json.load(file)
        if(len(js) > 0):
            # If the most recent WI entry is blank, remove it.
            if(not vars.worldinfo[-1]["init"]):
                del vars.worldinfo[-1]
            # Now grab the new stuff
            num = len(vars.worldinfo)
            for wi in js:
                vars.worldinfo.append({
                    "key": wi["keys"],
                    "keysecondary": wi.get("keysecondary", ""),
                    "content": wi["entry"],
                    "num": num,
                    "init": True,
                    "selective": wi.get("selective", False),
                    "constant": wi.get("constant", False)
                })
                num += 1
        
        print("{0}".format(vars.worldinfo[0]))
                
        # Refresh game screen
        sendwi()

#==================================================================#
#  Starts a new story
#==================================================================#
def newGameRequest(): 
    # Leave Edit/Memory mode before continuing
    exitModes()
    
    # Clear vars values
    vars.gamestarted = False
    vars.prompt      = ""
    vars.memory      = ""
    vars.actions     = structures.KoboldStoryRegister()
    
    vars.authornote  = ""
    vars.worldinfo   = []
    vars.lastact     = ""
    vars.lastctx     = ""
    
    # Reset current save
    vars.savedir = getcwd()+"\stories"
    
    # Refresh game screen
    vars.laststory = None
    emit('from_server', {'cmd': 'setstoryname', 'data': vars.laststory}, broadcast=True)
    sendwi()
    emit('from_server', {'cmd': 'setmemory', 'data': vars.memory}, broadcast=True)
    emit('from_server', {'cmd': 'setanote', 'data': vars.authornote}, broadcast=True)
    setStartState()

def randomGameRequest(topic): 
    newGameRequest()
    vars.memory      = "You generate the following " + topic + " story concept :"
    actionsubmit("", force_submit=True)
    vars.memory      = ""

#==================================================================#
#  Final startup commands to launch Flask app
#==================================================================#
if __name__ == "__main__":
	
    # Load settings from client.settings
    loadmodelsettings()
    loadsettings()

    # Start Flask/SocketIO (Blocking, so this must be last method!)
    
    #socketio.run(app, host='0.0.0.0', port=5000)
    if(vars.remote):
        from flask_cloudflared import _run_cloudflared
        cloudflare = _run_cloudflared(5000)
        with open('cloudflare.log', 'w') as cloudflarelog:
            cloudflarelog.write("KoboldAI has finished loading and is available in the following link : " + cloudflare)
            print(format(colors.GREEN) + "KoboldAI has finished loading and is available in the following link : " + cloudflare + format(colors.END))
        socketio.run(app, host='0.0.0.0', port=5000)
    else:
        import webbrowser
        webbrowser.open_new('http://localhost:5000')
        print("{0}Server started!\rYou may now connect with a browser at http://127.0.0.1:5000/{1}".format(colors.GREEN, colors.END))
        socketio.run(app)
<|MERGE_RESOLUTION|>--- conflicted
+++ resolved
@@ -1,2762 +1,2707 @@
-#==================================================================#
-# KoboldAI
-# Version: 1.16.3
-# By: KoboldAIDev and the KoboldAI Community
-#==================================================================#
-
-# External packages
-import os
-from os import path, getcwd
-import re
-import tkinter as tk
-from tkinter import messagebox
-import json
-import collections
-import zipfile
-from typing import Union, Dict, Set
-
-import requests
-import html
-import argparse
-import sys
-import gc
-
-# KoboldAI
-import fileops
-import gensettings
-from utils import debounce
-import utils
-import structures
-
-#==================================================================#
-# Variables & Storage
-#==================================================================#
-
-# Terminal tags for colored text
-class colors:
-    PURPLE    = '\033[95m'
-    BLUE      = '\033[94m'
-    CYAN      = '\033[96m'
-    GREEN     = '\033[92m'
-    YELLOW    = '\033[93m'
-    RED       = '\033[91m'
-    END       = '\033[0m'
-    UNDERLINE = '\033[4m'
-
-# AI models
-modellist = [
-    ["Load a model from its directory", "NeoCustom", ""],
-    ["Load an old GPT-2 model (eg CloverEdition)", "GPT2Custom", ""],
-    ["GPT-Neo 1.3B", "EleutherAI/gpt-neo-1.3B", "8GB"],
-    ["GPT-Neo 2.7B", "EleutherAI/gpt-neo-2.7B", "16GB"],
-    ["GPT-J 6B (HF GIT Required)", "EleutherAI/gpt-j-6B", "24GB"],
-    ["GPT-2", "gpt2", "1GB"],
-    ["GPT-2 Med", "gpt2-medium", "2GB"],
-    ["GPT-2 Large", "gpt2-large", "4GB"],
-    ["GPT-2 XL", "gpt2-xl", "8GB"],
-    ["InferKit API (requires API key)", "InferKit", ""],
-    ["Google Colab", "Colab", ""],
-    ["OpenAI API (requires API key)", "OAI", ""],
-    ["Read Only (No AI)", "ReadOnly", ""]
-    ]
-
-# Variables
-class vars:
-    lastact     = ""     # The last action received from the user
-    lastctx     = ""     # The last context submitted to the generator
-    model       = ""     # Model ID string chosen at startup
-    noai        = False  # Runs the script without starting up the transformers pipeline
-    aibusy      = False  # Stops submissions while the AI is working
-    max_length  = 1024    # Maximum number of tokens to submit per action
-    ikmax       = 3000   # Maximum number of characters to submit to InferKit
-    genamt      = 80     # Amount of text for each action to generate
-    ikgen       = 200    # Number of characters for InferKit to generate
-    rep_pen     = 1.1    # Default generator repetition_penalty
-    temp        = 0.5    # Default generator temperature
-    top_p       = 0.9    # Default generator top_p
-    top_k       = 0      # Default generator top_k
-    tfs         = 1.0    # Default generator tfs (tail-free sampling)
-    numseqs     = 1     # Number of sequences to ask the generator to create
-    gamestarted = False  # Whether the game has started (disables UI elements)
-    prompt      = ""     # Prompt
-    memory      = ""     # Text submitted to memory field
-    authornote  = ""     # Text submitted to Author's Note field
-    andepth     = 3      # How far back in history to append author's note
-    actions     = structures.KoboldStoryRegister()  # Actions submitted by user and AI
-    worldinfo   = []     # Array of World Info key/value objects
-    # badwords    = []     # Array of str/chr values that should be removed from output
-    badwordsids = [[13460], [6880], [50256], [42496], [4613], [17414], [22039], [16410], [27], [29], [38430], [37922], [15913], [24618], [28725], [58], [47175], [36937], [26700], [12878], [16471], [37981], [5218], [29795], [13412], [45160], [3693], [49778], [4211], [20598], [36475], [33409], [44167], [32406], [29847], [29342], [42669], [685], [25787], [7359], [3784], [5320], [33994], [33490], [34516], [43734], [17635], [24293], [9959], [23785], [21737], [28401], [18161], [26358], [32509], [1279], [38155], [18189], [26894], [6927], [14610], [23834], [11037], [14631], [26933], [46904], [22330], [25915], [47934], [38214], [1875], [14692], [41832], [13163], [25970], [29565], [44926], [19841], [37250], [49029], [9609], [44438], [16791], [17816], [30109], [41888], [47527], [42924], [23984], [49074], [33717], [31161], [49082], [30138], [31175], [12240], [14804], [7131], [26076], [33250], [3556], [38381], [36338], [32756], [46581], [17912], [49146]] # Tokenized array of badwords used to prevent AI artifacting
-    deletewi    = -1     # Temporary storage for index to delete
-    wirmvwhtsp  = False  # Whether to remove leading whitespace from WI entries
-    widepth     = 3      # How many historical actions to scan for WI hits
-    mode        = "play" # Whether the interface is in play, memory, or edit mode
-    editln      = 0      # Which line was last selected in Edit Mode
-    url         = "https://api.inferkit.com/v1/models/standard/generate" # InferKit API URL
-    oaiurl      = "" # OpenAI API URL
-    oaiengines  = "https://api.openai.com/v1/engines"
-    colaburl    = ""     # Ngrok url for Google Colab mode
-    apikey      = ""     # API key to use for InferKit API calls
-    oaiapikey   = ""     # API key to use for OpenAI API calls
-    savedir     = getcwd()+"\stories"
-    hascuda     = False  # Whether torch has detected CUDA on the system
-    usegpu      = False  # Whether to launch pipeline with GPU support
-    custmodpth  = ""     # Filesystem location of custom model to run
-    formatoptns = {'frmttriminc': True, 'frmtrmblln': False, 'frmtrmspch': False, 'frmtadsnsp': False, 'singleline': False}     # Container for state of formatting options
-    importnum   = -1     # Selection on import popup list
-    importjs    = {}     # Temporary storage for import data
-    loadselect  = ""     # Temporary storage for story filename to load
-    spselect    = ""     # Temporary storage for soft prompt filename to load
-    sp          = None   # Current soft prompt tensor (as a NumPy array)
-    svowname    = ""     # Filename that was flagged for overwrite confirm
-    saveow      = False  # Whether or not overwrite confirm has been displayed
-    genseqs     = []     # Temporary storage for generated sequences
-    recentback  = False  # Whether Back button was recently used without Submitting or Retrying after
-    useprompt   = False   # Whether to send the full prompt with every submit action
-    breakmodel  = False  # For GPU users, whether to use both system RAM and VRAM to conserve VRAM while offering speedup compared to CPU-only
-    bmsupported = False  # Whether the breakmodel option is supported (GPT-Neo/GPT-J only, currently)
-    smandelete  = False  # Whether stories can be deleted from inside the browser
-    smanrename  = False  # Whether stories can be renamed from inside the browser
-    allowsp     = False  # Whether we are allowed to use soft prompts (by default enabled if we're using GPT-2, GPT-Neo or GPT-J)
-    modeldim    = -1     # Embedding dimension of your model (e.g. it's 4096 for GPT-J-6B and 2560 for GPT-Neo-2.7B)
-    laststory   = None   # Filename (without extension) of most recent story JSON file we loaded
-    regex_sl    = re.compile(r'\n*(?<=.) *\n(.|\n)*')  # Pattern for limiting the output to a single line
-    acregex_ai  = re.compile(r'\n* *>(.|\n)*')  # Pattern for matching adventure actions from the AI so we can remove them
-    acregex_ui  = re.compile(r'^ *(&gt;.*)$', re.MULTILINE)    # Pattern for matching actions in the HTML-escaped story so we can apply colouring, etc (make sure to encase part to format in parentheses)
-    actionmode  = 1
-    adventure   = False
-    dynamicscan = False
-    remote      = False
-
-#==================================================================#
-# Function to get model selection at startup
-#==================================================================#
-def getModelSelection():
-    print("    #   Model                           V/RAM\n    =========================================")
-    i = 1
-    for m in modellist:
-        print("    {0} - {1}\t\t{2}".format("{:<2}".format(i), m[0].ljust(15), m[2]))
-        i += 1
-    print(" ");
-    modelsel = 0
-    vars.model = ''
-    while(vars.model == ''):
-        modelsel = input("Model #> ")
-        if(modelsel.isnumeric() and int(modelsel) > 0 and int(modelsel) <= len(modellist)):
-            vars.model = modellist[int(modelsel)-1][1]
-        else:
-            print("{0}Please enter a valid selection.{1}".format(colors.RED, colors.END))
-    
-    # If custom model was selected, get the filesystem location and store it
-    if(vars.model == "NeoCustom" or vars.model == "GPT2Custom"):
-        print("{0}Please choose the folder where pytorch_model.bin is located:{1}\n".format(colors.CYAN, colors.END))
-        
-        modpath = fileops.getdirpath(getcwd(), "Select Model Folder")
-        
-        if(modpath):
-            # Save directory to vars
-            vars.custmodpth = modpath
-        else:
-            # Print error and retry model selection
-            print("{0}Model select cancelled!{1}".format(colors.RED, colors.END))
-            print("{0}Select an AI model to continue:{1}\n".format(colors.CYAN, colors.END))
-            getModelSelection()
-
-#==================================================================#
-# Return all keys in tokenizer dictionary containing char
-#==================================================================#
-def gettokenids(char):
-    keys = []
-    for key in vocab_keys:
-        if(key.find(char) != -1):
-            keys.append(key)
-    return keys
-
-#==================================================================#
-# Return Model Name
-#==================================================================#
-def getmodelname():
-    if(args.configname):
-       modelname = args.configname
-       return modelname
-    if(vars.model == "NeoCustom" or vars.model == "GPT2Custom"):
-        modelname = os.path.basename(os.path.normpath(vars.custmodpth))
-        return modelname
-    else:
-        modelname = vars.model
-        return modelname
-
-#==================================================================#
-# Breakmodel configuration functions
-#==================================================================#
-def device_list(n_layers, primary=None, selected=None):
-    device_count = torch.cuda.device_count()
-    if(device_count < 2):
-        primary = None
-    gpu_blocks = breakmodel.gpu_blocks + (device_count - len(breakmodel.gpu_blocks))*[0]
-    print(f"{colors.YELLOW}       DEVICE ID  |  LAYERS  |  DEVICE NAME{colors.END}")
-    for i in range(device_count):
-        name = torch.cuda.get_device_name(i)
-        if(len(name) > 47):
-            name = "..." + name[-44:]
-        row_color = colors.END
-        sep_color = colors.YELLOW
-        print(f"{row_color}{colors.YELLOW + '->' + row_color if i == selected else '  '} {'(primary)' if i == primary else ' '*9} {i:3}  {sep_color}|{row_color}     {gpu_blocks[i]:3}  {sep_color}|{row_color}  {name}{colors.END}")
-    row_color = colors.END
-    sep_color = colors.YELLOW
-    print(f"{row_color}   {' '*9} N/A  {sep_color}|{row_color}     {n_layers:3}  {sep_color}|{row_color}  (CPU){colors.END}")
-
-def device_config(model):
-    global breakmodel, generator
-    import breakmodel
-    n_layers = model.config.num_layers
-    model.half().to('cpu')
-    gc.collect()
-    if(args.breakmodel_gpulayers is not None):
-        try:
-            breakmodel.gpu_blocks = list(map(int, args.breakmodel_gpulayers.split(',')))
-            assert len(breakmodel.gpu_blocks) <= torch.cuda.device_count()
-            assert sum(breakmodel.gpu_blocks) <= n_layers
-            n_layers -= sum(breakmodel.gpu_blocks)
-        except:
-            print("WARNING: --layers is malformatted. Please use the --help option to see correct usage of --layers. Defaulting to all layers on device 0.", file=sys.stderr)
-            breakmodel.gpu_blocks = [n_layers]
-            n_layers = 0
-    elif(args.breakmodel_layers is not None):
-        breakmodel.gpu_blocks = [n_layers - max(0, min(n_layers, args.breakmodel_layers))]
-        n_layers -= sum(breakmodel.gpu_blocks)
-    else:
-        device_count = torch.cuda.device_count()
-        if(device_count > 1):
-            print(colors.CYAN + "\nPlease select one of your GPUs to be your primary GPU.")
-            print("VRAM usage in your primary GPU will be higher than for your other ones.")
-            print("It is recommended you make your fastest GPU your primary GPU.")
-            device_list(n_layers)
-            while(True):
-                primaryselect = input("device ID> ")
-                if(primaryselect.isnumeric() and 0 <= int(primaryselect) < device_count):
-                    breakmodel.primary_device = int(primaryselect)
-                    break
-                else:
-                    print(f"{colors.RED}Please enter an integer between 0 and {device_count-1}.{colors.END}")
-        else:
-            breakmodel.primary_device = 0
-
-        print(colors.PURPLE + "\nIf you don't have enough VRAM to run the model on a single GPU")
-        print("you can split the model between your CPU and your GPU(s), or between")
-        print("multiple GPUs if you have more than one.")
-        print("By putting more 'layers' on a GPU or CPU, more computations will be")
-        print("done on that device and more VRAM or RAM will be required on that device")
-        print("(roughly proportional to number of layers).")
-        print("It should be noted that GPUs are orders of magnitude faster than the CPU.")
-        print(f"This model has{colors.YELLOW} {n_layers} {colors.PURPLE}layers.{colors.END}\n")
-
-        for i in range(device_count):
-            device_list(n_layers, primary=breakmodel.primary_device, selected=i)
-            print(f"{colors.CYAN}\nHow many of the remaining{colors.YELLOW} {n_layers} {colors.CYAN}layers would you like to put into device {i}?\nYou can also enter -1 to allocate all remaining layers to this device.{colors.END}\n")
-            while(True):
-                layerselect = input("# of layers> ")
-                if((layerselect.isnumeric() or layerselect.strip() == '-1') and -1 <= int(layerselect) <= n_layers):
-                    layerselect = int(layerselect)
-                    layerselect = n_layers if layerselect == -1 else layerselect
-                    breakmodel.gpu_blocks.append(layerselect)
-                    n_layers -= layerselect
-                    break
-                else:
-                    print(f"{colors.RED}Please enter an integer between -1 and {n_layers}.{colors.END}")
-            if(n_layers == 0):
-                break
-    
-    print(colors.PURPLE + "\nFinal device configuration:")
-    device_list(n_layers)
-
-    model.transformer.wte.to(breakmodel.primary_device)
-    model.transformer.ln_f.to(breakmodel.primary_device)
-    if(hasattr(model, 'lm_head')):
-        model.lm_head.to(breakmodel.primary_device)
-    if(not hasattr(model.config, 'rotary') or not model.config.rotary):
-        model.transformer.wpe.to(breakmodel.primary_device)
-    gc.collect()
-    GPTNeoModel.forward = breakmodel.new_forward
-    generator = model.generate
-
-#==================================================================#
-# Startup
-#==================================================================#
-
-# Parsing Parameters
-parser = argparse.ArgumentParser(description="KoboldAI Server")
-parser.add_argument("--remote", action='store_true', help="Optimizes KoboldAI for Remote Play")
-parser.add_argument("--model", help="Specify the Model Type to skip the Menu")
-parser.add_argument("--path", help="Specify the Path for local models (For model NeoCustom or GPT2Custom)")
-parser.add_argument("--cpu", action='store_true', help="By default unattended launches are on the GPU use this option to force CPU usage.")
-parser.add_argument("--breakmodel", action='store_true', help=argparse.SUPPRESS)
-parser.add_argument("--breakmodel_layers", type=int, help=argparse.SUPPRESS)
-parser.add_argument("--breakmodel_gpulayers", type=str, help="If using a model that supports hybrid generation, this is a comma-separated list that specifies how many layers to put on each GPU device. For example to put 8 layers on device 0, 9 layers on device 1 and 11 layers on device 2, use --layers 8,9,11")
-parser.add_argument("--override_delete", action='store_true', help="Deleting stories from inside the browser is disabled if you are using --remote and enabled otherwise. Using this option will instead allow deleting stories if using --remote and prevent deleting stories otherwise.")
-parser.add_argument("--override_rename", action='store_true', help="Renaming stories from inside the browser is disabled if you are using --remote and enabled otherwise. Using this option will instead allow renaming stories if using --remote and prevent renaming stories otherwise.")
-parser.add_argument("--configname", help="Force a fixed configuration name to aid with config management.")
-
-args = parser.parse_args()
-vars.model = args.model;
-
-if args.remote:
-    vars.remote = True;
-
-vars.smandelete = vars.remote == args.override_delete
-vars.smanrename = vars.remote == args.override_rename
-
-# Select a model to run
-if args.model:
-    print("Welcome to KoboldAI!\nYou have selected the following Model:", vars.model)
-    if args.path:
-        print("You have selected the following path for your Model :", args.path)
-        vars.custmodpth = args.path;
-        vars.colaburl = args.path + "/request"; # Lets just use the same parameter to keep it simple
-
-else:
-    print("{0}Welcome to the KoboldAI Server!\nSelect an AI model to continue:{1}\n".format(colors.CYAN, colors.END))
-    getModelSelection()
-
-# If transformers model was selected & GPU available, ask to use CPU or GPU
-if(not vars.model in ["InferKit", "Colab", "OAI", "ReadOnly"]):
-    vars.allowsp = True
-    # Test for GPU support
-    import torch
-    print("{0}Looking for GPU support...{1}".format(colors.PURPLE, colors.END), end="")
-    vars.hascuda = torch.cuda.is_available()
-    vars.bmsupported = vars.model in ("EleutherAI/gpt-neo-1.3B", "EleutherAI/gpt-neo-2.7B", "NeoCustom")
-    if(args.breakmodel is not None and args.breakmodel):
-        print("WARNING: --breakmodel is no longer supported. Breakmodel mode is now automatically enabled when --layers is used (see --help for details).", file=sys.stderr)
-    if(args.breakmodel_layers is not None):
-        print("WARNING: --breakmodel_layers is deprecated. Use --layers instead (see --help for details).", file=sys.stderr)
-    if(not vars.bmsupported and (args.breakmodel_gpulayers is not None or args.breakmodel_layers is not None)):
-        print("WARNING: This model does not support hybrid generation. --layers will be ignored.", file=sys.stderr)
-    if(vars.hascuda):
-        print("{0}FOUND!{1}".format(colors.GREEN, colors.END))
-    else:
-        print("{0}NOT FOUND!{1}".format(colors.YELLOW, colors.END))
-    
-    if args.model:
-        if(vars.hascuda):
-            genselected = True
-            vars.usegpu = True
-            vars.breakmodel = False
-        if(vars.bmsupported):
-            vars.usegpu = False
-            vars.breakmodel = True
-        if(args.cpu):
-            vars.usegpu = False
-            vars.breakmodel = False
-    elif(vars.hascuda):    
-        if(vars.bmsupported):
-            print(colors.YELLOW + "You're using a model that supports hybrid generation!")
-            print("This feature allows you to split the model between the CPU and GPU(s)")
-            print("(slower than GPU-only but uses less VRAM) or between multiple GPUs")
-            print("(allowing you to use the combined VRAM of all your GPUs).")
-            print("Currently only GPT-Neo and GPT-J models support this feature.")
-            print("{0}Use hybrid generation or CPU-only generation?:  (Default hybrid){1}".format(colors.CYAN, colors.END))
-            print(f"    1 - Hybrid generation\n    2 - CPU\n")
-        else:
-            print("    1 - GPU\n    2 - CPU\n")
-        genselected = False
-
-    if(vars.hascuda):
-        while(genselected == False):
-            genselect = input("Mode> ")
-            if(genselect == ""):
-                vars.breakmodel = False
-                vars.usegpu = True
-                genselected = True
-            elif(genselect.isnumeric() and int(genselect) == 1):
-                if(vars.bmsupported):
-                    vars.breakmodel = True
-                    vars.usegpu = False
-                    genselected = True
-                else:
-                    vars.breakmodel = False
-                    vars.usegpu = True
-                    genselected = True
-            elif(genselect.isnumeric() and int(genselect) == 2):
-                vars.breakmodel = False
-                vars.usegpu = False
-                genselected = True
-            else:
-                print("{0}Please enter a valid selection.{1}".format(colors.RED, colors.END))
-
-# Ask for API key if InferKit was selected
-if(vars.model == "InferKit"):
-    if(not path.exists("settings/" + getmodelname() + ".settings")):
-        # If the client settings file doesn't exist, create it
-        print("{0}Please enter your InferKit API key:{1}\n".format(colors.CYAN, colors.END))
-        vars.apikey = input("Key> ")
-        # Write API key to file
-        os.makedirs('settings', exist_ok=True)
-        file = open("settings/" + getmodelname() + ".settings", "w")
-        try:
-            js = {"apikey": vars.apikey}
-            file.write(json.dumps(js, indent=3))
-        finally:
-            file.close()
-    else:
-        # Otherwise open it up
-        file = open("settings/" + getmodelname() + ".settings", "r")
-        # Check if API key exists
-        js = json.load(file)
-        if("apikey" in js and js["apikey"] != ""):
-            # API key exists, grab it and close the file
-            vars.apikey = js["apikey"]
-            file.close()
-        else:
-            # Get API key, add it to settings object, and write it to disk
-            print("{0}Please enter your InferKit API key:{1}\n".format(colors.CYAN, colors.END))
-            vars.apikey = input("Key> ")
-            js["apikey"] = vars.apikey
-            # Write API key to file
-            file = open("settings/" + getmodelname() + ".settings", "w")
-            try:
-                file.write(json.dumps(js, indent=3))
-            finally:
-                file.close()
-
-# Ask for API key if OpenAI was selected
-if(vars.model == "OAI"):
-    if(not path.exists("settings/" + getmodelname() + ".settings")):
-        # If the client settings file doesn't exist, create it
-        print("{0}Please enter your OpenAI API key:{1}\n".format(colors.CYAN, colors.END))
-        vars.oaiapikey = input("Key> ")
-        # Write API key to file
-        os.makedirs('settings', exist_ok=True)
-        file = open("settings/" + getmodelname() + ".settings", "w")
-        try:
-            js = {"oaiapikey": vars.oaiapikey}
-            file.write(json.dumps(js, indent=3))
-        finally:
-            file.close()
-    else:
-        # Otherwise open it up
-        file = open("settings/" + getmodelname() + ".settings", "r")
-        # Check if API key exists
-        js = json.load(file)
-        if("oaiapikey" in js and js["oaiapikey"] != ""):
-            # API key exists, grab it and close the file
-            vars.oaiapikey = js["oaiapikey"]
-            file.close()
-        else:
-            # Get API key, add it to settings object, and write it to disk
-            print("{0}Please enter your OpenAI API key:{1}\n".format(colors.CYAN, colors.END))
-            vars.oaiapikey = input("Key> ")
-            js["oaiapikey"] = vars.oaiapikey
-            # Write API key to file
-            file = open("settings/" + getmodelname() + ".settings", "w")
-            try:
-                file.write(json.dumps(js, indent=3))
-            finally:
-                file.close()
-    
-    # Get list of models from OAI
-    print("{0}Retrieving engine list...{1}".format(colors.PURPLE, colors.END), end="")
-    req = requests.get(
-        vars.oaiengines, 
-        headers = {
-            'Authorization': 'Bearer '+vars.oaiapikey
-            }
-        )
-    if(req.status_code == 200):
-        print("{0}OK!{1}".format(colors.GREEN, colors.END))
-        print("{0}Please select an engine to use:{1}\n".format(colors.CYAN, colors.END))
-        engines = req.json()["data"]
-        # Print list of engines
-        i = 0
-        for en in engines:
-            print("    {0} - {1} ({2})".format(i, en["id"], "\033[92mready\033[0m" if en["ready"] == True else "\033[91mnot ready\033[0m"))
-            i += 1
-        # Get engine to use
-        print("")
-        engselected = False
-        while(engselected == False):
-            engine = input("Engine #> ")
-            if(engine.isnumeric() and int(engine) < len(engines)):
-                vars.oaiurl = "https://api.openai.com/v1/engines/{0}/completions".format(engines[int(engine)]["id"])
-                engselected = True
-            else:
-                print("{0}Please enter a valid selection.{1}".format(colors.RED, colors.END))
-    else:
-        # Something went wrong, print the message and quit since we can't initialize an engine
-        print("{0}ERROR!{1}".format(colors.RED, colors.END))
-        print(req.json())
-        quit()
-
-# Ask for ngrok url if Google Colab was selected
-if(vars.model == "Colab"):
-    if(vars.colaburl == ""):
-        print("{0}Please enter the ngrok.io or trycloudflare.com URL displayed in Google Colab:{1}\n".format(colors.CYAN, colors.END))
-        vars.colaburl = input("URL> ") + "/request"
-
-if(vars.model == "ReadOnly"):
-    vars.noai = True
-
-# Set logging level to reduce chatter from Flask
-import logging
-log = logging.getLogger('werkzeug')
-log.setLevel(logging.ERROR)
-
-# Start flask & SocketIO
-print("{0}Initializing Flask... {1}".format(colors.PURPLE, colors.END), end="")
-from flask import Flask, render_template, Response, request
-from flask_socketio import SocketIO, emit
-app = Flask(__name__)
-app.config['SECRET KEY'] = 'secret!'
-socketio = SocketIO(app)
-print("{0}OK!{1}".format(colors.GREEN, colors.END))
-
-# Start transformers and create pipeline
-if(not vars.model in ["InferKit", "Colab", "OAI", "ReadOnly"]):
-    if(not vars.noai):
-        print("{0}Initializing transformers, please wait...{1}".format(colors.PURPLE, colors.END))
-        from transformers import StoppingCriteria, GPT2Tokenizer, GPT2LMHeadModel, GPTNeoForCausalLM, GPTNeoModel, AutoModelForCausalLM
-        import transformers.generation_utils
-
-        # Patch transformers to use our soft prompt
-        def patch_causallm(cls):
-            old_forward = cls.forward
-            def new_causallm_forward(self, *args, **kwargs):
-                input_ids = kwargs.get('input_ids').to(self.device)
-                assert input_ids is not None
-                kwargs['input_ids'] = None
-                if(vars.sp is not None):
-                    shifted_input_ids = input_ids - self.config.vocab_size
-                input_ids.clamp_(max=self.config.vocab_size-1)
-                inputs_embeds = self.transformer.wte(input_ids)
-                if(vars.sp is not None):
-                    vars.sp = vars.sp.to(inputs_embeds.dtype).to(inputs_embeds.device)
-                    inputs_embeds = torch.where(
-                        (shifted_input_ids >= 0)[..., None],
-                        vars.sp[shifted_input_ids.clamp(min=0)],
-                        inputs_embeds,
-                    )
-                kwargs['inputs_embeds'] = inputs_embeds
-                return old_forward(self, *args, **kwargs)
-            cls.forward = new_causallm_forward
-        for cls in (GPT2LMHeadModel, GPTNeoForCausalLM):
-            patch_causallm(cls)
-        try:
-            from transformers import GPTJForCausalLM
-            patch_causallm(GPTJForCausalLM)
-        except:
-            pass
-
-        # Sets up dynamic world info scanner
-        class DynamicWorldInfoScanCriteria(StoppingCriteria):
-            def __init__(
-                self,
-                tokenizer,
-                excluded_world_info: set,
-                #head_length: torch.LongTensor,
-                head_length: int,
-            ):
-                self.any_new_entries = False
-                self.tokenizer = tokenizer
-                self.excluded_world_info = excluded_world_info
-                self.head_length = head_length
-            def __call__(
-                self,
-                input_ids: torch.LongTensor,
-                scores: torch.FloatTensor,
-                **kwargs,
-            ) -> bool:
-                assert input_ids.ndim == 2
-                #assert input_ids.shape[:-1] == self.head_length.shape
-                self.any_new_entries = False
-                if(not vars.dynamicscan):
-                    return False
-                tail = input_ids[..., self.head_length:]
-                for t in tail:
-                    decoded = tokenizer.decode(t)
-                    _, found = checkworldinfo(decoded, force_use_txt=True)
-                    found -= self.excluded_world_info
-                    if(len(found) != 0):
-                        self.any_new_entries = True
-                        break
-                return self.any_new_entries
-        old_get_stopping_criteria = transformers.generation_utils.GenerationMixin._get_stopping_criteria
-        def new_get_stopping_criteria(self, *args, **kwargs):
-            stopping_criteria = old_get_stopping_criteria(self, *args, **kwargs)
-            global tokenizer
-            self.kai_scanner = DynamicWorldInfoScanCriteria(
-                tokenizer=tokenizer,
-                excluded_world_info=self.kai_scanner_excluded_world_info,
-                head_length=self.kai_scanner_head_length,
-            )
-            stopping_criteria.append(self.kai_scanner)
-            return stopping_criteria
-        transformers.generation_utils.GenerationMixin._get_stopping_criteria = new_get_stopping_criteria
-
-        # If custom GPT Neo model was chosen
-        if(vars.model == "NeoCustom"):
-            model_config = open(vars.custmodpth + "/config.json", "r")
-            js   = json.load(model_config)
-            vars.modeldim = int(js['hidden_size'])
-            if("model_type" in js):
-                model     = AutoModelForCausalLM.from_pretrained(vars.custmodpth)
-            else:
-                model     = GPTNeoForCausalLM.from_pretrained(vars.custmodpth)
-            tokenizer = GPT2Tokenizer.from_pretrained(vars.custmodpth)
-            # Is CUDA available? If so, use GPU, otherwise fall back to CPU
-            if(vars.hascuda):
-                if(vars.usegpu):
-                    model = model.to(0)
-                    generator = model.generate
-                elif(vars.breakmodel):  # Use both RAM and VRAM (breakmodel)
-                    device_config(model)
-                else:
-                    generator = model.generate
-            else:
-                generator = model.generate
-        # If custom GPT2 model was chosen
-        elif(vars.model == "GPT2Custom"):
-            model_config = open(vars.custmodpth + "/config.json", "r")
-            js   = json.load(model_config)
-            vars.modeldim = int(js['hidden_size'])
-            model     = GPT2LMHeadModel.from_pretrained(vars.custmodpth)
-            tokenizer = GPT2Tokenizer.from_pretrained(vars.custmodpth)
-            # Is CUDA available? If so, use GPU, otherwise fall back to CPU
-            if(vars.hascuda and vars.usegpu):
-                model = model.to(0)
-                generator = model.generate
-            else:
-                generator = model.generate
-        # If base HuggingFace model was chosen
-        else:
-            # Is CUDA available? If so, use GPU, otherwise fall back to CPU
-            tokenizer = GPT2Tokenizer.from_pretrained(vars.model)
-            if(vars.hascuda):
-                if(vars.usegpu):
-                    model = AutoModelForCausalLM.from_pretrained(vars.model, device=0)
-                    vars.modeldim = int(model.transformer.hidden_size)
-                    model = model.to(0)
-                    generator = model.generate
-                elif(vars.breakmodel):  # Use both RAM and VRAM (breakmodel)
-                    model = AutoModelForCausalLM.from_pretrained(vars.model)
-                    device_config(model)
-                else:
-                    model = AutoModelForCausalLM.from_pretrained(vars.model)
-                    generator = model.generate
-            else:
-                model = AutoModelForCausalLM.from_pretrained(vars.model)
-                generator = model.generate
-        
-        # Suppress Author's Note by flagging square brackets (Old implementation)
-        #vocab         = tokenizer.get_vocab()
-        #vocab_keys    = vocab.keys()
-        #vars.badwords = gettokenids("[")
-        #for key in vars.badwords:
-        #    vars.badwordsids.append([vocab[key]])
-		
-        print("{0}OK! {1} pipeline created!{2}".format(colors.GREEN, vars.model, colors.END))
-else:
-    # If we're running Colab or OAI, we still need a tokenizer.
-    if(vars.model == "Colab"):
-        from transformers import GPT2Tokenizer
-        tokenizer = GPT2Tokenizer.from_pretrained("EleutherAI/gpt-neo-2.7B")
-    elif(vars.model == "OAI"):
-        from transformers import GPT2Tokenizer
-        tokenizer = GPT2Tokenizer.from_pretrained("gpt2")
-
-# Set up Flask routes
-@app.route('/')
-@app.route('/index')
-def index():
-    return render_template('index.html')
-@app.route('/download')
-def download():
-    save_format = request.args.get("format", "json").strip().lower()
-
-    if(save_format == "plaintext"):
-        txt = vars.prompt + "".join(vars.actions.values())
-        save = Response(txt)
-        filename = path.basename(vars.savedir)
-        if filename[-5:] == ".json":
-            filename = filename[:-5]
-        save.headers.set('Content-Disposition', 'attachment', filename='%s.txt' % filename)
-        return(save)
-
-    # Build json to write
-    js = {}
-    js["gamestarted"] = vars.gamestarted
-    js["prompt"]      = vars.prompt
-    js["memory"]      = vars.memory
-    js["authorsnote"] = vars.authornote
-    js["actions"]     = tuple(vars.actions.values())
-    js["worldinfo"]   = []
-        
-    # Extract only the important bits of WI
-    for wi in vars.worldinfo:
-        if(wi["constant"] or wi["key"] != ""):
-            js["worldinfo"].append({
-                "key": wi["key"],
-                "keysecondary": wi["keysecondary"],
-                "content": wi["content"],
-                "selective": wi["selective"],
-                "constant": wi["constant"]
-            })
-    
-    save = Response(json.dumps(js, indent=3))
-    filename = path.basename(vars.savedir)
-    if filename[-5:] == ".json":
-        filename = filename[:-5]
-    save.headers.set('Content-Disposition', 'attachment', filename='%s.json' % filename)
-    return(save)
-
-#============================ METHODS =============================#    
-
-#==================================================================#
-# Event triggered when browser SocketIO is loaded and connects to server
-#==================================================================#
-@socketio.on('connect')
-def do_connect():
-    print("{0}Client connected!{1}".format(colors.GREEN, colors.END))
-    emit('from_server', {'cmd': 'connected', 'smandelete': vars.smandelete, 'smanrename': vars.smanrename})
-    if(vars.remote):
-        emit('from_server', {'cmd': 'runs_remotely'})
-    
-    if(not vars.gamestarted):
-        setStartState()
-        sendsettings()
-        refresh_settings()
-        vars.laststory = None
-        emit('from_server', {'cmd': 'setstoryname', 'data': vars.laststory}, broadcast=True)
-        sendwi()
-        emit('from_server', {'cmd': 'setmemory', 'data': vars.memory}, broadcast=True)
-        emit('from_server', {'cmd': 'setanote', 'data': vars.authornote}, broadcast=True)
-        vars.mode = "play"
-    else:
-        # Game in session, send current game data and ready state to browser
-        refresh_story()
-        sendsettings()
-        refresh_settings()
-        emit('from_server', {'cmd': 'setstoryname', 'data': vars.laststory}, broadcast=True)
-        sendwi()
-        emit('from_server', {'cmd': 'setmemory', 'data': vars.memory}, broadcast=True)
-        emit('from_server', {'cmd': 'setanote', 'data': vars.authornote}, broadcast=True)
-        if(vars.mode == "play"):
-            if(not vars.aibusy):
-                emit('from_server', {'cmd': 'setgamestate', 'data': 'ready'}, broadcast=True)
-            else:
-                emit('from_server', {'cmd': 'setgamestate', 'data': 'wait'}, broadcast=True)
-        elif(vars.mode == "edit"):
-            emit('from_server', {'cmd': 'editmode', 'data': 'true'}, broadcast=True)
-        elif(vars.mode == "memory"):
-            emit('from_server', {'cmd': 'memmode', 'data': 'true'}, broadcast=True)
-        elif(vars.mode == "wi"):
-            emit('from_server', {'cmd': 'wimode', 'data': 'true'}, broadcast=True)
-
-#==================================================================#
-# Event triggered when browser SocketIO sends data to the server
-#==================================================================#
-@socketio.on('message')
-def get_message(msg):
-    print("{0}Data received:{1}{2}".format(colors.GREEN, msg, colors.END))
-    # Submit action
-    if(msg['cmd'] == 'submit'):
-        if(vars.mode == "play"):
-            actionsubmit(msg['data'], actionmode=msg['actionmode'])
-        elif(vars.mode == "edit"):
-            editsubmit(msg['data'])
-        elif(vars.mode == "memory"):
-            memsubmit(msg['data'])
-    # Retry Action
-    elif(msg['cmd'] == 'retry'):
-        actionretry(msg['data'])
-    # Back/Undo Action
-    elif(msg['cmd'] == 'back'):
-        actionback()
-    # EditMode Action (old)
-    elif(msg['cmd'] == 'edit'):
-        if(vars.mode == "play"):
-            vars.mode = "edit"
-            emit('from_server', {'cmd': 'editmode', 'data': 'true'}, broadcast=True)
-        elif(vars.mode == "edit"):
-            vars.mode = "play"
-            emit('from_server', {'cmd': 'editmode', 'data': 'false'}, broadcast=True)
-    # EditLine Action (old)
-    elif(msg['cmd'] == 'editline'):
-        editrequest(int(msg['data']))
-    # Inline edit
-    elif(msg['cmd'] == 'inlineedit'):
-        inlineedit(msg['chunk'], msg['data'])
-    elif(msg['cmd'] == 'inlinedelete'):
-        inlinedelete(msg['data'])
-    # DeleteLine Action (old)
-    elif(msg['cmd'] == 'delete'):
-        deleterequest()
-    elif(msg['cmd'] == 'memory'):
-        togglememorymode()
-    elif(not vars.remote and msg['cmd'] == 'savetofile'):
-        savetofile()
-    elif(not vars.remote and msg['cmd'] == 'loadfromfile'):
-        loadfromfile()
-    elif(not vars.remote and msg['cmd'] == 'import'):
-        importRequest()
-    elif(msg['cmd'] == 'newgame'):
-        newGameRequest()
-    elif(msg['cmd'] == 'rndgame'):
-        randomGameRequest(msg['data'])
-    elif(msg['cmd'] == 'settemp'):
-        vars.temp = float(msg['data'])
-        emit('from_server', {'cmd': 'setlabeltemp', 'data': msg['data']}, broadcast=True)
-        settingschanged()
-        refresh_settings()
-    elif(msg['cmd'] == 'settopp'):
-        vars.top_p = float(msg['data'])
-        emit('from_server', {'cmd': 'setlabeltopp', 'data': msg['data']}, broadcast=True)
-        settingschanged()
-        refresh_settings()
-    elif(msg['cmd'] == 'settopk'):
-        vars.top_k = int(msg['data'])
-        emit('from_server', {'cmd': 'setlabeltopk', 'data': msg['data']}, broadcast=True)
-        settingschanged()
-        refresh_settings()
-    elif(msg['cmd'] == 'settfs'):
-        vars.tfs = float(msg['data'])
-        emit('from_server', {'cmd': 'setlabeltfs', 'data': msg['data']}, broadcast=True)
-        settingschanged()
-        refresh_settings()
-    elif(msg['cmd'] == 'setreppen'):
-        vars.rep_pen = float(msg['data'])
-        emit('from_server', {'cmd': 'setlabelreppen', 'data': msg['data']}, broadcast=True)
-        settingschanged()
-        refresh_settings()
-    elif(msg['cmd'] == 'setoutput'):
-        vars.genamt = int(msg['data'])
-        emit('from_server', {'cmd': 'setlabeloutput', 'data': msg['data']}, broadcast=True)
-        settingschanged()
-        refresh_settings()
-    elif(msg['cmd'] == 'settknmax'):
-        vars.max_length = int(msg['data'])
-        emit('from_server', {'cmd': 'setlabeltknmax', 'data': msg['data']}, broadcast=True)
-        settingschanged()
-        refresh_settings()
-    elif(msg['cmd'] == 'setikgen'):
-        vars.ikgen = int(msg['data'])
-        emit('from_server', {'cmd': 'setlabelikgen', 'data': msg['data']}, broadcast=True)
-        settingschanged()
-        refresh_settings()
-    # Author's Note field update
-    elif(msg['cmd'] == 'anote'):
-        anotesubmit(msg['data'])
-    # Author's Note depth update
-    elif(msg['cmd'] == 'anotedepth'):
-        vars.andepth = int(msg['data'])
-        emit('from_server', {'cmd': 'setlabelanotedepth', 'data': msg['data']}, broadcast=True)
-        settingschanged()
-        refresh_settings()
-    # Format - Trim incomplete sentences
-    elif(msg['cmd'] == 'frmttriminc'):
-        if('frmttriminc' in vars.formatoptns):
-            vars.formatoptns["frmttriminc"] = msg['data']
-        settingschanged()
-        refresh_settings()
-    elif(msg['cmd'] == 'frmtrmblln'):
-        if('frmtrmblln' in vars.formatoptns):
-            vars.formatoptns["frmtrmblln"] = msg['data']
-        settingschanged()
-        refresh_settings()
-    elif(msg['cmd'] == 'frmtrmspch'):
-        if('frmtrmspch' in vars.formatoptns):
-            vars.formatoptns["frmtrmspch"] = msg['data']
-        settingschanged()
-        refresh_settings()
-    elif(msg['cmd'] == 'frmtadsnsp'):
-        if('frmtadsnsp' in vars.formatoptns):
-            vars.formatoptns["frmtadsnsp"] = msg['data']
-        settingschanged()
-        refresh_settings()
-    elif(msg['cmd'] == 'singleline'):
-        if('singleline' in vars.formatoptns):
-            vars.formatoptns["singleline"] = msg['data']
-        settingschanged()
-        refresh_settings()
-    elif(msg['cmd'] == 'importselect'):
-        vars.importnum = int(msg["data"].replace("import", ""))
-    elif(msg['cmd'] == 'importcancel'):
-        emit('from_server', {'cmd': 'popupshow', 'data': False})
-        vars.importjs  = {}
-    elif(msg['cmd'] == 'importaccept'):
-        emit('from_server', {'cmd': 'popupshow', 'data': False})
-        importgame()
-    elif(msg['cmd'] == 'wi'):
-        togglewimode()
-    elif(msg['cmd'] == 'wiinit'):
-        if(int(msg['data']) < len(vars.worldinfo)):
-            vars.worldinfo[msg['data']]["init"] = True
-            addwiitem()
-    elif(msg['cmd'] == 'widelete'):
-        deletewi(msg['data'])
-    elif(msg['cmd'] == 'wiselon'):
-        vars.worldinfo[msg['data']]["selective"] = True
-    elif(msg['cmd'] == 'wiseloff'):
-        vars.worldinfo[msg['data']]["selective"] = False
-    elif(msg['cmd'] == 'wiconstanton'):
-        vars.worldinfo[msg['data']]["constant"] = True
-    elif(msg['cmd'] == 'wiconstantoff'):
-        vars.worldinfo[msg['data']]["constant"] = False
-    elif(msg['cmd'] == 'sendwilist'):
-        commitwi(msg['data'])
-    elif(msg['cmd'] == 'aidgimport'):
-        importAidgRequest(msg['data'])
-    elif(msg['cmd'] == 'saveasrequest'):
-        saveas(msg['data'])
-    elif(msg['cmd'] == 'saverequest'):
-        save()
-    elif(msg['cmd'] == 'loadlistrequest'):
-        getloadlist()
-    elif(msg['cmd'] == 'splistrequest'):
-        getsplist()
-    elif(msg['cmd'] == 'loadselect'):
-        vars.loadselect = msg["data"]
-    elif(msg['cmd'] == 'spselect'):
-        vars.spselect = msg["data"]
-    elif(msg['cmd'] == 'loadrequest'):
-        loadRequest(fileops.storypath(vars.loadselect))
-    elif(msg['cmd'] == 'sprequest'):
-        spRequest(vars.spselect)
-    elif(msg['cmd'] == 'deletestory'):
-        deletesave(msg['data'])
-    elif(msg['cmd'] == 'renamestory'):
-        renamesave(msg['data'], msg['newname'])
-    elif(msg['cmd'] == 'clearoverwrite'):    
-        vars.svowname = ""
-        vars.saveow   = False
-    elif(msg['cmd'] == 'seqsel'):
-        selectsequence(msg['data'])
-    elif(msg['cmd'] == 'setnumseq'):
-        vars.numseqs = int(msg['data'])
-        emit('from_server', {'cmd': 'setlabelnumseq', 'data': msg['data']})
-        settingschanged()
-        refresh_settings()
-    elif(msg['cmd'] == 'setwidepth'):
-        vars.widepth = int(msg['data'])
-        emit('from_server', {'cmd': 'setlabelwidepth', 'data': msg['data']})
-        settingschanged()
-        refresh_settings()
-    elif(msg['cmd'] == 'setuseprompt'):
-        vars.useprompt = msg['data']
-        settingschanged()
-        refresh_settings()
-    elif(msg['cmd'] == 'setadventure'):
-        vars.adventure = msg['data']
-        settingschanged()
-        refresh_settings()
-    elif(msg['cmd'] == 'setdynamicscan'):
-        vars.dynamicscan = msg['data']
-        settingschanged()
-        refresh_settings()
-    elif(not vars.remote and msg['cmd'] == 'importwi'):
-        wiimportrequest()
-    
-#==================================================================#
-#  Send start message and tell Javascript to set UI state
-#==================================================================#
-def setStartState():
-    txt = "<span>Welcome to <span class=\"color_cyan\">KoboldAI</span>! You are running <span class=\"color_green\">"+getmodelname()+"</span>.<br/>"
-    if(vars.allowsp):
-        emit('from_server', {'cmd': 'allowsp', 'data': vars.allowsp}, broadcast=True)
-    if(not vars.noai):
-        txt = txt + "Please load a game or enter a prompt below to begin!</span>"
-    else:
-        txt = txt + "Please load or import a story to read. There is no AI in this mode."
-    emit('from_server', {'cmd': 'updatescreen', 'gamestarted': vars.gamestarted, 'data': txt}, broadcast=True)
-    emit('from_server', {'cmd': 'setgamestate', 'data': 'start'}, broadcast=True)
-
-#==================================================================#
-#  Transmit applicable settings to SocketIO to build UI sliders/toggles
-#==================================================================#
-def sendsettings():
-    # Send settings for selected AI type
-    if(vars.model != "InferKit"):
-        for set in gensettings.gensettingstf:
-            emit('from_server', {'cmd': 'addsetting', 'data': set})
-    else:
-        for set in gensettings.gensettingsik:
-            emit('from_server', {'cmd': 'addsetting', 'data': set})
-    
-    # Send formatting options
-    for frm in gensettings.formatcontrols:
-        emit('from_server', {'cmd': 'addformat', 'data': frm})
-        # Add format key to vars if it wasn't loaded with client.settings
-        if(not frm["id"] in vars.formatoptns):
-            vars.formatoptns[frm["id"]] = False;
-
-#==================================================================#
-#  Take settings from vars and write them to client settings file
-#==================================================================#
-def savesettings():
-     # Build json to write
-    js = {}
-    js["apikey"]      = vars.apikey
-    js["andepth"]     = vars.andepth
-    js["temp"]        = vars.temp
-    js["top_p"]       = vars.top_p
-    js["top_k"]       = vars.top_k
-    js["tfs"]         = vars.tfs
-    js["rep_pen"]     = vars.rep_pen
-    js["genamt"]      = vars.genamt
-    js["max_length"]  = vars.max_length
-    js["ikgen"]       = vars.ikgen
-    js["formatoptns"] = vars.formatoptns
-    js["numseqs"]     = vars.numseqs
-    js["widepth"]     = vars.widepth
-    js["useprompt"]   = vars.useprompt
-    js["adventure"]   = vars.adventure
-    js["dynamicscan"] = vars.dynamicscan
-
-    # Write it
-    if not os.path.exists('settings'):
-        os.mkdir('settings')
-    file = open("settings/" + getmodelname() + ".settings", "w")
-    try:
-        file.write(json.dumps(js, indent=3))
-    finally:
-        file.close()
-
-#==================================================================#
-#  Read settings from client file JSON and send to vars
-#==================================================================#
-def loadsettings():
-    if(path.exists("settings/" + getmodelname() + ".settings")):
-        # Read file contents into JSON object
-        file = open("settings/" + getmodelname() + ".settings", "r")
-        js   = json.load(file)
-        
-        # Copy file contents to vars
-        if("apikey" in js):
-            vars.apikey     = js["apikey"]
-        if("andepth" in js):
-            vars.andepth    = js["andepth"]
-        if("temp" in js):
-            vars.temp       = js["temp"]
-        if("top_p" in js):
-            vars.top_p      = js["top_p"]
-        if("top_k" in js):
-            vars.top_k      = js["top_k"]
-        if("tfs" in js):
-            vars.tfs        = js["tfs"]
-        if("rep_pen" in js):
-            vars.rep_pen    = js["rep_pen"]
-        if("genamt" in js):
-            vars.genamt     = js["genamt"]
-        if("max_length" in js):
-            vars.max_length = js["max_length"]
-        if("ikgen" in js):
-            vars.ikgen      = js["ikgen"]
-        if("formatoptns" in js):
-            vars.formatoptns = js["formatoptns"]
-        if("numseqs" in js):
-            vars.numseqs = js["numseqs"]
-        if("widepth" in js):
-            vars.widepth = js["widepth"]
-        if("useprompt" in js):
-            vars.useprompt = js["useprompt"]
-        if("adventure" in js):
-            vars.adventure = js["adventure"]
-        if("dynamicscan" in js):
-            vars.dynamicscan = js["dynamicscan"]
-        
-        file.close()
-
-#==================================================================#
-#  Allow the models to override some settings
-#==================================================================#
-def loadmodelsettings():
-    if(path.exists(vars.custmodpth + "/config.json")):
-        model_config = open(vars.custmodpth + "/config.json", "r")
-        js   = json.load(model_config)
-        if("badwordsids" in js):
-            vars.badwordsids = js["badwordsids"]
-        if("temp" in js):
-            vars.temp       = js["temp"]
-        if("top_p" in js):
-            vars.top_p      = js["top_p"]
-        if("top_k" in js):
-            vars.top_k      = js["top_k"]
-        if("tfs" in js):
-            vars.tfs        = js["tfs"]
-        if("rep_pen" in js):
-            vars.rep_pen    = js["rep_pen"]
-        if("adventure" in js):
-            vars.adventure = js["adventure"]
-        if("dynamicscan" in js):
-            vars.dynamicscan = js["dynamicscan"]
-        if("formatoptns" in js):
-            vars.formatoptns = js["formatoptns"]
-        model_config.close()
-
-#==================================================================#
-#  Don't save settings unless 2 seconds have passed without modification
-#==================================================================#
-@debounce(2)
-def settingschanged():
-    print("{0}Saving settings!{1}".format(colors.GREEN, colors.END))
-    savesettings()
-
-#==================================================================#
-#  Take input text from SocketIO and decide what to do with it
-#==================================================================#
-def actionsubmit(data, actionmode=0, force_submit=False):
-    # Ignore new submissions if the AI is currently busy
-    if(vars.aibusy):
-        return
-    set_aibusy(1)
-
-    vars.recentback = False
-    vars.recentedit = False
-    vars.actionmode = actionmode
-
-    # "Action" mode
-    if(actionmode == 1):
-        data = data.strip().lstrip('>')
-        data = re.sub(r'\n+', ' ', data)
-        if(len(data)):
-            data = f"\n\n> {data}\n"
-    
-    # If we're not continuing, store a copy of the raw input
-    if(data != ""):
-        vars.lastact = data
-    
-    if(not vars.gamestarted):
-        if(not force_submit and len(data.strip()) == 0):
-            set_aibusy(0)
-            return
-        # Start the game
-        vars.gamestarted = True
-        # Save this first action as the prompt
-        vars.prompt = data
-        if(not vars.noai):
-            # Clear the startup text from game screen
-            emit('from_server', {'cmd': 'updatescreen', 'gamestarted': False, 'data': 'Please wait, generating story...'}, broadcast=True)
-            calcsubmit(data) # Run the first action through the generator
-            emit('from_server', {'cmd': 'scrolldown', 'data': ''}, broadcast=True)
-        else:
-            refresh_story()
-            set_aibusy(0)
-            emit('from_server', {'cmd': 'scrolldown', 'data': ''}, broadcast=True)
-    else:
-        # Dont append submission if it's a blank/continue action
-        if(data != ""):
-            # Apply input formatting & scripts before sending to tokenizer
-            if(vars.actionmode == 0):
-                data = applyinputformatting(data)
-            # Store the result in the Action log
-            if(len(vars.prompt.strip()) == 0):
-                vars.prompt = data
-            else:
-                vars.actions.append(data)
-            update_story_chunk('last')
-
-        if(not vars.noai):
-            # Off to the tokenizer!
-            calcsubmit(data)
-            emit('from_server', {'cmd': 'scrolldown', 'data': ''}, broadcast=True)
-        else:
-            set_aibusy(0)
-            emit('from_server', {'cmd': 'scrolldown', 'data': ''}, broadcast=True)
-
-#==================================================================#
-#  
-#==================================================================#
-def actionretry(data):
-    if(vars.noai):
-        emit('from_server', {'cmd': 'errmsg', 'data': "Retry function unavailable in Read Only mode."})
-        return
-    if(vars.aibusy):
-        return
-    # Remove last action if possible and resubmit
-    if(vars.gamestarted if vars.useprompt else len(vars.actions) > 0):
-        set_aibusy(1)
-        if(not vars.recentback and len(vars.actions) != 0 and len(vars.genseqs) == 0):  # Don't pop if we're in the "Select sequence to keep" menu or if there are no non-prompt actions
-            last_key = vars.actions.get_last_key()
-            vars.actions.pop()
-            remove_story_chunk(last_key + 1)
-        vars.genseqs = []
-        calcsubmit('')
-        emit('from_server', {'cmd': 'scrolldown', 'data': ''}, broadcast=True)
-        vars.recentback = False
-        vars.recentedit = False
-    elif(not vars.useprompt):
-        emit('from_server', {'cmd': 'errmsg', 'data': "Please enable \"Always Add Prompt\" to retry with your prompt."})
-
-#==================================================================#
-#  
-#==================================================================#
-def actionback():
-    if(vars.aibusy):
-        return
-    # Remove last index of actions and refresh game screen
-    if(len(vars.genseqs) == 0 and len(vars.actions) > 0):
-        last_key = vars.actions.get_last_key()
-        vars.actions.pop()
-        vars.recentback = True
-        remove_story_chunk(last_key + 1)
-    elif(len(vars.genseqs) == 0):
-        emit('from_server', {'cmd': 'errmsg', 'data': "Cannot delete the prompt."})
-    else:
-        vars.genseqs = []
-
-#==================================================================#
-#  
-#==================================================================#
-def calcsubmitbudgetheader(txt, **kwargs):
-    # Scan for WorldInfo matches
-    winfo, found_entries = checkworldinfo(txt, **kwargs)
-
-    # Add a newline to the end of memory
-    if(vars.memory != "" and vars.memory[-1] != "\n"):
-        mem = vars.memory + "\n"
-    else:
-        mem = vars.memory
-
-    # Build Author's Note if set
-    if(vars.authornote != ""):
-        anotetxt  = "\n[Author's note: "+vars.authornote+"]\n"
-    else:
-        anotetxt = ""
-
-    return winfo, mem, anotetxt, found_entries
-
-def calcsubmitbudget(actionlen, winfo, mem, anotetxt, actions=vars.actions):
-    forceanote   = False # In case we don't have enough actions to hit A.N. depth
-    anoteadded   = False # In case our budget runs out before we hit A.N. depth
-    anotetkns    = []  # Placeholder for Author's Note tokens
-    lnanote      = 0   # Placeholder for Author's Note length
-
-    # Calculate token budget
-    prompttkns = tokenizer.encode(vars.prompt)
-    lnprompt   = len(prompttkns)
-    
-    memtokens = tokenizer.encode(mem)
-    lnmem     = len(memtokens)
-    
-    witokens  = tokenizer.encode(winfo)
-    lnwi      = len(witokens)
-    
-    if(anotetxt != ""):
-        anotetkns = tokenizer.encode(anotetxt)
-        lnanote   = len(anotetkns)
-    
-    lnsp = vars.sp.shape[0] if vars.sp is not None else 0
-    
-    if(vars.useprompt):
-        budget = vars.max_length - lnsp - lnprompt - lnmem - lnanote - lnwi - vars.genamt
-    else:
-        budget = vars.max_length - lnsp - lnmem - lnanote - lnwi - vars.genamt
-
-    if(actionlen == 0):
-        # First/Prompt action
-        subtxt = vars.memory + winfo + anotetxt + vars.prompt
-        lnsub  = lnsp + lnmem + lnwi + lnprompt + lnanote
-        return subtxt, lnsub+1, lnsub+vars.genamt
-    else:
-        tokens     = []
-        
-        # Check if we have the action depth to hit our A.N. depth
-        if(anotetxt != "" and actionlen < vars.andepth):
-            forceanote = True
-        
-        # Get most recent action tokens up to our budget
-        n = 0
-        for key in reversed(actions):
-            chunk = actions[key]
-            
-            if(budget <= 0):
-                break
-            acttkns = tokenizer.encode(chunk)
-            tknlen = len(acttkns)
-            if(tknlen < budget):
-                tokens = acttkns + tokens
-                budget -= tknlen
-            else:
-                count = budget * -1
-                tokens = acttkns[count:] + tokens
-                budget = 0
-                break
-            
-            # Inject Author's Note if we've reached the desired depth
-            if(n == vars.andepth-1):
-                if(anotetxt != ""):
-                    tokens = anotetkns + tokens # A.N. len already taken from bdgt
-                    anoteadded = True
-            n += 1
-        
-        # If we're not using the prompt every time and there's still budget left,
-        # add some prompt.
-        if(not vars.useprompt):
-            if(budget > 0):
-                prompttkns = prompttkns[-budget:]
-            else:
-                prompttkns = []
-                
-        # Did we get to add the A.N.? If not, do it here
-        if(anotetxt != ""):
-            if((not anoteadded) or forceanote):
-                tokens = memtokens + witokens + anotetkns + prompttkns + tokens
-            else:
-                tokens = memtokens + witokens + prompttkns + tokens
-        else:
-            # Prepend Memory, WI, and Prompt before action tokens
-            tokens = memtokens + witokens + prompttkns + tokens
-        
-        # Send completed bundle to generator
-        ln = len(tokens)
-        return tokenizer.decode(tokens), ln+1, ln+vars.genamt
-
-#==================================================================#
-# Take submitted text and build the text to be given to generator
-#==================================================================#
-def calcsubmit(txt):
-    anotetxt     = ""    # Placeholder for Author's Note text
-    forceanote   = False # In case we don't have enough actions to hit A.N. depth
-    anoteadded   = False # In case our budget runs out before we hit A.N. depth
-    actionlen    = len(vars.actions)
-
-    winfo, mem, anotetxt, _ = calcsubmitbudgetheader(txt)
-
-    # For all transformers models
-    if(vars.model != "InferKit"):
-        subtxt, min, max = calcsubmitbudget(actionlen, winfo, mem, anotetxt)
-        if(actionlen == 0):
-            if(not vars.model in ["Colab", "OAI"]):
-                generate(subtxt, min, max)
-            elif(vars.model == "Colab"):
-                sendtocolab(subtxt, min, max)
-            elif(vars.model == "OAI"):
-                oairequest(subtxt, min, max)
-        else:
-<<<<<<< HEAD
-=======
-            tokens     = []
-            
-            # Check if we have the action depth to hit our A.N. depth
-            if(anotetxt != "" and actionlen < vars.andepth):
-                forceanote = True
-            
-            # Get most recent action tokens up to our budget
-            n = 0
-            for key in reversed(vars.actions):
-                chunk = vars.actions[key]
-                
-                if(budget <= 0):
-                    break
-                acttkns = tokenizer.encode(chunk)
-                tknlen = len(acttkns)
-                if(tknlen < budget):
-                    tokens = acttkns + tokens
-                    budget -= tknlen
-                else:
-                    count = budget * -1
-                    tokens = acttkns[count:] + tokens
-                    budget = 0
-                    break
-                
-                # Inject Author's Note if we've reached the desired depth
-                if(n == vars.andepth-1):
-                    if(anotetxt != ""):
-                        tokens = anotetkns + tokens # A.N. len already taken from bdgt
-                        anoteadded = True
-                n += 1
-            
-            # If we're not using the prompt every time and there's still budget left,
-            # add some prompt.
-            if(not vars.useprompt):
-                if(budget > 0):
-                    prompttkns = prompttkns[-budget:]
-                else:
-                    prompttkns = []
-                    
-            # Did we get to add the A.N.? If not, do it here
-            if(anotetxt != ""):
-                if((not anoteadded) or forceanote):
-                    tokens = memtokens + witokens + anotetkns + prompttkns + tokens
-                else:
-                    tokens = memtokens + witokens + prompttkns + tokens
-            else:
-                # Prepend Memory, WI, and Prompt before action tokens
-                tokens = memtokens + witokens + prompttkns + tokens
-            
-            # Send completed bundle to generator
-            ln = len(tokens) + lnsp
-            
->>>>>>> 0fa47b12
-            if(not vars.model in ["Colab", "OAI"]):
-                generate(subtxt, min, max)
-            elif(vars.model == "Colab"):
-                sendtocolab(subtxt, min, max)
-            elif(vars.model == "OAI"):
-                oairequest(subtxt, min, max)
-                    
-    # For InferKit web API
-    else:
-        # Check if we have the action depth to hit our A.N. depth
-        if(anotetxt != "" and actionlen < vars.andepth):
-            forceanote = True
-        
-        if(vars.useprompt):
-            budget = vars.ikmax - len(vars.prompt) - len(anotetxt) - len(mem) - len(winfo) - 1
-        else:
-            budget = vars.ikmax - len(anotetxt) - len(mem) - len(winfo) - 1
-            
-        subtxt = ""
-        prompt = vars.prompt
-        n = 0
-        for key in reversed(vars.actions):
-            chunk = vars.actions[key]
-            
-            if(budget <= 0):
-                    break
-            actlen = len(chunk)
-            if(actlen < budget):
-                subtxt = chunk + subtxt
-                budget -= actlen
-            else:
-                count = budget * -1
-                subtxt = chunk[count:] + subtxt
-                budget = 0
-                break
-            
-            # If we're not using the prompt every time and there's still budget left,
-            # add some prompt.
-            if(not vars.useprompt):
-                if(budget > 0):
-                    prompt = vars.prompt[-budget:]
-                else:
-                    prompt = ""
-            
-            # Inject Author's Note if we've reached the desired depth
-            if(n == vars.andepth-1):
-                if(anotetxt != ""):
-                    subtxt = anotetxt + subtxt # A.N. len already taken from bdgt
-                    anoteadded = True
-            n += 1
-        
-        # Did we get to add the A.N.? If not, do it here
-        if(anotetxt != ""):
-            if((not anoteadded) or forceanote):
-                subtxt = mem + winfo + anotetxt + prompt + subtxt
-            else:
-                subtxt = mem + winfo + prompt + subtxt
-        else:
-            subtxt = mem + winfo + prompt + subtxt
-        
-        # Send it!
-        ikrequest(subtxt)
-
-#==================================================================#
-# Send text to generator and deal with output
-#==================================================================#
-def generate(txt, min, max):    
-    print("{0}Min:{1}, Max:{2}, Txt:{3}{4}".format(colors.YELLOW, min, max, txt, colors.END))
-    
-    # Store context in memory to use it for comparison with generated content
-    vars.lastctx = txt
-    
-    # Clear CUDA cache if using GPU
-    if(vars.hascuda and (vars.usegpu or vars.breakmodel)):
-        gc.collect()
-        torch.cuda.empty_cache()
-    
-    # Submit input text to generator
-    try:
-        top_p = vars.top_p if vars.top_p > 0.0 else None
-        top_k = vars.top_k if vars.top_k > 0 else None
-        tfs = vars.tfs if vars.tfs > 0.0 else None
-
-        gen_in = tokenizer.encode(txt, return_tensors="pt", truncation=True).long()
-        if(vars.sp is not None):
-            soft_tokens = torch.arange(
-                model.config.vocab_size,
-                model.config.vocab_size + vars.sp.shape[0],
-            )
-            gen_in = torch.cat((soft_tokens[None], gen_in), dim=-1)
-
-        if(vars.hascuda and vars.usegpu):
-            gen_in = gen_in.to(0)
-        elif(vars.hascuda and vars.breakmodel):
-            gen_in = gen_in.to(breakmodel.primary_device)
-        elif(vars.hascuda):
-            gen_in = gen_in.to(0)
-        else:
-            gen_in = gen_in.to('cpu')
-
-        model.kai_scanner_head_length = gen_in.shape[-1]
-        model.kai_scanner_excluded_world_info = set()
-
-        actions = vars.actions
-        if(vars.dynamicscan):
-            actions = actions.copy()
-
-        with torch.no_grad():
-            already_generated = 0
-            numseqs = vars.numseqs if not vars.dynamicscan else 1
-            found_entries = model.kai_scanner_excluded_world_info
-            while True:
-                genout = generator(
-                    gen_in, 
-                    do_sample=True, 
-                    min_length=min, 
-                    max_length=max-already_generated,
-                    repetition_penalty=vars.rep_pen,
-                    top_p=top_p,
-                    top_k=top_k,
-                    tfs=tfs,
-                    temperature=vars.temp,
-                    bad_words_ids=vars.badwordsids,
-                    use_cache=True,
-                    num_return_sequences=numseqs
-                    )
-                already_generated += len(genout[0]) - len(gen_in[0])
-                if(not model.kai_scanner.any_new_entries):
-                    break
-                txt = tokenizer.decode(genout[0, -already_generated:])
-                winfo, mem, anotetxt, _found_entries = calcsubmitbudgetheader(txt, force_use_txt=True)
-                found_entries |= _found_entries
-                txt, _, _ = calcsubmitbudget(len(actions), winfo, mem, anotetxt, actions=actions)
-                encoded = tokenizer.encode(txt, return_tensors="pt", truncation=True).long().to(genout.device)
-                genout = torch.cat(
-                    (
-                        encoded,
-                        genout[..., -already_generated:],
-                    ),
-                    dim=-1
-                )
-                if(vars.sp is not None):
-                    soft_tokens = torch.arange(
-                        model.config.vocab_size,
-                        model.config.vocab_size + vars.sp.shape[0],
-                        device=genout.device,
-                    )
-                    genout = torch.cat((soft_tokens[None], genout), dim=-1)
-                diff = genout.shape[-1] - gen_in.shape[-1]
-                min += diff
-                max += diff
-                gen_in = genout
-                model.kai_scanner_head_length = encoded.shape[-1]
-                numseqs = 1
-
-    except Exception as e:
-        emit('from_server', {'cmd': 'errmsg', 'data': 'Error occured during generator call, please check console.'}, broadcast=True)
-        print("{0}{1}{2}".format(colors.RED, e, colors.END))
-        set_aibusy(0)
-        return
-    
-    # Need to manually strip and decode tokens if we're not using a pipeline
-    #already_generated = -(len(gen_in[0]) - len(tokens))
-    genout = [{"generated_text": tokenizer.decode(tokens[-already_generated:])} for tokens in genout]
-    
-    if(len(genout) == 1):
-        genresult(genout[0]["generated_text"])
-    else:
-        genselect(genout)
-    
-    # Clear CUDA cache again if using GPU
-    if(vars.hascuda and (vars.usegpu or vars.breakmodel)):
-        del genout
-        gc.collect()
-        torch.cuda.empty_cache()
-    
-    set_aibusy(0)
-
-#==================================================================#
-#  Deal with a single return sequence from generate()
-#==================================================================#
-def genresult(genout):
-    print("{0}{1}{2}".format(colors.CYAN, genout, colors.END))
-    
-    # Format output before continuing
-    genout = applyoutputformatting(genout)
-    
-    # Add formatted text to Actions array and refresh the game screen
-    if(len(vars.prompt.strip()) == 0):
-        vars.prompt = genout
-    else:
-        vars.actions.append(genout)
-    update_story_chunk('last')
-    emit('from_server', {'cmd': 'texteffect', 'data': vars.actions.get_last_key() if len(vars.actions) else 0}, broadcast=True)
-
-#==================================================================#
-#  Send generator sequences to the UI for selection
-#==================================================================#
-def genselect(genout):
-    i = 0
-    for result in genout:
-        # Apply output formatting rules to sequences
-        result["generated_text"] = applyoutputformatting(result["generated_text"])
-        print("{0}[Result {1}]\n{2}{3}".format(colors.CYAN, i, result["generated_text"], colors.END))
-        i += 1
-    
-    # Store sequences in memory until selection is made
-    vars.genseqs = genout
-    
-    # Send sequences to UI for selection
-    emit('from_server', {'cmd': 'genseqs', 'data': genout}, broadcast=True)
-
-#==================================================================#
-#  Send selected sequence to action log and refresh UI
-#==================================================================#
-def selectsequence(n):
-    if(len(vars.genseqs) == 0):
-        return
-    vars.actions.append(vars.genseqs[int(n)]["generated_text"])
-    update_story_chunk('last')
-    emit('from_server', {'cmd': 'texteffect', 'data': vars.actions.get_last_key() if len(vars.actions) else 0}, broadcast=True)
-    emit('from_server', {'cmd': 'hidegenseqs', 'data': ''}, broadcast=True)
-    vars.genseqs = []
-
-#==================================================================#
-#  Send transformers-style request to ngrok/colab host
-#==================================================================#
-def sendtocolab(txt, min, max):
-    # Log request to console
-    print("{0}Tokens:{1}, Txt:{2}{3}".format(colors.YELLOW, min-1, txt, colors.END))
-    
-    # Store context in memory to use it for comparison with generated content
-    vars.lastctx = txt
-    
-    # Build request JSON data
-    reqdata = {
-        'text': txt,
-        'min': min,
-        'max': max,
-        'rep_pen': vars.rep_pen,
-        'temperature': vars.temp,
-        'top_p': vars.top_p,
-        'top_k': vars.top_k,
-        'tfs': vars.tfs,
-        'numseqs': vars.numseqs,
-        'retfultxt': False
-    }
-    
-    # Create request
-    req = requests.post(
-        vars.colaburl, 
-        json = reqdata
-        )
-    
-    # Deal with the response
-    if(req.status_code == 200):
-        js = req.json()["data"]
-        
-        # Try to be backwards compatible with outdated colab
-        if("text" in js):
-            genout = [getnewcontent(js["text"])]
-        else:
-            genout = js["seqs"]
-        
-        if(len(genout) == 1):
-            genresult(genout[0])
-        else:
-            # Convert torch output format to transformers
-            seqs = []
-            for seq in genout:
-                seqs.append({"generated_text": seq})
-            genselect(seqs)
-        
-        # Format output before continuing
-        #genout = applyoutputformatting(getnewcontent(genout))
-        
-        # Add formatted text to Actions array and refresh the game screen
-        #vars.actions.append(genout)
-        #refresh_story()
-        #emit('from_server', {'cmd': 'texteffect', 'data': vars.actions.get_last_key() if len(vars.actions) else 0})
-        
-        set_aibusy(0)
-    else:
-        errmsg = "Colab API Error: Failed to get a reply from the server. Please check the colab console."
-        print("{0}{1}{2}".format(colors.RED, errmsg, colors.END))
-        emit('from_server', {'cmd': 'errmsg', 'data': errmsg}, broadcast=True)
-        set_aibusy(0)
-    
-
-#==================================================================#
-# Replaces returns and newlines with HTML breaks
-#==================================================================#
-def formatforhtml(txt):
-    return txt.replace("\\r\\n", "<br/>").replace("\\r", "<br/>").replace("\\n", "<br/>").replace("\r\n", "<br/>").replace('\n', '<br/>').replace('\r', '<br/>')
-
-#==================================================================#
-# Strips submitted text from the text returned by the AI
-#==================================================================#
-def getnewcontent(txt):
-    # If the submitted context was blank, then everything is new
-    if(vars.lastctx == ""):
-        return txt
-    
-    # Tokenize the last context and the generated content
-    ctxtokens = tokenizer.encode(vars.lastctx)
-    txttokens = tokenizer.encode(txt)
-    dif       = (len(txttokens) - len(ctxtokens)) * -1
-    
-    # Remove the context from the returned text
-    newtokens = txttokens[dif:]
-    
-    return tokenizer.decode(newtokens)
-
-#==================================================================#
-# Applies chosen formatting options to text submitted to AI
-#==================================================================#
-def applyinputformatting(txt):
-    # Add sentence spacing
-    if(vars.formatoptns["frmtadsnsp"]):
-        txt = utils.addsentencespacing(txt, vars)
-    
-    return txt
-
-#==================================================================#
-# Applies chosen formatting options to text returned from AI
-#==================================================================#
-def applyoutputformatting(txt):
-    # Use standard quotes and apostrophes
-    txt = utils.fixquotes(txt)
-
-    # Adventure mode clipping of all characters after '>'
-    if(vars.adventure):
-        txt = vars.acregex_ai.sub('', txt)
-    
-    # Trim incomplete sentences
-    if(vars.formatoptns["frmttriminc"]):
-        txt = utils.trimincompletesentence(txt)
-    # Replace blank lines
-    if(vars.formatoptns["frmtrmblln"]):
-        txt = utils.replaceblanklines(txt)
-    # Remove special characters
-    if(vars.formatoptns["frmtrmspch"]):
-        txt = utils.removespecialchars(txt, vars)
-	# Single Line Mode
-    if(vars.formatoptns["singleline"]):
-        txt = utils.singlelineprocessing(txt, vars)
-    
-    return txt
-
-#==================================================================#
-# Sends the current story content to the Game Screen
-#==================================================================#
-def refresh_story():
-    text_parts = ['<chunk n="0" id="n0" tabindex="-1">', html.escape(vars.prompt), '</chunk>']
-    for idx in vars.actions:
-        item = vars.actions[idx]
-        idx += 1
-        item = html.escape(item)
-        item = vars.acregex_ui.sub('<action>\\1</action>', item)  # Add special formatting to adventure actions
-        text_parts.extend(('<chunk n="', str(idx), '" id="n', str(idx), '" tabindex="-1">', item, '</chunk>'))
-    emit('from_server', {'cmd': 'updatescreen', 'gamestarted': vars.gamestarted, 'data': formatforhtml(''.join(text_parts))}, broadcast=True)
-
-
-#==================================================================#
-# Signals the Game Screen to update one of the chunks
-#==================================================================#
-def update_story_chunk(idx: Union[int, str]):
-    if idx == 'last':
-        if len(vars.actions) <= 1:
-            # In this case, we are better off just refreshing the whole thing as the
-            # prompt might not have been shown yet (with a "Generating story..."
-            # message instead).
-            refresh_story()
-            return
-
-        idx = (vars.actions.get_last_key() if len(vars.actions) else 0) + 1
-
-    if idx == 0:
-        text = vars.prompt
-    else:
-        # Actions are 0 based, but in chunks 0 is the prompt.
-        # So the chunk index is one more than the corresponding action index.
-        text = vars.actions[idx - 1]
-
-    item = html.escape(text)
-    item = vars.acregex_ui.sub('<action>\\1</action>', item)  # Add special formatting to adventure actions
-
-    chunk_text = f'<chunk n="{idx}" id="n{idx}" tabindex="-1">{formatforhtml(item)}</chunk>'
-    emit('from_server', {'cmd': 'updatechunk', 'data': {'index': idx, 'html': chunk_text}}, broadcast=True)
-
-
-#==================================================================#
-# Signals the Game Screen to remove one of the chunks
-#==================================================================#
-def remove_story_chunk(idx: int):
-    emit('from_server', {'cmd': 'removechunk', 'data': idx}, broadcast=True)
-
-
-#==================================================================#
-# Sends the current generator settings to the Game Menu
-#==================================================================#
-def refresh_settings():
-    # Suppress toggle change events while loading state
-    emit('from_server', {'cmd': 'allowtoggle', 'data': False}, broadcast=True)
-    
-    if(vars.model != "InferKit"):
-        emit('from_server', {'cmd': 'updatetemp', 'data': vars.temp}, broadcast=True)
-        emit('from_server', {'cmd': 'updatetopp', 'data': vars.top_p}, broadcast=True)
-        emit('from_server', {'cmd': 'updatetopk', 'data': vars.top_k}, broadcast=True)
-        emit('from_server', {'cmd': 'updatetfs', 'data': vars.tfs}, broadcast=True)
-        emit('from_server', {'cmd': 'updatereppen', 'data': vars.rep_pen}, broadcast=True)
-        emit('from_server', {'cmd': 'updateoutlen', 'data': vars.genamt}, broadcast=True)
-        emit('from_server', {'cmd': 'updatetknmax', 'data': vars.max_length}, broadcast=True)
-        emit('from_server', {'cmd': 'updatenumseq', 'data': vars.numseqs}, broadcast=True)
-    else:
-        emit('from_server', {'cmd': 'updatetemp', 'data': vars.temp}, broadcast=True)
-        emit('from_server', {'cmd': 'updatetopp', 'data': vars.top_p}, broadcast=True)
-        emit('from_server', {'cmd': 'updateikgen', 'data': vars.ikgen}, broadcast=True)
-    
-    emit('from_server', {'cmd': 'updateanotedepth', 'data': vars.andepth}, broadcast=True)
-    emit('from_server', {'cmd': 'updatewidepth', 'data': vars.widepth}, broadcast=True)
-    emit('from_server', {'cmd': 'updateuseprompt', 'data': vars.useprompt}, broadcast=True)
-    emit('from_server', {'cmd': 'updateadventure', 'data': vars.adventure}, broadcast=True)
-    emit('from_server', {'cmd': 'updatedynamicscan', 'data': vars.dynamicscan}, broadcast=True)
-    
-    emit('from_server', {'cmd': 'updatefrmttriminc', 'data': vars.formatoptns["frmttriminc"]}, broadcast=True)
-    emit('from_server', {'cmd': 'updatefrmtrmblln', 'data': vars.formatoptns["frmtrmblln"]}, broadcast=True)
-    emit('from_server', {'cmd': 'updatefrmtrmspch', 'data': vars.formatoptns["frmtrmspch"]}, broadcast=True)
-    emit('from_server', {'cmd': 'updatefrmtadsnsp', 'data': vars.formatoptns["frmtadsnsp"]}, broadcast=True)
-    emit('from_server', {'cmd': 'updatesingleline', 'data': vars.formatoptns["singleline"]}, broadcast=True)
-    
-    # Allow toggle events again
-    emit('from_server', {'cmd': 'allowtoggle', 'data': True}, broadcast=True)
-
-#==================================================================#
-#  Sets the logical and display states for the AI Busy condition
-#==================================================================#
-def set_aibusy(state):
-    if(state):
-        vars.aibusy = True
-        emit('from_server', {'cmd': 'setgamestate', 'data': 'wait'}, broadcast=True)
-    else:
-        vars.aibusy = False
-        emit('from_server', {'cmd': 'setgamestate', 'data': 'ready'}, broadcast=True)
-
-#==================================================================#
-# 
-#==================================================================#
-def editrequest(n):
-    if(n == 0):
-        txt = vars.prompt
-    else:
-        txt = vars.actions[n-1]
-    
-    vars.editln = n
-    emit('from_server', {'cmd': 'setinputtext', 'data': txt}, broadcast=True)
-    emit('from_server', {'cmd': 'enablesubmit', 'data': ''}, broadcast=True)
-
-#==================================================================#
-# 
-#==================================================================#
-def editsubmit(data):
-    vars.recentedit = True
-    if(vars.editln == 0):
-        vars.prompt = data
-    else:
-        vars.actions[vars.editln-1] = data
-    
-    vars.mode = "play"
-    update_story_chunk(vars.editln)
-    emit('from_server', {'cmd': 'texteffect', 'data': vars.editln}, broadcast=True)
-    emit('from_server', {'cmd': 'editmode', 'data': 'false'})
-
-#==================================================================#
-#  
-#==================================================================#
-def deleterequest():
-    vars.recentedit = True
-    # Don't delete prompt
-    if(vars.editln == 0):
-        # Send error message
-        pass
-    else:
-        del vars.actions[vars.editln-1]
-        vars.mode = "play"
-        remove_story_chunk(vars.editln)
-        emit('from_server', {'cmd': 'editmode', 'data': 'false'})
-
-#==================================================================#
-# 
-#==================================================================#
-def inlineedit(chunk, data):
-    vars.recentedit = True
-    chunk = int(chunk)
-    if(chunk == 0):
-        if(len(data.strip()) == 0):
-            return
-        vars.prompt = data
-    else:
-        vars.actions[chunk-1] = data
-    
-    update_story_chunk(chunk)
-    emit('from_server', {'cmd': 'texteffect', 'data': chunk}, broadcast=True)
-    emit('from_server', {'cmd': 'editmode', 'data': 'false'}, broadcast=True)
-
-#==================================================================#
-#  
-#==================================================================#
-def inlinedelete(chunk):
-    vars.recentedit = True
-    chunk = int(chunk)
-    # Don't delete prompt
-    if(chunk == 0):
-        # Send error message
-        update_story_chunk(chunk)
-        emit('from_server', {'cmd': 'errmsg', 'data': "Cannot delete the prompt."})
-        emit('from_server', {'cmd': 'editmode', 'data': 'false'}, broadcast=True)
-    else:
-        del vars.actions[chunk-1]
-        remove_story_chunk(chunk)
-        emit('from_server', {'cmd': 'editmode', 'data': 'false'}, broadcast=True)
-
-#==================================================================#
-#   Toggles the game mode for memory editing and sends UI commands
-#==================================================================#
-def togglememorymode():
-    if(vars.mode == "play"):
-        vars.mode = "memory"
-        emit('from_server', {'cmd': 'memmode', 'data': 'true'}, broadcast=True)
-        emit('from_server', {'cmd': 'setinputtext', 'data': vars.memory}, broadcast=True)
-        emit('from_server', {'cmd': 'setanote', 'data': vars.authornote}, broadcast=True)
-    elif(vars.mode == "memory"):
-        vars.mode = "play"
-        emit('from_server', {'cmd': 'memmode', 'data': 'false'}, broadcast=True)
-
-#==================================================================#
-#   Toggles the game mode for WI editing and sends UI commands
-#==================================================================#
-def togglewimode():
-    if(vars.mode == "play"):
-        vars.mode = "wi"
-        emit('from_server', {'cmd': 'wimode', 'data': 'true'}, broadcast=True)
-    elif(vars.mode == "wi"):
-        # Commit WI fields first
-        requestwi()
-        # Then set UI state back to Play
-        vars.mode = "play"
-        emit('from_server', {'cmd': 'wimode', 'data': 'false'}, broadcast=True)
-    sendwi()
-
-#==================================================================#
-#   
-#==================================================================#
-def addwiitem():
-    ob = {"key": "", "keysecondary": "", "content": "", "num": len(vars.worldinfo), "init": False, "selective": False, "constant": False}
-    vars.worldinfo.append(ob);
-    emit('from_server', {'cmd': 'addwiitem', 'data': ob}, broadcast=True)
-
-#==================================================================#
-#   
-#==================================================================#
-def sendwi():
-    # Cache len of WI
-    ln = len(vars.worldinfo)
-    
-    # Clear contents of WI container
-    emit('from_server', {'cmd': 'clearwi', 'data': ''}, broadcast=True)
-    
-    # If there are no WI entries, send an empty WI object
-    if(ln == 0):
-        addwiitem()
-    else:
-        # Send contents of WI array
-        for wi in vars.worldinfo:
-            ob = wi
-            emit('from_server', {'cmd': 'addwiitem', 'data': ob}, broadcast=True)
-        # Make sure last WI item is uninitialized
-        if(vars.worldinfo[-1]["init"]):
-            addwiitem()
-
-#==================================================================#
-#  Request current contents of all WI HTML elements
-#==================================================================#
-def requestwi():
-    list = []
-    for wi in vars.worldinfo:
-        list.append(wi["num"])
-    emit('from_server', {'cmd': 'requestwiitem', 'data': list})
-
-#==================================================================#
-#  Renumber WI items consecutively
-#==================================================================#
-def organizewi():
-    if(len(vars.worldinfo) > 0):
-        count = 0
-        for wi in vars.worldinfo:
-            wi["num"] = count
-            count += 1
-        
-
-#==================================================================#
-#  Extract object from server and send it to WI objects
-#==================================================================#
-def commitwi(ar):
-    for ob in ar:
-        vars.worldinfo[ob["num"]]["key"]          = ob["key"]
-        vars.worldinfo[ob["num"]]["keysecondary"] = ob["keysecondary"]
-        vars.worldinfo[ob["num"]]["content"]      = ob["content"]
-        vars.worldinfo[ob["num"]]["selective"]    = ob["selective"]
-        vars.worldinfo[ob["num"]]["constant"]     = ob.get("constant", False)
-    # Was this a deletion request? If so, remove the requested index
-    if(vars.deletewi >= 0):
-        del vars.worldinfo[vars.deletewi]
-        organizewi()
-        # Send the new WI array structure
-        sendwi()
-        # And reset deletewi index
-        vars.deletewi = -1
-
-#==================================================================#
-#  
-#==================================================================#
-def deletewi(num):
-    if(num < len(vars.worldinfo)):
-        # Store index of deletion request
-        vars.deletewi = num
-        # Get contents of WI HTML inputs
-        requestwi()
-
-#==================================================================#
-#  Look for WI keys in text to generator 
-#==================================================================#
-def checkworldinfo(txt, force_use_txt=False):
-    original_txt = txt
-
-    # Dont go any further if WI is empty
-    if(len(vars.worldinfo) == 0):
-        return "", set()
-    
-    # Cache actions length
-    ln = len(vars.actions)
-    
-    # Don't bother calculating action history if widepth is 0
-    if(vars.widepth > 0):
-        depth = vars.widepth
-        # If this is not a continue, add 1 to widepth since submitted
-        # text is already in action history @ -1
-        if(not force_use_txt and (txt != "" and vars.prompt != txt)):
-            txt    = ""
-            depth += 1
-        
-        if(ln > 0):
-            chunks = collections.deque()
-            i = 0
-            for key in reversed(vars.actions):
-                chunk = vars.actions[key]
-                chunks.appendleft(chunk)
-                i += 1
-                if(i == depth):
-                    break
-        
-        if(ln >= depth):
-            txt = "".join(chunks)
-        elif(ln > 0):
-            txt = vars.prompt + "".join(chunks)
-        elif(ln == 0):
-            txt = vars.prompt
-
-    if(force_use_txt):
-        txt += original_txt
-
-    # Scan text for matches on WI keys
-    wimem = ""
-    found_entries = set()
-    for wi in vars.worldinfo:
-        if(wi.get("constant", False)):
-            wimem = wimem + wi["content"] + "\n"
-            found_entries.add(id(wi))
-            continue
-
-        if(wi["key"] != ""):
-            # Split comma-separated keys
-            keys = wi["key"].split(",")
-            keys_secondary = wi.get("keysecondary", "").split(",")
-
-            for k in keys:
-                ky = k
-                # Remove leading/trailing spaces if the option is enabled
-                if(vars.wirmvwhtsp):
-                    ky = k.strip()
-                if ky in txt:
-                    if wi.get("selective", False) and len(keys_secondary):
-                        found = False
-                        for ks in keys_secondary:
-                            ksy = ks
-                            if(vars.wirmvwhtsp):
-                                ksy = ks.strip()
-                            if ksy in txt:
-                                wimem = wimem + wi["content"] + "\n"
-                                found_entries.add(id(wi))
-                                found = True
-                                break
-                        if found:
-                            break
-                    else:
-                        wimem = wimem + wi["content"] + "\n"
-                        found_entries.add(id(wi))
-                        break
-    
-    return wimem, found_entries
-    
-#==================================================================#
-#  Commit changes to Memory storage
-#==================================================================#
-def memsubmit(data):
-    # Maybe check for length at some point
-    # For now just send it to storage
-    vars.memory = data
-    vars.mode = "play"
-    emit('from_server', {'cmd': 'memmode', 'data': 'false'}, broadcast=True)
-    
-    # Ask for contents of Author's Note field
-    emit('from_server', {'cmd': 'getanote', 'data': ''})
-
-#==================================================================#
-#  Commit changes to Author's Note
-#==================================================================#
-def anotesubmit(data):
-    # Maybe check for length at some point
-    # For now just send it to storage
-    vars.authornote = data
-
-#==================================================================#
-#  Assembles game data into a request to InferKit API
-#==================================================================#
-def ikrequest(txt):
-    # Log request to console
-    print("{0}Len:{1}, Txt:{2}{3}".format(colors.YELLOW, len(txt), txt, colors.END))
-    
-    # Build request JSON data
-    reqdata = {
-        'forceNoEnd': True,
-        'length': vars.ikgen,
-        'prompt': {
-            'isContinuation': False,
-            'text': txt
-        },
-        'startFromBeginning': False,
-        'streamResponse': False,
-        'temperature': vars.temp,
-        'topP': vars.top_p
-    }
-    
-    # Create request
-    req = requests.post(
-        vars.url, 
-        json    = reqdata,
-        headers = {
-            'Authorization': 'Bearer '+vars.apikey
-            }
-        )
-    
-    # Deal with the response
-    if(req.status_code == 200):
-        genout = req.json()["data"]["text"]
-        print("{0}{1}{2}".format(colors.CYAN, genout, colors.END))
-        vars.actions.append(genout)
-        update_story_chunk('last')
-        emit('from_server', {'cmd': 'texteffect', 'data': vars.actions.get_last_key() if len(vars.actions) else 0}, broadcast=True)
-        
-        set_aibusy(0)
-    else:
-        # Send error message to web client
-        er = req.json()
-        if("error" in er):
-            code = er["error"]["extensions"]["code"]
-        elif("errors" in er):
-            code = er["errors"][0]["extensions"]["code"]
-            
-        errmsg = "InferKit API Error: {0} - {1}".format(req.status_code, code)
-        emit('from_server', {'cmd': 'errmsg', 'data': errmsg}, broadcast=True)
-        set_aibusy(0)
-
-#==================================================================#
-#  Assembles game data into a request to OpenAI API
-#==================================================================#
-def oairequest(txt, min, max):
-    # Log request to console
-    print("{0}Len:{1}, Txt:{2}{3}".format(colors.YELLOW, len(txt), txt, colors.END))
-    
-    # Store context in memory to use it for comparison with generated content
-    vars.lastctx = txt
-    
-    # Build request JSON data
-    reqdata = {
-        'prompt': txt,
-        'max_tokens': max,
-        'temperature': vars.temp,
-        'top_p': vars.top_p,
-        'n': 1,
-        'stream': False
-    }
-    
-    req = requests.post(
-        vars.oaiurl, 
-        json    = reqdata,
-        headers = {
-            'Authorization': 'Bearer '+vars.oaiapikey,
-            'Content-Type': 'application/json'
-            }
-        )
-    
-    # Deal with the response
-    if(req.status_code == 200):
-        genout = req.json()["choices"][0]["text"]
-        print("{0}{1}{2}".format(colors.CYAN, genout, colors.END))
-        vars.actions.append(genout)
-        update_story_chunk('last')
-        emit('from_server', {'cmd': 'texteffect', 'data': vars.actions.get_last_key() if len(vars.actions) else 0}, broadcast=True)
-        
-        set_aibusy(0)
-    else:
-        # Send error message to web client            
-        er = req.json()
-        if("error" in er):
-            type    = er["error"]["type"]
-            message = er["error"]["message"]
-            
-        errmsg = "OpenAI API Error: {0} - {1}".format(type, message)
-        emit('from_server', {'cmd': 'errmsg', 'data': errmsg}, broadcast=True)
-        set_aibusy(0)
-
-#==================================================================#
-#  Forces UI to Play mode
-#==================================================================#
-def exitModes():
-    if(vars.mode == "edit"):
-        emit('from_server', {'cmd': 'editmode', 'data': 'false'}, broadcast=True)
-    elif(vars.mode == "memory"):
-        emit('from_server', {'cmd': 'memmode', 'data': 'false'}, broadcast=True)
-    elif(vars.mode == "wi"):
-        emit('from_server', {'cmd': 'wimode', 'data': 'false'}, broadcast=True)
-    vars.mode = "play"
-
-#==================================================================#
-#  Launch in-browser save prompt
-#==================================================================#
-def saveas(name):
-    # Check if filename exists already
-    name = utils.cleanfilename(name)
-    if(not fileops.saveexists(name) or (vars.saveow and vars.svowname == name)):
-        # All clear to save
-        e = saveRequest(fileops.storypath(name))
-        vars.saveow = False
-        vars.svowname = ""
-        if(e is None):
-            emit('from_server', {'cmd': 'hidesaveas', 'data': ''})
-        else:
-            print("{0}{1}{2}".format(colors.RED, str(e), colors.END))
-            emit('from_server', {'cmd': 'popuperror', 'data': str(e)})
-    else:
-        # File exists, prompt for overwrite
-        vars.saveow   = True
-        vars.svowname = name
-        emit('from_server', {'cmd': 'askforoverwrite', 'data': ''})
-
-#==================================================================#
-#  Launch in-browser story-delete prompt
-#==================================================================#
-def deletesave(name):
-    name = utils.cleanfilename(name)
-    e = fileops.deletesave(name)
-    if(e is None):
-        if(vars.smandelete):
-            emit('from_server', {'cmd': 'hidepopupdelete', 'data': ''})
-            getloadlist()
-        else:
-            emit('from_server', {'cmd': 'popuperror', 'data': "The server denied your request to delete this story"})
-    else:
-        print("{0}{1}{2}".format(colors.RED, str(e), colors.END))
-        emit('from_server', {'cmd': 'popuperror', 'data': str(e)})
-
-#==================================================================#
-#  Launch in-browser story-rename prompt
-#==================================================================#
-def renamesave(name, newname):
-    # Check if filename exists already
-    name = utils.cleanfilename(name)
-    newname = utils.cleanfilename(newname)
-    if(not fileops.saveexists(newname) or name == newname or (vars.saveow and vars.svowname == newname)):
-        e = fileops.renamesave(name, newname)
-        vars.saveow = False
-        vars.svowname = ""
-        if(e is None):
-            if(vars.smanrename):
-                emit('from_server', {'cmd': 'hidepopuprename', 'data': ''})
-                getloadlist()
-            else:
-                emit('from_server', {'cmd': 'popuperror', 'data': "The server denied your request to rename this story"})
-        else:
-            print("{0}{1}{2}".format(colors.RED, str(e), colors.END))
-            emit('from_server', {'cmd': 'popuperror', 'data': str(e)})
-    else:
-        # File exists, prompt for overwrite
-        vars.saveow   = True
-        vars.svowname = newname
-        emit('from_server', {'cmd': 'askforoverwrite', 'data': ''})
-
-#==================================================================#
-#  Save the currently running story
-#==================================================================#
-def save():
-    # Check if a file is currently open
-    if(".json" in vars.savedir):
-        saveRequest(vars.savedir)
-    else:
-        emit('from_server', {'cmd': 'saveas', 'data': ''})
-
-#==================================================================#
-#  Save the story via file browser
-#==================================================================#
-def savetofile():
-    savpath = fileops.getsavepath(vars.savedir, "Save Story As", [("Json", "*.json")])
-    saveRequest(savpath)
-
-#==================================================================#
-#  Save the story to specified path
-#==================================================================#
-def saveRequest(savpath):    
-    if(savpath):
-        # Leave Edit/Memory mode before continuing
-        exitModes()
-        
-        # Save path for future saves
-        vars.savedir = savpath
-        txtpath = os.path.splitext(savpath)[0] + ".txt"
-        # Build json to write
-        js = {}
-        js["gamestarted"] = vars.gamestarted
-        js["prompt"]      = vars.prompt
-        js["memory"]      = vars.memory
-        js["authorsnote"] = vars.authornote
-        js["actions"]     = tuple(vars.actions.values())
-        js["worldinfo"]   = []
-		
-        # Extract only the important bits of WI
-        for wi in vars.worldinfo:
-            if(wi["constant"] or wi["key"] != ""):
-                js["worldinfo"].append({
-                    "key": wi["key"],
-                    "keysecondary": wi["keysecondary"],
-                    "content": wi["content"],
-                    "selective": wi["selective"],
-                    "constant": wi["constant"]
-                })
-                
-        txt = vars.prompt + "".join(vars.actions.values())
-
-        # Write it
-        try:
-            file = open(savpath, "w")
-        except Exception as e:
-            return e
-        try:
-            file.write(json.dumps(js, indent=3))
-        except Exception as e:
-            file.close()
-            return e
-        file.close()
-        
-        try:
-            file = open(txtpath, "w")
-        except Exception as e:
-            return e
-        try:
-            file.write(txt)
-        except Exception as e:
-            file.close()
-            return e
-        file.close()
-
-        filename = path.basename(savpath)
-        if(filename.endswith('.json')):
-            filename = filename[:-5]
-        vars.laststory = filename
-        emit('from_server', {'cmd': 'setstoryname', 'data': vars.laststory}, broadcast=True)
-        print("{0}Story saved to {1}!{2}".format(colors.GREEN, path.basename(savpath), colors.END))
-
-#==================================================================#
-#  Show list of saved stories
-#==================================================================#
-def getloadlist():
-    emit('from_server', {'cmd': 'buildload', 'data': fileops.getstoryfiles()})
-
-#==================================================================#
-#  Show list of soft prompts
-#==================================================================#
-def getsplist():
-    if(vars.allowsp):
-        emit('from_server', {'cmd': 'buildsp', 'data': fileops.getspfiles(vars.modeldim)})
-
-#==================================================================#
-#  Load a saved story via file browser
-#==================================================================#
-def loadfromfile():
-    loadpath = fileops.getloadpath(vars.savedir, "Select Story File", [("Json", "*.json")])
-    loadRequest(loadpath)
-
-#==================================================================#
-#  Load a stored story from a file
-#==================================================================#
-def loadRequest(loadpath):
-    if(loadpath):
-        # Leave Edit/Memory mode before continuing
-        exitModes()
-        
-        # Read file contents into JSON object
-        file = open(loadpath, "r")
-        js   = json.load(file)
-        
-        # Copy file contents to vars
-        vars.gamestarted = js["gamestarted"]
-        vars.prompt      = js["prompt"]
-        vars.memory      = js["memory"]
-        vars.worldinfo   = []
-        vars.lastact     = ""
-        vars.lastctx     = ""
-
-        del vars.actions
-        vars.actions = structures.KoboldStoryRegister()
-        actions = collections.deque(js["actions"])
-
-        if(len(vars.prompt.strip()) == 0):
-            while(len(actions)):
-                action = actions.popleft()
-                if(len(action.strip()) != 0):
-                    vars.prompt = action
-                    break
-            else:
-                vars.gamestarted = False
-        if(vars.gamestarted):
-            for s in actions:
-                vars.actions.append(s)
-        
-        # Try not to break older save files
-        if("authorsnote" in js):
-            vars.authornote = js["authorsnote"]
-        else:
-            vars.authornote = ""
-        
-        if("worldinfo" in js):
-            num = 0
-            for wi in js["worldinfo"]:
-                vars.worldinfo.append({
-                    "key": wi["key"],
-                    "keysecondary": wi.get("keysecondary", ""),
-                    "content": wi["content"],
-                    "num": num,
-                    "init": True,
-                    "selective": wi.get("selective", False),
-                    "constant": wi.get("constant", False)
-                })
-                num += 1
-        
-        file.close()
-        
-        # Save path for save button
-        vars.savedir = loadpath
-        
-        # Clear loadselect var
-        vars.loadselect = ""
-        
-        # Refresh game screen
-        filename = path.basename(loadpath)
-        if(filename.endswith('.json')):
-            filename = filename[:-5]
-        vars.laststory = filename
-        emit('from_server', {'cmd': 'setstoryname', 'data': vars.laststory}, broadcast=True)
-        sendwi()
-        emit('from_server', {'cmd': 'setmemory', 'data': vars.memory}, broadcast=True)
-        emit('from_server', {'cmd': 'setanote', 'data': vars.authornote}, broadcast=True)
-        refresh_story()
-        emit('from_server', {'cmd': 'setgamestate', 'data': 'ready'}, broadcast=True)
-        emit('from_server', {'cmd': 'hidegenseqs', 'data': ''}, broadcast=True)
-        print("{0}Story loaded from {1}!{2}".format(colors.GREEN, path.basename(loadpath), colors.END))
-
-#==================================================================#
-#  Load a soft prompt from a file
-#==================================================================#
-def spRequest(filename):
-    if(len(filename) == 0):
-        vars.sp = None
-        return
-
-    global np
-    if 'np' not in globals():
-        import numpy as np
-
-    z, version, shape, fortran_order, dtype = fileops.checksp(filename, vars.modeldim)
-    assert isinstance(z, zipfile.ZipFile)
-    z.close()
-
-    with np.load(fileops.sppath(filename), allow_pickle=False) as f:
-        tensor = f['tensor.npy']
-
-    # If the tensor is in bfloat16 format, convert it to float32
-    if(tensor.dtype == 'V2'):
-        tensor.dtype = np.uint16
-        tensor = np.uint32(tensor) << 16
-        tensor.dtype = np.float32
-
-    if(tensor.dtype != np.float16):
-        tensor = np.float32(tensor)
-    assert not np.isinf(tensor).any() and not np.isnan(tensor).any()
-
-    vars.sp = torch.from_numpy(tensor)
-
-#==================================================================#
-# Import an AIDungon game exported with Mimi's tool
-#==================================================================#
-def importRequest():
-    importpath = fileops.getloadpath(vars.savedir, "Select AID CAT File", [("Json", "*.json")])
-    
-    if(importpath):
-        # Leave Edit/Memory mode before continuing
-        exitModes()
-        
-        # Read file contents into JSON object
-        file = open(importpath, "rb")
-        vars.importjs = json.load(file)
-        
-        # If a bundle file is being imported, select just the Adventures object
-        if type(vars.importjs) is dict and "stories" in vars.importjs:
-            vars.importjs = vars.importjs["stories"]
-        
-        # Clear Popup Contents
-        emit('from_server', {'cmd': 'clearpopup', 'data': ''}, broadcast=True)
-        
-        # Initialize vars
-        num = 0
-        vars.importnum = -1
-        
-        # Get list of stories
-        for story in vars.importjs:
-            ob = {}
-            ob["num"]   = num
-            if(story["title"] != "" and story["title"] != None):
-                ob["title"] = story["title"]
-            else:
-                ob["title"] = "(No Title)"
-            if(story["description"] != "" and story["description"] != None):
-                ob["descr"] = story["description"]
-            else:
-                ob["descr"] = "(No Description)"
-            if("actions" in story):
-                ob["acts"]  = len(story["actions"])
-            elif("actionWindow" in story):
-                ob["acts"]  = len(story["actionWindow"])
-            emit('from_server', {'cmd': 'addimportline', 'data': ob})
-            num += 1
-        
-        # Show Popup
-        emit('from_server', {'cmd': 'popupshow', 'data': True})
-
-#==================================================================#
-# Import an AIDungon game selected in popup
-#==================================================================#
-def importgame():
-    if(vars.importnum >= 0):
-        # Cache reference to selected game
-        ref = vars.importjs[vars.importnum]
-        
-        # Copy game contents to vars
-        vars.gamestarted = True
-        
-        # Support for different versions of export script
-        if("actions" in ref):
-            if(len(ref["actions"]) > 0):
-                vars.prompt = ref["actions"][0]["text"]
-            else:
-                vars.prompt = ""
-        elif("actionWindow" in ref):
-            if(len(ref["actionWindow"]) > 0):
-                vars.prompt = ref["actionWindow"][0]["text"]
-            else:
-                vars.prompt = ""
-        else:
-            vars.prompt = ""
-        vars.memory      = ref["memory"]
-        vars.authornote  = ref["authorsNote"] if type(ref["authorsNote"]) is str else ""
-        vars.actions     = structures.KoboldStoryRegister()
-        vars.worldinfo   = []
-        vars.lastact     = ""
-        vars.lastctx     = ""
-        
-        # Get all actions except for prompt
-        if("actions" in ref):
-            if(len(ref["actions"]) > 1):
-                for act in ref["actions"][1:]:
-                    vars.actions.append(act["text"])
-        elif("actionWindow" in ref):
-            if(len(ref["actionWindow"]) > 1):
-                for act in ref["actionWindow"][1:]:
-                    vars.actions.append(act["text"])
-        
-        # Get just the important parts of world info
-        if(ref["worldInfo"] != None):
-            if(len(ref["worldInfo"]) > 1):
-                num = 0
-                for wi in ref["worldInfo"]:
-                    vars.worldinfo.append({
-                        "key": wi["keys"],
-                        "keysecondary": wi.get("keysecondary", ""),
-                        "content": wi["entry"],
-                        "num": num,
-                        "init": True,
-                        "selective": wi.get("selective", False),
-                        "constant": wi.get("constant", False)
-                    })
-                    num += 1
-        
-        # Clear import data
-        vars.importjs = {}
-        
-        # Reset current save
-        vars.savedir = getcwd()+"\stories"
-        
-        # Refresh game screen
-        vars.laststory = None
-        emit('from_server', {'cmd': 'setstoryname', 'data': vars.laststory}, broadcast=True)
-        sendwi()
-        emit('from_server', {'cmd': 'setmemory', 'data': vars.memory}, broadcast=True)
-        emit('from_server', {'cmd': 'setanote', 'data': vars.authornote}, broadcast=True)
-        refresh_story()
-        emit('from_server', {'cmd': 'setgamestate', 'data': 'ready'}, broadcast=True)
-        emit('from_server', {'cmd': 'hidegenseqs', 'data': ''}, broadcast=True)
-
-#==================================================================#
-# Import an aidg.club prompt and start a new game with it.
-#==================================================================#
-def importAidgRequest(id):    
-    exitModes()
-    
-    urlformat = "https://prompts.aidg.club/api/"
-    req = requests.get(urlformat+id)
-
-    if(req.status_code == 200):
-        js = req.json()
-        
-        # Import game state
-        vars.gamestarted = True
-        vars.prompt      = js["promptContent"]
-        vars.memory      = js["memory"]
-        vars.authornote  = js["authorsNote"]
-        vars.actions     = structures.KoboldStoryRegister()
-        vars.worldinfo   = []
-        vars.lastact     = ""
-        vars.lastctx     = ""
-        
-        num = 0
-        for wi in js["worldInfos"]:
-            vars.worldinfo.append({
-                "key": wi["keys"],
-                "keysecondary": wi.get("keysecondary", ""),
-                "content": wi["entry"],
-                "num": num,
-                "init": True,
-                "selective": wi.get("selective", False),
-                "constant": wi.get("constant", False)
-            })
-            num += 1
-        
-        # Reset current save
-        vars.savedir = getcwd()+"\stories"
-        
-        # Refresh game screen
-        vars.laststory = None
-        emit('from_server', {'cmd': 'setstoryname', 'data': vars.laststory}, broadcast=True)
-        sendwi()
-        emit('from_server', {'cmd': 'setmemory', 'data': vars.memory}, broadcast=True)
-        emit('from_server', {'cmd': 'setanote', 'data': vars.authornote}, broadcast=True)
-        refresh_story()
-        emit('from_server', {'cmd': 'setgamestate', 'data': 'ready'}, broadcast=True)
-
-#==================================================================#
-#  Import World Info JSON file
-#==================================================================#
-def wiimportrequest():
-    importpath = fileops.getloadpath(vars.savedir, "Select World Info File", [("Json", "*.json")])
-    if(importpath):
-        file = open(importpath, "rb")
-        js = json.load(file)
-        if(len(js) > 0):
-            # If the most recent WI entry is blank, remove it.
-            if(not vars.worldinfo[-1]["init"]):
-                del vars.worldinfo[-1]
-            # Now grab the new stuff
-            num = len(vars.worldinfo)
-            for wi in js:
-                vars.worldinfo.append({
-                    "key": wi["keys"],
-                    "keysecondary": wi.get("keysecondary", ""),
-                    "content": wi["entry"],
-                    "num": num,
-                    "init": True,
-                    "selective": wi.get("selective", False),
-                    "constant": wi.get("constant", False)
-                })
-                num += 1
-        
-        print("{0}".format(vars.worldinfo[0]))
-                
-        # Refresh game screen
-        sendwi()
-
-#==================================================================#
-#  Starts a new story
-#==================================================================#
-def newGameRequest(): 
-    # Leave Edit/Memory mode before continuing
-    exitModes()
-    
-    # Clear vars values
-    vars.gamestarted = False
-    vars.prompt      = ""
-    vars.memory      = ""
-    vars.actions     = structures.KoboldStoryRegister()
-    
-    vars.authornote  = ""
-    vars.worldinfo   = []
-    vars.lastact     = ""
-    vars.lastctx     = ""
-    
-    # Reset current save
-    vars.savedir = getcwd()+"\stories"
-    
-    # Refresh game screen
-    vars.laststory = None
-    emit('from_server', {'cmd': 'setstoryname', 'data': vars.laststory}, broadcast=True)
-    sendwi()
-    emit('from_server', {'cmd': 'setmemory', 'data': vars.memory}, broadcast=True)
-    emit('from_server', {'cmd': 'setanote', 'data': vars.authornote}, broadcast=True)
-    setStartState()
-
-def randomGameRequest(topic): 
-    newGameRequest()
-    vars.memory      = "You generate the following " + topic + " story concept :"
-    actionsubmit("", force_submit=True)
-    vars.memory      = ""
-
-#==================================================================#
-#  Final startup commands to launch Flask app
-#==================================================================#
-if __name__ == "__main__":
-	
-    # Load settings from client.settings
-    loadmodelsettings()
-    loadsettings()
-
-    # Start Flask/SocketIO (Blocking, so this must be last method!)
-    
-    #socketio.run(app, host='0.0.0.0', port=5000)
-    if(vars.remote):
-        from flask_cloudflared import _run_cloudflared
-        cloudflare = _run_cloudflared(5000)
-        with open('cloudflare.log', 'w') as cloudflarelog:
-            cloudflarelog.write("KoboldAI has finished loading and is available in the following link : " + cloudflare)
-            print(format(colors.GREEN) + "KoboldAI has finished loading and is available in the following link : " + cloudflare + format(colors.END))
-        socketio.run(app, host='0.0.0.0', port=5000)
-    else:
-        import webbrowser
-        webbrowser.open_new('http://localhost:5000')
-        print("{0}Server started!\rYou may now connect with a browser at http://127.0.0.1:5000/{1}".format(colors.GREEN, colors.END))
-        socketio.run(app)
+#==================================================================#
+# KoboldAI
+# Version: 1.16.3
+# By: KoboldAIDev and the KoboldAI Community
+#==================================================================#
+
+# External packages
+import os
+from os import path, getcwd
+import re
+import tkinter as tk
+from tkinter import messagebox
+import json
+import collections
+import zipfile
+from typing import Union, Dict, Set
+
+import requests
+import html
+import argparse
+import sys
+import gc
+
+# KoboldAI
+import fileops
+import gensettings
+from utils import debounce
+import utils
+import structures
+
+#==================================================================#
+# Variables & Storage
+#==================================================================#
+
+# Terminal tags for colored text
+class colors:
+    PURPLE    = '\033[95m'
+    BLUE      = '\033[94m'
+    CYAN      = '\033[96m'
+    GREEN     = '\033[92m'
+    YELLOW    = '\033[93m'
+    RED       = '\033[91m'
+    END       = '\033[0m'
+    UNDERLINE = '\033[4m'
+
+# AI models
+modellist = [
+    ["Load a model from its directory", "NeoCustom", ""],
+    ["Load an old GPT-2 model (eg CloverEdition)", "GPT2Custom", ""],
+    ["GPT-Neo 1.3B", "EleutherAI/gpt-neo-1.3B", "8GB"],
+    ["GPT-Neo 2.7B", "EleutherAI/gpt-neo-2.7B", "16GB"],
+    ["GPT-J 6B (HF GIT Required)", "EleutherAI/gpt-j-6B", "24GB"],
+    ["GPT-2", "gpt2", "1GB"],
+    ["GPT-2 Med", "gpt2-medium", "2GB"],
+    ["GPT-2 Large", "gpt2-large", "4GB"],
+    ["GPT-2 XL", "gpt2-xl", "8GB"],
+    ["InferKit API (requires API key)", "InferKit", ""],
+    ["Google Colab", "Colab", ""],
+    ["OpenAI API (requires API key)", "OAI", ""],
+    ["Read Only (No AI)", "ReadOnly", ""]
+    ]
+
+# Variables
+class vars:
+    lastact     = ""     # The last action received from the user
+    lastctx     = ""     # The last context submitted to the generator
+    model       = ""     # Model ID string chosen at startup
+    noai        = False  # Runs the script without starting up the transformers pipeline
+    aibusy      = False  # Stops submissions while the AI is working
+    max_length  = 1024    # Maximum number of tokens to submit per action
+    ikmax       = 3000   # Maximum number of characters to submit to InferKit
+    genamt      = 80     # Amount of text for each action to generate
+    ikgen       = 200    # Number of characters for InferKit to generate
+    rep_pen     = 1.1    # Default generator repetition_penalty
+    temp        = 0.5    # Default generator temperature
+    top_p       = 0.9    # Default generator top_p
+    top_k       = 0      # Default generator top_k
+    tfs         = 1.0    # Default generator tfs (tail-free sampling)
+    numseqs     = 1     # Number of sequences to ask the generator to create
+    gamestarted = False  # Whether the game has started (disables UI elements)
+    prompt      = ""     # Prompt
+    memory      = ""     # Text submitted to memory field
+    authornote  = ""     # Text submitted to Author's Note field
+    andepth     = 3      # How far back in history to append author's note
+    actions     = structures.KoboldStoryRegister()  # Actions submitted by user and AI
+    worldinfo   = []     # Array of World Info key/value objects
+    # badwords    = []     # Array of str/chr values that should be removed from output
+    badwordsids = [[13460], [6880], [50256], [42496], [4613], [17414], [22039], [16410], [27], [29], [38430], [37922], [15913], [24618], [28725], [58], [47175], [36937], [26700], [12878], [16471], [37981], [5218], [29795], [13412], [45160], [3693], [49778], [4211], [20598], [36475], [33409], [44167], [32406], [29847], [29342], [42669], [685], [25787], [7359], [3784], [5320], [33994], [33490], [34516], [43734], [17635], [24293], [9959], [23785], [21737], [28401], [18161], [26358], [32509], [1279], [38155], [18189], [26894], [6927], [14610], [23834], [11037], [14631], [26933], [46904], [22330], [25915], [47934], [38214], [1875], [14692], [41832], [13163], [25970], [29565], [44926], [19841], [37250], [49029], [9609], [44438], [16791], [17816], [30109], [41888], [47527], [42924], [23984], [49074], [33717], [31161], [49082], [30138], [31175], [12240], [14804], [7131], [26076], [33250], [3556], [38381], [36338], [32756], [46581], [17912], [49146]] # Tokenized array of badwords used to prevent AI artifacting
+    deletewi    = -1     # Temporary storage for index to delete
+    wirmvwhtsp  = False  # Whether to remove leading whitespace from WI entries
+    widepth     = 3      # How many historical actions to scan for WI hits
+    mode        = "play" # Whether the interface is in play, memory, or edit mode
+    editln      = 0      # Which line was last selected in Edit Mode
+    url         = "https://api.inferkit.com/v1/models/standard/generate" # InferKit API URL
+    oaiurl      = "" # OpenAI API URL
+    oaiengines  = "https://api.openai.com/v1/engines"
+    colaburl    = ""     # Ngrok url for Google Colab mode
+    apikey      = ""     # API key to use for InferKit API calls
+    oaiapikey   = ""     # API key to use for OpenAI API calls
+    savedir     = getcwd()+"\stories"
+    hascuda     = False  # Whether torch has detected CUDA on the system
+    usegpu      = False  # Whether to launch pipeline with GPU support
+    custmodpth  = ""     # Filesystem location of custom model to run
+    formatoptns = {'frmttriminc': True, 'frmtrmblln': False, 'frmtrmspch': False, 'frmtadsnsp': False, 'singleline': False}     # Container for state of formatting options
+    importnum   = -1     # Selection on import popup list
+    importjs    = {}     # Temporary storage for import data
+    loadselect  = ""     # Temporary storage for story filename to load
+    spselect    = ""     # Temporary storage for soft prompt filename to load
+    sp          = None   # Current soft prompt tensor (as a NumPy array)
+    svowname    = ""     # Filename that was flagged for overwrite confirm
+    saveow      = False  # Whether or not overwrite confirm has been displayed
+    genseqs     = []     # Temporary storage for generated sequences
+    recentback  = False  # Whether Back button was recently used without Submitting or Retrying after
+    useprompt   = False   # Whether to send the full prompt with every submit action
+    breakmodel  = False  # For GPU users, whether to use both system RAM and VRAM to conserve VRAM while offering speedup compared to CPU-only
+    bmsupported = False  # Whether the breakmodel option is supported (GPT-Neo/GPT-J only, currently)
+    smandelete  = False  # Whether stories can be deleted from inside the browser
+    smanrename  = False  # Whether stories can be renamed from inside the browser
+    allowsp     = False  # Whether we are allowed to use soft prompts (by default enabled if we're using GPT-2, GPT-Neo or GPT-J)
+    modeldim    = -1     # Embedding dimension of your model (e.g. it's 4096 for GPT-J-6B and 2560 for GPT-Neo-2.7B)
+    laststory   = None   # Filename (without extension) of most recent story JSON file we loaded
+    regex_sl    = re.compile(r'\n*(?<=.) *\n(.|\n)*')  # Pattern for limiting the output to a single line
+    acregex_ai  = re.compile(r'\n* *>(.|\n)*')  # Pattern for matching adventure actions from the AI so we can remove them
+    acregex_ui  = re.compile(r'^ *(&gt;.*)$', re.MULTILINE)    # Pattern for matching actions in the HTML-escaped story so we can apply colouring, etc (make sure to encase part to format in parentheses)
+    actionmode  = 1
+    adventure   = False
+    dynamicscan = False
+    remote      = False
+
+#==================================================================#
+# Function to get model selection at startup
+#==================================================================#
+def getModelSelection():
+    print("    #   Model                           V/RAM\n    =========================================")
+    i = 1
+    for m in modellist:
+        print("    {0} - {1}\t\t{2}".format("{:<2}".format(i), m[0].ljust(15), m[2]))
+        i += 1
+    print(" ");
+    modelsel = 0
+    vars.model = ''
+    while(vars.model == ''):
+        modelsel = input("Model #> ")
+        if(modelsel.isnumeric() and int(modelsel) > 0 and int(modelsel) <= len(modellist)):
+            vars.model = modellist[int(modelsel)-1][1]
+        else:
+            print("{0}Please enter a valid selection.{1}".format(colors.RED, colors.END))
+    
+    # If custom model was selected, get the filesystem location and store it
+    if(vars.model == "NeoCustom" or vars.model == "GPT2Custom"):
+        print("{0}Please choose the folder where pytorch_model.bin is located:{1}\n".format(colors.CYAN, colors.END))
+        
+        modpath = fileops.getdirpath(getcwd(), "Select Model Folder")
+        
+        if(modpath):
+            # Save directory to vars
+            vars.custmodpth = modpath
+        else:
+            # Print error and retry model selection
+            print("{0}Model select cancelled!{1}".format(colors.RED, colors.END))
+            print("{0}Select an AI model to continue:{1}\n".format(colors.CYAN, colors.END))
+            getModelSelection()
+
+#==================================================================#
+# Return all keys in tokenizer dictionary containing char
+#==================================================================#
+def gettokenids(char):
+    keys = []
+    for key in vocab_keys:
+        if(key.find(char) != -1):
+            keys.append(key)
+    return keys
+
+#==================================================================#
+# Return Model Name
+#==================================================================#
+def getmodelname():
+    if(args.configname):
+       modelname = args.configname
+       return modelname
+    if(vars.model == "NeoCustom" or vars.model == "GPT2Custom"):
+        modelname = os.path.basename(os.path.normpath(vars.custmodpth))
+        return modelname
+    else:
+        modelname = vars.model
+        return modelname
+
+#==================================================================#
+# Breakmodel configuration functions
+#==================================================================#
+def device_list(n_layers, primary=None, selected=None):
+    device_count = torch.cuda.device_count()
+    if(device_count < 2):
+        primary = None
+    gpu_blocks = breakmodel.gpu_blocks + (device_count - len(breakmodel.gpu_blocks))*[0]
+    print(f"{colors.YELLOW}       DEVICE ID  |  LAYERS  |  DEVICE NAME{colors.END}")
+    for i in range(device_count):
+        name = torch.cuda.get_device_name(i)
+        if(len(name) > 47):
+            name = "..." + name[-44:]
+        row_color = colors.END
+        sep_color = colors.YELLOW
+        print(f"{row_color}{colors.YELLOW + '->' + row_color if i == selected else '  '} {'(primary)' if i == primary else ' '*9} {i:3}  {sep_color}|{row_color}     {gpu_blocks[i]:3}  {sep_color}|{row_color}  {name}{colors.END}")
+    row_color = colors.END
+    sep_color = colors.YELLOW
+    print(f"{row_color}   {' '*9} N/A  {sep_color}|{row_color}     {n_layers:3}  {sep_color}|{row_color}  (CPU){colors.END}")
+
+def device_config(model):
+    global breakmodel, generator
+    import breakmodel
+    n_layers = model.config.num_layers
+    model.half().to('cpu')
+    gc.collect()
+    if(args.breakmodel_gpulayers is not None):
+        try:
+            breakmodel.gpu_blocks = list(map(int, args.breakmodel_gpulayers.split(',')))
+            assert len(breakmodel.gpu_blocks) <= torch.cuda.device_count()
+            assert sum(breakmodel.gpu_blocks) <= n_layers
+            n_layers -= sum(breakmodel.gpu_blocks)
+        except:
+            print("WARNING: --layers is malformatted. Please use the --help option to see correct usage of --layers. Defaulting to all layers on device 0.", file=sys.stderr)
+            breakmodel.gpu_blocks = [n_layers]
+            n_layers = 0
+    elif(args.breakmodel_layers is not None):
+        breakmodel.gpu_blocks = [n_layers - max(0, min(n_layers, args.breakmodel_layers))]
+        n_layers -= sum(breakmodel.gpu_blocks)
+    else:
+        device_count = torch.cuda.device_count()
+        if(device_count > 1):
+            print(colors.CYAN + "\nPlease select one of your GPUs to be your primary GPU.")
+            print("VRAM usage in your primary GPU will be higher than for your other ones.")
+            print("It is recommended you make your fastest GPU your primary GPU.")
+            device_list(n_layers)
+            while(True):
+                primaryselect = input("device ID> ")
+                if(primaryselect.isnumeric() and 0 <= int(primaryselect) < device_count):
+                    breakmodel.primary_device = int(primaryselect)
+                    break
+                else:
+                    print(f"{colors.RED}Please enter an integer between 0 and {device_count-1}.{colors.END}")
+        else:
+            breakmodel.primary_device = 0
+
+        print(colors.PURPLE + "\nIf you don't have enough VRAM to run the model on a single GPU")
+        print("you can split the model between your CPU and your GPU(s), or between")
+        print("multiple GPUs if you have more than one.")
+        print("By putting more 'layers' on a GPU or CPU, more computations will be")
+        print("done on that device and more VRAM or RAM will be required on that device")
+        print("(roughly proportional to number of layers).")
+        print("It should be noted that GPUs are orders of magnitude faster than the CPU.")
+        print(f"This model has{colors.YELLOW} {n_layers} {colors.PURPLE}layers.{colors.END}\n")
+
+        for i in range(device_count):
+            device_list(n_layers, primary=breakmodel.primary_device, selected=i)
+            print(f"{colors.CYAN}\nHow many of the remaining{colors.YELLOW} {n_layers} {colors.CYAN}layers would you like to put into device {i}?\nYou can also enter -1 to allocate all remaining layers to this device.{colors.END}\n")
+            while(True):
+                layerselect = input("# of layers> ")
+                if((layerselect.isnumeric() or layerselect.strip() == '-1') and -1 <= int(layerselect) <= n_layers):
+                    layerselect = int(layerselect)
+                    layerselect = n_layers if layerselect == -1 else layerselect
+                    breakmodel.gpu_blocks.append(layerselect)
+                    n_layers -= layerselect
+                    break
+                else:
+                    print(f"{colors.RED}Please enter an integer between -1 and {n_layers}.{colors.END}")
+            if(n_layers == 0):
+                break
+    
+    print(colors.PURPLE + "\nFinal device configuration:")
+    device_list(n_layers)
+
+    model.transformer.wte.to(breakmodel.primary_device)
+    model.transformer.ln_f.to(breakmodel.primary_device)
+    if(hasattr(model, 'lm_head')):
+        model.lm_head.to(breakmodel.primary_device)
+    if(not hasattr(model.config, 'rotary') or not model.config.rotary):
+        model.transformer.wpe.to(breakmodel.primary_device)
+    gc.collect()
+    GPTNeoModel.forward = breakmodel.new_forward
+    generator = model.generate
+
+#==================================================================#
+# Startup
+#==================================================================#
+
+# Parsing Parameters
+parser = argparse.ArgumentParser(description="KoboldAI Server")
+parser.add_argument("--remote", action='store_true', help="Optimizes KoboldAI for Remote Play")
+parser.add_argument("--model", help="Specify the Model Type to skip the Menu")
+parser.add_argument("--path", help="Specify the Path for local models (For model NeoCustom or GPT2Custom)")
+parser.add_argument("--cpu", action='store_true', help="By default unattended launches are on the GPU use this option to force CPU usage.")
+parser.add_argument("--breakmodel", action='store_true', help=argparse.SUPPRESS)
+parser.add_argument("--breakmodel_layers", type=int, help=argparse.SUPPRESS)
+parser.add_argument("--breakmodel_gpulayers", type=str, help="If using a model that supports hybrid generation, this is a comma-separated list that specifies how many layers to put on each GPU device. For example to put 8 layers on device 0, 9 layers on device 1 and 11 layers on device 2, use --layers 8,9,11")
+parser.add_argument("--override_delete", action='store_true', help="Deleting stories from inside the browser is disabled if you are using --remote and enabled otherwise. Using this option will instead allow deleting stories if using --remote and prevent deleting stories otherwise.")
+parser.add_argument("--override_rename", action='store_true', help="Renaming stories from inside the browser is disabled if you are using --remote and enabled otherwise. Using this option will instead allow renaming stories if using --remote and prevent renaming stories otherwise.")
+parser.add_argument("--configname", help="Force a fixed configuration name to aid with config management.")
+
+args = parser.parse_args()
+vars.model = args.model;
+
+if args.remote:
+    vars.remote = True;
+
+vars.smandelete = vars.remote == args.override_delete
+vars.smanrename = vars.remote == args.override_rename
+
+# Select a model to run
+if args.model:
+    print("Welcome to KoboldAI!\nYou have selected the following Model:", vars.model)
+    if args.path:
+        print("You have selected the following path for your Model :", args.path)
+        vars.custmodpth = args.path;
+        vars.colaburl = args.path + "/request"; # Lets just use the same parameter to keep it simple
+
+else:
+    print("{0}Welcome to the KoboldAI Server!\nSelect an AI model to continue:{1}\n".format(colors.CYAN, colors.END))
+    getModelSelection()
+
+# If transformers model was selected & GPU available, ask to use CPU or GPU
+if(not vars.model in ["InferKit", "Colab", "OAI", "ReadOnly"]):
+    vars.allowsp = True
+    # Test for GPU support
+    import torch
+    print("{0}Looking for GPU support...{1}".format(colors.PURPLE, colors.END), end="")
+    vars.hascuda = torch.cuda.is_available()
+    vars.bmsupported = vars.model in ("EleutherAI/gpt-neo-1.3B", "EleutherAI/gpt-neo-2.7B", "NeoCustom")
+    if(args.breakmodel is not None and args.breakmodel):
+        print("WARNING: --breakmodel is no longer supported. Breakmodel mode is now automatically enabled when --layers is used (see --help for details).", file=sys.stderr)
+    if(args.breakmodel_layers is not None):
+        print("WARNING: --breakmodel_layers is deprecated. Use --layers instead (see --help for details).", file=sys.stderr)
+    if(not vars.bmsupported and (args.breakmodel_gpulayers is not None or args.breakmodel_layers is not None)):
+        print("WARNING: This model does not support hybrid generation. --layers will be ignored.", file=sys.stderr)
+    if(vars.hascuda):
+        print("{0}FOUND!{1}".format(colors.GREEN, colors.END))
+    else:
+        print("{0}NOT FOUND!{1}".format(colors.YELLOW, colors.END))
+    
+    if args.model:
+        if(vars.hascuda):
+            genselected = True
+            vars.usegpu = True
+            vars.breakmodel = False
+        if(vars.bmsupported):
+            vars.usegpu = False
+            vars.breakmodel = True
+        if(args.cpu):
+            vars.usegpu = False
+            vars.breakmodel = False
+    elif(vars.hascuda):    
+        if(vars.bmsupported):
+            print(colors.YELLOW + "You're using a model that supports hybrid generation!")
+            print("This feature allows you to split the model between the CPU and GPU(s)")
+            print("(slower than GPU-only but uses less VRAM) or between multiple GPUs")
+            print("(allowing you to use the combined VRAM of all your GPUs).")
+            print("Currently only GPT-Neo and GPT-J models support this feature.")
+            print("{0}Use hybrid generation or CPU-only generation?:  (Default hybrid){1}".format(colors.CYAN, colors.END))
+            print(f"    1 - Hybrid generation\n    2 - CPU\n")
+        else:
+            print("    1 - GPU\n    2 - CPU\n")
+        genselected = False
+
+    if(vars.hascuda):
+        while(genselected == False):
+            genselect = input("Mode> ")
+            if(genselect == ""):
+                vars.breakmodel = False
+                vars.usegpu = True
+                genselected = True
+            elif(genselect.isnumeric() and int(genselect) == 1):
+                if(vars.bmsupported):
+                    vars.breakmodel = True
+                    vars.usegpu = False
+                    genselected = True
+                else:
+                    vars.breakmodel = False
+                    vars.usegpu = True
+                    genselected = True
+            elif(genselect.isnumeric() and int(genselect) == 2):
+                vars.breakmodel = False
+                vars.usegpu = False
+                genselected = True
+            else:
+                print("{0}Please enter a valid selection.{1}".format(colors.RED, colors.END))
+
+# Ask for API key if InferKit was selected
+if(vars.model == "InferKit"):
+    if(not path.exists("settings/" + getmodelname() + ".settings")):
+        # If the client settings file doesn't exist, create it
+        print("{0}Please enter your InferKit API key:{1}\n".format(colors.CYAN, colors.END))
+        vars.apikey = input("Key> ")
+        # Write API key to file
+        os.makedirs('settings', exist_ok=True)
+        file = open("settings/" + getmodelname() + ".settings", "w")
+        try:
+            js = {"apikey": vars.apikey}
+            file.write(json.dumps(js, indent=3))
+        finally:
+            file.close()
+    else:
+        # Otherwise open it up
+        file = open("settings/" + getmodelname() + ".settings", "r")
+        # Check if API key exists
+        js = json.load(file)
+        if("apikey" in js and js["apikey"] != ""):
+            # API key exists, grab it and close the file
+            vars.apikey = js["apikey"]
+            file.close()
+        else:
+            # Get API key, add it to settings object, and write it to disk
+            print("{0}Please enter your InferKit API key:{1}\n".format(colors.CYAN, colors.END))
+            vars.apikey = input("Key> ")
+            js["apikey"] = vars.apikey
+            # Write API key to file
+            file = open("settings/" + getmodelname() + ".settings", "w")
+            try:
+                file.write(json.dumps(js, indent=3))
+            finally:
+                file.close()
+
+# Ask for API key if OpenAI was selected
+if(vars.model == "OAI"):
+    if(not path.exists("settings/" + getmodelname() + ".settings")):
+        # If the client settings file doesn't exist, create it
+        print("{0}Please enter your OpenAI API key:{1}\n".format(colors.CYAN, colors.END))
+        vars.oaiapikey = input("Key> ")
+        # Write API key to file
+        os.makedirs('settings', exist_ok=True)
+        file = open("settings/" + getmodelname() + ".settings", "w")
+        try:
+            js = {"oaiapikey": vars.oaiapikey}
+            file.write(json.dumps(js, indent=3))
+        finally:
+            file.close()
+    else:
+        # Otherwise open it up
+        file = open("settings/" + getmodelname() + ".settings", "r")
+        # Check if API key exists
+        js = json.load(file)
+        if("oaiapikey" in js and js["oaiapikey"] != ""):
+            # API key exists, grab it and close the file
+            vars.oaiapikey = js["oaiapikey"]
+            file.close()
+        else:
+            # Get API key, add it to settings object, and write it to disk
+            print("{0}Please enter your OpenAI API key:{1}\n".format(colors.CYAN, colors.END))
+            vars.oaiapikey = input("Key> ")
+            js["oaiapikey"] = vars.oaiapikey
+            # Write API key to file
+            file = open("settings/" + getmodelname() + ".settings", "w")
+            try:
+                file.write(json.dumps(js, indent=3))
+            finally:
+                file.close()
+    
+    # Get list of models from OAI
+    print("{0}Retrieving engine list...{1}".format(colors.PURPLE, colors.END), end="")
+    req = requests.get(
+        vars.oaiengines, 
+        headers = {
+            'Authorization': 'Bearer '+vars.oaiapikey
+            }
+        )
+    if(req.status_code == 200):
+        print("{0}OK!{1}".format(colors.GREEN, colors.END))
+        print("{0}Please select an engine to use:{1}\n".format(colors.CYAN, colors.END))
+        engines = req.json()["data"]
+        # Print list of engines
+        i = 0
+        for en in engines:
+            print("    {0} - {1} ({2})".format(i, en["id"], "\033[92mready\033[0m" if en["ready"] == True else "\033[91mnot ready\033[0m"))
+            i += 1
+        # Get engine to use
+        print("")
+        engselected = False
+        while(engselected == False):
+            engine = input("Engine #> ")
+            if(engine.isnumeric() and int(engine) < len(engines)):
+                vars.oaiurl = "https://api.openai.com/v1/engines/{0}/completions".format(engines[int(engine)]["id"])
+                engselected = True
+            else:
+                print("{0}Please enter a valid selection.{1}".format(colors.RED, colors.END))
+    else:
+        # Something went wrong, print the message and quit since we can't initialize an engine
+        print("{0}ERROR!{1}".format(colors.RED, colors.END))
+        print(req.json())
+        quit()
+
+# Ask for ngrok url if Google Colab was selected
+if(vars.model == "Colab"):
+    if(vars.colaburl == ""):
+        print("{0}Please enter the ngrok.io or trycloudflare.com URL displayed in Google Colab:{1}\n".format(colors.CYAN, colors.END))
+        vars.colaburl = input("URL> ") + "/request"
+
+if(vars.model == "ReadOnly"):
+    vars.noai = True
+
+# Set logging level to reduce chatter from Flask
+import logging
+log = logging.getLogger('werkzeug')
+log.setLevel(logging.ERROR)
+
+# Start flask & SocketIO
+print("{0}Initializing Flask... {1}".format(colors.PURPLE, colors.END), end="")
+from flask import Flask, render_template, Response, request
+from flask_socketio import SocketIO, emit
+app = Flask(__name__)
+app.config['SECRET KEY'] = 'secret!'
+socketio = SocketIO(app)
+print("{0}OK!{1}".format(colors.GREEN, colors.END))
+
+# Start transformers and create pipeline
+if(not vars.model in ["InferKit", "Colab", "OAI", "ReadOnly"]):
+    if(not vars.noai):
+        print("{0}Initializing transformers, please wait...{1}".format(colors.PURPLE, colors.END))
+        from transformers import StoppingCriteria, GPT2Tokenizer, GPT2LMHeadModel, GPTNeoForCausalLM, GPTNeoModel, AutoModelForCausalLM
+        import transformers.generation_utils
+
+        # Patch transformers to use our soft prompt
+        def patch_causallm(cls):
+            old_forward = cls.forward
+            def new_causallm_forward(self, *args, **kwargs):
+                input_ids = kwargs.get('input_ids').to(self.device)
+                assert input_ids is not None
+                kwargs['input_ids'] = None
+                if(vars.sp is not None):
+                    shifted_input_ids = input_ids - self.config.vocab_size
+                input_ids.clamp_(max=self.config.vocab_size-1)
+                inputs_embeds = self.transformer.wte(input_ids)
+                if(vars.sp is not None):
+                    vars.sp = vars.sp.to(inputs_embeds.dtype).to(inputs_embeds.device)
+                    inputs_embeds = torch.where(
+                        (shifted_input_ids >= 0)[..., None],
+                        vars.sp[shifted_input_ids.clamp(min=0)],
+                        inputs_embeds,
+                    )
+                kwargs['inputs_embeds'] = inputs_embeds
+                return old_forward(self, *args, **kwargs)
+            cls.forward = new_causallm_forward
+        for cls in (GPT2LMHeadModel, GPTNeoForCausalLM):
+            patch_causallm(cls)
+        try:
+            from transformers import GPTJForCausalLM
+            patch_causallm(GPTJForCausalLM)
+        except:
+            pass
+
+        # Sets up dynamic world info scanner
+        class DynamicWorldInfoScanCriteria(StoppingCriteria):
+            def __init__(
+                self,
+                tokenizer,
+                excluded_world_info: set,
+                #head_length: torch.LongTensor,
+                head_length: int,
+            ):
+                self.any_new_entries = False
+                self.tokenizer = tokenizer
+                self.excluded_world_info = excluded_world_info
+                self.head_length = head_length
+            def __call__(
+                self,
+                input_ids: torch.LongTensor,
+                scores: torch.FloatTensor,
+                **kwargs,
+            ) -> bool:
+                assert input_ids.ndim == 2
+                #assert input_ids.shape[:-1] == self.head_length.shape
+                self.any_new_entries = False
+                if(not vars.dynamicscan):
+                    return False
+                tail = input_ids[..., self.head_length:]
+                for t in tail:
+                    decoded = tokenizer.decode(t)
+                    _, found = checkworldinfo(decoded, force_use_txt=True)
+                    found -= self.excluded_world_info
+                    if(len(found) != 0):
+                        self.any_new_entries = True
+                        break
+                return self.any_new_entries
+        old_get_stopping_criteria = transformers.generation_utils.GenerationMixin._get_stopping_criteria
+        def new_get_stopping_criteria(self, *args, **kwargs):
+            stopping_criteria = old_get_stopping_criteria(self, *args, **kwargs)
+            global tokenizer
+            self.kai_scanner = DynamicWorldInfoScanCriteria(
+                tokenizer=tokenizer,
+                excluded_world_info=self.kai_scanner_excluded_world_info,
+                head_length=self.kai_scanner_head_length,
+            )
+            stopping_criteria.append(self.kai_scanner)
+            return stopping_criteria
+        transformers.generation_utils.GenerationMixin._get_stopping_criteria = new_get_stopping_criteria
+
+        # If custom GPT Neo model was chosen
+        if(vars.model == "NeoCustom"):
+            model_config = open(vars.custmodpth + "/config.json", "r")
+            js   = json.load(model_config)
+            vars.modeldim = int(js['hidden_size'])
+            if("model_type" in js):
+                model     = AutoModelForCausalLM.from_pretrained(vars.custmodpth)
+            else:
+                model     = GPTNeoForCausalLM.from_pretrained(vars.custmodpth)
+            tokenizer = GPT2Tokenizer.from_pretrained(vars.custmodpth)
+            # Is CUDA available? If so, use GPU, otherwise fall back to CPU
+            if(vars.hascuda):
+                if(vars.usegpu):
+                    model = model.to(0)
+                    generator = model.generate
+                elif(vars.breakmodel):  # Use both RAM and VRAM (breakmodel)
+                    device_config(model)
+                else:
+                    generator = model.generate
+            else:
+                generator = model.generate
+        # If custom GPT2 model was chosen
+        elif(vars.model == "GPT2Custom"):
+            model_config = open(vars.custmodpth + "/config.json", "r")
+            js   = json.load(model_config)
+            vars.modeldim = int(js['hidden_size'])
+            model     = GPT2LMHeadModel.from_pretrained(vars.custmodpth)
+            tokenizer = GPT2Tokenizer.from_pretrained(vars.custmodpth)
+            # Is CUDA available? If so, use GPU, otherwise fall back to CPU
+            if(vars.hascuda and vars.usegpu):
+                model = model.to(0)
+                generator = model.generate
+            else:
+                generator = model.generate
+        # If base HuggingFace model was chosen
+        else:
+            # Is CUDA available? If so, use GPU, otherwise fall back to CPU
+            tokenizer = GPT2Tokenizer.from_pretrained(vars.model)
+            if(vars.hascuda):
+                if(vars.usegpu):
+                    model = AutoModelForCausalLM.from_pretrained(vars.model, device=0)
+                    vars.modeldim = int(model.transformer.hidden_size)
+                    model = model.to(0)
+                    generator = model.generate
+                elif(vars.breakmodel):  # Use both RAM and VRAM (breakmodel)
+                    model = AutoModelForCausalLM.from_pretrained(vars.model)
+                    device_config(model)
+                else:
+                    model = AutoModelForCausalLM.from_pretrained(vars.model)
+                    generator = model.generate
+            else:
+                model = AutoModelForCausalLM.from_pretrained(vars.model)
+                generator = model.generate
+        
+        # Suppress Author's Note by flagging square brackets (Old implementation)
+        #vocab         = tokenizer.get_vocab()
+        #vocab_keys    = vocab.keys()
+        #vars.badwords = gettokenids("[")
+        #for key in vars.badwords:
+        #    vars.badwordsids.append([vocab[key]])
+		
+        print("{0}OK! {1} pipeline created!{2}".format(colors.GREEN, vars.model, colors.END))
+else:
+    # If we're running Colab or OAI, we still need a tokenizer.
+    if(vars.model == "Colab"):
+        from transformers import GPT2Tokenizer
+        tokenizer = GPT2Tokenizer.from_pretrained("EleutherAI/gpt-neo-2.7B")
+    elif(vars.model == "OAI"):
+        from transformers import GPT2Tokenizer
+        tokenizer = GPT2Tokenizer.from_pretrained("gpt2")
+
+# Set up Flask routes
+@app.route('/')
+@app.route('/index')
+def index():
+    return render_template('index.html')
+@app.route('/download')
+def download():
+    save_format = request.args.get("format", "json").strip().lower()
+
+    if(save_format == "plaintext"):
+        txt = vars.prompt + "".join(vars.actions.values())
+        save = Response(txt)
+        filename = path.basename(vars.savedir)
+        if filename[-5:] == ".json":
+            filename = filename[:-5]
+        save.headers.set('Content-Disposition', 'attachment', filename='%s.txt' % filename)
+        return(save)
+
+    # Build json to write
+    js = {}
+    js["gamestarted"] = vars.gamestarted
+    js["prompt"]      = vars.prompt
+    js["memory"]      = vars.memory
+    js["authorsnote"] = vars.authornote
+    js["actions"]     = tuple(vars.actions.values())
+    js["worldinfo"]   = []
+        
+    # Extract only the important bits of WI
+    for wi in vars.worldinfo:
+        if(wi["constant"] or wi["key"] != ""):
+            js["worldinfo"].append({
+                "key": wi["key"],
+                "keysecondary": wi["keysecondary"],
+                "content": wi["content"],
+                "selective": wi["selective"],
+                "constant": wi["constant"]
+            })
+    
+    save = Response(json.dumps(js, indent=3))
+    filename = path.basename(vars.savedir)
+    if filename[-5:] == ".json":
+        filename = filename[:-5]
+    save.headers.set('Content-Disposition', 'attachment', filename='%s.json' % filename)
+    return(save)
+
+#============================ METHODS =============================#    
+
+#==================================================================#
+# Event triggered when browser SocketIO is loaded and connects to server
+#==================================================================#
+@socketio.on('connect')
+def do_connect():
+    print("{0}Client connected!{1}".format(colors.GREEN, colors.END))
+    emit('from_server', {'cmd': 'connected', 'smandelete': vars.smandelete, 'smanrename': vars.smanrename})
+    if(vars.remote):
+        emit('from_server', {'cmd': 'runs_remotely'})
+    
+    if(not vars.gamestarted):
+        setStartState()
+        sendsettings()
+        refresh_settings()
+        vars.laststory = None
+        emit('from_server', {'cmd': 'setstoryname', 'data': vars.laststory}, broadcast=True)
+        sendwi()
+        emit('from_server', {'cmd': 'setmemory', 'data': vars.memory}, broadcast=True)
+        emit('from_server', {'cmd': 'setanote', 'data': vars.authornote}, broadcast=True)
+        vars.mode = "play"
+    else:
+        # Game in session, send current game data and ready state to browser
+        refresh_story()
+        sendsettings()
+        refresh_settings()
+        emit('from_server', {'cmd': 'setstoryname', 'data': vars.laststory}, broadcast=True)
+        sendwi()
+        emit('from_server', {'cmd': 'setmemory', 'data': vars.memory}, broadcast=True)
+        emit('from_server', {'cmd': 'setanote', 'data': vars.authornote}, broadcast=True)
+        if(vars.mode == "play"):
+            if(not vars.aibusy):
+                emit('from_server', {'cmd': 'setgamestate', 'data': 'ready'}, broadcast=True)
+            else:
+                emit('from_server', {'cmd': 'setgamestate', 'data': 'wait'}, broadcast=True)
+        elif(vars.mode == "edit"):
+            emit('from_server', {'cmd': 'editmode', 'data': 'true'}, broadcast=True)
+        elif(vars.mode == "memory"):
+            emit('from_server', {'cmd': 'memmode', 'data': 'true'}, broadcast=True)
+        elif(vars.mode == "wi"):
+            emit('from_server', {'cmd': 'wimode', 'data': 'true'}, broadcast=True)
+
+#==================================================================#
+# Event triggered when browser SocketIO sends data to the server
+#==================================================================#
+@socketio.on('message')
+def get_message(msg):
+    print("{0}Data received:{1}{2}".format(colors.GREEN, msg, colors.END))
+    # Submit action
+    if(msg['cmd'] == 'submit'):
+        if(vars.mode == "play"):
+            actionsubmit(msg['data'], actionmode=msg['actionmode'])
+        elif(vars.mode == "edit"):
+            editsubmit(msg['data'])
+        elif(vars.mode == "memory"):
+            memsubmit(msg['data'])
+    # Retry Action
+    elif(msg['cmd'] == 'retry'):
+        actionretry(msg['data'])
+    # Back/Undo Action
+    elif(msg['cmd'] == 'back'):
+        actionback()
+    # EditMode Action (old)
+    elif(msg['cmd'] == 'edit'):
+        if(vars.mode == "play"):
+            vars.mode = "edit"
+            emit('from_server', {'cmd': 'editmode', 'data': 'true'}, broadcast=True)
+        elif(vars.mode == "edit"):
+            vars.mode = "play"
+            emit('from_server', {'cmd': 'editmode', 'data': 'false'}, broadcast=True)
+    # EditLine Action (old)
+    elif(msg['cmd'] == 'editline'):
+        editrequest(int(msg['data']))
+    # Inline edit
+    elif(msg['cmd'] == 'inlineedit'):
+        inlineedit(msg['chunk'], msg['data'])
+    elif(msg['cmd'] == 'inlinedelete'):
+        inlinedelete(msg['data'])
+    # DeleteLine Action (old)
+    elif(msg['cmd'] == 'delete'):
+        deleterequest()
+    elif(msg['cmd'] == 'memory'):
+        togglememorymode()
+    elif(not vars.remote and msg['cmd'] == 'savetofile'):
+        savetofile()
+    elif(not vars.remote and msg['cmd'] == 'loadfromfile'):
+        loadfromfile()
+    elif(not vars.remote and msg['cmd'] == 'import'):
+        importRequest()
+    elif(msg['cmd'] == 'newgame'):
+        newGameRequest()
+    elif(msg['cmd'] == 'rndgame'):
+        randomGameRequest(msg['data'])
+    elif(msg['cmd'] == 'settemp'):
+        vars.temp = float(msg['data'])
+        emit('from_server', {'cmd': 'setlabeltemp', 'data': msg['data']}, broadcast=True)
+        settingschanged()
+        refresh_settings()
+    elif(msg['cmd'] == 'settopp'):
+        vars.top_p = float(msg['data'])
+        emit('from_server', {'cmd': 'setlabeltopp', 'data': msg['data']}, broadcast=True)
+        settingschanged()
+        refresh_settings()
+    elif(msg['cmd'] == 'settopk'):
+        vars.top_k = int(msg['data'])
+        emit('from_server', {'cmd': 'setlabeltopk', 'data': msg['data']}, broadcast=True)
+        settingschanged()
+        refresh_settings()
+    elif(msg['cmd'] == 'settfs'):
+        vars.tfs = float(msg['data'])
+        emit('from_server', {'cmd': 'setlabeltfs', 'data': msg['data']}, broadcast=True)
+        settingschanged()
+        refresh_settings()
+    elif(msg['cmd'] == 'setreppen'):
+        vars.rep_pen = float(msg['data'])
+        emit('from_server', {'cmd': 'setlabelreppen', 'data': msg['data']}, broadcast=True)
+        settingschanged()
+        refresh_settings()
+    elif(msg['cmd'] == 'setoutput'):
+        vars.genamt = int(msg['data'])
+        emit('from_server', {'cmd': 'setlabeloutput', 'data': msg['data']}, broadcast=True)
+        settingschanged()
+        refresh_settings()
+    elif(msg['cmd'] == 'settknmax'):
+        vars.max_length = int(msg['data'])
+        emit('from_server', {'cmd': 'setlabeltknmax', 'data': msg['data']}, broadcast=True)
+        settingschanged()
+        refresh_settings()
+    elif(msg['cmd'] == 'setikgen'):
+        vars.ikgen = int(msg['data'])
+        emit('from_server', {'cmd': 'setlabelikgen', 'data': msg['data']}, broadcast=True)
+        settingschanged()
+        refresh_settings()
+    # Author's Note field update
+    elif(msg['cmd'] == 'anote'):
+        anotesubmit(msg['data'])
+    # Author's Note depth update
+    elif(msg['cmd'] == 'anotedepth'):
+        vars.andepth = int(msg['data'])
+        emit('from_server', {'cmd': 'setlabelanotedepth', 'data': msg['data']}, broadcast=True)
+        settingschanged()
+        refresh_settings()
+    # Format - Trim incomplete sentences
+    elif(msg['cmd'] == 'frmttriminc'):
+        if('frmttriminc' in vars.formatoptns):
+            vars.formatoptns["frmttriminc"] = msg['data']
+        settingschanged()
+        refresh_settings()
+    elif(msg['cmd'] == 'frmtrmblln'):
+        if('frmtrmblln' in vars.formatoptns):
+            vars.formatoptns["frmtrmblln"] = msg['data']
+        settingschanged()
+        refresh_settings()
+    elif(msg['cmd'] == 'frmtrmspch'):
+        if('frmtrmspch' in vars.formatoptns):
+            vars.formatoptns["frmtrmspch"] = msg['data']
+        settingschanged()
+        refresh_settings()
+    elif(msg['cmd'] == 'frmtadsnsp'):
+        if('frmtadsnsp' in vars.formatoptns):
+            vars.formatoptns["frmtadsnsp"] = msg['data']
+        settingschanged()
+        refresh_settings()
+    elif(msg['cmd'] == 'singleline'):
+        if('singleline' in vars.formatoptns):
+            vars.formatoptns["singleline"] = msg['data']
+        settingschanged()
+        refresh_settings()
+    elif(msg['cmd'] == 'importselect'):
+        vars.importnum = int(msg["data"].replace("import", ""))
+    elif(msg['cmd'] == 'importcancel'):
+        emit('from_server', {'cmd': 'popupshow', 'data': False})
+        vars.importjs  = {}
+    elif(msg['cmd'] == 'importaccept'):
+        emit('from_server', {'cmd': 'popupshow', 'data': False})
+        importgame()
+    elif(msg['cmd'] == 'wi'):
+        togglewimode()
+    elif(msg['cmd'] == 'wiinit'):
+        if(int(msg['data']) < len(vars.worldinfo)):
+            vars.worldinfo[msg['data']]["init"] = True
+            addwiitem()
+    elif(msg['cmd'] == 'widelete'):
+        deletewi(msg['data'])
+    elif(msg['cmd'] == 'wiselon'):
+        vars.worldinfo[msg['data']]["selective"] = True
+    elif(msg['cmd'] == 'wiseloff'):
+        vars.worldinfo[msg['data']]["selective"] = False
+    elif(msg['cmd'] == 'wiconstanton'):
+        vars.worldinfo[msg['data']]["constant"] = True
+    elif(msg['cmd'] == 'wiconstantoff'):
+        vars.worldinfo[msg['data']]["constant"] = False
+    elif(msg['cmd'] == 'sendwilist'):
+        commitwi(msg['data'])
+    elif(msg['cmd'] == 'aidgimport'):
+        importAidgRequest(msg['data'])
+    elif(msg['cmd'] == 'saveasrequest'):
+        saveas(msg['data'])
+    elif(msg['cmd'] == 'saverequest'):
+        save()
+    elif(msg['cmd'] == 'loadlistrequest'):
+        getloadlist()
+    elif(msg['cmd'] == 'splistrequest'):
+        getsplist()
+    elif(msg['cmd'] == 'loadselect'):
+        vars.loadselect = msg["data"]
+    elif(msg['cmd'] == 'spselect'):
+        vars.spselect = msg["data"]
+    elif(msg['cmd'] == 'loadrequest'):
+        loadRequest(fileops.storypath(vars.loadselect))
+    elif(msg['cmd'] == 'sprequest'):
+        spRequest(vars.spselect)
+    elif(msg['cmd'] == 'deletestory'):
+        deletesave(msg['data'])
+    elif(msg['cmd'] == 'renamestory'):
+        renamesave(msg['data'], msg['newname'])
+    elif(msg['cmd'] == 'clearoverwrite'):    
+        vars.svowname = ""
+        vars.saveow   = False
+    elif(msg['cmd'] == 'seqsel'):
+        selectsequence(msg['data'])
+    elif(msg['cmd'] == 'setnumseq'):
+        vars.numseqs = int(msg['data'])
+        emit('from_server', {'cmd': 'setlabelnumseq', 'data': msg['data']})
+        settingschanged()
+        refresh_settings()
+    elif(msg['cmd'] == 'setwidepth'):
+        vars.widepth = int(msg['data'])
+        emit('from_server', {'cmd': 'setlabelwidepth', 'data': msg['data']})
+        settingschanged()
+        refresh_settings()
+    elif(msg['cmd'] == 'setuseprompt'):
+        vars.useprompt = msg['data']
+        settingschanged()
+        refresh_settings()
+    elif(msg['cmd'] == 'setadventure'):
+        vars.adventure = msg['data']
+        settingschanged()
+        refresh_settings()
+    elif(msg['cmd'] == 'setdynamicscan'):
+        vars.dynamicscan = msg['data']
+        settingschanged()
+        refresh_settings()
+    elif(not vars.remote and msg['cmd'] == 'importwi'):
+        wiimportrequest()
+    
+#==================================================================#
+#  Send start message and tell Javascript to set UI state
+#==================================================================#
+def setStartState():
+    txt = "<span>Welcome to <span class=\"color_cyan\">KoboldAI</span>! You are running <span class=\"color_green\">"+getmodelname()+"</span>.<br/>"
+    if(vars.allowsp):
+        emit('from_server', {'cmd': 'allowsp', 'data': vars.allowsp}, broadcast=True)
+    if(not vars.noai):
+        txt = txt + "Please load a game or enter a prompt below to begin!</span>"
+    else:
+        txt = txt + "Please load or import a story to read. There is no AI in this mode."
+    emit('from_server', {'cmd': 'updatescreen', 'gamestarted': vars.gamestarted, 'data': txt}, broadcast=True)
+    emit('from_server', {'cmd': 'setgamestate', 'data': 'start'}, broadcast=True)
+
+#==================================================================#
+#  Transmit applicable settings to SocketIO to build UI sliders/toggles
+#==================================================================#
+def sendsettings():
+    # Send settings for selected AI type
+    if(vars.model != "InferKit"):
+        for set in gensettings.gensettingstf:
+            emit('from_server', {'cmd': 'addsetting', 'data': set})
+    else:
+        for set in gensettings.gensettingsik:
+            emit('from_server', {'cmd': 'addsetting', 'data': set})
+    
+    # Send formatting options
+    for frm in gensettings.formatcontrols:
+        emit('from_server', {'cmd': 'addformat', 'data': frm})
+        # Add format key to vars if it wasn't loaded with client.settings
+        if(not frm["id"] in vars.formatoptns):
+            vars.formatoptns[frm["id"]] = False;
+
+#==================================================================#
+#  Take settings from vars and write them to client settings file
+#==================================================================#
+def savesettings():
+     # Build json to write
+    js = {}
+    js["apikey"]      = vars.apikey
+    js["andepth"]     = vars.andepth
+    js["temp"]        = vars.temp
+    js["top_p"]       = vars.top_p
+    js["top_k"]       = vars.top_k
+    js["tfs"]         = vars.tfs
+    js["rep_pen"]     = vars.rep_pen
+    js["genamt"]      = vars.genamt
+    js["max_length"]  = vars.max_length
+    js["ikgen"]       = vars.ikgen
+    js["formatoptns"] = vars.formatoptns
+    js["numseqs"]     = vars.numseqs
+    js["widepth"]     = vars.widepth
+    js["useprompt"]   = vars.useprompt
+    js["adventure"]   = vars.adventure
+    js["dynamicscan"] = vars.dynamicscan
+
+    # Write it
+    if not os.path.exists('settings'):
+        os.mkdir('settings')
+    file = open("settings/" + getmodelname() + ".settings", "w")
+    try:
+        file.write(json.dumps(js, indent=3))
+    finally:
+        file.close()
+
+#==================================================================#
+#  Read settings from client file JSON and send to vars
+#==================================================================#
+def loadsettings():
+    if(path.exists("settings/" + getmodelname() + ".settings")):
+        # Read file contents into JSON object
+        file = open("settings/" + getmodelname() + ".settings", "r")
+        js   = json.load(file)
+        
+        # Copy file contents to vars
+        if("apikey" in js):
+            vars.apikey     = js["apikey"]
+        if("andepth" in js):
+            vars.andepth    = js["andepth"]
+        if("temp" in js):
+            vars.temp       = js["temp"]
+        if("top_p" in js):
+            vars.top_p      = js["top_p"]
+        if("top_k" in js):
+            vars.top_k      = js["top_k"]
+        if("tfs" in js):
+            vars.tfs        = js["tfs"]
+        if("rep_pen" in js):
+            vars.rep_pen    = js["rep_pen"]
+        if("genamt" in js):
+            vars.genamt     = js["genamt"]
+        if("max_length" in js):
+            vars.max_length = js["max_length"]
+        if("ikgen" in js):
+            vars.ikgen      = js["ikgen"]
+        if("formatoptns" in js):
+            vars.formatoptns = js["formatoptns"]
+        if("numseqs" in js):
+            vars.numseqs = js["numseqs"]
+        if("widepth" in js):
+            vars.widepth = js["widepth"]
+        if("useprompt" in js):
+            vars.useprompt = js["useprompt"]
+        if("adventure" in js):
+            vars.adventure = js["adventure"]
+        if("dynamicscan" in js):
+            vars.dynamicscan = js["dynamicscan"]
+        
+        file.close()
+
+#==================================================================#
+#  Allow the models to override some settings
+#==================================================================#
+def loadmodelsettings():
+    if(path.exists(vars.custmodpth + "/config.json")):
+        model_config = open(vars.custmodpth + "/config.json", "r")
+        js   = json.load(model_config)
+        if("badwordsids" in js):
+            vars.badwordsids = js["badwordsids"]
+        if("temp" in js):
+            vars.temp       = js["temp"]
+        if("top_p" in js):
+            vars.top_p      = js["top_p"]
+        if("top_k" in js):
+            vars.top_k      = js["top_k"]
+        if("tfs" in js):
+            vars.tfs        = js["tfs"]
+        if("rep_pen" in js):
+            vars.rep_pen    = js["rep_pen"]
+        if("adventure" in js):
+            vars.adventure = js["adventure"]
+        if("dynamicscan" in js):
+            vars.dynamicscan = js["dynamicscan"]
+        if("formatoptns" in js):
+            vars.formatoptns = js["formatoptns"]
+        model_config.close()
+
+#==================================================================#
+#  Don't save settings unless 2 seconds have passed without modification
+#==================================================================#
+@debounce(2)
+def settingschanged():
+    print("{0}Saving settings!{1}".format(colors.GREEN, colors.END))
+    savesettings()
+
+#==================================================================#
+#  Take input text from SocketIO and decide what to do with it
+#==================================================================#
+def actionsubmit(data, actionmode=0, force_submit=False):
+    # Ignore new submissions if the AI is currently busy
+    if(vars.aibusy):
+        return
+    set_aibusy(1)
+
+    vars.recentback = False
+    vars.recentedit = False
+    vars.actionmode = actionmode
+
+    # "Action" mode
+    if(actionmode == 1):
+        data = data.strip().lstrip('>')
+        data = re.sub(r'\n+', ' ', data)
+        if(len(data)):
+            data = f"\n\n> {data}\n"
+    
+    # If we're not continuing, store a copy of the raw input
+    if(data != ""):
+        vars.lastact = data
+    
+    if(not vars.gamestarted):
+        if(not force_submit and len(data.strip()) == 0):
+            set_aibusy(0)
+            return
+        # Start the game
+        vars.gamestarted = True
+        # Save this first action as the prompt
+        vars.prompt = data
+        if(not vars.noai):
+            # Clear the startup text from game screen
+            emit('from_server', {'cmd': 'updatescreen', 'gamestarted': False, 'data': 'Please wait, generating story...'}, broadcast=True)
+            calcsubmit(data) # Run the first action through the generator
+            emit('from_server', {'cmd': 'scrolldown', 'data': ''}, broadcast=True)
+        else:
+            refresh_story()
+            set_aibusy(0)
+            emit('from_server', {'cmd': 'scrolldown', 'data': ''}, broadcast=True)
+    else:
+        # Dont append submission if it's a blank/continue action
+        if(data != ""):
+            # Apply input formatting & scripts before sending to tokenizer
+            if(vars.actionmode == 0):
+                data = applyinputformatting(data)
+            # Store the result in the Action log
+            if(len(vars.prompt.strip()) == 0):
+                vars.prompt = data
+            else:
+                vars.actions.append(data)
+            update_story_chunk('last')
+
+        if(not vars.noai):
+            # Off to the tokenizer!
+            calcsubmit(data)
+            emit('from_server', {'cmd': 'scrolldown', 'data': ''}, broadcast=True)
+        else:
+            set_aibusy(0)
+            emit('from_server', {'cmd': 'scrolldown', 'data': ''}, broadcast=True)
+
+#==================================================================#
+#  
+#==================================================================#
+def actionretry(data):
+    if(vars.noai):
+        emit('from_server', {'cmd': 'errmsg', 'data': "Retry function unavailable in Read Only mode."})
+        return
+    if(vars.aibusy):
+        return
+    # Remove last action if possible and resubmit
+    if(vars.gamestarted if vars.useprompt else len(vars.actions) > 0):
+        set_aibusy(1)
+        if(not vars.recentback and len(vars.actions) != 0 and len(vars.genseqs) == 0):  # Don't pop if we're in the "Select sequence to keep" menu or if there are no non-prompt actions
+            last_key = vars.actions.get_last_key()
+            vars.actions.pop()
+            remove_story_chunk(last_key + 1)
+        vars.genseqs = []
+        calcsubmit('')
+        emit('from_server', {'cmd': 'scrolldown', 'data': ''}, broadcast=True)
+        vars.recentback = False
+        vars.recentedit = False
+    elif(not vars.useprompt):
+        emit('from_server', {'cmd': 'errmsg', 'data': "Please enable \"Always Add Prompt\" to retry with your prompt."})
+
+#==================================================================#
+#  
+#==================================================================#
+def actionback():
+    if(vars.aibusy):
+        return
+    # Remove last index of actions and refresh game screen
+    if(len(vars.genseqs) == 0 and len(vars.actions) > 0):
+        last_key = vars.actions.get_last_key()
+        vars.actions.pop()
+        vars.recentback = True
+        remove_story_chunk(last_key + 1)
+    elif(len(vars.genseqs) == 0):
+        emit('from_server', {'cmd': 'errmsg', 'data': "Cannot delete the prompt."})
+    else:
+        vars.genseqs = []
+
+#==================================================================#
+#  
+#==================================================================#
+def calcsubmitbudgetheader(txt, **kwargs):
+    # Scan for WorldInfo matches
+    winfo, found_entries = checkworldinfo(txt, **kwargs)
+
+    # Add a newline to the end of memory
+    if(vars.memory != "" and vars.memory[-1] != "\n"):
+        mem = vars.memory + "\n"
+    else:
+        mem = vars.memory
+
+    # Build Author's Note if set
+    if(vars.authornote != ""):
+        anotetxt  = "\n[Author's note: "+vars.authornote+"]\n"
+    else:
+        anotetxt = ""
+
+    return winfo, mem, anotetxt, found_entries
+
+def calcsubmitbudget(actionlen, winfo, mem, anotetxt, actions=vars.actions):
+    forceanote   = False # In case we don't have enough actions to hit A.N. depth
+    anoteadded   = False # In case our budget runs out before we hit A.N. depth
+    anotetkns    = []  # Placeholder for Author's Note tokens
+    lnanote      = 0   # Placeholder for Author's Note length
+
+    # Calculate token budget
+    prompttkns = tokenizer.encode(vars.prompt)
+    lnprompt   = len(prompttkns)
+    
+    memtokens = tokenizer.encode(mem)
+    lnmem     = len(memtokens)
+    
+    witokens  = tokenizer.encode(winfo)
+    lnwi      = len(witokens)
+    
+    if(anotetxt != ""):
+        anotetkns = tokenizer.encode(anotetxt)
+        lnanote   = len(anotetkns)
+    
+    lnsp = vars.sp.shape[0] if vars.sp is not None else 0
+    
+    if(vars.useprompt):
+        budget = vars.max_length - lnsp - lnprompt - lnmem - lnanote - lnwi - vars.genamt
+    else:
+        budget = vars.max_length - lnsp - lnmem - lnanote - lnwi - vars.genamt
+
+    if(actionlen == 0):
+        # First/Prompt action
+        subtxt = vars.memory + winfo + anotetxt + vars.prompt
+        lnsub  = lnsp + lnmem + lnwi + lnprompt + lnanote
+        return subtxt, lnsub+1, lnsub+vars.genamt
+    else:
+        tokens     = []
+        
+        # Check if we have the action depth to hit our A.N. depth
+        if(anotetxt != "" and actionlen < vars.andepth):
+            forceanote = True
+        
+        # Get most recent action tokens up to our budget
+        n = 0
+        for key in reversed(actions):
+            chunk = actions[key]
+            
+            if(budget <= 0):
+                break
+            acttkns = tokenizer.encode(chunk)
+            tknlen = len(acttkns)
+            if(tknlen < budget):
+                tokens = acttkns + tokens
+                budget -= tknlen
+            else:
+                count = budget * -1
+                tokens = acttkns[count:] + tokens
+                budget = 0
+                break
+            
+            # Inject Author's Note if we've reached the desired depth
+            if(n == vars.andepth-1):
+                if(anotetxt != ""):
+                    tokens = anotetkns + tokens # A.N. len already taken from bdgt
+                    anoteadded = True
+            n += 1
+        
+        # If we're not using the prompt every time and there's still budget left,
+        # add some prompt.
+        if(not vars.useprompt):
+            if(budget > 0):
+                prompttkns = prompttkns[-budget:]
+            else:
+                prompttkns = []
+                
+        # Did we get to add the A.N.? If not, do it here
+        if(anotetxt != ""):
+            if((not anoteadded) or forceanote):
+                tokens = memtokens + witokens + anotetkns + prompttkns + tokens
+            else:
+                tokens = memtokens + witokens + prompttkns + tokens
+        else:
+            # Prepend Memory, WI, and Prompt before action tokens
+            tokens = memtokens + witokens + prompttkns + tokens
+        
+        # Send completed bundle to generator
+        ln = len(tokens) + lnsp
+        return tokenizer.decode(tokens), ln+1, ln+vars.genamt
+
+#==================================================================#
+# Take submitted text and build the text to be given to generator
+#==================================================================#
+def calcsubmit(txt):
+    anotetxt     = ""    # Placeholder for Author's Note text
+    forceanote   = False # In case we don't have enough actions to hit A.N. depth
+    anoteadded   = False # In case our budget runs out before we hit A.N. depth
+    actionlen    = len(vars.actions)
+
+    winfo, mem, anotetxt, _ = calcsubmitbudgetheader(txt)
+
+    # For all transformers models
+    if(vars.model != "InferKit"):
+        subtxt, min, max = calcsubmitbudget(actionlen, winfo, mem, anotetxt)
+        if(actionlen == 0):
+            if(not vars.model in ["Colab", "OAI"]):
+                generate(subtxt, min, max)
+            elif(vars.model == "Colab"):
+                sendtocolab(subtxt, min, max)
+            elif(vars.model == "OAI"):
+                oairequest(subtxt, min, max)
+        else:
+            if(not vars.model in ["Colab", "OAI"]):
+                generate(subtxt, min, max)
+            elif(vars.model == "Colab"):
+                sendtocolab(subtxt, min, max)
+            elif(vars.model == "OAI"):
+                oairequest(subtxt, min, max)
+                    
+    # For InferKit web API
+    else:
+        # Check if we have the action depth to hit our A.N. depth
+        if(anotetxt != "" and actionlen < vars.andepth):
+            forceanote = True
+        
+        if(vars.useprompt):
+            budget = vars.ikmax - len(vars.prompt) - len(anotetxt) - len(mem) - len(winfo) - 1
+        else:
+            budget = vars.ikmax - len(anotetxt) - len(mem) - len(winfo) - 1
+            
+        subtxt = ""
+        prompt = vars.prompt
+        n = 0
+        for key in reversed(vars.actions):
+            chunk = vars.actions[key]
+            
+            if(budget <= 0):
+                    break
+            actlen = len(chunk)
+            if(actlen < budget):
+                subtxt = chunk + subtxt
+                budget -= actlen
+            else:
+                count = budget * -1
+                subtxt = chunk[count:] + subtxt
+                budget = 0
+                break
+            
+            # If we're not using the prompt every time and there's still budget left,
+            # add some prompt.
+            if(not vars.useprompt):
+                if(budget > 0):
+                    prompt = vars.prompt[-budget:]
+                else:
+                    prompt = ""
+            
+            # Inject Author's Note if we've reached the desired depth
+            if(n == vars.andepth-1):
+                if(anotetxt != ""):
+                    subtxt = anotetxt + subtxt # A.N. len already taken from bdgt
+                    anoteadded = True
+            n += 1
+        
+        # Did we get to add the A.N.? If not, do it here
+        if(anotetxt != ""):
+            if((not anoteadded) or forceanote):
+                subtxt = mem + winfo + anotetxt + prompt + subtxt
+            else:
+                subtxt = mem + winfo + prompt + subtxt
+        else:
+            subtxt = mem + winfo + prompt + subtxt
+        
+        # Send it!
+        ikrequest(subtxt)
+
+#==================================================================#
+# Send text to generator and deal with output
+#==================================================================#
+def generate(txt, min, max):    
+    print("{0}Min:{1}, Max:{2}, Txt:{3}{4}".format(colors.YELLOW, min, max, txt, colors.END))
+    
+    # Store context in memory to use it for comparison with generated content
+    vars.lastctx = txt
+    
+    # Clear CUDA cache if using GPU
+    if(vars.hascuda and (vars.usegpu or vars.breakmodel)):
+        gc.collect()
+        torch.cuda.empty_cache()
+    
+    # Submit input text to generator
+    try:
+        top_p = vars.top_p if vars.top_p > 0.0 else None
+        top_k = vars.top_k if vars.top_k > 0 else None
+        tfs = vars.tfs if vars.tfs > 0.0 else None
+
+        gen_in = tokenizer.encode(txt, return_tensors="pt", truncation=True).long()
+        if(vars.sp is not None):
+            soft_tokens = torch.arange(
+                model.config.vocab_size,
+                model.config.vocab_size + vars.sp.shape[0],
+            )
+            gen_in = torch.cat((soft_tokens[None], gen_in), dim=-1)
+
+        if(vars.hascuda and vars.usegpu):
+            gen_in = gen_in.to(0)
+        elif(vars.hascuda and vars.breakmodel):
+            gen_in = gen_in.to(breakmodel.primary_device)
+        elif(vars.hascuda):
+            gen_in = gen_in.to(0)
+        else:
+            gen_in = gen_in.to('cpu')
+
+        model.kai_scanner_head_length = gen_in.shape[-1]
+        model.kai_scanner_excluded_world_info = set()
+
+        actions = vars.actions
+        if(vars.dynamicscan):
+            actions = actions.copy()
+
+        with torch.no_grad():
+            already_generated = 0
+            numseqs = vars.numseqs if not vars.dynamicscan else 1
+            found_entries = model.kai_scanner_excluded_world_info
+            while True:
+                genout = generator(
+                    gen_in, 
+                    do_sample=True, 
+                    min_length=min, 
+                    max_length=max-already_generated,
+                    repetition_penalty=vars.rep_pen,
+                    top_p=top_p,
+                    top_k=top_k,
+                    tfs=tfs,
+                    temperature=vars.temp,
+                    bad_words_ids=vars.badwordsids,
+                    use_cache=True,
+                    num_return_sequences=numseqs
+                    )
+                already_generated += len(genout[0]) - len(gen_in[0])
+                if(not model.kai_scanner.any_new_entries):
+                    break
+                txt = tokenizer.decode(genout[0, -already_generated:])
+                winfo, mem, anotetxt, _found_entries = calcsubmitbudgetheader(txt, force_use_txt=True)
+                found_entries |= _found_entries
+                txt, _, _ = calcsubmitbudget(len(actions), winfo, mem, anotetxt, actions=actions)
+                encoded = tokenizer.encode(txt, return_tensors="pt", truncation=True).long().to(genout.device)
+                genout = torch.cat(
+                    (
+                        encoded,
+                        genout[..., -already_generated:],
+                    ),
+                    dim=-1
+                )
+                if(vars.sp is not None):
+                    soft_tokens = torch.arange(
+                        model.config.vocab_size,
+                        model.config.vocab_size + vars.sp.shape[0],
+                        device=genout.device,
+                    )
+                    genout = torch.cat((soft_tokens[None], genout), dim=-1)
+                diff = genout.shape[-1] - gen_in.shape[-1]
+                min += diff
+                max += diff
+                gen_in = genout
+                model.kai_scanner_head_length = encoded.shape[-1]
+                numseqs = 1
+
+    except Exception as e:
+        emit('from_server', {'cmd': 'errmsg', 'data': 'Error occured during generator call, please check console.'}, broadcast=True)
+        print("{0}{1}{2}".format(colors.RED, e, colors.END))
+        set_aibusy(0)
+        return
+    
+    # Need to manually strip and decode tokens if we're not using a pipeline
+    #already_generated = -(len(gen_in[0]) - len(tokens))
+    genout = [{"generated_text": tokenizer.decode(tokens[-already_generated:])} for tokens in genout]
+    
+    if(len(genout) == 1):
+        genresult(genout[0]["generated_text"])
+    else:
+        genselect(genout)
+    
+    # Clear CUDA cache again if using GPU
+    if(vars.hascuda and (vars.usegpu or vars.breakmodel)):
+        del genout
+        gc.collect()
+        torch.cuda.empty_cache()
+    
+    set_aibusy(0)
+
+#==================================================================#
+#  Deal with a single return sequence from generate()
+#==================================================================#
+def genresult(genout):
+    print("{0}{1}{2}".format(colors.CYAN, genout, colors.END))
+    
+    # Format output before continuing
+    genout = applyoutputformatting(genout)
+    
+    # Add formatted text to Actions array and refresh the game screen
+    if(len(vars.prompt.strip()) == 0):
+        vars.prompt = genout
+    else:
+        vars.actions.append(genout)
+    update_story_chunk('last')
+    emit('from_server', {'cmd': 'texteffect', 'data': vars.actions.get_last_key() if len(vars.actions) else 0}, broadcast=True)
+
+#==================================================================#
+#  Send generator sequences to the UI for selection
+#==================================================================#
+def genselect(genout):
+    i = 0
+    for result in genout:
+        # Apply output formatting rules to sequences
+        result["generated_text"] = applyoutputformatting(result["generated_text"])
+        print("{0}[Result {1}]\n{2}{3}".format(colors.CYAN, i, result["generated_text"], colors.END))
+        i += 1
+    
+    # Store sequences in memory until selection is made
+    vars.genseqs = genout
+    
+    # Send sequences to UI for selection
+    emit('from_server', {'cmd': 'genseqs', 'data': genout}, broadcast=True)
+
+#==================================================================#
+#  Send selected sequence to action log and refresh UI
+#==================================================================#
+def selectsequence(n):
+    if(len(vars.genseqs) == 0):
+        return
+    vars.actions.append(vars.genseqs[int(n)]["generated_text"])
+    update_story_chunk('last')
+    emit('from_server', {'cmd': 'texteffect', 'data': vars.actions.get_last_key() if len(vars.actions) else 0}, broadcast=True)
+    emit('from_server', {'cmd': 'hidegenseqs', 'data': ''}, broadcast=True)
+    vars.genseqs = []
+
+#==================================================================#
+#  Send transformers-style request to ngrok/colab host
+#==================================================================#
+def sendtocolab(txt, min, max):
+    # Log request to console
+    print("{0}Tokens:{1}, Txt:{2}{3}".format(colors.YELLOW, min-1, txt, colors.END))
+    
+    # Store context in memory to use it for comparison with generated content
+    vars.lastctx = txt
+    
+    # Build request JSON data
+    reqdata = {
+        'text': txt,
+        'min': min,
+        'max': max,
+        'rep_pen': vars.rep_pen,
+        'temperature': vars.temp,
+        'top_p': vars.top_p,
+        'top_k': vars.top_k,
+        'tfs': vars.tfs,
+        'numseqs': vars.numseqs,
+        'retfultxt': False
+    }
+    
+    # Create request
+    req = requests.post(
+        vars.colaburl, 
+        json = reqdata
+        )
+    
+    # Deal with the response
+    if(req.status_code == 200):
+        js = req.json()["data"]
+        
+        # Try to be backwards compatible with outdated colab
+        if("text" in js):
+            genout = [getnewcontent(js["text"])]
+        else:
+            genout = js["seqs"]
+        
+        if(len(genout) == 1):
+            genresult(genout[0])
+        else:
+            # Convert torch output format to transformers
+            seqs = []
+            for seq in genout:
+                seqs.append({"generated_text": seq})
+            genselect(seqs)
+        
+        # Format output before continuing
+        #genout = applyoutputformatting(getnewcontent(genout))
+        
+        # Add formatted text to Actions array and refresh the game screen
+        #vars.actions.append(genout)
+        #refresh_story()
+        #emit('from_server', {'cmd': 'texteffect', 'data': vars.actions.get_last_key() if len(vars.actions) else 0})
+        
+        set_aibusy(0)
+    else:
+        errmsg = "Colab API Error: Failed to get a reply from the server. Please check the colab console."
+        print("{0}{1}{2}".format(colors.RED, errmsg, colors.END))
+        emit('from_server', {'cmd': 'errmsg', 'data': errmsg}, broadcast=True)
+        set_aibusy(0)
+    
+
+#==================================================================#
+# Replaces returns and newlines with HTML breaks
+#==================================================================#
+def formatforhtml(txt):
+    return txt.replace("\\r\\n", "<br/>").replace("\\r", "<br/>").replace("\\n", "<br/>").replace("\r\n", "<br/>").replace('\n', '<br/>').replace('\r', '<br/>')
+
+#==================================================================#
+# Strips submitted text from the text returned by the AI
+#==================================================================#
+def getnewcontent(txt):
+    # If the submitted context was blank, then everything is new
+    if(vars.lastctx == ""):
+        return txt
+    
+    # Tokenize the last context and the generated content
+    ctxtokens = tokenizer.encode(vars.lastctx)
+    txttokens = tokenizer.encode(txt)
+    dif       = (len(txttokens) - len(ctxtokens)) * -1
+    
+    # Remove the context from the returned text
+    newtokens = txttokens[dif:]
+    
+    return tokenizer.decode(newtokens)
+
+#==================================================================#
+# Applies chosen formatting options to text submitted to AI
+#==================================================================#
+def applyinputformatting(txt):
+    # Add sentence spacing
+    if(vars.formatoptns["frmtadsnsp"]):
+        txt = utils.addsentencespacing(txt, vars)
+    
+    return txt
+
+#==================================================================#
+# Applies chosen formatting options to text returned from AI
+#==================================================================#
+def applyoutputformatting(txt):
+    # Use standard quotes and apostrophes
+    txt = utils.fixquotes(txt)
+
+    # Adventure mode clipping of all characters after '>'
+    if(vars.adventure):
+        txt = vars.acregex_ai.sub('', txt)
+    
+    # Trim incomplete sentences
+    if(vars.formatoptns["frmttriminc"]):
+        txt = utils.trimincompletesentence(txt)
+    # Replace blank lines
+    if(vars.formatoptns["frmtrmblln"]):
+        txt = utils.replaceblanklines(txt)
+    # Remove special characters
+    if(vars.formatoptns["frmtrmspch"]):
+        txt = utils.removespecialchars(txt, vars)
+	# Single Line Mode
+    if(vars.formatoptns["singleline"]):
+        txt = utils.singlelineprocessing(txt, vars)
+    
+    return txt
+
+#==================================================================#
+# Sends the current story content to the Game Screen
+#==================================================================#
+def refresh_story():
+    text_parts = ['<chunk n="0" id="n0" tabindex="-1">', html.escape(vars.prompt), '</chunk>']
+    for idx in vars.actions:
+        item = vars.actions[idx]
+        idx += 1
+        item = html.escape(item)
+        item = vars.acregex_ui.sub('<action>\\1</action>', item)  # Add special formatting to adventure actions
+        text_parts.extend(('<chunk n="', str(idx), '" id="n', str(idx), '" tabindex="-1">', item, '</chunk>'))
+    emit('from_server', {'cmd': 'updatescreen', 'gamestarted': vars.gamestarted, 'data': formatforhtml(''.join(text_parts))}, broadcast=True)
+
+
+#==================================================================#
+# Signals the Game Screen to update one of the chunks
+#==================================================================#
+def update_story_chunk(idx: Union[int, str]):
+    if idx == 'last':
+        if len(vars.actions) <= 1:
+            # In this case, we are better off just refreshing the whole thing as the
+            # prompt might not have been shown yet (with a "Generating story..."
+            # message instead).
+            refresh_story()
+            return
+
+        idx = (vars.actions.get_last_key() if len(vars.actions) else 0) + 1
+
+    if idx == 0:
+        text = vars.prompt
+    else:
+        # Actions are 0 based, but in chunks 0 is the prompt.
+        # So the chunk index is one more than the corresponding action index.
+        text = vars.actions[idx - 1]
+
+    item = html.escape(text)
+    item = vars.acregex_ui.sub('<action>\\1</action>', item)  # Add special formatting to adventure actions
+
+    chunk_text = f'<chunk n="{idx}" id="n{idx}" tabindex="-1">{formatforhtml(item)}</chunk>'
+    emit('from_server', {'cmd': 'updatechunk', 'data': {'index': idx, 'html': chunk_text}}, broadcast=True)
+
+
+#==================================================================#
+# Signals the Game Screen to remove one of the chunks
+#==================================================================#
+def remove_story_chunk(idx: int):
+    emit('from_server', {'cmd': 'removechunk', 'data': idx}, broadcast=True)
+
+
+#==================================================================#
+# Sends the current generator settings to the Game Menu
+#==================================================================#
+def refresh_settings():
+    # Suppress toggle change events while loading state
+    emit('from_server', {'cmd': 'allowtoggle', 'data': False}, broadcast=True)
+    
+    if(vars.model != "InferKit"):
+        emit('from_server', {'cmd': 'updatetemp', 'data': vars.temp}, broadcast=True)
+        emit('from_server', {'cmd': 'updatetopp', 'data': vars.top_p}, broadcast=True)
+        emit('from_server', {'cmd': 'updatetopk', 'data': vars.top_k}, broadcast=True)
+        emit('from_server', {'cmd': 'updatetfs', 'data': vars.tfs}, broadcast=True)
+        emit('from_server', {'cmd': 'updatereppen', 'data': vars.rep_pen}, broadcast=True)
+        emit('from_server', {'cmd': 'updateoutlen', 'data': vars.genamt}, broadcast=True)
+        emit('from_server', {'cmd': 'updatetknmax', 'data': vars.max_length}, broadcast=True)
+        emit('from_server', {'cmd': 'updatenumseq', 'data': vars.numseqs}, broadcast=True)
+    else:
+        emit('from_server', {'cmd': 'updatetemp', 'data': vars.temp}, broadcast=True)
+        emit('from_server', {'cmd': 'updatetopp', 'data': vars.top_p}, broadcast=True)
+        emit('from_server', {'cmd': 'updateikgen', 'data': vars.ikgen}, broadcast=True)
+    
+    emit('from_server', {'cmd': 'updateanotedepth', 'data': vars.andepth}, broadcast=True)
+    emit('from_server', {'cmd': 'updatewidepth', 'data': vars.widepth}, broadcast=True)
+    emit('from_server', {'cmd': 'updateuseprompt', 'data': vars.useprompt}, broadcast=True)
+    emit('from_server', {'cmd': 'updateadventure', 'data': vars.adventure}, broadcast=True)
+    emit('from_server', {'cmd': 'updatedynamicscan', 'data': vars.dynamicscan}, broadcast=True)
+    
+    emit('from_server', {'cmd': 'updatefrmttriminc', 'data': vars.formatoptns["frmttriminc"]}, broadcast=True)
+    emit('from_server', {'cmd': 'updatefrmtrmblln', 'data': vars.formatoptns["frmtrmblln"]}, broadcast=True)
+    emit('from_server', {'cmd': 'updatefrmtrmspch', 'data': vars.formatoptns["frmtrmspch"]}, broadcast=True)
+    emit('from_server', {'cmd': 'updatefrmtadsnsp', 'data': vars.formatoptns["frmtadsnsp"]}, broadcast=True)
+    emit('from_server', {'cmd': 'updatesingleline', 'data': vars.formatoptns["singleline"]}, broadcast=True)
+    
+    # Allow toggle events again
+    emit('from_server', {'cmd': 'allowtoggle', 'data': True}, broadcast=True)
+
+#==================================================================#
+#  Sets the logical and display states for the AI Busy condition
+#==================================================================#
+def set_aibusy(state):
+    if(state):
+        vars.aibusy = True
+        emit('from_server', {'cmd': 'setgamestate', 'data': 'wait'}, broadcast=True)
+    else:
+        vars.aibusy = False
+        emit('from_server', {'cmd': 'setgamestate', 'data': 'ready'}, broadcast=True)
+
+#==================================================================#
+# 
+#==================================================================#
+def editrequest(n):
+    if(n == 0):
+        txt = vars.prompt
+    else:
+        txt = vars.actions[n-1]
+    
+    vars.editln = n
+    emit('from_server', {'cmd': 'setinputtext', 'data': txt}, broadcast=True)
+    emit('from_server', {'cmd': 'enablesubmit', 'data': ''}, broadcast=True)
+
+#==================================================================#
+# 
+#==================================================================#
+def editsubmit(data):
+    vars.recentedit = True
+    if(vars.editln == 0):
+        vars.prompt = data
+    else:
+        vars.actions[vars.editln-1] = data
+    
+    vars.mode = "play"
+    update_story_chunk(vars.editln)
+    emit('from_server', {'cmd': 'texteffect', 'data': vars.editln}, broadcast=True)
+    emit('from_server', {'cmd': 'editmode', 'data': 'false'})
+
+#==================================================================#
+#  
+#==================================================================#
+def deleterequest():
+    vars.recentedit = True
+    # Don't delete prompt
+    if(vars.editln == 0):
+        # Send error message
+        pass
+    else:
+        del vars.actions[vars.editln-1]
+        vars.mode = "play"
+        remove_story_chunk(vars.editln)
+        emit('from_server', {'cmd': 'editmode', 'data': 'false'})
+
+#==================================================================#
+# 
+#==================================================================#
+def inlineedit(chunk, data):
+    vars.recentedit = True
+    chunk = int(chunk)
+    if(chunk == 0):
+        if(len(data.strip()) == 0):
+            return
+        vars.prompt = data
+    else:
+        vars.actions[chunk-1] = data
+    
+    update_story_chunk(chunk)
+    emit('from_server', {'cmd': 'texteffect', 'data': chunk}, broadcast=True)
+    emit('from_server', {'cmd': 'editmode', 'data': 'false'}, broadcast=True)
+
+#==================================================================#
+#  
+#==================================================================#
+def inlinedelete(chunk):
+    vars.recentedit = True
+    chunk = int(chunk)
+    # Don't delete prompt
+    if(chunk == 0):
+        # Send error message
+        update_story_chunk(chunk)
+        emit('from_server', {'cmd': 'errmsg', 'data': "Cannot delete the prompt."})
+        emit('from_server', {'cmd': 'editmode', 'data': 'false'}, broadcast=True)
+    else:
+        del vars.actions[chunk-1]
+        remove_story_chunk(chunk)
+        emit('from_server', {'cmd': 'editmode', 'data': 'false'}, broadcast=True)
+
+#==================================================================#
+#   Toggles the game mode for memory editing and sends UI commands
+#==================================================================#
+def togglememorymode():
+    if(vars.mode == "play"):
+        vars.mode = "memory"
+        emit('from_server', {'cmd': 'memmode', 'data': 'true'}, broadcast=True)
+        emit('from_server', {'cmd': 'setinputtext', 'data': vars.memory}, broadcast=True)
+        emit('from_server', {'cmd': 'setanote', 'data': vars.authornote}, broadcast=True)
+    elif(vars.mode == "memory"):
+        vars.mode = "play"
+        emit('from_server', {'cmd': 'memmode', 'data': 'false'}, broadcast=True)
+
+#==================================================================#
+#   Toggles the game mode for WI editing and sends UI commands
+#==================================================================#
+def togglewimode():
+    if(vars.mode == "play"):
+        vars.mode = "wi"
+        emit('from_server', {'cmd': 'wimode', 'data': 'true'}, broadcast=True)
+    elif(vars.mode == "wi"):
+        # Commit WI fields first
+        requestwi()
+        # Then set UI state back to Play
+        vars.mode = "play"
+        emit('from_server', {'cmd': 'wimode', 'data': 'false'}, broadcast=True)
+    sendwi()
+
+#==================================================================#
+#   
+#==================================================================#
+def addwiitem():
+    ob = {"key": "", "keysecondary": "", "content": "", "num": len(vars.worldinfo), "init": False, "selective": False, "constant": False}
+    vars.worldinfo.append(ob);
+    emit('from_server', {'cmd': 'addwiitem', 'data': ob}, broadcast=True)
+
+#==================================================================#
+#   
+#==================================================================#
+def sendwi():
+    # Cache len of WI
+    ln = len(vars.worldinfo)
+    
+    # Clear contents of WI container
+    emit('from_server', {'cmd': 'clearwi', 'data': ''}, broadcast=True)
+    
+    # If there are no WI entries, send an empty WI object
+    if(ln == 0):
+        addwiitem()
+    else:
+        # Send contents of WI array
+        for wi in vars.worldinfo:
+            ob = wi
+            emit('from_server', {'cmd': 'addwiitem', 'data': ob}, broadcast=True)
+        # Make sure last WI item is uninitialized
+        if(vars.worldinfo[-1]["init"]):
+            addwiitem()
+
+#==================================================================#
+#  Request current contents of all WI HTML elements
+#==================================================================#
+def requestwi():
+    list = []
+    for wi in vars.worldinfo:
+        list.append(wi["num"])
+    emit('from_server', {'cmd': 'requestwiitem', 'data': list})
+
+#==================================================================#
+#  Renumber WI items consecutively
+#==================================================================#
+def organizewi():
+    if(len(vars.worldinfo) > 0):
+        count = 0
+        for wi in vars.worldinfo:
+            wi["num"] = count
+            count += 1
+        
+
+#==================================================================#
+#  Extract object from server and send it to WI objects
+#==================================================================#
+def commitwi(ar):
+    for ob in ar:
+        vars.worldinfo[ob["num"]]["key"]          = ob["key"]
+        vars.worldinfo[ob["num"]]["keysecondary"] = ob["keysecondary"]
+        vars.worldinfo[ob["num"]]["content"]      = ob["content"]
+        vars.worldinfo[ob["num"]]["selective"]    = ob["selective"]
+        vars.worldinfo[ob["num"]]["constant"]     = ob.get("constant", False)
+    # Was this a deletion request? If so, remove the requested index
+    if(vars.deletewi >= 0):
+        del vars.worldinfo[vars.deletewi]
+        organizewi()
+        # Send the new WI array structure
+        sendwi()
+        # And reset deletewi index
+        vars.deletewi = -1
+
+#==================================================================#
+#  
+#==================================================================#
+def deletewi(num):
+    if(num < len(vars.worldinfo)):
+        # Store index of deletion request
+        vars.deletewi = num
+        # Get contents of WI HTML inputs
+        requestwi()
+
+#==================================================================#
+#  Look for WI keys in text to generator 
+#==================================================================#
+def checkworldinfo(txt, force_use_txt=False):
+    original_txt = txt
+
+    # Dont go any further if WI is empty
+    if(len(vars.worldinfo) == 0):
+        return "", set()
+    
+    # Cache actions length
+    ln = len(vars.actions)
+    
+    # Don't bother calculating action history if widepth is 0
+    if(vars.widepth > 0):
+        depth = vars.widepth
+        # If this is not a continue, add 1 to widepth since submitted
+        # text is already in action history @ -1
+        if(not force_use_txt and (txt != "" and vars.prompt != txt)):
+            txt    = ""
+            depth += 1
+        
+        if(ln > 0):
+            chunks = collections.deque()
+            i = 0
+            for key in reversed(vars.actions):
+                chunk = vars.actions[key]
+                chunks.appendleft(chunk)
+                i += 1
+                if(i == depth):
+                    break
+        
+        if(ln >= depth):
+            txt = "".join(chunks)
+        elif(ln > 0):
+            txt = vars.prompt + "".join(chunks)
+        elif(ln == 0):
+            txt = vars.prompt
+
+    if(force_use_txt):
+        txt += original_txt
+
+    # Scan text for matches on WI keys
+    wimem = ""
+    found_entries = set()
+    for wi in vars.worldinfo:
+        if(wi.get("constant", False)):
+            wimem = wimem + wi["content"] + "\n"
+            found_entries.add(id(wi))
+            continue
+
+        if(wi["key"] != ""):
+            # Split comma-separated keys
+            keys = wi["key"].split(",")
+            keys_secondary = wi.get("keysecondary", "").split(",")
+
+            for k in keys:
+                ky = k
+                # Remove leading/trailing spaces if the option is enabled
+                if(vars.wirmvwhtsp):
+                    ky = k.strip()
+                if ky in txt:
+                    if wi.get("selective", False) and len(keys_secondary):
+                        found = False
+                        for ks in keys_secondary:
+                            ksy = ks
+                            if(vars.wirmvwhtsp):
+                                ksy = ks.strip()
+                            if ksy in txt:
+                                wimem = wimem + wi["content"] + "\n"
+                                found_entries.add(id(wi))
+                                found = True
+                                break
+                        if found:
+                            break
+                    else:
+                        wimem = wimem + wi["content"] + "\n"
+                        found_entries.add(id(wi))
+                        break
+    
+    return wimem, found_entries
+    
+#==================================================================#
+#  Commit changes to Memory storage
+#==================================================================#
+def memsubmit(data):
+    # Maybe check for length at some point
+    # For now just send it to storage
+    vars.memory = data
+    vars.mode = "play"
+    emit('from_server', {'cmd': 'memmode', 'data': 'false'}, broadcast=True)
+    
+    # Ask for contents of Author's Note field
+    emit('from_server', {'cmd': 'getanote', 'data': ''})
+
+#==================================================================#
+#  Commit changes to Author's Note
+#==================================================================#
+def anotesubmit(data):
+    # Maybe check for length at some point
+    # For now just send it to storage
+    vars.authornote = data
+
+#==================================================================#
+#  Assembles game data into a request to InferKit API
+#==================================================================#
+def ikrequest(txt):
+    # Log request to console
+    print("{0}Len:{1}, Txt:{2}{3}".format(colors.YELLOW, len(txt), txt, colors.END))
+    
+    # Build request JSON data
+    reqdata = {
+        'forceNoEnd': True,
+        'length': vars.ikgen,
+        'prompt': {
+            'isContinuation': False,
+            'text': txt
+        },
+        'startFromBeginning': False,
+        'streamResponse': False,
+        'temperature': vars.temp,
+        'topP': vars.top_p
+    }
+    
+    # Create request
+    req = requests.post(
+        vars.url, 
+        json    = reqdata,
+        headers = {
+            'Authorization': 'Bearer '+vars.apikey
+            }
+        )
+    
+    # Deal with the response
+    if(req.status_code == 200):
+        genout = req.json()["data"]["text"]
+        print("{0}{1}{2}".format(colors.CYAN, genout, colors.END))
+        vars.actions.append(genout)
+        update_story_chunk('last')
+        emit('from_server', {'cmd': 'texteffect', 'data': vars.actions.get_last_key() if len(vars.actions) else 0}, broadcast=True)
+        
+        set_aibusy(0)
+    else:
+        # Send error message to web client
+        er = req.json()
+        if("error" in er):
+            code = er["error"]["extensions"]["code"]
+        elif("errors" in er):
+            code = er["errors"][0]["extensions"]["code"]
+            
+        errmsg = "InferKit API Error: {0} - {1}".format(req.status_code, code)
+        emit('from_server', {'cmd': 'errmsg', 'data': errmsg}, broadcast=True)
+        set_aibusy(0)
+
+#==================================================================#
+#  Assembles game data into a request to OpenAI API
+#==================================================================#
+def oairequest(txt, min, max):
+    # Log request to console
+    print("{0}Len:{1}, Txt:{2}{3}".format(colors.YELLOW, len(txt), txt, colors.END))
+    
+    # Store context in memory to use it for comparison with generated content
+    vars.lastctx = txt
+    
+    # Build request JSON data
+    reqdata = {
+        'prompt': txt,
+        'max_tokens': max,
+        'temperature': vars.temp,
+        'top_p': vars.top_p,
+        'n': 1,
+        'stream': False
+    }
+    
+    req = requests.post(
+        vars.oaiurl, 
+        json    = reqdata,
+        headers = {
+            'Authorization': 'Bearer '+vars.oaiapikey,
+            'Content-Type': 'application/json'
+            }
+        )
+    
+    # Deal with the response
+    if(req.status_code == 200):
+        genout = req.json()["choices"][0]["text"]
+        print("{0}{1}{2}".format(colors.CYAN, genout, colors.END))
+        vars.actions.append(genout)
+        update_story_chunk('last')
+        emit('from_server', {'cmd': 'texteffect', 'data': vars.actions.get_last_key() if len(vars.actions) else 0}, broadcast=True)
+        
+        set_aibusy(0)
+    else:
+        # Send error message to web client            
+        er = req.json()
+        if("error" in er):
+            type    = er["error"]["type"]
+            message = er["error"]["message"]
+            
+        errmsg = "OpenAI API Error: {0} - {1}".format(type, message)
+        emit('from_server', {'cmd': 'errmsg', 'data': errmsg}, broadcast=True)
+        set_aibusy(0)
+
+#==================================================================#
+#  Forces UI to Play mode
+#==================================================================#
+def exitModes():
+    if(vars.mode == "edit"):
+        emit('from_server', {'cmd': 'editmode', 'data': 'false'}, broadcast=True)
+    elif(vars.mode == "memory"):
+        emit('from_server', {'cmd': 'memmode', 'data': 'false'}, broadcast=True)
+    elif(vars.mode == "wi"):
+        emit('from_server', {'cmd': 'wimode', 'data': 'false'}, broadcast=True)
+    vars.mode = "play"
+
+#==================================================================#
+#  Launch in-browser save prompt
+#==================================================================#
+def saveas(name):
+    # Check if filename exists already
+    name = utils.cleanfilename(name)
+    if(not fileops.saveexists(name) or (vars.saveow and vars.svowname == name)):
+        # All clear to save
+        e = saveRequest(fileops.storypath(name))
+        vars.saveow = False
+        vars.svowname = ""
+        if(e is None):
+            emit('from_server', {'cmd': 'hidesaveas', 'data': ''})
+        else:
+            print("{0}{1}{2}".format(colors.RED, str(e), colors.END))
+            emit('from_server', {'cmd': 'popuperror', 'data': str(e)})
+    else:
+        # File exists, prompt for overwrite
+        vars.saveow   = True
+        vars.svowname = name
+        emit('from_server', {'cmd': 'askforoverwrite', 'data': ''})
+
+#==================================================================#
+#  Launch in-browser story-delete prompt
+#==================================================================#
+def deletesave(name):
+    name = utils.cleanfilename(name)
+    e = fileops.deletesave(name)
+    if(e is None):
+        if(vars.smandelete):
+            emit('from_server', {'cmd': 'hidepopupdelete', 'data': ''})
+            getloadlist()
+        else:
+            emit('from_server', {'cmd': 'popuperror', 'data': "The server denied your request to delete this story"})
+    else:
+        print("{0}{1}{2}".format(colors.RED, str(e), colors.END))
+        emit('from_server', {'cmd': 'popuperror', 'data': str(e)})
+
+#==================================================================#
+#  Launch in-browser story-rename prompt
+#==================================================================#
+def renamesave(name, newname):
+    # Check if filename exists already
+    name = utils.cleanfilename(name)
+    newname = utils.cleanfilename(newname)
+    if(not fileops.saveexists(newname) or name == newname or (vars.saveow and vars.svowname == newname)):
+        e = fileops.renamesave(name, newname)
+        vars.saveow = False
+        vars.svowname = ""
+        if(e is None):
+            if(vars.smanrename):
+                emit('from_server', {'cmd': 'hidepopuprename', 'data': ''})
+                getloadlist()
+            else:
+                emit('from_server', {'cmd': 'popuperror', 'data': "The server denied your request to rename this story"})
+        else:
+            print("{0}{1}{2}".format(colors.RED, str(e), colors.END))
+            emit('from_server', {'cmd': 'popuperror', 'data': str(e)})
+    else:
+        # File exists, prompt for overwrite
+        vars.saveow   = True
+        vars.svowname = newname
+        emit('from_server', {'cmd': 'askforoverwrite', 'data': ''})
+
+#==================================================================#
+#  Save the currently running story
+#==================================================================#
+def save():
+    # Check if a file is currently open
+    if(".json" in vars.savedir):
+        saveRequest(vars.savedir)
+    else:
+        emit('from_server', {'cmd': 'saveas', 'data': ''})
+
+#==================================================================#
+#  Save the story via file browser
+#==================================================================#
+def savetofile():
+    savpath = fileops.getsavepath(vars.savedir, "Save Story As", [("Json", "*.json")])
+    saveRequest(savpath)
+
+#==================================================================#
+#  Save the story to specified path
+#==================================================================#
+def saveRequest(savpath):    
+    if(savpath):
+        # Leave Edit/Memory mode before continuing
+        exitModes()
+        
+        # Save path for future saves
+        vars.savedir = savpath
+        txtpath = os.path.splitext(savpath)[0] + ".txt"
+        # Build json to write
+        js = {}
+        js["gamestarted"] = vars.gamestarted
+        js["prompt"]      = vars.prompt
+        js["memory"]      = vars.memory
+        js["authorsnote"] = vars.authornote
+        js["actions"]     = tuple(vars.actions.values())
+        js["worldinfo"]   = []
+		
+        # Extract only the important bits of WI
+        for wi in vars.worldinfo:
+            if(wi["constant"] or wi["key"] != ""):
+                js["worldinfo"].append({
+                    "key": wi["key"],
+                    "keysecondary": wi["keysecondary"],
+                    "content": wi["content"],
+                    "selective": wi["selective"],
+                    "constant": wi["constant"]
+                })
+                
+        txt = vars.prompt + "".join(vars.actions.values())
+
+        # Write it
+        try:
+            file = open(savpath, "w")
+        except Exception as e:
+            return e
+        try:
+            file.write(json.dumps(js, indent=3))
+        except Exception as e:
+            file.close()
+            return e
+        file.close()
+        
+        try:
+            file = open(txtpath, "w")
+        except Exception as e:
+            return e
+        try:
+            file.write(txt)
+        except Exception as e:
+            file.close()
+            return e
+        file.close()
+
+        filename = path.basename(savpath)
+        if(filename.endswith('.json')):
+            filename = filename[:-5]
+        vars.laststory = filename
+        emit('from_server', {'cmd': 'setstoryname', 'data': vars.laststory}, broadcast=True)
+        print("{0}Story saved to {1}!{2}".format(colors.GREEN, path.basename(savpath), colors.END))
+
+#==================================================================#
+#  Show list of saved stories
+#==================================================================#
+def getloadlist():
+    emit('from_server', {'cmd': 'buildload', 'data': fileops.getstoryfiles()})
+
+#==================================================================#
+#  Show list of soft prompts
+#==================================================================#
+def getsplist():
+    if(vars.allowsp):
+        emit('from_server', {'cmd': 'buildsp', 'data': fileops.getspfiles(vars.modeldim)})
+
+#==================================================================#
+#  Load a saved story via file browser
+#==================================================================#
+def loadfromfile():
+    loadpath = fileops.getloadpath(vars.savedir, "Select Story File", [("Json", "*.json")])
+    loadRequest(loadpath)
+
+#==================================================================#
+#  Load a stored story from a file
+#==================================================================#
+def loadRequest(loadpath):
+    if(loadpath):
+        # Leave Edit/Memory mode before continuing
+        exitModes()
+        
+        # Read file contents into JSON object
+        file = open(loadpath, "r")
+        js   = json.load(file)
+        
+        # Copy file contents to vars
+        vars.gamestarted = js["gamestarted"]
+        vars.prompt      = js["prompt"]
+        vars.memory      = js["memory"]
+        vars.worldinfo   = []
+        vars.lastact     = ""
+        vars.lastctx     = ""
+
+        del vars.actions
+        vars.actions = structures.KoboldStoryRegister()
+        actions = collections.deque(js["actions"])
+
+        if(len(vars.prompt.strip()) == 0):
+            while(len(actions)):
+                action = actions.popleft()
+                if(len(action.strip()) != 0):
+                    vars.prompt = action
+                    break
+            else:
+                vars.gamestarted = False
+        if(vars.gamestarted):
+            for s in actions:
+                vars.actions.append(s)
+        
+        # Try not to break older save files
+        if("authorsnote" in js):
+            vars.authornote = js["authorsnote"]
+        else:
+            vars.authornote = ""
+        
+        if("worldinfo" in js):
+            num = 0
+            for wi in js["worldinfo"]:
+                vars.worldinfo.append({
+                    "key": wi["key"],
+                    "keysecondary": wi.get("keysecondary", ""),
+                    "content": wi["content"],
+                    "num": num,
+                    "init": True,
+                    "selective": wi.get("selective", False),
+                    "constant": wi.get("constant", False)
+                })
+                num += 1
+        
+        file.close()
+        
+        # Save path for save button
+        vars.savedir = loadpath
+        
+        # Clear loadselect var
+        vars.loadselect = ""
+        
+        # Refresh game screen
+        filename = path.basename(loadpath)
+        if(filename.endswith('.json')):
+            filename = filename[:-5]
+        vars.laststory = filename
+        emit('from_server', {'cmd': 'setstoryname', 'data': vars.laststory}, broadcast=True)
+        sendwi()
+        emit('from_server', {'cmd': 'setmemory', 'data': vars.memory}, broadcast=True)
+        emit('from_server', {'cmd': 'setanote', 'data': vars.authornote}, broadcast=True)
+        refresh_story()
+        emit('from_server', {'cmd': 'setgamestate', 'data': 'ready'}, broadcast=True)
+        emit('from_server', {'cmd': 'hidegenseqs', 'data': ''}, broadcast=True)
+        print("{0}Story loaded from {1}!{2}".format(colors.GREEN, path.basename(loadpath), colors.END))
+
+#==================================================================#
+#  Load a soft prompt from a file
+#==================================================================#
+def spRequest(filename):
+    if(len(filename) == 0):
+        vars.sp = None
+        return
+
+    global np
+    if 'np' not in globals():
+        import numpy as np
+
+    z, version, shape, fortran_order, dtype = fileops.checksp(filename, vars.modeldim)
+    assert isinstance(z, zipfile.ZipFile)
+    z.close()
+
+    with np.load(fileops.sppath(filename), allow_pickle=False) as f:
+        tensor = f['tensor.npy']
+
+    # If the tensor is in bfloat16 format, convert it to float32
+    if(tensor.dtype == 'V2'):
+        tensor.dtype = np.uint16
+        tensor = np.uint32(tensor) << 16
+        tensor.dtype = np.float32
+
+    if(tensor.dtype != np.float16):
+        tensor = np.float32(tensor)
+    assert not np.isinf(tensor).any() and not np.isnan(tensor).any()
+
+    vars.sp = torch.from_numpy(tensor)
+
+#==================================================================#
+# Import an AIDungon game exported with Mimi's tool
+#==================================================================#
+def importRequest():
+    importpath = fileops.getloadpath(vars.savedir, "Select AID CAT File", [("Json", "*.json")])
+    
+    if(importpath):
+        # Leave Edit/Memory mode before continuing
+        exitModes()
+        
+        # Read file contents into JSON object
+        file = open(importpath, "rb")
+        vars.importjs = json.load(file)
+        
+        # If a bundle file is being imported, select just the Adventures object
+        if type(vars.importjs) is dict and "stories" in vars.importjs:
+            vars.importjs = vars.importjs["stories"]
+        
+        # Clear Popup Contents
+        emit('from_server', {'cmd': 'clearpopup', 'data': ''}, broadcast=True)
+        
+        # Initialize vars
+        num = 0
+        vars.importnum = -1
+        
+        # Get list of stories
+        for story in vars.importjs:
+            ob = {}
+            ob["num"]   = num
+            if(story["title"] != "" and story["title"] != None):
+                ob["title"] = story["title"]
+            else:
+                ob["title"] = "(No Title)"
+            if(story["description"] != "" and story["description"] != None):
+                ob["descr"] = story["description"]
+            else:
+                ob["descr"] = "(No Description)"
+            if("actions" in story):
+                ob["acts"]  = len(story["actions"])
+            elif("actionWindow" in story):
+                ob["acts"]  = len(story["actionWindow"])
+            emit('from_server', {'cmd': 'addimportline', 'data': ob})
+            num += 1
+        
+        # Show Popup
+        emit('from_server', {'cmd': 'popupshow', 'data': True})
+
+#==================================================================#
+# Import an AIDungon game selected in popup
+#==================================================================#
+def importgame():
+    if(vars.importnum >= 0):
+        # Cache reference to selected game
+        ref = vars.importjs[vars.importnum]
+        
+        # Copy game contents to vars
+        vars.gamestarted = True
+        
+        # Support for different versions of export script
+        if("actions" in ref):
+            if(len(ref["actions"]) > 0):
+                vars.prompt = ref["actions"][0]["text"]
+            else:
+                vars.prompt = ""
+        elif("actionWindow" in ref):
+            if(len(ref["actionWindow"]) > 0):
+                vars.prompt = ref["actionWindow"][0]["text"]
+            else:
+                vars.prompt = ""
+        else:
+            vars.prompt = ""
+        vars.memory      = ref["memory"]
+        vars.authornote  = ref["authorsNote"] if type(ref["authorsNote"]) is str else ""
+        vars.actions     = structures.KoboldStoryRegister()
+        vars.worldinfo   = []
+        vars.lastact     = ""
+        vars.lastctx     = ""
+        
+        # Get all actions except for prompt
+        if("actions" in ref):
+            if(len(ref["actions"]) > 1):
+                for act in ref["actions"][1:]:
+                    vars.actions.append(act["text"])
+        elif("actionWindow" in ref):
+            if(len(ref["actionWindow"]) > 1):
+                for act in ref["actionWindow"][1:]:
+                    vars.actions.append(act["text"])
+        
+        # Get just the important parts of world info
+        if(ref["worldInfo"] != None):
+            if(len(ref["worldInfo"]) > 1):
+                num = 0
+                for wi in ref["worldInfo"]:
+                    vars.worldinfo.append({
+                        "key": wi["keys"],
+                        "keysecondary": wi.get("keysecondary", ""),
+                        "content": wi["entry"],
+                        "num": num,
+                        "init": True,
+                        "selective": wi.get("selective", False),
+                        "constant": wi.get("constant", False)
+                    })
+                    num += 1
+        
+        # Clear import data
+        vars.importjs = {}
+        
+        # Reset current save
+        vars.savedir = getcwd()+"\stories"
+        
+        # Refresh game screen
+        vars.laststory = None
+        emit('from_server', {'cmd': 'setstoryname', 'data': vars.laststory}, broadcast=True)
+        sendwi()
+        emit('from_server', {'cmd': 'setmemory', 'data': vars.memory}, broadcast=True)
+        emit('from_server', {'cmd': 'setanote', 'data': vars.authornote}, broadcast=True)
+        refresh_story()
+        emit('from_server', {'cmd': 'setgamestate', 'data': 'ready'}, broadcast=True)
+        emit('from_server', {'cmd': 'hidegenseqs', 'data': ''}, broadcast=True)
+
+#==================================================================#
+# Import an aidg.club prompt and start a new game with it.
+#==================================================================#
+def importAidgRequest(id):    
+    exitModes()
+    
+    urlformat = "https://prompts.aidg.club/api/"
+    req = requests.get(urlformat+id)
+
+    if(req.status_code == 200):
+        js = req.json()
+        
+        # Import game state
+        vars.gamestarted = True
+        vars.prompt      = js["promptContent"]
+        vars.memory      = js["memory"]
+        vars.authornote  = js["authorsNote"]
+        vars.actions     = structures.KoboldStoryRegister()
+        vars.worldinfo   = []
+        vars.lastact     = ""
+        vars.lastctx     = ""
+        
+        num = 0
+        for wi in js["worldInfos"]:
+            vars.worldinfo.append({
+                "key": wi["keys"],
+                "keysecondary": wi.get("keysecondary", ""),
+                "content": wi["entry"],
+                "num": num,
+                "init": True,
+                "selective": wi.get("selective", False),
+                "constant": wi.get("constant", False)
+            })
+            num += 1
+        
+        # Reset current save
+        vars.savedir = getcwd()+"\stories"
+        
+        # Refresh game screen
+        vars.laststory = None
+        emit('from_server', {'cmd': 'setstoryname', 'data': vars.laststory}, broadcast=True)
+        sendwi()
+        emit('from_server', {'cmd': 'setmemory', 'data': vars.memory}, broadcast=True)
+        emit('from_server', {'cmd': 'setanote', 'data': vars.authornote}, broadcast=True)
+        refresh_story()
+        emit('from_server', {'cmd': 'setgamestate', 'data': 'ready'}, broadcast=True)
+
+#==================================================================#
+#  Import World Info JSON file
+#==================================================================#
+def wiimportrequest():
+    importpath = fileops.getloadpath(vars.savedir, "Select World Info File", [("Json", "*.json")])
+    if(importpath):
+        file = open(importpath, "rb")
+        js = json.load(file)
+        if(len(js) > 0):
+            # If the most recent WI entry is blank, remove it.
+            if(not vars.worldinfo[-1]["init"]):
+                del vars.worldinfo[-1]
+            # Now grab the new stuff
+            num = len(vars.worldinfo)
+            for wi in js:
+                vars.worldinfo.append({
+                    "key": wi["keys"],
+                    "keysecondary": wi.get("keysecondary", ""),
+                    "content": wi["entry"],
+                    "num": num,
+                    "init": True,
+                    "selective": wi.get("selective", False),
+                    "constant": wi.get("constant", False)
+                })
+                num += 1
+        
+        print("{0}".format(vars.worldinfo[0]))
+                
+        # Refresh game screen
+        sendwi()
+
+#==================================================================#
+#  Starts a new story
+#==================================================================#
+def newGameRequest(): 
+    # Leave Edit/Memory mode before continuing
+    exitModes()
+    
+    # Clear vars values
+    vars.gamestarted = False
+    vars.prompt      = ""
+    vars.memory      = ""
+    vars.actions     = structures.KoboldStoryRegister()
+    
+    vars.authornote  = ""
+    vars.worldinfo   = []
+    vars.lastact     = ""
+    vars.lastctx     = ""
+    
+    # Reset current save
+    vars.savedir = getcwd()+"\stories"
+    
+    # Refresh game screen
+    vars.laststory = None
+    emit('from_server', {'cmd': 'setstoryname', 'data': vars.laststory}, broadcast=True)
+    sendwi()
+    emit('from_server', {'cmd': 'setmemory', 'data': vars.memory}, broadcast=True)
+    emit('from_server', {'cmd': 'setanote', 'data': vars.authornote}, broadcast=True)
+    setStartState()
+
+def randomGameRequest(topic): 
+    newGameRequest()
+    vars.memory      = "You generate the following " + topic + " story concept :"
+    actionsubmit("", force_submit=True)
+    vars.memory      = ""
+
+#==================================================================#
+#  Final startup commands to launch Flask app
+#==================================================================#
+if __name__ == "__main__":
+	
+    # Load settings from client.settings
+    loadmodelsettings()
+    loadsettings()
+
+    # Start Flask/SocketIO (Blocking, so this must be last method!)
+    
+    #socketio.run(app, host='0.0.0.0', port=5000)
+    if(vars.remote):
+        from flask_cloudflared import _run_cloudflared
+        cloudflare = _run_cloudflared(5000)
+        with open('cloudflare.log', 'w') as cloudflarelog:
+            cloudflarelog.write("KoboldAI has finished loading and is available in the following link : " + cloudflare)
+            print(format(colors.GREEN) + "KoboldAI has finished loading and is available in the following link : " + cloudflare + format(colors.END))
+        socketio.run(app, host='0.0.0.0', port=5000)
+    else:
+        import webbrowser
+        webbrowser.open_new('http://localhost:5000')
+        print("{0}Server started!\rYou may now connect with a browser at http://127.0.0.1:5000/{1}".format(colors.GREEN, colors.END))
+        socketio.run(app)