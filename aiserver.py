#!/usr/bin/python3
#==================================================================#
# KoboldAI
# Version: 1.19.2
# By: The KoboldAI Community
#==================================================================#

# External packages
from dataclasses import dataclass
from enum import Enum
import random
import shutil
import eventlet

eventlet.monkey_patch(all=True, thread=False, os=False)
import os, inspect, contextlib, pickle
os.system("")
__file__ = os.path.dirname(os.path.realpath(__file__))
os.chdir(__file__)
os.environ['EVENTLET_THREADPOOL_SIZE'] = '1'
os.environ['TOKENIZERS_PARALLELISM'] = 'false'
from eventlet import tpool

import logging
from logger import logger, set_logger_verbosity, quiesce_logger
from ansi2html import Ansi2HTMLConverter

logging.getLogger("urllib3").setLevel(logging.ERROR)

import attention_bias
attention_bias.do_patches()

from os import path, getcwd
import time
import re
import json
import ijson
import datetime
import collections
import zipfile
import packaging.version
import traceback
import markdown
import bleach
import functools
import traceback
import inspect
import warnings
import multiprocessing
import numpy as np
from collections import OrderedDict
from typing import Any, Callable, TypeVar, Tuple, Union, Dict, Set, List, Optional, Type

import requests
import html
import argparse
import sys
import gc
import traceback

import lupa

# KoboldAI
import fileops
import gensettings
from utils import debounce
import utils
import koboldai_settings
import torch
from transformers import AutoModelForSeq2SeqLM, AutoTokenizer, AutoModelForTokenClassification
import transformers
import ipaddress
from functools import wraps
try:
    from transformers.models.opt.modeling_opt import OPTDecoder
except:
    pass

# Text2img
import base64
from PIL import Image
from io import BytesIO

global tpu_mtj_backend
global allowed_ips
allowed_ips = set()  # empty set
enable_whitelist = False


if lupa.LUA_VERSION[:2] != (5, 4):
    logger.error(f"Please install lupa==1.10. You have lupa {lupa.__version__}.")

patch_causallm_patched = False

# Make sure tqdm progress bars display properly in Colab
from tqdm.auto import tqdm
old_init = tqdm.__init__
def new_init(self, *args, **kwargs):
    old_init(self, *args, **kwargs)
    if 'ncols' in kwargs:
        if(self.ncols == 0 and kwargs.get("ncols") != 0):
            self.ncols = 99
tqdm.__init__ = new_init

# Add _koboldai_header support for some optional tokenizer fixes
# This used to be an OPT tokenizer fix, this has been moved search for "# These are model specific overrides if a model has bad defaults" for the new section
from transformers import PreTrainedTokenizerBase
old_pretrainedtokenizerbase_from_pretrained = PreTrainedTokenizerBase.from_pretrained.__func__
@classmethod
def new_pretrainedtokenizerbase_from_pretrained(cls, *args, **kwargs):
    tokenizer = old_pretrainedtokenizerbase_from_pretrained(cls, *args, **kwargs)
    tokenizer._koboldai_header = []
    return tokenizer
PreTrainedTokenizerBase.from_pretrained = new_pretrainedtokenizerbase_from_pretrained


def is_model_downloaded(model_name: str) -> bool:
    model_stub = model_name.replace("/", "_")
    return os.path.isdir(os.path.join("models", model_stub))

#==================================================================#
# Variables & Storage
#==================================================================#

# Terminal tags for colored text
class colors:
    PURPLE    = '\033[95m'
    BLUE      = '\033[94m'
    CYAN      = '\033[96m'
    GREEN     = '\033[92m'
    YELLOW    = '\033[93m'
    RED       = '\033[91m'
    END       = '\033[0m'
    UNDERLINE = '\033[4m'

class MenuModelType(Enum):
    HUGGINGFACE = 0
    ONLINE_API = 1
    OTHER = 2

class MenuItem:
    def __init__(
        self,
        label: str,
        name: str,
        experimental: bool = False
    ) -> None:
        self.label = label
        self.name = name
        self.experimental = experimental

    def should_show(self) -> bool:
        return koboldai_vars.experimental_features or not self.experimental

class MenuFolder(MenuItem):
    def to_ui1(self) -> list:
        return [
            self.label,
            self.name,
            "",
            True,
        ]
    
    def to_json(self) -> dict:
        return {
            "label": self.label,
            "name": self.name,
            "size": "",
            "isMenu": True,
            "isDownloaded": False,
            "isDirectory":  False
        }

class MenuModel(MenuItem):
    def __init__(
        self,
        label: str,
        name: str,
        vram_requirements: str = "",
        model_type: MenuModelType = MenuModelType.HUGGINGFACE,
        experimental: bool = False,
        model_backend: str = "Huggingface",
    ) -> None:
        super().__init__(label, name, experimental)
        self.model_type = model_type
        self.vram_requirements = vram_requirements
        self.is_downloaded = is_model_downloaded(self.name)
        self.model_backend = model_backend
    
    def to_ui1(self) -> list:
        return [
            self.label,
            self.name,
            self.vram_requirements,
            False,
            self.is_downloaded
        ]

    def to_json(self) -> dict:
        return {
            "label": self.label,
            "name": self.name,
            "size": self.vram_requirements,
            "isMenu": False,
            "isDownloaded": self.is_downloaded,
            "isDirectory": False,
        }

class MenuPath(MenuItem):
    def to_ui1(self) -> list:
        return [
            self.label,
            self.name,
            "",
            True,
        ]
    
    def to_json(self) -> dict:
        return {
            "label": self.label,
            "name": self.name,
            "size": "",
            "isMenu": True,
            "isDownloaded": False,
            "isDirectory": True,
            "path": "./models"
        }

# AI models Menu
# This is a dict of lists where they key is the menu name, and the list is the menu items.
# Each item takes the 4 elements, 1: Text to display, 2: Model Name (koboldai_vars.model) or menu name (Key name for another menu),
# 3: the memory requirement for the model, 4: if the item is a menu or not (True/False)
model_menu = {
    "mainmenu": [
        MenuPath("Load a model from its directory", "NeoCustom"),
        MenuPath("Load an old GPT-2 model (eg CloverEdition)", "GPT2Custom"),
        MenuModel("Load custom model from Hugging Face", "customhuggingface", ""),
        MenuFolder("Adventure Models", "adventurelist"),
        MenuFolder("Novel Models", "novellist"),
        MenuFolder("Chat Models", "chatlist"),
        MenuFolder("NSFW Models", "nsfwlist"),
        MenuFolder("Untuned OPT", "optlist"),
        MenuFolder("Untuned GPT-Neo/J", "gptneolist"),
        MenuFolder("Untuned Pythia", "pythialist"),
        MenuFolder("Untuned Fairseq Dense", "fsdlist"),
        MenuFolder("Untuned Bloom", "bloomlist"),
        MenuFolder("Untuned XGLM", "xglmlist"),
        MenuFolder("Official RWKV-4", "rwkvlist"),
        MenuFolder("Untuned GPT2", "gpt2list"),
        MenuFolder("Online Services", "apilist"),
        MenuModel("Read Only (No AI)", "ReadOnly", model_type=MenuModelType.OTHER, model_backend="Read Only"),
    ],
    'adventurelist': [
        MenuModel("Skein 20B", "KoboldAI/GPT-NeoX-20B-Skein", "64GB"),
        MenuModel("Nerys OPT 13B V2 (Hybrid)", "KoboldAI/OPT-13B-Nerys-v2", "32GB"),
        MenuModel("Nerys FSD 13B V2 (Hybrid)", "KoboldAI/fairseq-dense-13B-Nerys-v2", "32GB"),
        MenuModel("Nerys FSD 13B (Hybrid)", "KoboldAI/fairseq-dense-13B-Nerys", "32GB"),
        MenuModel("Skein 6B", "KoboldAI/GPT-J-6B-Skein", "16GB"),
        MenuModel("OPT Nerys 6B V2 (Hybrid)", "KoboldAI/OPT-6B-nerys-v2", "16GB"),
        MenuModel("Adventure 6B", "KoboldAI/GPT-J-6B-Adventure", "16GB"),
        MenuModel("Nerys FSD 2.7B (Hybrid)", "KoboldAI/fairseq-dense-2.7B-Nerys", "8GB"),
        MenuModel("Adventure 2.7B", "KoboldAI/GPT-Neo-2.7B-AID", "8GB"),
        MenuModel("Adventure 1.3B", "KoboldAI/GPT-Neo-1.3B-Adventure", "6GB"),
        MenuModel("Adventure 125M (Mia)", "Merry/AID-Neo-125M", "2GB"),
        MenuFolder("Return to Main Menu", "mainmenu"),
        ],
    'novellist': [
        MenuModel("Nerys OPT 13B V2 (Hybrid)", "KoboldAI/OPT-13B-Nerys-v2", "32GB"),
        MenuModel("Nerys FSD 13B V2 (Hybrid)", "KoboldAI/fairseq-dense-13B-Nerys-v2", "32GB"),
        MenuModel("Janeway FSD 13B", "KoboldAI/fairseq-dense-13B-Janeway", "32GB"),
        MenuModel("Nerys FSD 13B (Hybrid)", "KoboldAI/fairseq-dense-13B-Nerys", "32GB"),
        MenuModel("OPT Nerys 6B V2 (Hybrid)", "KoboldAI/OPT-6B-nerys-v2", "16GB"),
        MenuModel("Janeway FSD 6.7B", "KoboldAI/fairseq-dense-6.7B-Janeway", "16GB"),
        MenuModel("Janeway Neo 6B", "KoboldAI/GPT-J-6B-Janeway", "16GB"),
        MenuModel("Qilin Lit 6B (SFW)", "rexwang8/qilin-lit-6b", "16GB"),       
        MenuModel("Janeway Neo 2.7B", "KoboldAI/GPT-Neo-2.7B-Janeway", "8GB"),
        MenuModel("Janeway FSD 2.7B", "KoboldAI/fairseq-dense-2.7B-Janeway", "8GB"),
        MenuModel("Nerys FSD 2.7B (Hybrid)", "KoboldAI/fairseq-dense-2.7B-Nerys", "8GB"),
        MenuModel("Horni-LN 2.7B", "KoboldAI/GPT-Neo-2.7B-Horni-LN", "8GB"),
        MenuModel("Picard 2.7B (Older Janeway)", "KoboldAI/GPT-Neo-2.7B-Picard", "8GB"),
        MenuFolder("Return to Main Menu", "mainmenu"),
        ],
    'nsfwlist': [
        MenuModel("Erebus 20B (NSFW)", "KoboldAI/GPT-NeoX-20B-Erebus", "64GB"),
        MenuModel("Nerybus 13B (NSFW)", "KoboldAI/OPT-13B-Nerybus-Mix", "32GB"),
        MenuModel("Erebus 13B (NSFW)", "KoboldAI/OPT-13B-Erebus", "32GB"),
        MenuModel("Shinen FSD 13B (NSFW)", "KoboldAI/fairseq-dense-13B-Shinen", "32GB"),
        MenuModel("Erebus 6.7B (NSFW)", "KoboldAI/OPT-6.7B-Erebus", "16GB"),
        MenuModel("Shinen FSD 6.7B (NSFW)", "KoboldAI/fairseq-dense-6.7B-Shinen", "16GB"),
        MenuModel("Lit V2 6B (NSFW)", "hakurei/litv2-6B-rev3", "16GB"),
        MenuModel("Lit 6B (NSFW)", "hakurei/lit-6B", "16GB"),
        MenuModel("Shinen 6B (NSFW)", "KoboldAI/GPT-J-6B-Shinen", "16GB"),
        MenuModel("Erebus 2.7B (NSFW)", "KoboldAI/OPT-2.7B-Erebus", "8GB"),
        MenuModel("Horni 2.7B (NSFW)", "KoboldAI/GPT-Neo-2.7B-Horni", "8GB"),
        MenuModel("Shinen 2.7B (NSFW)", "KoboldAI/GPT-Neo-2.7B-Shinen", "8GB"),
        MenuFolder("Return to Main Menu", "mainmenu"),
        ],
    'chatlist': [
        MenuModel("Pygmalion 6B", "PygmalionAI/pygmalion-6b", "16GB"),
        MenuModel("Pygmalion 2.7B", "PygmalionAI/pygmalion-2.7b", "8GB"),
        MenuModel("Pygmalion 1.3B", "PygmalionAI/pygmalion-1.3b", "6GB"),
        MenuModel("Pygmalion 350M", "PygmalionAI/pygmalion-350m", "2GB"),
        MenuFolder("Return to Main Menu", "mainmenu"),
        ],
    'gptneolist': [
        MenuModel("GPT-NeoX 20B", "EleutherAI/gpt-neox-20b", "64GB"),
        MenuModel("Pythia 13B (NeoX, Same dataset)", "EleutherAI/pythia-13b", "32GB"),
        MenuModel("GPT-J 6B", "EleutherAI/gpt-j-6B", "16GB"),
        MenuModel("GPT-Neo 2.7B", "EleutherAI/gpt-neo-2.7B", "8GB"),
        MenuModel("GPT-Neo 1.3B", "EleutherAI/gpt-neo-1.3B", "6GB"),
        MenuModel("Pythia 800M (NeoX, Same dataset)", "EleutherAI/pythia-800m", "4GB"),
        MenuModel("Pythia 350M (NeoX, Same dataset)", "EleutherAI/pythia-350m", "2GB"),
        MenuModel("GPT-Neo 125M", "EleutherAI/gpt-neo-125M", "2GB"),
        MenuFolder("Return to Main Menu", "mainmenu"),
        ],
    'pythialist': [
        MenuModel("Pythia 13B Deduped", "EleutherAI/pythia-13b-deduped", "32GB"),
        MenuModel("Pythia 13B", "EleutherAI/pythia-13b", "32GB"),
        MenuModel("Pythia 6.7B Deduped", "EleutherAI/pythia-6.7b-deduped", "16GB"),
        MenuModel("Pythia 6.7B", "EleutherAI/pythia-6.7b", "16GB"),
        MenuModel("Pythia 1.3B Deduped", "EleutherAI/pythia-1.3b-deduped", "6GB"),
        MenuModel("Pythia 1.3B", "EleutherAI/pythia-1.3b", "6GB"),
        MenuModel("Pythia 800M", "EleutherAI/pythia-800m", "4GB"),
        MenuModel("Pythia 350M Deduped", "EleutherAI/pythia-350m-deduped", "2GB"),
        MenuModel("Pythia 350M", "EleutherAI/pythia-350m", "2GB"),        
        MenuModel("Pythia 125M Deduped", "EleutherAI/pythia-125m-deduped", "2GB"),
        MenuModel("Pythia 125M", "EleutherAI/pythia-125m", "2GB"),
        MenuModel("Pythia 19M Deduped", "EleutherAI/pythia-19m-deduped", "1GB"),
        MenuModel("Pythia 19M", "EleutherAI/pythia-19m", "1GB"),
        MenuFolder("Return to Main Menu", "mainmenu"),
        ],
    'gpt2list': [
        MenuModel("GPT-2 XL", "gpt2-xl", "6GB"),
        MenuModel("GPT-2 Large", "gpt2-large", "4GB"),
        MenuModel("GPT-2 Med", "gpt2-medium", "2GB"),
        MenuModel("GPT-2", "gpt2", "2GB"),
        MenuFolder("Return to Main Menu", "mainmenu"),
        ],
    'bloomlist': [
        MenuModel("Bloom 176B", "bigscience/bloom"),
        MenuModel("Bloom 7.1B", "bigscience/bloom-7b1"),   
        MenuModel("Bloom 3B", "bigscience/bloom-3b"), 
        MenuModel("Bloom 1.7B", "bigscience/bloom-1b7"), 
        MenuModel("Bloom 560M", "bigscience/bloom-560m"), 
        MenuFolder("Return to Main Menu", "mainmenu"),
        ],
    'optlist': [
        MenuModel("OPT 66B", "facebook/opt-66b", "128GB"),
        MenuModel("OPT 30B", "facebook/opt-30b", "64GB"),
        MenuModel("OPT 13B", "facebook/opt-13b", "32GB"),
        MenuModel("OPT 6.7B", "facebook/opt-6.7b", "16GB"),
        MenuModel("OPT 2.7B", "facebook/opt-2.7b", "8GB"),
        MenuModel("OPT 1.3B", "facebook/opt-1.3b", "4GB"),
        MenuModel("OPT 350M", "facebook/opt-350m", "2GB"),
        MenuModel("OPT 125M", "facebook/opt-125m", "1GB"),
        MenuFolder("Return to Main Menu", "mainmenu"),
        ],
    'fsdlist': [
        MenuModel("Fairseq Dense 13B", "KoboldAI/fairseq-dense-13B", "32GB"),
        MenuModel("Fairseq Dense 6.7B", "KoboldAI/fairseq-dense-6.7B", "16GB"),
        MenuModel("Fairseq Dense 2.7B", "KoboldAI/fairseq-dense-2.7B", "8GB"),
        MenuModel("Fairseq Dense 1.3B", "KoboldAI/fairseq-dense-1.3B", "4GB"),
        MenuModel("Fairseq Dense 355M", "KoboldAI/fairseq-dense-355M", "2GB"),
        MenuModel("Fairseq Dense 125M", "KoboldAI/fairseq-dense-125M", "1GB"),
        MenuFolder("Return to Main Menu", "mainmenu"),
        ],
    'xglmlist': [
        MenuModel("XGLM 4.5B (Larger Dataset)", "facebook/xglm-4.5B", "12GB"),
        MenuModel("XGLM 7.5B", "facebook/xglm-7.5B", "18GB"),
        MenuModel("XGLM 2.9B", "facebook/xglm-2.9B", "10GB"),
        MenuModel("XGLM 1.7B", "facebook/xglm-1.7B", "6GB"),
        MenuModel("XGLM 564M", "facebook/xglm-564M", "4GB"),
        MenuFolder("Return to Main Menu", "mainmenu"),
        ],
    'rwkvlist': [
        MenuModel("RWKV Raven 14B", "RWKV/rwkv-raven-14b", ""),
        MenuModel("RWKV Pile 14B", "RWKV/rwkv-4-14b-pile", ""),
        MenuModel("RWKV Raven 7B", "RWKV/rwkv-raven-7b", ""),        
        MenuModel("RWKV Pile 7B", "RWKV/rwkv-4-7b-pile", ""), 
        MenuModel("RWKV Raven 3B", "RWKV/rwkv-raven-3b", ""), 
        MenuModel("RWKV Pile 3B", "RWKV/rwkv-4-3b-pile", ""), 
        MenuModel("RWKV Raven 1.5B", "RWKV/rwkv-raven-1b5", ""), 
        MenuModel("RWKV Pile 1.5B", "RWKV/rwkv-4-1b5-pile", ""), 
        MenuModel("RWKV Pile 430M", "RWKV/rwkv-4-430m-pile", ""), 
        MenuModel("RWKV Pile 169B", "RWKV/rwkv-4-169m-pile", ""), 
        MenuFolder("Return to Main Menu", "mainmenu"),
        ],
    'apilist': [
        MenuModel("GooseAI API (requires API key)", "GooseAI", model_type=MenuModelType.ONLINE_API, model_backend="GooseAI"),
        MenuModel("OpenAI API (requires API key)", "OAI", model_type=MenuModelType.ONLINE_API, model_backend="OpenAI"),
        MenuModel("KoboldAI API", "API", model_type=MenuModelType.ONLINE_API, model_backend="KoboldAI API"),
        MenuModel("Basic Model API", "Colab", model_type=MenuModelType.ONLINE_API, model_backend="KoboldAI Old Colab Method"),
        MenuModel("KoboldAI Horde", "CLUSTER", model_type=MenuModelType.ONLINE_API, model_backend="Horde"),
        MenuFolder("Return to Main Menu", "mainmenu"),
    ]
}

@dataclass
class ImportBuffer:
    # Singleton!!!
    prompt: Optional[str] = None
    memory: Optional[str] = None
    authors_note: Optional[str] = None
    notes: Optional[str] = None
    world_infos: Optional[dict] = None
    title: Optional[str] = None

    @dataclass
    class PromptPlaceholder:
        id: str
        order: Optional[int] = None
        default: Optional[str] = None
        title: Optional[str] = None
        description: Optional[str] = None
        value: Optional[str] = None

        def to_json(self) -> dict:
            return {key: getattr(self, key) for key in [
                "id",
                "order",
                "default",
                "title",
                "description"
            ]}
    
    def request_client_configuration(self, placeholders: List[PromptPlaceholder]) -> None:
        emit("request_prompt_config", [x.to_json() for x in placeholders], broadcast=False,  room="UI_2")

    def extract_placeholders(self, text: str) -> List[PromptPlaceholder]:
        placeholders = []

        for match in re.finditer(r"\${(.*?)}", text):
            ph_text = match.group(1)

            try:
                ph_order, ph_text = ph_text.split("#")
            except ValueError:
                ph_order = None

            if "[" not in ph_text:
                ph_id = ph_text

               # Already have it!
                if any([x.id == ph_id for x in placeholders]):
                    continue

               # Apparently, none of these characters are supported:
               # "${}[]#:@^|", however I have found some prompts using these,
               # so they will be allowed.
                for char in "${}[]":
                    if char in ph_text:
                        print("[eph] Weird char")
                        print(f"Char: {char}")
                        print(f"Ph_id: {ph_id}")
                        show_error_notification("Error loading prompt", f"Bad character '{char}' in prompt placeholder.")
                        return

                placeholders.append(self.PromptPlaceholder(
                    id=ph_id,
                    order=int(ph_order) if ph_order else None,
                ))
                continue

            ph_id, _ = ph_text.split("[")
            ph_text = ph_text.replace(ph_id, "", 1)

           # Already have it!
            if any([x.id == ph_id for x in placeholders]):
                continue

           # Match won't match it for some reason (???), so we use finditer and next()
            try:
                default_match = next(re.finditer(r"\[(.*?)\]", ph_text))
            except StopIteration:
                print("[eph] Weird brackets")
                show_error_notification("Error loading prompt", f"Unusual bracket structure in prompt.")
                return placeholders

            ph_default = default_match.group(1)
            ph_text = ph_text.replace(default_match.group(0), "")

            try:
                ph_title, ph_desc = ph_text.split(":")
            except ValueError:
                ph_title = ph_text or None
                ph_desc=None

            placeholders.append(self.PromptPlaceholder(
                id=ph_id,
                order=int(ph_order) if ph_order else None,
                default=ph_default,
                title=ph_title,
                description=ph_desc
            ))
        return placeholders

    def _replace_placeholders(self, text: str, ph_ids: dict):
        for ph_id, value in ph_ids.items():
            pattern = "\${(?:\d#)?%s.*?}" % re.escape(ph_id)
            for ph_text in re.findall(pattern, text):
                text = text.replace(ph_text, value)
        return text

    def replace_placeholders(self, ph_ids: dict):
        self.prompt = self._replace_placeholders(self.prompt, ph_ids)
        self.memory = self._replace_placeholders(self.memory, ph_ids)
        self.authors_note = self._replace_placeholders(self.authors_note, ph_ids)

        for i in range(len(self.world_infos)):
            for key in ["content", "comment"]:
                self.world_infos[i][key] = self._replace_placeholders(self.world_infos[i][key])

    def from_club(self, club_id):
        from importers import aetherroom
        import_data: aetherroom.ImportData
        try:
            import_data = aetherroom.import_scenario(club_id)
        except aetherroom.RequestFailed as err:
            status = err.status_code
            print(f"[import] Got {status} on request to club :^(")
            message = f"Club responded with {status}"
            if status == 404:
                message = f"Prompt not found for ID {club_id}"
            show_error_notification("Error loading prompt", message)
            return

        self.prompt = import_data.prompt
        self.memory = import_data.memory
        self.authors_note = import_data.authors_note
        self.notes = import_data.notes
        self.title = import_data.title
        self.world_infos = import_data.world_infos

        placeholders = self.extract_placeholders(self.prompt)
        if not placeholders:
            self.commit()
        else:
            self.request_client_configuration(placeholders)

    def commit(self):
        # Push buffer story to actual story
        exitModes()

        koboldai_vars.create_story("")
        koboldai_vars.gamestarted = True
        koboldai_vars.prompt = self.prompt
        koboldai_vars.memory = self.memory or ""
        koboldai_vars.authornote = self.authors_note or ""
        koboldai_vars.notes = self.notes
        koboldai_vars.story_name = self.title

        for wi in self.world_infos:
            koboldai_vars.worldinfo_v2.add_item(
                wi["key_list"][0],
                wi["key_list"],
                wi.get("keysecondary", []), 
                wi.get("folder", "root"),
                wi.get("constant", False), 
                wi["content"],
                wi.get("comment", "")
            )

        # Reset current save
        koboldai_vars.savedir = getcwd()+"\\stories"
        
        # Refresh game screen
        koboldai_vars.laststory = None
        setgamesaved(False)
        sendwi()
        refresh_story()

import_buffer = ImportBuffer()

# Set logging level to reduce chatter from Flask
import logging
log = logging.getLogger('werkzeug')
log.setLevel(logging.ERROR)
def UI_2_logger(message):
    conv = Ansi2HTMLConverter(inline=True, dark_bg=True)
    data = json.loads(message)
    data['html'] = [conv.convert(text, full=False) for text in data['text'].split("\n")] 
    if not has_request_context():
        if koboldai_settings.queue is not None:
            koboldai_settings.queue.put(["log_message", data, {"broadcast":True, "room":"UI_2"}])
    else:
        socketio.emit("log_message", data, broadcast=True, room="UI_2")

web_log_history = []
def UI_2_log_history(message):
    conv = Ansi2HTMLConverter(inline=True, dark_bg=True)
    data = json.loads(message)
    data['html'] = [conv.convert(text, full=False) for text in data['text'].split("\n")] 
    if len(web_log_history) >= 100:
        del web_log_history[0]
    web_log_history.append(data)

from flask import Flask, render_template, Response, request, copy_current_request_context, send_from_directory, session, jsonify, abort, redirect, has_request_context, send_file
from flask_socketio import SocketIO, emit, join_room, leave_room
from flask_socketio import emit as _emit
from flask_session import Session
from flask_compress import Compress
from flask_cors import CORS
from werkzeug.exceptions import HTTPException, NotFound, InternalServerError
import secrets
app = Flask(__name__, root_path=os.getcwd())
app.secret_key = secrets.token_hex()
app.config['SESSION_TYPE'] = 'filesystem'
app.config['TEMPLATES_AUTO_RELOAD'] = True

# Hack for socket stuff that needs app context
utils.flask_app = app

Compress(app)
socketio = SocketIO(app, async_method="eventlet", manage_session=False, cors_allowed_origins='*', max_http_buffer_size=10_000_000)
#socketio = SocketIO(app, async_method="eventlet", manage_session=False, cors_allowed_origins='*', max_http_buffer_size=10_000_000, logger=logger, engineio_logger=True)
logger.add(UI_2_log_history, serialize=True, colorize=True, enqueue=True, level="INFO")

#logger.add("log_file_1.log", rotation="500 MB")    # Automatically rotate too big file
koboldai_vars = koboldai_settings.koboldai_vars(socketio)
utils.koboldai_vars = koboldai_vars
utils.socketio = socketio

# Weird import position to steal koboldai_vars from utils
from modeling.patches import patch_transformers

#Load all of the model importers
import importlib
model_backend_code = {}
model_backends = {}
model_backend_type_crosswalk = {}
for module in os.listdir("./modeling/inference_models"):
    if not os.path.isfile(os.path.join("./modeling/inference_models",module)) and module != '__pycache__':
        try:
            model_backend_code[module] = importlib.import_module('modeling.inference_models.{}.class'.format(module))
            model_backends[model_backend_code[module].model_backend_name] = model_backend_code[module].model_backend()
            if 'disable' in vars(model_backends[model_backend_code[module].model_backend_name]) and model_backends[model_backend_code[module].model_backend_name].disable:
                del model_backends[model_backend_code[module].model_backend_name]
            else:
                if model_backend_code[module].model_backend_type in model_backend_type_crosswalk:
                    model_backend_type_crosswalk[model_backend_code[module].model_backend_type].append(model_backend_code[module].model_backend_name)
                else:
                    model_backend_type_crosswalk[model_backend_code[module].model_backend_type] = [model_backend_code[module].model_backend_name]
                    
        except Exception:
            logger.error("Model Backend {} failed to load".format(module))
            logger.error(traceback.format_exc())

logger.info("We loaded the following model backends: \n{}".format("\n".join([x for x in model_backends])))
        

old_socketio_on = socketio.on
def new_socketio_on(*a, **k):
    decorator = old_socketio_on(*a, **k)
    def new_decorator(f):
        @functools.wraps(f)
        def g(*a, **k):
            if args.no_ui:
                return
            return f(*a, **k)
        return decorator(g)
    return new_decorator
socketio.on = new_socketio_on

def emit(*args, **kwargs):
    if has_request_context():
        try:
            return _emit(*args, **kwargs)
        except AttributeError:
            return socketio.emit(*args, **kwargs)
    else: #We're trying to send data outside of the http context. This won't work. Try the relay
        if koboldai_settings.queue is not None:
            koboldai_settings.queue.put([args[0], args[1], kwargs])
utils.emit = emit

#replacement for tpool.execute to maintain request contexts
def replacement_tpool_execute(function, *args, **kwargs):
    temp = {}
    socketio.start_background_task(tpool.execute_2, function, temp, *args, **kwargs).join()
    print(temp)
    return temp[1]
    
def replacement_tpool_execute_2(function, temp, *args, **kwargs):
    temp[1] = function(*args, **kwargs)

# marshmallow/apispec setup
from apispec import APISpec
from apispec.ext.marshmallow import MarshmallowPlugin
from apispec.ext.marshmallow.field_converter import make_min_max_attributes
from apispec_webframeworks.flask import FlaskPlugin
from marshmallow import Schema, fields, validate, EXCLUDE
from marshmallow.exceptions import ValidationError

class KoboldSchema(Schema):
    pass

def new_make_min_max_attributes(validators, min_attr, max_attr) -> dict:
    # Patched apispec function that creates "exclusiveMinimum"/"exclusiveMaximum" OpenAPI attributes insteaed of "minimum"/"maximum" when using validators.Range or validators.Length with min_inclusive=False or max_inclusive=False
    attributes = {}
    min_list = [validator.min for validator in validators if validator.min is not None]
    max_list = [validator.max for validator in validators if validator.max is not None]
    min_inclusive_list = [getattr(validator, "min_inclusive", True) for validator in validators if validator.min is not None]
    max_inclusive_list = [getattr(validator, "max_inclusive", True) for validator in validators if validator.max is not None]
    if min_list:
        if min_attr == "minimum" and not min_inclusive_list[max(range(len(min_list)), key=min_list.__getitem__)]:
            min_attr = "exclusiveMinimum"
        attributes[min_attr] = max(min_list)
    if max_list:
        if min_attr == "maximum" and not max_inclusive_list[min(range(len(max_list)), key=max_list.__getitem__)]:
            min_attr = "exclusiveMaximum"
        attributes[max_attr] = min(max_list)
    return attributes
make_min_max_attributes.__code__ = new_make_min_max_attributes.__code__

def api_format_docstring(f):
    f.__doc__ = eval('f"""{}"""'.format(f.__doc__.replace("\\", "\\\\")))
    return f

def api_catch_out_of_memory_errors(f):
    @functools.wraps(f)
    def decorated(*args, **kwargs):
        try:
            return f(*args, **kwargs)
        except Exception as e:
            if any (s in traceback.format_exc().lower() for s in ("out of memory", "not enough memory")):
                for line in reversed(traceback.format_exc().split("\n")):
                    if any(s in line.lower() for s in ("out of memory", "not enough memory")) and line.count(":"):
                        line = line.split(":", 1)[1]
                        line = re.sub(r"\[.+?\] +data\.", "", line).strip()
                        raise KoboldOutOfMemoryError("KoboldAI ran out of memory: " + line, type="out_of_memory.gpu.cuda" if "cuda out of memory" in line.lower() else "out_of_memory.gpu.hip" if "hip out of memory" in line.lower() else "out_of_memory.tpu.hbm" if "memory space hbm" in line.lower() else "out_of_memory.cpu.default_memory_allocator" if "defaultmemoryallocator" in line.lower() else "out_of_memory.unknown.unknown")
                raise KoboldOutOfMemoryError(type="out_of_memory.unknown.unknown")
            raise e
    return decorated

def api_schema_wrap(f):
    try:
        input_schema: Type[Schema] = next(iter(inspect.signature(f).parameters.values())).annotation
    except:
        HAS_SCHEMA = False
    else:
        HAS_SCHEMA = inspect.isclass(input_schema) and issubclass(input_schema, Schema)
    f = api_format_docstring(f)
    f = api_catch_out_of_memory_errors(f)
    @functools.wraps(f)
    def decorated(*args, **kwargs):
        if HAS_SCHEMA:
            body = request.get_json()
            schema = input_schema.from_dict(input_schema().load(body))
            response = f(schema, *args, **kwargs)
        else:
            response = f(*args, **kwargs)
        if not isinstance(response, Response):
            response = jsonify(response)
        return response
    return decorated

@app.errorhandler(HTTPException)
def handler(e):
    if request.path != "/api" and not request.path.startswith("/api/"):
        return e
    resp = jsonify(detail={"msg": str(e), "type": "generic.error_" + str(e.code)})
    if e.code == 405 and e.valid_methods is not None:
        resp.headers["Allow"] = ", ".join(e.valid_methods)
    return resp, e.code

class KoboldOutOfMemoryError(HTTPException):
    code = 507
    description = "KoboldAI ran out of memory."
    type = "out_of_memory.unknown.unknown"
    def __init__(self, *args, type=None, **kwargs):
        super().__init__(*args, **kwargs)
        if type is not None:
            self.type = type
@app.errorhandler(KoboldOutOfMemoryError)
def handler(e):
    if request.path != "/api" and not request.path.startswith("/api/"):
        return InternalServerError()
    return jsonify(detail={"type": e.type, "msg": e.description}), e.code

@app.errorhandler(ValidationError)
def handler(e):
    if request.path != "/api" and not request.path.startswith("/api/"):
        return InternalServerError()
    return jsonify(detail=e.messages), 422

@app.errorhandler(NotImplementedError)
def handler(e):
    if request.path != "/api" and not request.path.startswith("/api/"):
        return InternalServerError()
    return jsonify(detail={"type": "not_implemented", "msg": str(e).strip()}), 501

api_versions: List[str] = []

class KoboldAPISpec(APISpec):
    class KoboldFlaskPlugin(FlaskPlugin):
        def __init__(self, api: "KoboldAPISpec", *args, **kwargs):
            self._kobold_api_spec = api
            super().__init__(*args, **kwargs)

        def path_helper(self, *args, **kwargs):
            return super().path_helper(*args, **kwargs)[len(self._kobold_api_spec._prefixes[0]):]

    def __init__(self, *args, title: str = "KoboldAI API", openapi_version: str = "3.0.3", version: str = "1.0.0", prefixes: List[str] = None, **kwargs):
        plugins = [KoboldAPISpec.KoboldFlaskPlugin(self), MarshmallowPlugin()]
        self._prefixes = prefixes if prefixes is not None else [""]
        self._kobold_api_spec_version = version
        api_versions.append(version)
        api_versions.sort(key=lambda x: [int(e) for e in x.split(".")])
        super().__init__(*args, title=title, openapi_version=openapi_version, version=version, plugins=plugins, servers=[{"url": self._prefixes[0]}], **kwargs)
        for prefix in self._prefixes:
            app.route(prefix, endpoint="~KoboldAPISpec~" + prefix)(lambda: redirect(request.path + "/docs/"))
            app.route(prefix + "/", endpoint="~KoboldAPISpec~" + prefix + "/")(lambda: redirect("docs/"))
            app.route(prefix + "/docs", endpoint="~KoboldAPISpec~" + prefix + "/docs")(lambda: redirect("docs/"))
            app.route(prefix + "/docs/", endpoint="~KoboldAPISpec~" + prefix + "/docs/")(lambda: render_template("swagger-ui.html", url=self._prefixes[0] + "/openapi.json"))
            app.route(prefix + "/openapi.json", endpoint="~KoboldAPISpec~" + prefix + "/openapi.json")(lambda: jsonify(self.to_dict()))

    def route(self, rule: str, methods=["GET"], **kwargs):
        __F = TypeVar("__F", bound=Callable[..., Any])
        if "strict_slashes" not in kwargs:
            kwargs["strict_slashes"] = False
        def new_decorator(f: __F) -> __F:
            @functools.wraps(f)
            def g(*args, **kwargs):
                global api_version
                api_version = self._kobold_api_spec_version
                try:
                    return f(*args, **kwargs)
                finally:
                    api_version = None
            for prefix in self._prefixes:
                g = app.route(prefix + rule, methods=methods, **kwargs)(g)
            with app.test_request_context():
                self.path(view=g, **kwargs)
            return g
        return new_decorator

    def get(self, rule: str, **kwargs):
        return self.route(rule, methods=["GET"], **kwargs)
    
    def post(self, rule: str, **kwargs):
        return self.route(rule, methods=["POST"], **kwargs)
    
    def put(self, rule: str, **kwargs):
        return self.route(rule, methods=["PUT"], **kwargs)
    
    def patch(self, rule: str, **kwargs):
        return self.route(rule, methods=["PATCH"], **kwargs)
    
    def delete(self, rule: str, **kwargs):
        return self.route(rule, methods=["DELETE"], **kwargs)

tags = [
    {"name": "info", "description": "Metadata about this API"},
    {"name": "generate", "description": "Text generation endpoints"},
    {"name": "model", "description": "Information about the current text generation model"},
    {"name": "story", "description": "Endpoints for managing the story in the KoboldAI GUI"},
    {"name": "world_info", "description": "Endpoints for managing the world info in the KoboldAI GUI"},
    {"name": "config", "description": "Allows you to get/set various setting values"},
]

api_version = None  # This gets set automatically so don't change this value

api_v1 = KoboldAPISpec(
    version="1.2.2",
    prefixes=["/api/v1", "/api/latest"],
    tags=tags,
)

def show_error_notification(title: str, text: str, do_log: bool = False) -> None:
    if do_log:
        logger.error(f"{title}: {text}")

    if has_request_context():
        socketio.emit("show_error_notification", {"title": title, "text": text}, broadcast=True, room="UI_2")
    else:
        koboldai_settings.queue.put(["show_error_notification", {"title": title, "text": text}, {"broadcast":True, "room":'UI_2'}])

# Returns the expected config filename for the current setup.
# If the model_name is specified, it returns what the settings file would be for that model
def get_config_filename(model_name = None):
    if model_name:
        return(f"settings/{model_name.replace('/', '_')}.settings")
    elif args.configname:
        return(f"settings/{args.configname.replace('/', '_')}.settings")
    elif koboldai_vars.configname != '':
        return(f"settings/{koboldai_vars.configname.replace('/', '_')}.settings")
    else:
        logger.warning(f"Empty configfile name sent back. Defaulting to ReadOnly")
        return(f"settings/ReadOnly.settings")

#==================================================================#
# Function to get model selection at startup
#==================================================================#
def sendModelSelection(menu="mainmenu", folder="./models"):
    #If we send one of the manual load options, send back the list of model directories, otherwise send the menu
    if menu in ('NeoCustom', 'GPT2Custom'):
        paths, breadcrumbs = get_folder_path_info(folder)
        # paths = [x for x in paths if "rwkv" not in x[1].lower()]
        if koboldai_vars.host:
            breadcrumbs = []

        menu_list = [[folder, menu, "", False] for folder in paths]
        menu_list_ui_2 = [[folder[0], folder[1], "", False] for folder in paths]
        menu_list.append(["Return to Main Menu", "mainmenu", "", True])
        menu_list_ui_2.append(["Return to Main Menu", "mainmenu", "", True])

        if os.path.abspath("{}/models".format(os.getcwd())) == os.path.abspath(folder):
            showdelete=True
        else:
            showdelete=False
        emit('from_server', {'cmd': 'show_model_menu', 'data': menu_list, 'menu': menu, 'breadcrumbs': breadcrumbs, "showdelete": showdelete}, broadcast=True, room="UI_1")

        p_menu = [{
            "label": m[0],
            "name": m[1],
            "size": m[2],
            "isMenu": m[3],
            "isDownloaded": True,
        } for m in menu_list_ui_2]
        emit('show_model_menu', {'data': p_menu, 'menu': menu, 'breadcrumbs': breadcrumbs, "showdelete": showdelete}, broadcast=False)
    elif menu == "customhuggingface":
        p_menu = [{
            "label": "Return to Main Menu",
            "name": "mainmenu",
            "size": "",
            "isMenu": True,
            "isDownloaded": True,
        }]
        breadcrumbs = []
        showdelete=False
        emit('from_server', {'cmd': 'show_model_menu', 'data': [["Return to Main Menu", "mainmenu", "", True]], 'menu': menu, 'breadcrumbs': breadcrumbs, "showdelete": showdelete}, broadcast=True, room="UI_1")
        emit('show_model_menu', {'data': p_menu, 'menu': menu, 'breadcrumbs': breadcrumbs, "showdelete": showdelete}, broadcast=False)
    else:
        filtered_menu = [item for item in model_menu[menu] if item.should_show()]

        emit(
            "from_server",
            {
                "cmd": "show_model_menu",
                "data": [item.to_ui1() for item in filtered_menu],
                "menu": menu,
                "breadcrumbs": [],
                "showdelete": False
            },
            broadcast=True,
            room="UI_1"
        )

        emit(
            "show_model_menu",
            {
                "data": [item.to_json() for item in filtered_menu],
                "menu": menu,
                "breadcrumbs": [],
                "showdelete": False
            },
            broadcast=False
        )

def get_folder_path_info(base):
    if base is None:
        return [], []
    if base == 'This PC':
        breadcrumbs = [['This PC', 'This PC']]
        paths = [["{}:\\".format(chr(i)), "{}:\\".format(chr(i))] for i in range(65, 91) if os.path.exists("{}:".format(chr(i)))]
    else:
        path = os.path.abspath(base)
        if path[-1] == "\\":
            path = path[:-1]
        breadcrumbs = []
        for i in range(len(path.replace("/", "\\").split("\\"))):
            breadcrumbs.append(["\\".join(path.replace("/", "\\").split("\\")[:i+1]),
                                 path.replace("/", "\\").split("\\")[i]])
        if len(breadcrumbs) == 1:
            breadcrumbs = [["{}:\\".format(chr(i)), "{}:\\".format(chr(i))] for i in range(65, 91) if os.path.exists("{}:".format(chr(i)))]
        else:
            if len([["{}:\\".format(chr(i)), "{}:\\".format(chr(i))] for i in range(65, 91) if os.path.exists("{}:".format(chr(i)))]) > 0:
                breadcrumbs.insert(0, ['This PC', 'This PC'])
        paths = []
        base_path = os.path.abspath(base)
        for item in os.listdir(base_path):
            if os.path.isdir(os.path.join(base_path, item)):
                paths.append([os.path.join(base_path, item), item])
    # Paths/breadcrumbs is a list of lists, where the first element in the sublist is the full path and the second is the folder name
    return (paths, breadcrumbs)


def getModelSelection(modellist):
    print("    #    Model\t\t\t\t\t\tVRAM\n    ========================================================")
    i = 1
    for m in modellist:
        print("    {0} - {1}\t\t\t{2}".format("{:<2}".format(i), m[0].ljust(25), m[2]))
        i += 1
    print(" ");
    modelsel = 0
    koboldai_vars.model = ''
    while(koboldai_vars.model == ''):
        modelsel = input("Model #> ")
        if(modelsel.isnumeric() and int(modelsel) > 0 and int(modelsel) <= len(modellist)):
            koboldai_vars.model = modellist[int(modelsel)-1][1]
        else:
            print("{0}Please enter a valid selection.{1}".format(colors.RED, colors.END))
    
    # Model Lists
    try:
        getModelSelection(eval(koboldai_vars.model))
    except Exception as e:
        if(koboldai_vars.model == "Return"):
            getModelSelection(mainmenu)
                
        # If custom model was selected, get the filesystem location and store it
        if(koboldai_vars.model == "NeoCustom" or koboldai_vars.model == "GPT2Custom"):
            print("{0}Please choose the folder where pytorch_model.bin is located:{1}\n".format(colors.CYAN, colors.END))
            modpath = fileops.getdirpath(getcwd() + "/models", "Select Model Folder")
        
            if(modpath):
                # Save directory to koboldai_vars
                koboldai_vars.custmodpth = modpath
            else:
                # Print error and retry model selection
                print("{0}Model select cancelled!{1}".format(colors.RED, colors.END))
                print("{0}Select an AI model to continue:{1}\n".format(colors.CYAN, colors.END))
                getModelSelection(mainmenu)

def check_if_dir_is_model(path):
    return os.path.exists(os.path.join(path, 'config.json'))
    
#==================================================================#
# Return all keys in tokenizer dictionary containing char
#==================================================================#
#def gettokenids(char):
#    keys = []
#    for key in vocab_keys:
#        if(key.find(char) != -1):
#            keys.append(key)
#    return keys

#==================================================================#
# Return Model Name
#==================================================================#
def getmodelname():
    if(koboldai_vars.online_model != ''):
        return(f"{koboldai_vars.model}/{koboldai_vars.online_model}")
    if(koboldai_vars.model in ("NeoCustom", "GPT2Custom", "TPUMeshTransformerGPTJ", "TPUMeshTransformerGPTNeoX")):
        modelname = os.path.basename(os.path.normpath(model.path))
        return modelname
    else:
        modelname = koboldai_vars.model if koboldai_vars.model is not None else "Read Only"
        return modelname

#==================================================================#
# Get hidden size from model
#==================================================================#
def get_hidden_size_from_model(model):
    return model.get_input_embeddings().embedding_dim



#==================================================================#
#  Allow the models to override some settings
#==================================================================#
def loadmodelsettings():
    try:
        js   = json.loads(str(model.model_config).partition(' ')[2])
    except Exception as e:
        try:
            try:
                js   = json.load(open(koboldai_vars.custmodpth + "/config.json", "r"))
            except Exception as e:
                js   = json.load(open(koboldai_vars.custmodpth.replace('/', '_') + "/config.json", "r"))            
        except Exception as e:
            js   = {}
    koboldai_vars.default_preset = koboldai_settings.default_preset
    if koboldai_vars.model_type == "xglm" or js.get("compat", "j") == "fairseq_lm":
        koboldai_vars.newlinemode = "s"  # Default to </s> newline mode if using XGLM
    if koboldai_vars.model_type == "opt" or koboldai_vars.model_type == "bloom":
        koboldai_vars.newlinemode = "ns"  # Handle </s> but don't convert newlines if using Fairseq models that have newlines trained in them
    koboldai_vars.modelconfig = js
    if("badwordsids" in js):
        koboldai_vars.badwordsids = js["badwordsids"]
    if("nobreakmodel" in js):
        koboldai_vars.nobreakmodel = js["nobreakmodel"]
    if("sampler_order" in js):
        sampler_order = js["sampler_order"]
        if(len(sampler_order) < 7):
            sampler_order = [6] + sampler_order
        koboldai_vars.sampler_order = sampler_order
    if("temp" in js):
        koboldai_vars.temp       = js["temp"]
        koboldai_vars.default_preset['temp'] = js["temp"]
    if("top_p" in js):
        koboldai_vars.top_p      = js["top_p"]
        koboldai_vars.default_preset['top_p'] = js["top_p"]
    if("top_k" in js):
        koboldai_vars.top_k      = js["top_k"]
        koboldai_vars.default_preset['top_k'] = js["top_k"]
    if("tfs" in js):
        koboldai_vars.tfs        = js["tfs"]
        koboldai_vars.default_preset['tfs'] = js["tfs"]
    if("typical" in js):
        koboldai_vars.typical    = js["typical"]
        koboldai_vars.default_preset['typical'] = js["typical"]
    if("top_a" in js):
        koboldai_vars.top_a      = js["top_a"]
        koboldai_vars.default_preset['top_a'] = js["top_a"]
    if("rep_pen" in js):
        koboldai_vars.rep_pen    = js["rep_pen"]
        koboldai_vars.default_preset['rep_pen'] = js["rep_pen"]
    if("rep_pen_slope" in js):
        koboldai_vars.rep_pen_slope = js["rep_pen_slope"]
        koboldai_vars.default_preset['rep_pen_slope'] = js["rep_pen_slope"]
    if("rep_pen_range" in js):
        koboldai_vars.rep_pen_range = js["rep_pen_range"]
        koboldai_vars.default_preset['rep_pen_range'] = js["rep_pen_range"]
    if("adventure" in js):
        koboldai_vars.adventure = js["adventure"]
    if("chatmode" in js):
        koboldai_vars.chatmode = js["chatmode"]
    if("dynamicscan" in js):
        koboldai_vars.dynamicscan = js["dynamicscan"]
    if("formatoptns" in js):
        for setting in ['frmttriminc', 'frmtrmblln', 'frmtrmspch', 'frmtadsnsp', 'singleline']:
            if setting in js["formatoptns"]:
                setattr(koboldai_vars, setting, js["formatoptns"][setting])
    if("welcome" in js):
        koboldai_vars.welcome = kml(js["welcome"]) if js["welcome"] != False else koboldai_vars.welcome_default
    if("newlinemode" in js):
        koboldai_vars.newlinemode = js["newlinemode"]
    if("antemplate" in js):
        koboldai_vars.setauthornotetemplate = js["antemplate"]
        if(not koboldai_vars.gamestarted):
            koboldai_vars.authornotetemplate = koboldai_vars.setauthornotetemplate

#==================================================================#
#  Take settings from koboldai_vars and write them to client settings file
#==================================================================#
def savesettings():
     # Build json to write
    for setting in ['model_settings', 'user_settings', 'system_settings']:
        if setting == "model_settings":
            filename = "settings/{}.v2_settings".format(koboldai_vars.model.replace("/", "_"))
        else:
            filename = "settings/{}.v2_settings".format(setting)
        with open(filename, "w") as settings_file:
            settings_file.write(getattr(koboldai_vars, "_{}".format(setting)).to_json())
    

#==================================================================#
#  Don't save settings unless 2 seconds have passed without modification
#==================================================================#
@debounce(2)
def settingschanged():
    logger.info("Saving settings.")
    savesettings()

#==================================================================#
#  Read settings from client file JSON and send to koboldai_vars
#==================================================================#

def loadsettings():
    if(path.exists("settings/" + getmodelname().replace('/', '_') + ".v2_settings")):
        with open("settings/" + getmodelname().replace('/', '_') + ".v2_settings", "r") as file:
            getattr(koboldai_vars, "_model_settings").from_json(file.read())
        
        
def processsettings(js):
# Copy file contents to vars
    if("apikey" in js):
        # If the model is the HORDE, then previously saved API key in settings
        # Will always override a new key set.
        if koboldai_vars.model != "CLUSTER" or koboldai_vars.apikey == '':
            koboldai_vars.apikey = js["apikey"]
    if("andepth" in js):
        koboldai_vars.andepth = js["andepth"]
    if("sampler_order" in js):
        sampler_order = js["sampler_order"]
        if(len(sampler_order) < 7):
            sampler_order = [6] + sampler_order
        koboldai_vars.sampler_order = sampler_order
    if("temp" in js):
        koboldai_vars.temp = js["temp"]
    if("top_p" in js):
        koboldai_vars.top_p = js["top_p"]
    if("top_k" in js):
        koboldai_vars.top_k = js["top_k"]
    if("tfs" in js):
        koboldai_vars.tfs = js["tfs"]
    if("typical" in js):
        koboldai_vars.typical = js["typical"]
    if("top_a" in js):
        koboldai_vars.top_a = js["top_a"]
    if("rep_pen" in js):
        koboldai_vars.rep_pen = js["rep_pen"]
    if("rep_pen_slope" in js):
        koboldai_vars.rep_pen_slope = js["rep_pen_slope"]
    if("rep_pen_range" in js):
        koboldai_vars.rep_pen_range = js["rep_pen_range"]
    if("genamt" in js):
        koboldai_vars.genamt = js["genamt"]
    if("max_length" in js):
        koboldai_vars.max_length = js["max_length"]
    if("ikgen" in js):
        koboldai_vars.ikgen = js["ikgen"]
    if("formatoptns" in js):
        koboldai_vars.formatoptns = js["formatoptns"]
    if("numseqs" in js):
        koboldai_vars.numseqs = js["numseqs"]
    if("widepth" in js):
        koboldai_vars.widepth = js["widepth"]
    if("useprompt" in js):
        koboldai_vars.useprompt = js["useprompt"]
    if("adventure" in js):
        koboldai_vars.adventure = js["adventure"]
    if("chatmode" in js):
        koboldai_vars.chatmode = js["chatmode"]
    if("chatname" in js):
        koboldai_vars.chatname = js["chatname"]
    if("botname" in js):
        koboldai_vars.botname = js["botname"]
    if("dynamicscan" in js):
        koboldai_vars.dynamicscan = js["dynamicscan"]
    if("nopromptgen" in js):
        koboldai_vars.nopromptgen = js["nopromptgen"]
    if("rngpersist" in js):
        koboldai_vars.rngpersist = js["rngpersist"]
    if("nogenmod" in js):
        koboldai_vars.nogenmod = js["nogenmod"]
    if("fulldeterminism" in js):
        koboldai_vars.full_determinism = js["fulldeterminism"]
    if("stop_sequence" in js):
        koboldai_vars.stop_sequence = js["stop_sequence"]
    if("autosave" in js):
        koboldai_vars.autosave = js["autosave"]
    if("newlinemode" in js):
        koboldai_vars.newlinemode = js["newlinemode"]
    if("welcome" in js):
        koboldai_vars.welcome = js["welcome"]
    if("output_streaming" in js):
        koboldai_vars.output_streaming = js["output_streaming"]
    if("show_probs" in js):
        koboldai_vars.show_probs = js["show_probs"]
    if("show_budget" in js):
        koboldai_vars.show_budget = js["show_budget"]
    
    if("seed" in js):
        koboldai_vars.seed = js["seed"]
        if(koboldai_vars.seed is not None):
            koboldai_vars.seed_specified = True
        else:
            koboldai_vars.seed_specified = False
    else:
        koboldai_vars.seed_specified = False

    if("antemplate" in js):
        koboldai_vars.setauthornotetemplate = js["antemplate"]
        if(not koboldai_vars.gamestarted):
            koboldai_vars.authornotetemplate = koboldai_vars.setauthornotetemplate
    
    if("userscripts" in js):
        koboldai_vars.userscripts = []
        for userscript in js["userscripts"]:
            if type(userscript) is not str:
                continue
            userscript = userscript.strip()
            if len(userscript) != 0 and all(q not in userscript for q in ("..", ":")) and all(userscript[0] not in q for q in ("/", "\\")) and os.path.exists(fileops.uspath(userscript)):
                koboldai_vars.userscripts.append(userscript)

    if("corescript" in js and type(js["corescript"]) is str and all(q not in js["corescript"] for q in ("..", ":")) and all(js["corescript"][0] not in q for q in ("/", "\\"))):
        koboldai_vars.corescript = js["corescript"]
    else:
        koboldai_vars.corescript = "default.lua"

#==================================================================#
#  Load a soft prompt from a file
#==================================================================#

#def check_for_sp_change():
#    while(True):
#        time.sleep(0.05)
#
#        if(koboldai_vars.sp_changed):
#            with app.app_context():
#                emit('from_server', {'cmd': 'spstatitems', 'data': {koboldai_vars.spfilename: koboldai_vars.spmeta} if koboldai_vars.allowsp and len(koboldai_vars.spfilename) else {}}, namespace=None, broadcast=True, room="UI_1")
#            koboldai_vars.sp_changed = False


#socketio.start_background_task(check_for_sp_change)

def spRequest(filename):
    if(not koboldai_vars.allowsp):
        raise RuntimeError("Soft prompts are not supported by your current model/backend")
    
    old_filename = koboldai_vars.spfilename

    koboldai_vars.spfilename = ""
    settingschanged()

    if(len(filename) == 0):
        koboldai_vars.sp = None
        koboldai_vars.sp_length = 0
        if(old_filename != filename):
            koboldai_vars.sp_changed = True
        return

    z, version, shape, fortran_order, dtype = fileops.checksp("./softprompts/"+filename, koboldai_vars.modeldim)
    if not isinstance(z, zipfile.ZipFile):
        raise RuntimeError(f"{repr(filename)} is not a valid soft prompt file")
    with z.open('meta.json') as f:
        koboldai_vars.spmeta = json.load(f)
        koboldai_vars.spname = koboldai_vars.spmeta['name']
    z.close()

    with np.load(fileops.sppath(filename), allow_pickle=False) as f:
        tensor = f['tensor.npy']

    # If the tensor is in bfloat16 format, convert it to float32
    if(tensor.dtype == 'V2'):
        tensor.dtype = np.uint16
        tensor = np.uint32(tensor) << 16
        tensor.dtype = np.float32

    if(tensor.dtype != np.float16):
        tensor = np.float32(tensor)
    assert not np.isinf(tensor).any() and not np.isnan(tensor).any()

    koboldai_vars.sp_length = tensor.shape[-2]
    koboldai_vars.spmeta["n_tokens"] = koboldai_vars.sp_length

    if(koboldai_vars.use_colab_tpu or koboldai_vars.model in ("TPUMeshTransformerGPTJ", "TPUMeshTransformerGPTNeoX")):
        rows = tensor.shape[0]
        padding_amount = tpu_mtj_backend.params["seq"] - (tpu_mtj_backend.params["seq"] % -tpu_mtj_backend.params["cores_per_replica"]) - rows
        tensor = np.pad(tensor, ((0, padding_amount), (0, 0)))
        tensor = tensor.reshape(
            tpu_mtj_backend.params["cores_per_replica"],
            -1,
            tpu_mtj_backend.params.get("d_embed", tpu_mtj_backend.params["d_model"]),
        )
        koboldai_vars.sp = tpu_mtj_backend.shard_xmap(np.float32(tensor))
    else:
        koboldai_vars.sp = torch.from_numpy(tensor)

    koboldai_vars.spfilename = filename
    settingschanged()
    if(old_filename != filename):
            koboldai_vars.sp_changed = True

#==================================================================#
# Startup
#==================================================================#
def general_startup(override_args=None):
    global args
    global enable_whitelist
    global allowed_ips
    import configparser
    #Figure out what git we're on if that's available
    config = configparser.ConfigParser()
    if os.path.exists('.git/config'):
        config.read('.git/config')
        koboldai_vars.git_repository = config['remote "origin"']['url']
        for item in config.sections():
            if "branch" in item:
                koboldai_vars.git_branch = item.replace("branch ", "").replace('"', '')
    
        logger.info("Running on Repo: {} Branch: {}".format(koboldai_vars.git_repository, koboldai_vars.git_branch))
    
    # Parsing Parameters
    parser = argparse.ArgumentParser(description="KoboldAI Server")
    parser.add_argument("--remote", action='store_true', help="Optimizes KoboldAI for Remote Play")
    parser.add_argument("--noaimenu", action='store_true', help="Disables the ability to select the AI")
    parser.add_argument("--ngrok", action='store_true', help="Optimizes KoboldAI for Remote Play using Ngrok")
    parser.add_argument("--localtunnel", action='store_true', help="Optimizes KoboldAI for Remote Play using Localtunnel")
    parser.add_argument("--host", type=str, default="Disabled", nargs="?", const="", help="Optimizes KoboldAI for LAN Remote Play without using a proxy service. --host opens to all LAN. Enable IP whitelisting by using a comma separated IP list. Supports individual IPs, ranges, and subnets --host 127.0.0.1,127.0.0.2,127.0.0.3,192.168.1.0-192.168.1.255,10.0.0.0/24,etc")
    parser.add_argument("--port", type=int, help="Specify the port on which the application will be joinable")
    parser.add_argument("--aria2_port", type=int, help="Specify the port on which aria2's RPC interface will be open if aria2 is installed (defaults to 6799)")
    parser.add_argument("--model", help="Specify the Model Type to skip the Menu")
    parser.add_argument("--model_backend", default="Huggingface", help="Specify the model backend you want to use")
    parser.add_argument("--model_parameters", action="store", default="", help="json of id values to use for the input to the model loading process (set to help to get required parameters)")
    parser.add_argument("--path", help="Specify the Path for local models (For model NeoCustom or GPT2Custom)")
    parser.add_argument("--apikey", help="Specify the API key to use for online services")
    parser.add_argument("--sh_apikey", help="Specify the API key to use for txt2img from the Stable Horde. Get a key from https://horde.koboldai.net/register")
    parser.add_argument("--req_model", type=str, action='append', required=False, help="Which models which we allow to generate for us during cluster mode. Can be specified multiple times.")
    parser.add_argument("--revision", help="Specify the model revision for huggingface models (can be a git branch/tag name or a git commit hash)")
    parser.add_argument("--cpu", action='store_true', help="By default unattended launches are on the GPU use this option to force CPU usage.")
    parser.add_argument("--override_delete", action='store_true', help="Deleting stories from inside the browser is disabled if you are using --remote and enabled otherwise. Using this option will instead allow deleting stories if using --remote and prevent deleting stories otherwise.")
    parser.add_argument("--override_rename", action='store_true', help="Renaming stories from inside the browser is disabled if you are using --remote and enabled otherwise. Using this option will instead allow renaming stories if using --remote and prevent renaming stories otherwise.")
    parser.add_argument("--configname", help="Force a fixed configuration name to aid with config management.")
    parser.add_argument("--colab", action='store_true', help="Optimize for Google Colab.")
    parser.add_argument("--nobreakmodel", action='store_true', help="Disables Breakmodel support completely.")
    parser.add_argument("--unblock", action='store_true', default=False, help="Unblocks the KoboldAI port to be accessible from other machines without optimizing for remote play (It is recommended to use --host instead)")
    parser.add_argument("--quiet", action='store_true', default=False, help="If present will suppress any story related text from showing on the console")
    parser.add_argument("--no_aria2", action='store_true', default=False, help="Prevents KoboldAI from using aria2 to download huggingface models more efficiently, in case aria2 is causing you issues")
    parser.add_argument("--lowmem", action='store_true', help="Extra Low Memory loading for the GPU, slower but memory does not peak to twice the usage")
    parser.add_argument("--savemodel", action='store_true', help="Saves the model to the models folder even if --colab is used (Allows you to save models to Google Drive)")
    parser.add_argument("--cacheonly", action='store_true', help="Does not save the model to the models folder when it has been downloaded in the cache")
    parser.add_argument("--customsettings", help="Preloads arguements from json file. You only need to provide the location of the json file. Use customsettings.json template file. It can be renamed if you wish so that you can store multiple configurations. Leave any settings you want as default as null. Any values you wish to set need to be in double quotation marks")
    parser.add_argument("--no_ui", action='store_true', default=False, help="Disables the GUI and Socket.IO server while leaving the API server running.")
    parser.add_argument("--summarizer_model", action='store', default="philschmid/bart-large-cnn-samsum", help="Huggingface model to use for summarization. Defaults to sshleifer/distilbart-cnn-12-6")
    parser.add_argument("--max_summary_length", action='store', default=75, help="Maximum size for summary to send to image generation")
    parser.add_argument("--multi_story", action='store_true', default=False, help="Allow multi-story mode (experimental)")
    parser.add_argument("--peft", type=str, help="Specify the path or HuggingFace ID of a Peft to load it. Not supported on TPU. (Experimental)") 
    parser.add_argument('-f', action='store', help="option for compatability with colab memory profiles")
    parser.add_argument('-v', '--verbosity', action='count', default=0, help="The default logging level is ERROR or higher. This value increases the amount of logging seen in your screen")
    parser.add_argument('-q', '--quiesce', action='count', default=0, help="The default logging level is ERROR or higher. This value decreases the amount of logging seen in your screen")

    #args: argparse.Namespace = None
    if "pytest" in sys.modules and override_args is None:
        args = parser.parse_args([])
        return
    if override_args is not None:
        import shlex
        args = parser.parse_args(shlex.split(override_args))
    elif(os.environ.get("KOBOLDAI_ARGS") is not None):
        import shlex
        logger.info("Using environmental variables instead of command arguments: {}".format(os.environ["KOBOLDAI_ARGS"]))
        args = parser.parse_args(shlex.split(os.environ["KOBOLDAI_ARGS"]))
    else:
        args = parser.parse_args()
    
    utils.args = args





    
    #load system and user settings
    for setting in ['user_settings', 'system_settings']:
        if os.path.exists("settings/{}.v2_settings".format(setting)):
            with open("settings/{}.v2_settings".format(setting), "r") as settings_file:
                getattr(koboldai_vars, "_{}".format(setting)).from_json(settings_file.read())
    
    
    temp = [x for x in vars(args)]
    for arg in temp:
        if arg == "path":
            if "model_path" in os.environ:
                logger.info("Setting model path based on enviornmental variable: {}".format(os.environ["model_path"]))
                setattr(args, arg, os.environ["model_path"])
        else:
            if arg in os.environ:
                logger.info("Setting {} based on enviornmental variable: {}".format(arg, os.environ[arg]))
                if isinstance(getattr(args, arg), bool):
                    if os.environ[arg].lower() == "true":
                        setattr(args, arg, True)
                    else:
                        setattr(args, arg, False)
                else:
                    setattr(args, arg, os.environ[arg])
    set_logger_verbosity(args.verbosity)
    quiesce_logger(args.quiesce)
    if args.customsettings:
        f = open (args.customsettings)
        importedsettings = json.load(f)
        for items in importedsettings:
            if importedsettings[items] is not None:
                setattr(args, items, importedsettings[items])            
        f.close()
    
    if args.no_ui:
        def new_emit(*args, **kwargs):
            return
        old_emit = socketio.emit
        socketio.emit = new_emit

    args.max_summary_length = int(args.max_summary_length)

    koboldai_vars.revision = args.revision
    koboldai_settings.multi_story = args.multi_story

    if args.apikey:
        koboldai_vars.apikey = args.apikey
        koboldai_vars.horde_api_key = args.apikey
    if args.sh_apikey:
        koboldai_vars.horde_api_key = args.sh_apikey
    if args.req_model:
        koboldai_vars.cluster_requested_models = args.req_model

    if args.colab:
        args.remote = True;
        args.override_rename = True;
        args.override_delete = True;
        args.quiet = True;
        args.lowmem = True;
        args.noaimenu = True;

    if args.quiet:
        koboldai_vars.quiet = True

    if args.nobreakmodel:
        for model_backend in model_backends:
            model_backends[model_backend].nobreakmodel = True

    if args.remote:
        koboldai_vars.host = True;

    if args.ngrok:
        koboldai_vars.host = True;

    if args.localtunnel:
        koboldai_vars.host = True;

    if args.lowmem:
        model_backends['Huggingface'].low_mem = True

    if args.host != "Disabled":
            # This means --host option was submitted without an argument
            # Enable all LAN IPs (0.0.0.0/0)
        koboldai_vars.host = True
        args.unblock = True
        if args.host != "":
            # Check if --host option was submitted with an argument
            # Parse the supplied IP(s) and add them to the allowed IPs list
            enable_whitelist = True
            for ip_str in args.host.split(","):
                if "/" in ip_str:
                    allowed_ips |= set(str(ip) for ip in ipaddress.IPv4Network(ip_str, strict=False).hosts())
                elif "-" in ip_str:
                    start_ip, end_ip = ip_str.split("-")
                    start_ip_int = int(ipaddress.IPv4Address(start_ip))
                    end_ip_int = int(ipaddress.IPv4Address(end_ip))
                    allowed_ips |= set(str(ipaddress.IPv4Address(ip)) for ip in range(start_ip_int, end_ip_int + 1))
                else:
                    allowed_ips.add(ip_str.strip())
            # Sort and print the allowed IPs list
            allowed_ips = sorted(allowed_ips, key=lambda ip: int(''.join([i.zfill(3) for i in ip.split('.')])))
            print(f"Allowed IPs: {allowed_ips}")

    if args.cpu:
        os.environ['CUDA_VISIBLE_DEVICES'] = "None"
        koboldai_vars.use_colab_tpu = False
        koboldai_vars.hascuda = False
        koboldai_vars.usegpu = False
        model_backends['Huggingface'].nobreakmodel = True

    koboldai_vars.smandelete = koboldai_vars.host == args.override_delete
    koboldai_vars.smanrename = koboldai_vars.host == args.override_rename

    koboldai_vars.aria2_port = args.aria2_port or 6799
    
    #Now let's look to see if we are going to force a load of a model from a user selected folder
    if(koboldai_vars.model == "selectfolder"):
        print("{0}Please choose the folder where pytorch_model.bin is located:{1}\n".format(colors.CYAN, colors.END))
        modpath = fileops.getdirpath(getcwd() + "/models", "Select Model Folder")
    
        if(modpath):
            # Save directory to koboldai_vars
            koboldai_vars.model = "NeoCustom"
            args.path = modpath
    elif args.model:
        logger.message(f"Welcome to KoboldAI!")
        logger.message(f"You have selected the following Model: {args.model}")
        if args.path:
            logger.message(f"You have selected the following path for your Model: {args.path}")
            model_backends["KoboldAI Old Colab Method"].colaburl = args.path + "/request"; # Lets just use the same parameter to keep it simple
            
    #setup socketio relay queue
    koboldai_settings.queue = multiprocessing.Queue()
    
    socketio.start_background_task(socket_io_relay, koboldai_settings.queue, socketio)
    
    if koboldai_vars.use_colab_tpu and args.model_backend == "Huggingface":
         args.model_backend = "Huggingface MTJ"
         
    
    if args.model:
        # At this point we have to try to load the model through the selected backend
        if args.model_backend not in model_backends:
            logger.error("Your selected model backend ({}) isn't in the model backends we know about ({})".format(args.model_backend, ", ".join([x for x in model_backends])))
            exit()
        #OK, we've been given a model to load and a backend to load it through. Now we need to get a list of parameters and make sure we get what we need to actually load it
        parameters = model_backends[args.model_backend].get_requested_parameters(args.model, args.path, "")
        ok_to_load = True
        mising_parameters = []
        arg_parameters = json.loads(args.model_parameters.replace("'", "\"")) if args.model_parameters != "" and args.model_parameters.lower() != "help" else {}
        
        #If we're on colab we'll set everything to GPU0
        if args.colab and args.model_backend == 'Huggingface' and koboldai_vars.on_colab:
            arg_parameters['use_gpu'] = True
        
        
        for parameter in parameters:
            if parameter['uitype'] != "Valid Display":
                if parameter['default'] == "" and parameter['id'] not in arg_parameters:
                    mising_parameters.append(parameter['id'])
                    ok_to_load = False
                elif parameter['id'] not in arg_parameters:
                    arg_parameters[parameter['id']] = parameter['default']
        if not ok_to_load:
            logger.error("Your selected backend needs additional parameters to run. Please pass through the parameters as a json like {\"[ID]\": \"[Value]\"} using --model_parameters (required parameters shown below)")
            logger.error("Parameters (ID: Default Value (Help Text)): {}".format("\n".join(["{}: {} ({})".format(x['id'],x['default'],x['tooltip']) for x in parameters if x['uitype'] != "Valid Display"])))
            logger.error("Missing: {}".format(", ".join(mising_parameters)))
            exit()
        if args.model_parameters.lower() == "help":
            logger.error("Please pass through the parameters as a json like {\"[ID]\": \"[Value]\"} using --model_parameters (required parameters shown below)")
            logger.error("Parameters (ID: Default Value (Help Text)): {}".format("\n".join(["{}: {} ({})".format(x['id'],x['default'],x['tooltip']) for x in parameters if x['uitype'] != "Valid Display"])))
            exit()
        arg_parameters['id'] = args.model
        arg_parameters['model'] = args.model
        arg_parameters['path'] = args.path
        arg_parameters['menu_path'] = ""
        model_backends[args.model_backend].set_input_parameters(arg_parameters)
        koboldai_vars.model = args.model
        return args.model_backend
    else:
        return "Read Only"
        
    
        
    
def unload_model():
    global model
    global generator
    global model_config
    global tokenizer
    
    #We need to wipe out the existing model and refresh the cuda cache
    model = None
    generator = None
    model_config = None
    koboldai_vars.online_model = ''
    with torch.no_grad():
        with warnings.catch_warnings():
            warnings.filterwarnings("ignore", message="torch.distributed.reduce_op is deprecated")
            for tensor in gc.get_objects():
                try:
                    if torch.is_tensor(tensor):
                        tensor.set_(torch.tensor((), device=tensor.device, dtype=tensor.dtype))
                except:
                    pass
    gc.collect()
    try:
        with torch.no_grad():
            torch.cuda.empty_cache()
    except:
        pass
        
    #Reload our badwords
    koboldai_vars.badwordsids = koboldai_settings.badwordsids_default

class RestrictedUnpickler(pickle.Unpickler):
    def original_persistent_load(self, saved_id):
        return super().persistent_load(saved_id)

    def forced_persistent_load(self, saved_id):
        if saved_id[0] != "storage":
            raise pickle.UnpicklingError("`saved_id[0]` must be 'storage'")
        return self.original_persistent_load(saved_id)

    def find_class(self, module, name):
        if module == "collections" and name == "OrderedDict":
            return collections.OrderedDict
        elif module == "torch._utils" and name == "_rebuild_tensor_v2":
            return torch._utils._rebuild_tensor_v2
        elif module == "torch._tensor" and name == "_rebuild_from_type_v2":
            return torch._tensor._rebuild_from_type_v2
        elif module == "torch" and name in (
            "DoubleStorage",
            "FloatStorage",
            "HalfStorage",
            "LongStorage",
            "IntStorage",
            "ShortStorage",
            "CharStorage",
            "ByteStorage",
            "BoolStorage",
            "BFloat16Storage",
            "Tensor",
        ):
            return getattr(torch, name)
        elif module == "numpy.core.multiarray" and name == "scalar":
            return np.core.multiarray.scalar
        elif module == "numpy" and name == "dtype":
            return np.dtype
        elif module == "_codecs" and name == "encode":
            return _codecs.encode
        else:
            # Forbid everything else.
            qualified_name = name if module == "__builtin__" else f"{module}.{name}"
            raise pickle.UnpicklingError(
                f"`{qualified_name}` is forbidden; the model you are loading probably contains malicious code. If you think this is incorrect ask the developer to unban the ability for {module} to execute {name}"
            )

    def load(self, *args, **kwargs):
        self.original_persistent_load = getattr(
            self, "persistent_load", pickle.Unpickler.persistent_load
        )
        self.persistent_load = self.forced_persistent_load
        return super().load(*args, **kwargs)
    
@contextlib.contextmanager
def use_custom_unpickler(unpickler: Type[pickle.Unpickler] = RestrictedUnpickler):
    try:
        old_unpickler = pickle.Unpickler
        pickle.Unpickler = unpickler

        old_pickle_load = pickle.load

        def new_pickle_load(*args, **kwargs):
            return pickle.Unpickler(*args, **kwargs).load()

        pickle.load = new_pickle_load

        yield

    finally:
        pickle.Unpickler = old_unpickler
        pickle.load = old_pickle_load
    
def load_model(model_backend, initial_load=False):
    global model
    global tokenizer
    global model_config

    koboldai_vars.aibusy = True
    koboldai_vars.horde_share = False

    if initial_load:
        use_breakmodel_args = True

    koboldai_vars.reset_model()

    koboldai_vars.noai = False
    set_aibusy(True)
    if koboldai_vars.model != 'ReadOnly':
        emit('from_server', {'cmd': 'model_load_status', 'data': "Loading {}".format(model_backends[model_backend].model_name if "model_name" in vars(model_backends[model_backend]) else model_backends[model_backend].id)}, broadcast=True)
        #Have to add a sleep so the server will send the emit for some reason
        time.sleep(0.1)

    if 'model' in globals():
        model.unload()
    
    
    # If transformers model was selected & GPU available, ask to use CPU or GPU
    if(not koboldai_vars.use_colab_tpu and koboldai_vars.model not in ["InferKit", "Colab", "API", "CLUSTER", "OAI", "GooseAI" , "ReadOnly", "TPUMeshTransformerGPTJ", "TPUMeshTransformerGPTNeoX"]):
        # loadmodelsettings()
        # loadsettings()
        logger.init("GPU support", status="Searching")
        koboldai_vars.bmsupported = ((koboldai_vars.model_type != 'gpt2') or koboldai_vars.model_type in ("gpt_neo", "gptj", "xglm", "opt")) and not koboldai_vars.nobreakmodel
        if(koboldai_vars.hascuda):
            logger.init_ok("GPU support", status="Found")
        else:
            logger.init_warn("GPU support", status="Not Found")
        
        #if koboldai_vars.hascuda:
        #    if(koboldai_vars.bmsupported):
        #        koboldai_vars.usegpu = False
        #        koboldai_vars.breakmodel = True
        #    else:
        #        koboldai_vars.breakmodel = False
        #        koboldai_vars.usegpu = use_gpu
    else:
        koboldai_vars.default_preset = koboldai_settings.default_preset

                    
    
    with use_custom_unpickler(RestrictedUnpickler):
        model = model_backends[model_backend]
        model.load(initial_load=initial_load, save_model=not (args.colab or args.cacheonly) or args.savemodel)
    koboldai_vars.model = model.model_name if "model_name" in vars(model) else model.id #Should have model_name, but it could be set to id depending on how it's setup
    if koboldai_vars.model in ("NeoCustom", "GPT2Custom", "TPUMeshTransformerGPTJ", "TPUMeshTransformerGPTNeoX"):
        koboldai_vars.model = os.path.basename(os.path.normpath(model.path))
        logger.info(koboldai_vars.model)
    logger.debug("Model Type: {}".format(koboldai_vars.model_type))
    
    # TODO: Convert everywhere to use model.tokenizer
    if model:
        tokenizer = model.tokenizer

    loadmodelsettings()
    loadsettings()

    lua_startup()
    # Load scripts
    load_lua_scripts()
    
    final_startup()
    #if not initial_load:
    set_aibusy(False)
    socketio.emit('from_server', {'cmd': 'hide_model_name'}, broadcast=True, room="UI_1")
    time.sleep(0.1)
        
    if not koboldai_vars.gamestarted:
        setStartState()
        sendsettings()
        refresh_settings()
    
    #Saving the tokenizer to the KoboldStoryRegister class so we can do token counting on the story data
    if 'tokenizer' in [x for x in globals()]:
        koboldai_vars.tokenizer = tokenizer
    
    #Let's load the presets
    preset_same_model = {}
    preset_same_class_size = {}
    preset_same_class = {}
    preset_others = {}
    model_info_data = model_info()
    
    for file in os.listdir("./presets"):
        if file[-8:] == '.presets':
            with open("./presets/{}".format(file)) as f:
                data = json.load(f)
                if not isinstance(data, list):
                    data = [data]
            for preset in data:
                if preset['Model Name'] == koboldai_vars.model:
                    preset_same_model[preset['preset']] = preset
                    preset_same_model[preset['preset']]['Match'] = "Recommended"
                elif not (preset['preset'] in preset_same_model and preset_same_model[preset['preset']]['Match'] == "Recommended") and model_info_data['Model Type'] == preset['Model Type'] and model_info_data['Model Size'] == preset['Model Size']:
                    preset_same_class_size[preset['preset']] = preset
                    preset_same_class_size[preset['preset']]['Match'] = "Recommended"
                elif not (preset['preset'] in preset_same_model and preset_same_model[preset['preset']]['Match'] == "Recommended") and not ((preset['preset'] in preset_same_class_size and preset_same_class_size[preset['preset']]['Match'] == "Recommended")) and model_info_data['Model Type'] == preset['Model Type']:
                    preset_same_class[preset['preset']] = preset
                    preset_same_class[preset['preset']]['Match'] = "Same Class"
                elif preset['preset'] not in preset_same_model and preset['preset'] not in preset_same_class_size and preset['preset'] not in preset_same_class:
                    preset_others[preset['preset']] = preset
                    preset_others[preset['preset']]['Match'] = "Other"
    
    #Combine it all
    presets = preset_same_model
    for item in preset_same_class_size:
        if item not in presets:
            presets[item] = preset_same_class_size[item]
    for item in preset_same_class:
        if item not in presets:
            presets[item] = preset_same_class[item]
    for item in preset_others:
        if item not in presets:
            presets[item] = preset_others[item]
    
    presets['Default'] = koboldai_vars.default_preset
    
    koboldai_vars.uid_presets = presets
    #We want our data to be a 2 deep dict. Top level is "Recommended", "Same Class", "Model 1", "Model 2", etc
    #Next layer is "Official", "Custom"
    #Then the preset name
    
    to_use = OrderedDict()
    
    to_use["Recommended"] = {
        "Official": [presets[x] for x in presets if presets[x]['Match'] == "Recommended" and presets[x]['Preset Category'] == "Official"], 
        "Custom": [presets[x] for x in presets if presets[x]['Match'] == "Recommended" and presets[x]['Preset Category'] == "Custom"], 
    }
    to_use["Same Class"] = {
        "Official": [presets[x] for x in presets if presets[x]['Match'] == "Same Class" and presets[x]['Preset Category'] == "Official"], 
        "Custom": [presets[x] for x in presets if presets[x]['Match'] == "Same Class" and presets[x]['Preset Category'] == "Custom"], 
    }
    to_use["Other"] = {
    "Official": [presets[x] for x in presets if presets[x]['Match'] == "Other" and presets[x]['Preset Category'] == "Official"], 
    "Custom": [presets[x] for x in presets if presets[x]['Match'] == "Other" and presets[x]['Preset Category'] == "Custom"], 
    }
    koboldai_vars.presets = to_use

    
    koboldai_vars.aibusy = False
    if not os.path.exists("./softprompts"):
        os.mkdir("./softprompts")
    koboldai_vars.splist = [[f, get_softprompt_desc(os.path.join("./softprompts", f),None,True)] for f in os.listdir("./softprompts") if os.path.isfile(os.path.join("./softprompts", f)) and valid_softprompt(os.path.join("./softprompts", f))]
<<<<<<< HEAD
    if initial_load and koboldai_vars.cloudflare_link != "":
        logger.message(f"KoboldAI has finished loading and is available at the following link for UI 1: {koboldai_vars.cloudflare_link}")
        logger.message(f"KoboldAI has finished loading and is available at the following link for UI 2: {koboldai_vars.cloudflare_link}/new_ui")
        logger.message(f"KoboldAI has finished loading and is available at the following link for KoboldAI Lite: {koboldai_vars.cloudflare_link}/lite")
        logger.message(f"KoboldAI has finished loading and is available at the following link for the API: {koboldai_vars.cloudflare_link}/api")
=======

>>>>>>> ebe47845

# Setup IP Whitelisting
# Define a function to check if IP is allowed
def is_allowed_ip():
    global allowed_ips
    client_ip = request.remote_addr
    if request.path != '/genre_data.json':
        print("Connection Attempt: " + request.remote_addr)
        if allowed_ips:
            print("Allowed?: ",  request.remote_addr in allowed_ips)
    return client_ip in allowed_ips



# Define a decorator to enforce IP whitelisting
def require_allowed_ip(func):
    @wraps(func)
    def decorated(*args, **kwargs):
    
        if enable_whitelist and not is_allowed_ip():
            return abort(403)
        return func(*args, **kwargs)
    return decorated




# Set up Flask routes
@app.route('/')
@app.route('/index')
@require_allowed_ip
def index():
    if args.no_ui:
        return redirect('/api/latest')
    else:
        return render_template('index.html', hide_ai_menu=args.noaimenu)
@app.route('/api', strict_slashes=False)
@require_allowed_ip
def api():
    return redirect('/api/latest')
@app.route('/favicon.ico')

def favicon():
    return send_from_directory(app.root_path,
                                   'koboldai.ico', mimetype='image/vnd.microsoft.icon')    
@app.route('/download')
@require_allowed_ip
def download():
    if args.no_ui:
        raise NotFound()

    save_format = request.args.get("format", "json").strip().lower()

    if(save_format == "plaintext"):
        txt = koboldai_vars.prompt + "".join(koboldai_vars.actions.values())
        save = Response(txt)
        filename = path.basename(koboldai_vars.savedir)
        if filename[-5:] == ".json":
            filename = filename[:-5]
        save.headers.set('Content-Disposition', 'attachment', filename='%s.txt' % filename)
        return(save)
    
    
    
    save = Response(koboldai_vars.download_story())
    filename = path.basename(koboldai_vars.savedir)
    if filename[-5:] == ".json":
        filename = filename[:-5]
    save.headers.set('Content-Disposition', 'attachment', filename='%s.json' % filename)
    return(save)


#============================ LUA API =============================#
_bridged = {}
F = TypeVar("F", bound=Callable)
def lua_startup():
    global _bridged
    global F
    global bridged
    #if(path.exists("settings/" + getmodelname().replace('/', '_') + ".settings")):
    #    file = open("settings/" + getmodelname().replace('/', '_') + ".settings", "r")
    #    js   = json.load(file)
    #    if("userscripts" in js):
    #        koboldai_vars.userscripts = []
    #        for userscript in js["userscripts"]:
    #            if type(userscript) is not str:
    #               continue
    #            userscript = userscript.strip()
    #            if len(userscript) != 0 and all(q not in userscript for q in ("..", ":")) and all(userscript[0] not in q for q in ("/", "\\")) and os.path.exists(fileops.uspath(userscript)):
    #                koboldai_vars.userscripts.append(userscript)
    #    if("corescript" in js and type(js["corescript"]) is str and all(q not in js["corescript"] for q in ("..", ":")) and all(js["corescript"][0] not in q for q in ("/", "\\"))):
    #        koboldai_vars.corescript = js["corescript"]
    #    else:
    #        koboldai_vars.corescript = "default.lua"
    #    file.close()
        
    #==================================================================#
    #  Lua runtime startup
    #==================================================================#

    print("", end="", flush=True)
    logger.init("LUA bridge", status="Starting")

    # Set up Lua state
    koboldai_vars.lua_state = lupa.LuaRuntime(unpack_returned_tuples=True)

    # Load bridge.lua
    bridged = {
        "corescript_path": "cores",
        "userscript_path": "userscripts",
        "config_path": "userscripts",
        "lib_paths": koboldai_vars.lua_state.table("lualibs", os.path.join("extern", "lualibs")),
        "koboldai_vars": koboldai_vars,
    }
    for kwarg in _bridged:
        bridged[kwarg] = _bridged[kwarg]
    try:
        koboldai_vars.lua_kobold, koboldai_vars.lua_koboldcore, koboldai_vars.lua_koboldbridge = koboldai_vars.lua_state.globals().dofile("bridge.lua")(
            koboldai_vars.lua_state.globals().python,
            bridged,
        )
    except lupa.LuaError as e:
        print(colors.RED + "ERROR!" + colors.END)
        koboldai_vars.lua_koboldbridge.obliterate_multiverse()
        logger.error('LUA ERROR: ' + str(e).replace("\033", ""))
        logger.warning("Lua engine stopped; please open 'Userscripts' and press Load to reinitialize scripts.")
        socketio.emit("error", str(e), broadcast=True, room="UI_2")
        exit(1)
    logger.init_ok("LUA bridge", status="OK")


def lua_log_format_name(name):
    return f"[{name}]" if type(name) is str else "CORE"


def bridged_kwarg(name=None):
    def _bridged_kwarg(f: F):
        _bridged[name if name is not None else f.__name__[4:] if f.__name__[:4] == "lua_" else f.__name__] = f
        return f
    return _bridged_kwarg

#==================================================================#
#  Event triggered when a userscript is loaded
#==================================================================#
@bridged_kwarg()
def load_callback(filename, modulename):
    print(colors.GREEN + f"Loading Userscript [{modulename}] <{filename}>" + colors.END)

#==================================================================#
#  Load all Lua scripts
#==================================================================#
def load_lua_scripts():
    logger.init("LUA Scripts", status="Starting")

    filenames = []
    modulenames = []
    descriptions = []

    lst = fileops.getusfiles(long_desc=True)
    filenames_dict = {ob["filename"]: i for i, ob in enumerate(lst)}

    for filename in koboldai_vars.userscripts:
        if filename in filenames_dict:
            i = filenames_dict[filename]
            filenames.append(filename)
            modulenames.append(lst[i]["modulename"])
            descriptions.append(lst[i]["description"])

    koboldai_vars.has_genmod = False

    try:
        koboldai_vars.lua_koboldbridge.obliterate_multiverse()
        tpool.execute(koboldai_vars.lua_koboldbridge.load_corescript, koboldai_vars.corescript)
        koboldai_vars.has_genmod = tpool.execute(koboldai_vars.lua_koboldbridge.load_userscripts, filenames, modulenames, descriptions)
        koboldai_vars.lua_running = True
    except lupa.LuaError as e:
        try:
            koboldai_vars.lua_koboldbridge.obliterate_multiverse()
        except:
            pass
        koboldai_vars.lua_running = False
        if(koboldai_vars.serverstarted):
            emit('from_server', {'cmd': 'errmsg', 'data': 'Lua script error; please check console.'}, broadcast=True, room="UI_1")
            sendUSStatItems()
        logger.error('LUA ERROR: ' + str(e).replace("\033", ""))
        logger.warning("Lua engine stopped; please open 'Userscripts' and press Load to reinitialize scripts.")
        socketio.emit("error", str(e), broadcast=True, room="UI_2")
        if(koboldai_vars.serverstarted):
            set_aibusy(0)
    logger.init_ok("LUA Scripts", status="OK")

#==================================================================#
#  Print message that originates from the userscript with the given name
#==================================================================#
@bridged_kwarg()
def lua_print(msg):
    if(koboldai_vars.lua_logname != koboldai_vars.lua_koboldbridge.logging_name):
        koboldai_vars.lua_logname = koboldai_vars.lua_koboldbridge.logging_name
        print(colors.BLUE + lua_log_format_name(koboldai_vars.lua_logname) + ":" + colors.END, file=sys.stderr)
    print(colors.PURPLE + msg.replace("\033", "") + colors.END)

#==================================================================#
#  Print warning that originates from the userscript with the given name
#==================================================================#
@bridged_kwarg()
def lua_warn(msg):
    if(koboldai_vars.lua_logname != koboldai_vars.lua_koboldbridge.logging_name):
        koboldai_vars.lua_logname = koboldai_vars.lua_koboldbridge.logging_name
        print(colors.BLUE + lua_log_format_name(koboldai_vars.lua_logname) + ":" + colors.END, file=sys.stderr)
    print(colors.YELLOW + msg.replace("\033", "") + colors.END)

#==================================================================#
#  Decode tokens into a string using current tokenizer
#==================================================================#
@bridged_kwarg()
def lua_decode(tokens):
    tokens = list(tokens.values())
    assert type(tokens) is list
    if("tokenizer" not in globals()):
        from transformers import GPT2Tokenizer
        global tokenizer
        tokenizer = GPT2Tokenizer.from_pretrained("gpt2", revision=koboldai_vars.revision, cache_dir="cache")
    return utils.decodenewlines(tokenizer.decode(tokens))

#==================================================================#
#  Encode string into list of token IDs using current tokenizer
#==================================================================#
@bridged_kwarg()
def lua_encode(string):
    assert type(string) is str
    if("tokenizer" not in globals()):
        from transformers import GPT2Tokenizer
        global tokenizer
        tokenizer = GPT2Tokenizer.from_pretrained("gpt2", revision=koboldai_vars.revision, cache_dir="cache")
    return tokenizer.encode(utils.encodenewlines(string))

#==================================================================#
#  Computes context given a submission, Lua array of entry UIDs and a Lua array
#  of folder UIDs
#==================================================================#
@bridged_kwarg()
def lua_compute_context(submission, entries, folders, kwargs):
    assert type(submission) is str
    if(kwargs is None):
        kwargs = koboldai_vars.lua_state.table()
    actions = koboldai_vars.actions
    allowed_entries = None
    allowed_folders = None
    if(entries is not None):
        allowed_entries = set()
        i = 1
        while(entries[i] is not None):
            allowed_entries.add(int(entries[i]))
            i += 1
    if(folders is not None):
        allowed_folders = set()
        i = 1
        while(folders[i] is not None):
            allowed_folders.add(int(folders[i]))
            i += 1
    txt, _, _, found_entries = koboldai_vars.calc_ai_text(submitted_text=submission,
                                                allowed_wi_entries=allowed_entries,
                                                allowed_wi_folders=allowed_folders)
    return utils.decodenewlines(tokenizer.decode(txt))

#==================================================================#
#  Get property of a world info entry given its UID and property name
#==================================================================#
@bridged_kwarg()
def lua_get_attr(uid, k):
    assert type(uid) is int and type(k) is str
    if(uid in koboldai_vars.worldinfo_u and k in (
        "key",
        "keysecondary",
        "content",
        "comment",
        "folder",
        "num",
        "selective",
        "constant",
        "uid",
    )):
        return koboldai_vars.worldinfo_u[uid][k]

#==================================================================#
#  Set property of a world info entry given its UID, property name and new value
#==================================================================#
@bridged_kwarg()
def lua_set_attr(uid, k, v):
    assert type(uid) is int and type(k) is str
    assert uid in koboldai_vars.worldinfo_u and k in (
        "key",
        "keysecondary",
        "content",
        "comment",
        "selective",
        "constant",
    )
    if(type(koboldai_vars.worldinfo_u[uid][k]) is int and type(v) is float):
        v = int(v)
    assert type(koboldai_vars.worldinfo_u[uid][k]) is type(v)
    koboldai_vars.worldinfo_u[uid][k] = v
    print(colors.GREEN + f"{lua_log_format_name(koboldai_vars.lua_koboldbridge.logging_name)} set {k} of world info entry {uid} to {v}" + colors.END)
    koboldai_vars.sync_worldinfo_v1_to_v2()
    sendwi()

#==================================================================#
#  Get property of a world info folder given its UID and property name
#==================================================================#
@bridged_kwarg()
def lua_folder_get_attr(uid, k):
    assert type(uid) is int and type(k) is str
    if(uid in koboldai_vars.wifolders_d and k in (
        "name",
    )):
        return koboldai_vars.wifolders_d[uid][k]

#==================================================================#
#  Set property of a world info folder given its UID, property name and new value
#==================================================================#
@bridged_kwarg()
def lua_folder_set_attr(uid, k, v):
    assert type(uid) is int and type(k) is str
    assert uid in koboldai_vars.wifolders_d and k in (
        "name",
    )
    if(type(koboldai_vars.wifolders_d[uid][k]) is int and type(v) is float):
        v = int(v)
    assert type(koboldai_vars.wifolders_d[uid][k]) is type(v)
    koboldai_vars.wifolders_d[uid][k] = v
    print(colors.GREEN + f"{lua_log_format_name(koboldai_vars.lua_koboldbridge.logging_name)} set {k} of world info folder {uid} to {v}" + colors.END)
    koboldai_vars.sync_worldinfo_v1_to_v2()
    sendwi()

#==================================================================#
#  Get the "Amount to Generate"
#==================================================================#
@bridged_kwarg()
def lua_get_genamt():
    return koboldai_vars.genamt

#==================================================================#
#  Set the "Amount to Generate"
#==================================================================#
@bridged_kwarg()
def lua_set_genamt(genamt):
    assert koboldai_vars.lua_koboldbridge.userstate != "genmod" and type(genamt) in (int, float) and genamt >= 0
    print(colors.GREEN + f"{lua_log_format_name(koboldai_vars.lua_koboldbridge.logging_name)} set genamt to {int(genamt)}" + colors.END)
    koboldai_vars.genamt = int(genamt)

#==================================================================#
#  Get the "Gens Per Action"
#==================================================================#
@bridged_kwarg()
def lua_get_numseqs():
    return koboldai_vars.numseqs

#==================================================================#
#  Set the "Gens Per Action"
#==================================================================#
@bridged_kwarg()
def lua_set_numseqs(numseqs):
    assert type(numseqs) in (int, float) and numseqs >= 1
    print(colors.GREEN + f"{lua_log_format_name(koboldai_vars.lua_koboldbridge.logging_name)} set numseqs to {int(numseqs)}" + colors.END)
    koboldai_vars.numseqs = int(numseqs)

#==================================================================#
#  Check if a setting exists with the given name
#==================================================================#
@bridged_kwarg()
def lua_has_setting(setting):
    return setting in (
        "anotedepth",
        "settemp",
        "settopp",
        "settopk",
        "settfs",
        "settypical",
        "settopa",
        "setreppen",
        "setreppenslope",
        "setreppenrange",
        "settknmax",
        "setwidepth",
        "setuseprompt",
        "setadventure",
        "setchatmode",
        "setdynamicscan",
        "setnopromptgen",
        "autosave",
        "setrngpersist",
        "temp",
        "topp",
        "top_p",
        "topk",
        "top_k",
        "tfs",
        "typical",
        "topa",
        "reppen",
        "reppenslope",
        "reppenrange",
        "tknmax",
        "widepth",
        "useprompt",
        "chatmode",
        "chatname",
        "botname",
        "adventure",
        "dynamicscan",
        "nopromptgen",
        "rngpersist",
        "frmttriminc",
        "frmtrmblln",
        "frmtrmspch",
        "frmtadsnsp",
        "frmtsingleline",
        "triminc",
        "rmblln",
        "rmspch",
        "adsnsp",
        "singleline",
        "output_streaming",
        "show_probs"
    )

#==================================================================#
#  Return the setting with the given name if it exists
#==================================================================#
@bridged_kwarg()
def lua_get_setting(setting):
    if(setting in ("settemp", "temp")): return koboldai_vars.temp
    if(setting in ("settopp", "topp", "top_p")): return koboldai_vars.top_p
    if(setting in ("settopk", "topk", "top_k")): return koboldai_vars.top_k
    if(setting in ("settfs", "tfs")): return koboldai_vars.tfs
    if(setting in ("settypical", "typical")): return koboldai_vars.typical
    if(setting in ("settopa", "topa")): return koboldai_vars.top_a
    if(setting in ("setreppen", "reppen")): return koboldai_vars.rep_pen
    if(setting in ("setreppenslope", "reppenslope")): return koboldai_vars.rep_pen_slope
    if(setting in ("setreppenrange", "reppenrange")): return koboldai_vars.rep_pen_range
    if(setting in ("settknmax", "tknmax")): return koboldai_vars.max_length
    if(setting == "anotedepth"): return koboldai_vars.andepth
    if(setting in ("setwidepth", "widepth")): return koboldai_vars.widepth
    if(setting in ("setuseprompt", "useprompt")): return koboldai_vars.useprompt
    if(setting in ("setadventure", "adventure")): return koboldai_vars.adventure
    if(setting in ("setchatmode", "chatmode")): return koboldai_vars.chatmode
    if(setting in ("setdynamicscan", "dynamicscan")): return koboldai_vars.dynamicscan
    if(setting in ("setnopromptgen", "nopromptgen")): return koboldai_vars.nopromptgen
    if(setting in ("autosave", "autosave")): return koboldai_vars.autosave
    if(setting in ("setrngpersist", "rngpersist")): return koboldai_vars.rngpersist
    if(setting in ("frmttriminc", "triminc")): return koboldai_vars.frmttriminc
    if(setting in ("frmtrmblln", "rmblln")): return koboldai_vars.frmttrmblln
    if(setting in ("frmtrmspch", "rmspch")): return koboldai_vars.frmttrmspch
    if(setting in ("frmtadsnsp", "adsnsp")): return koboldai_vars.frmtadsnsp
    if(setting in ("frmtsingleline", "singleline")): return koboldai_vars.singleline
    if(setting == "output_streaming"): return koboldai_vars.output_streaming
    if(setting == "show_probs"): return koboldai_vars.show_probs

#==================================================================#
#  Set the setting with the given name if it exists
#==================================================================#
@bridged_kwarg()
def lua_set_setting(setting, v):
    actual_type = type(lua_get_setting(setting))
    assert v is not None and (actual_type is type(v) or (actual_type is int and type(v) is float))
    v = actual_type(v)
    print(colors.GREEN + f"{lua_log_format_name(koboldai_vars.lua_koboldbridge.logging_name)} set {setting} to {v}" + colors.END)
    if(setting in ("setadventure", "adventure") and v):
        koboldai_vars.actionmode = 1
    if(setting in ("settemp", "temp")): koboldai_vars.temp = v
    if(setting in ("settopp", "topp")): koboldai_vars.top_p = v
    if(setting in ("settopk", "topk")): koboldai_vars.top_k = v
    if(setting in ("settfs", "tfs")): koboldai_vars.tfs = v
    if(setting in ("settypical", "typical")): koboldai_vars.typical = v
    if(setting in ("settopa", "topa")): koboldai_vars.top_a = v
    if(setting in ("setreppen", "reppen")): koboldai_vars.rep_pen = v
    if(setting in ("setreppenslope", "reppenslope")): koboldai_vars.rep_pen_slope = v
    if(setting in ("setreppenrange", "reppenrange")): koboldai_vars.rep_pen_range = v
    if(setting in ("settknmax", "tknmax")): koboldai_vars.max_length = v; return True
    if(setting == "anotedepth"): koboldai_vars.andepth = v; return True
    if(setting in ("setwidepth", "widepth")): koboldai_vars.widepth = v; return True
    if(setting in ("setuseprompt", "useprompt")): koboldai_vars.useprompt = v; return True
    if(setting in ("setadventure", "adventure")): koboldai_vars.adventure = v
    if(setting in ("setdynamicscan", "dynamicscan")): koboldai_vars.dynamicscan = v
    if(setting in ("setnopromptgen", "nopromptgen")): koboldai_vars.nopromptgen = v
    if(setting in ("autosave", "noautosave")): koboldai_vars.autosave = v
    if(setting in ("setrngpersist", "rngpersist")): koboldai_vars.rngpersist = v
    if(setting in ("setchatmode", "chatmode")): koboldai_vars.chatmode = v
    if(setting in ("frmttriminc", "triminc")): koboldai_vars.frmttriminc = v
    if(setting in ("frmtrmblln", "rmblln")): koboldai_vars.frmttrmblln = v
    if(setting in ("frmtrmspch", "rmspch")): koboldai_vars.frmttrmspch = v
    if(setting in ("frmtadsnsp", "adsnsp")): koboldai_vars.frmtadsnsp = v
    if(setting in ("frmtsingleline", "singleline")): koboldai_vars.singleline = v
    if(setting == "output_streaming"): koboldai_vars.output_streaming = v
    if(setting == "show_probs"): koboldai_vars.show_probs = v

#==================================================================#
#  Get contents of memory
#==================================================================#
@bridged_kwarg()
def lua_get_memory():
    return koboldai_vars.memory

#==================================================================#
#  Set contents of memory
#==================================================================#
@bridged_kwarg()
def lua_set_memory(m):
    assert type(m) is str
    koboldai_vars.memory = m

#==================================================================#
#  Get contents of author's note
#==================================================================#
@bridged_kwarg()
def lua_get_authorsnote():
    return koboldai_vars.authornote

#==================================================================#
#  Set contents of author's note
#==================================================================#
@bridged_kwarg()
def lua_set_authorsnote(m):
    assert type(m) is str
    koboldai_vars.authornote = m

#==================================================================#
#  Get contents of author's note template
#==================================================================#
@bridged_kwarg()
def lua_get_authorsnotetemplate():
    return koboldai_vars.authornotetemplate

#==================================================================#
#  Set contents of author's note template
#==================================================================#
@bridged_kwarg()
def lua_set_authorsnotetemplate(m):
    assert type(m) is str
    koboldai_vars.authornotetemplate = m

#==================================================================#
#  Save settings and send them to client
#==================================================================#
@bridged_kwarg()
def lua_resend_settings():
    print("lua_resend_settings")
    settingschanged()
    refresh_settings()

#==================================================================#
#  Set story chunk text and delete the chunk if the new chunk is empty
#==================================================================#
@bridged_kwarg()
def lua_set_chunk(k, v):
    assert type(k) in (int, None) and type(v) is str
    assert k >= 0
    assert k != 0 or len(v) != 0
    if(len(v) == 0):
        print(colors.GREEN + f"{lua_log_format_name(koboldai_vars.lua_koboldbridge.logging_name)} deleted story chunk {k}" + colors.END)
        chunk = int(k)
        koboldai_vars.actions.delete_action(chunk-1)
        koboldai_vars.lua_deleted.add(chunk)
        send_debug()
    else:
        if(k == 0):
            print(colors.GREEN + f"{lua_log_format_name(koboldai_vars.lua_koboldbridge.logging_name)} edited prompt chunk" + colors.END)
        else:
            print(colors.GREEN + f"{lua_log_format_name(koboldai_vars.lua_koboldbridge.logging_name)} edited story chunk {k}" + colors.END)
        chunk = int(k)
        if(chunk == 0):
            if(koboldai_vars.lua_koboldbridge.userstate == "genmod"):
                koboldai_vars._prompt = v
            koboldai_vars.lua_edited.add(chunk)
            koboldai_vars.prompt = v
        else:
            koboldai_vars.lua_edited.add(chunk)
            koboldai_vars.actions[chunk-1] = v
            send_debug()

#==================================================================#
#  Get model type as "gpt-2-xl", "gpt-neo-2.7B", etc.
#==================================================================#
@bridged_kwarg()
def lua_get_modeltype():
    if(koboldai_vars.noai):
        return "readonly"
    if(koboldai_vars.model in ("Colab", "API", "CLUSTER", "OAI", "InferKit")):
        return "api"
    if(not koboldai_vars.use_colab_tpu and koboldai_vars.model not in ("TPUMeshTransformerGPTJ", "TPUMeshTransformerGPTNeoX") and (koboldai_vars.model in ("GPT2Custom", "NeoCustom") or koboldai_vars.model_type in ("gpt2", "gpt_neo", "gptj"))):
        hidden_size = get_hidden_size_from_model(model)
    if(koboldai_vars.model in ("gpt2",) or (koboldai_vars.model_type == "gpt2" and hidden_size == 768)):
        return "gpt2"
    if(koboldai_vars.model in ("gpt2-medium",) or (koboldai_vars.model_type == "gpt2" and hidden_size == 1024)):
        return "gpt2-medium"
    if(koboldai_vars.model in ("gpt2-large",) or (koboldai_vars.model_type == "gpt2" and hidden_size == 1280)):
        return "gpt2-large"
    if(koboldai_vars.model in ("gpt2-xl",) or (koboldai_vars.model_type == "gpt2" and hidden_size == 1600)):
        return "gpt2-xl"
    if(koboldai_vars.model_type == "gpt_neo" and hidden_size == 768):
        return "gpt-neo-125M"
    if(koboldai_vars.model in ("EleutherAI/gpt-neo-1.3B",) or (koboldai_vars.model_type == "gpt_neo" and hidden_size == 2048)):
        return "gpt-neo-1.3B"
    if(koboldai_vars.model in ("EleutherAI/gpt-neo-2.7B",) or (koboldai_vars.model_type == "gpt_neo" and hidden_size == 2560)):
        return "gpt-neo-2.7B"
    if(koboldai_vars.model in ("EleutherAI/gpt-j-6B",) or ((koboldai_vars.use_colab_tpu or koboldai_vars.model == "TPUMeshTransformerGPTJ") and tpu_mtj_backend.params["d_model"] == 4096) or (koboldai_vars.model_type in ("gpt_neo", "gptj") and hidden_size == 4096)):
        return "gpt-j-6B"
    return "unknown"

#==================================================================#
#  Get model backend as "transformers" or "mtj"
#==================================================================#
@bridged_kwarg()
def lua_get_modelbackend():
    if(koboldai_vars.noai):
        return "readonly"
    if(koboldai_vars.model in ("Colab", "API", "CLUSTER", "OAI", "InferKit")):
        return "api"
    if(koboldai_vars.use_colab_tpu or koboldai_vars.model in ("TPUMeshTransformerGPTJ", "TPUMeshTransformerGPTNeoX")):
        return "mtj"
    return "transformers"

#==================================================================#
#  Check whether model is loaded from a custom path
#==================================================================#
@bridged_kwarg()
def lua_is_custommodel():
    return koboldai_vars.model in ("GPT2Custom", "NeoCustom", "TPUMeshTransformerGPTJ", "TPUMeshTransformerGPTNeoX")

#==================================================================#
#  Return the filename (as a string) of the current soft prompt, or
#  None if no soft prompt is loaded
#==================================================================#
@bridged_kwarg()
def lua_get_spfilename():
    return koboldai_vars.spfilename.strip() or None

#==================================================================#
#  When called with a string as argument, sets the current soft prompt;
#  when called with None as argument, uses no soft prompt.
#  Returns True if soft prompt changed, False otherwise.
#==================================================================#
@bridged_kwarg()
def lua_set_spfilename(filename: Union[str, None]):
    if(filename is None):
        filename = ""
    filename = str(filename).strip()
    changed = lua_get_spfilename() != filename
    assert all(q not in filename for q in ("/", "\\"))
    spRequest(filename)
    return changed

#==================================================================#
#  
#==================================================================#
def execute_inmod():
    setgamesaved(False)
    koboldai_vars.lua_logname = ...
    koboldai_vars.lua_edited = set()
    koboldai_vars.lua_deleted = set()
    try:
        tpool.execute(koboldai_vars.lua_koboldbridge.execute_inmod)
    except lupa.LuaError as e:
        koboldai_vars.lua_koboldbridge.obliterate_multiverse()
        koboldai_vars.lua_running = False
        emit('from_server', {'cmd': 'errmsg', 'data': 'Lua script error; please check console.'}, broadcast=True, room="UI_1")
        sendUSStatItems()
        logger.error('LUA ERROR: ' + str(e).replace("\033", ""))
        logger.warning("Lua engine stopped; please open 'Userscripts' and press Load to reinitialize scripts.")
        socketio.emit("error", str(e), broadcast=True, room="UI_2")
        set_aibusy(0)

def execute_genmod():
    koboldai_vars.lua_koboldbridge.execute_genmod()

def execute_outmod():
    setgamesaved(False)
    emit('from_server', {'cmd': 'hidemsg', 'data': ''}, broadcast=True, room="UI_1")
    try:
        tpool.execute(koboldai_vars.lua_koboldbridge.execute_outmod)
    except lupa.LuaError as e:
        koboldai_vars.lua_koboldbridge.obliterate_multiverse()
        koboldai_vars.lua_running = False
        emit('from_server', {'cmd': 'errmsg', 'data': 'Lua script error; please check console.'}, broadcast=True, room="UI_1")
        sendUSStatItems()
        logger.error('LUA ERROR: ' + str(e).replace("\033", ""))
        logger.warning("Lua engine stopped; please open 'Userscripts' and press Load to reinitialize scripts.")
        socketio.emit("error", str(e), broadcast=True, room="UI_2")
        set_aibusy(0)
    if(koboldai_vars.lua_koboldbridge.resend_settings_required):
        koboldai_vars.lua_koboldbridge.resend_settings_required = False
        lua_resend_settings()
    for k in koboldai_vars.lua_edited:
        inlineedit(k, koboldai_vars.actions[k])
    for k in koboldai_vars.lua_deleted:
        inlinedelete(k)




#============================ METHODS =============================#    

#==================================================================#
# Event triggered when browser SocketIO is loaded and connects to server
#==================================================================#
@socketio.on('connect')
def do_connect(_):
    print("Connection Attempt: " + request.remote_addr)
    if allowed_ips:
        print("Allowed?: ",  request.remote_addr in allowed_ips)
    if request.args.get("rely") == "true":
        return
    logger.info("Client connected! UI_{}".format(request.args.get('ui')))
    #If this we have a message to send to the users and they haven't seen it we'll transmit it now
    eventlet.spawn(send_one_time_messages, '', wait_time=1)
    
    join_room("UI_{}".format(request.args.get('ui')))
    if 'story' not in session:
        session['story'] = 'default'
    join_room(session['story'])
    logger.debug("Joining Room UI_{}".format(request.args.get('ui')))
    logger.debug("Session['Story']: {}".format(session['story']))
    if request.args.get("ui") == "2":
        ui2_connect()
        return
    logger.debug("{0}Client connected!{1}".format(colors.GREEN, colors.END))
    emit('from_server', {'cmd': 'setchatname', 'data': koboldai_vars.chatname}, room="UI_1")
    emit('from_server', {'cmd': 'setbotname', 'data': koboldai_vars.botname}, room="UI_1")
    emit('from_server', {'cmd': 'setanotetemplate', 'data': koboldai_vars.authornotetemplate}, room="UI_1")
    emit('from_server', {'cmd': 'connected', 'smandelete': koboldai_vars.smandelete, 'smanrename': koboldai_vars.smanrename, 'modelname': getmodelname()}, room="UI_1")
    if(koboldai_vars.host):
        emit('from_server', {'cmd': 'runs_remotely'}, room="UI_1")
    if(koboldai_vars.flaskwebgui):
        emit('from_server', {'cmd': 'flaskwebgui'}, room="UI_1")
    if(koboldai_vars.allowsp):
        emit('from_server', {'cmd': 'allowsp', 'data': koboldai_vars.allowsp}, room="UI_1")

    sendUSStatItems()
    emit('from_server', {'cmd': 'spstatitems', 'data': {koboldai_vars.spfilename: koboldai_vars.spmeta} if koboldai_vars.allowsp and len(koboldai_vars.spfilename) else {}}, broadcast=True, room="UI_1")

    if(not koboldai_vars.gamestarted):
        setStartState()
        sendsettings()
        refresh_settings()
        koboldai_vars.laststory = None
        emit('from_server', {'cmd': 'setstoryname', 'data': koboldai_vars.laststory}, room="UI_1")
        sendwi()
        emit('from_server', {'cmd': 'setmemory', 'data': koboldai_vars.memory}, room="UI_1")
        emit('from_server', {'cmd': 'setanote', 'data': koboldai_vars.authornote}, room="UI_1")
        koboldai_vars.mode = "play"
    else:
        # Game in session, send current game data and ready state to browser
        refresh_story()
        sendsettings()
        refresh_settings()
        emit('from_server', {'cmd': 'setstoryname', 'data': koboldai_vars.laststory}, room="UI_1")
        sendwi()
        emit('from_server', {'cmd': 'setmemory', 'data': koboldai_vars.memory}, room="UI_1")
        emit('from_server', {'cmd': 'setanote', 'data': koboldai_vars.authornote}, room="UI_1")
        if(koboldai_vars.mode == "play"):
            if(not koboldai_vars.aibusy):
                emit('from_server', {'cmd': 'setgamestate', 'data': 'ready'}, room="UI_1")
            else:
                emit('from_server', {'cmd': 'setgamestate', 'data': 'wait'}, room="UI_1")
        elif(koboldai_vars.mode == "edit"):
            emit('from_server', {'cmd': 'editmode', 'data': 'true'}, room="UI_1")
        elif(koboldai_vars.mode == "memory"):
            emit('from_server', {'cmd': 'memmode', 'data': 'true'}, room="UI_1")
        elif(koboldai_vars.mode == "wi"):
            emit('from_server', {'cmd': 'wimode', 'data': 'true'}, room="UI_1")

    emit('from_server', {'cmd': 'gamesaved', 'data': koboldai_vars.gamesaved}, broadcast=True, room="UI_1")

#==================================================================#
# Event triggered when browser SocketIO sends data to the server
#==================================================================#
@socketio.on('message')
def get_message(msg):
    if not koboldai_vars.quiet:
        logger.debug(f"Data received: {msg}")
    # Submit action
    if(msg['cmd'] == 'submit'):
        if(koboldai_vars.mode == "play"):
            if(koboldai_vars.aibusy):
                if(msg.get('allowabort', False)):
                    koboldai_vars.abort = True
                return
            koboldai_vars.abort = False
            koboldai_vars.lua_koboldbridge.feedback = None
            if(koboldai_vars.chatmode):
                if(type(msg['chatname']) is not str):
                    raise ValueError("Chatname must be a string")
                koboldai_vars.chatname = msg['chatname']
                koboldai_vars.botname = msg['botname']
                settingschanged()
                emit('from_server', {'cmd': 'setchatname', 'data': koboldai_vars.chatname}, room="UI_1")
                emit('from_server', {'cmd': 'setbotname', 'data': koboldai_vars.botname}, room="UI_1")
            koboldai_vars.recentrng = koboldai_vars.recentrngm = None
            actionsubmit(msg['data'], actionmode=msg['actionmode'])
        elif(koboldai_vars.mode == "edit"):
            editsubmit(msg['data'])
        elif(koboldai_vars.mode == "memory"):
            memsubmit(msg['data'])
    # Retry Action
    elif(msg['cmd'] == 'retry'):
        if(koboldai_vars.aibusy):
            if(msg.get('allowabort', False)):
                koboldai_vars.abort = True
            return
        koboldai_vars.abort = False
        if(koboldai_vars.chatmode):
            if(type(msg['chatname']) is not str):
                raise ValueError("Chatname must be a string")
            koboldai_vars.chatname = msg['chatname']
            koboldai_vars.botname = msg['botname']
            settingschanged()
            emit('from_server', {'cmd': 'setchatname', 'data': koboldai_vars.chatname}, room="UI_1")
            emit('from_server', {'cmd': 'setbotname', 'data': koboldai_vars.botname}, room="UI_1")
        actionretry(msg['data'])
    # Back/Undo Action
    elif(msg['cmd'] == 'back'):
        ignore = actionback()
    # Forward/Redo Action
    elif(msg['cmd'] == 'redo'):
        actionredo()
    # EditMode Action (old)
    elif(msg['cmd'] == 'edit'):
        if(koboldai_vars.mode == "play"):
            koboldai_vars.mode = "edit"
            emit('from_server', {'cmd': 'editmode', 'data': 'true'}, broadcast=True, room="UI_1")
        elif(koboldai_vars.mode == "edit"):
            koboldai_vars.mode = "play"
            emit('from_server', {'cmd': 'editmode', 'data': 'false'}, broadcast=True, room="UI_1")
    # EditLine Action (old)
    elif(msg['cmd'] == 'editline'):
        editrequest(int(msg['data']))
    # Inline edit
    elif(msg['cmd'] == 'inlineedit'):
        inlineedit(msg['chunk'], msg['data'])
    elif(msg['cmd'] == 'inlinedelete'):
        inlinedelete(msg['data'])
    # DeleteLine Action (old)
    elif(msg['cmd'] == 'delete'):
        deleterequest()
    elif(msg['cmd'] == 'memory'):
        togglememorymode()
    #elif(not koboldai_vars.host and msg['cmd'] == 'savetofile'):
    #    savetofile()
    elif(not koboldai_vars.host and msg['cmd'] == 'loadfromfile'):
        loadfromfile()
    elif(msg['cmd'] == 'loadfromstring'):
        loadRequest(json.loads(msg['data']), filename=msg['filename'])
    elif(not koboldai_vars.host and msg['cmd'] == 'import'):
        importRequest()
    elif(msg['cmd'] == 'newgame'):
        newGameRequest()
    elif(msg['cmd'] == 'rndgame'):
        randomGameRequest(msg['data'], memory=msg['memory'])
    elif(msg['cmd'] == 'settemp'):
        koboldai_vars.temp = float(msg['data'])
        emit('from_server', {'cmd': 'setlabeltemp', 'data': msg['data']}, broadcast=True, room="UI_1")
        settingschanged()
        refresh_settings()
    elif(msg['cmd'] == 'settopp'):
        koboldai_vars.top_p = float(msg['data'])
        emit('from_server', {'cmd': 'setlabeltopp', 'data': msg['data']}, broadcast=True, room="UI_1")
        settingschanged()
        refresh_settings()
    elif(msg['cmd'] == 'settopk'):
        koboldai_vars.top_k = int(msg['data'])
        emit('from_server', {'cmd': 'setlabeltopk', 'data': msg['data']}, broadcast=True, room="UI_1")
        settingschanged()
        refresh_settings()
    elif(msg['cmd'] == 'settfs'):
        koboldai_vars.tfs = float(msg['data'])
        emit('from_server', {'cmd': 'setlabeltfs', 'data': msg['data']}, broadcast=True, room="UI_1")
        settingschanged()
        refresh_settings()
    elif(msg['cmd'] == 'settypical'):
        koboldai_vars.typical = float(msg['data'])
        emit('from_server', {'cmd': 'setlabeltypical', 'data': msg['data']}, broadcast=True, room="UI_1")
        settingschanged()
        refresh_settings()
    elif(msg['cmd'] == 'settopa'):
        koboldai_vars.top_a = float(msg['data'])
        emit('from_server', {'cmd': 'setlabeltopa', 'data': msg['data']}, broadcast=True, room="UI_1")
        settingschanged()
        refresh_settings()
    elif(msg['cmd'] == 'setreppen'):
        koboldai_vars.rep_pen = float(msg['data'])
        emit('from_server', {'cmd': 'setlabelreppen', 'data': msg['data']}, broadcast=True, room="UI_1")
        settingschanged()
        refresh_settings()
    elif(msg['cmd'] == 'setreppenslope'):
        koboldai_vars.rep_pen_slope = float(msg['data'])
        emit('from_server', {'cmd': 'setlabelreppenslope', 'data': msg['data']}, broadcast=True, room="UI_1")
        settingschanged()
        refresh_settings()
    elif(msg['cmd'] == 'setreppenrange'):
        koboldai_vars.rep_pen_range = float(msg['data'])
        emit('from_server', {'cmd': 'setlabelreppenrange', 'data': msg['data']}, broadcast=True, room="UI_1")
        settingschanged()
        refresh_settings()
    elif(msg['cmd'] == 'setoutput'):
        koboldai_vars.genamt = int(msg['data'])
        emit('from_server', {'cmd': 'setlabeloutput', 'data': msg['data']}, broadcast=True, room="UI_1")
        settingschanged()
        refresh_settings()
    elif(msg['cmd'] == 'settknmax'):
        koboldai_vars.max_length = int(msg['data'])
        emit('from_server', {'cmd': 'setlabeltknmax', 'data': msg['data']}, broadcast=True, room="UI_1")
        settingschanged()
        refresh_settings()
    elif(msg['cmd'] == 'setikgen'):
        koboldai_vars.ikgen = int(msg['data'])
        emit('from_server', {'cmd': 'setlabelikgen', 'data': msg['data']}, broadcast=True, room="UI_1")
        settingschanged()
        refresh_settings()
    # Author's Note field update
    elif(msg['cmd'] == 'anote'):
        anotesubmit(msg['data'], template=msg['template'])
    # Author's Note depth update
    elif(msg['cmd'] == 'anotedepth'):
        koboldai_vars.andepth = int(msg['data'])
        emit('from_server', {'cmd': 'setlabelanotedepth', 'data': msg['data']}, broadcast=True, room="UI_1")
        settingschanged()
        refresh_settings()
    # Format - Trim incomplete sentences
    elif(msg['cmd'] == 'frmttriminc'):
        koboldai_vars.frmttriminc = msg['data']
        settingschanged()
        refresh_settings()
    elif(msg['cmd'] == 'frmtrmblln'):
        koboldai_vars.frmtrmblln = msg['data']
        settingschanged()
        refresh_settings()
    elif(msg['cmd'] == 'frmtrmspch'):
        koboldai_vars.frmtrmspch = msg['data']
        settingschanged()
        refresh_settings()
    elif(msg['cmd'] == 'frmtadsnsp'):
        koboldai_vars.frmtadsnsp = msg['data']
        settingschanged()
        refresh_settings()
    elif(msg['cmd'] == 'singleline'):
        koboldai_vars.singleline = msg['data']
        settingschanged()
        refresh_settings()
    elif(msg['cmd'] == 'importselect'):
        koboldai_vars.importnum = int(msg["data"].replace("import", ""))
    elif(msg['cmd'] == 'importcancel'):
        emit('from_server', {'cmd': 'popupshow', 'data': False}, room="UI_1")
        koboldai_vars.importjs  = {}
    elif(msg['cmd'] == 'importaccept'):
        emit('from_server', {'cmd': 'popupshow', 'data': False}, room="UI_1")
        importgame()
    elif(msg['cmd'] == 'wi'):
        togglewimode()
    elif(msg['cmd'] == 'wiinit'):
        if(int(msg['data']) < len(koboldai_vars.worldinfo)):
            setgamesaved(False)
            koboldai_vars.worldinfo[msg['data']]["init"] = True
            addwiitem(folder_uid=msg['folder'])
    elif(msg['cmd'] == 'wifolderinit'):
        addwifolder()
    elif(msg['cmd'] == 'wimoveitem'):
        movewiitem(msg['destination'], msg['data'])
    elif(msg['cmd'] == 'wimovefolder'):
        movewifolder(msg['destination'], msg['data'])
    elif(msg['cmd'] == 'widelete'):
        deletewi(msg['data'])
    elif(msg['cmd'] == 'wifolderdelete'):
        deletewifolder(msg['data'])
    elif(msg['cmd'] == 'wiexpand'):
        assert 0 <= int(msg['data']) < len(koboldai_vars.worldinfo)
        setgamesaved(False)
        emit('from_server', {'cmd': 'wiexpand', 'data': msg['data']}, broadcast=True, room="UI_1")
    elif(msg['cmd'] == 'wiexpandfolder'):
        assert 0 <= int(msg['data']) < len(koboldai_vars.worldinfo)
        setgamesaved(False)
        emit('from_server', {'cmd': 'wiexpandfolder', 'data': msg['data']}, broadcast=True, room="UI_1")
    elif(msg['cmd'] == 'wifoldercollapsecontent'):
        setgamesaved(False)
        koboldai_vars.wifolders_d[msg['data']]['collapsed'] = True
        emit('from_server', {'cmd': 'wifoldercollapsecontent', 'data': msg['data']}, broadcast=True, room="UI_1")
    elif(msg['cmd'] == 'wifolderexpandcontent'):
        setgamesaved(False)
        koboldai_vars.wifolders_d[msg['data']]['collapsed'] = False
        emit('from_server', {'cmd': 'wifolderexpandcontent', 'data': msg['data']}, broadcast=True, room="UI_1")
    elif(msg['cmd'] == 'wiupdate'):
        setgamesaved(False)
        num = int(msg['num'])
        fields = ("key", "keysecondary", "content", "comment")
        for field in fields:
            if(field in msg['data'] and type(msg['data'][field]) is str):
                koboldai_vars.worldinfo[num][field] = msg['data'][field]
        emit('from_server', {'cmd': 'wiupdate', 'num': msg['num'], 'data': {field: koboldai_vars.worldinfo[num][field] for field in fields}}, broadcast=True, room="UI_1")
    elif(msg['cmd'] == 'wifolderupdate'):
        setgamesaved(False)
        uid = str(msg['uid'])
        fields = ("name", "collapsed")
        for field in fields:
            if(field in msg['data'] and type(msg['data'][field]) is (str if field != "collapsed" else bool)):
                koboldai_vars.wifolders_d[uid][field] = msg['data'][field]
        emit('from_server', {'cmd': 'wifolderupdate', 'uid': msg['uid'], 'data': {field: koboldai_vars.wifolders_d[uid][field] for field in fields}}, broadcast=True, room="UI_1")
    elif(msg['cmd'] == 'wiselon'):
        setgamesaved(False)
        koboldai_vars.worldinfo[msg['data']]["selective"] = True
        emit('from_server', {'cmd': 'wiselon', 'data': msg['data']}, broadcast=True, room="UI_1")
    elif(msg['cmd'] == 'wiseloff'):
        setgamesaved(False)
        koboldai_vars.worldinfo[msg['data']]["selective"] = False
        emit('from_server', {'cmd': 'wiseloff', 'data': msg['data']}, broadcast=True, room="UI_1")
    elif(msg['cmd'] == 'wiconstanton'):
        setgamesaved(False)
        koboldai_vars.worldinfo[msg['data']]["constant"] = True
        emit('from_server', {'cmd': 'wiconstanton', 'data': msg['data']}, broadcast=True, room="UI_1")
    elif(msg['cmd'] == 'wiconstantoff'):
        setgamesaved(False)
        koboldai_vars.worldinfo[msg['data']]["constant"] = False
        emit('from_server', {'cmd': 'wiconstantoff', 'data': msg['data']}, broadcast=True, room="UI_1")
    elif(msg['cmd'] == 'sendwilist'):
        commitwi(msg['data'])
    elif(msg['cmd'] == 'aidgimport'):
        importAidgRequest(msg['data'])
    elif(msg['cmd'] == 'saveasrequest'):
        saveas(msg['data'])
    elif(msg['cmd'] == 'saverequest'):
        save()
    elif(msg['cmd'] == 'loadlistrequest'):
        getloadlist()
    elif(msg['cmd'] == 'splistrequest'):
        getsplist()
    elif(msg['cmd'] == 'uslistrequest'):
        unloaded, loaded = getuslist()
        emit('from_server', {'cmd': 'buildus', 'data': {"unloaded": unloaded, "loaded": loaded}}, room="UI_1")
    elif(msg['cmd'] == 'samplerlistrequest'):
        emit('from_server', {'cmd': 'buildsamplers', 'data': koboldai_vars.sampler_order}, room="UI_1")
    elif(msg['cmd'] == 'usloaded'):
        koboldai_vars.userscripts = []
        for userscript in msg['data']:
            if type(userscript) is not str:
                continue
            userscript = userscript.strip()
            if len(userscript) != 0 and all(q not in userscript for q in ("..", ":")) and all(userscript[0] not in q for q in ("/", "\\")) and os.path.exists(fileops.uspath(userscript)):
                koboldai_vars.userscripts.append(userscript)
        settingschanged()
    elif(msg['cmd'] == 'usload'):
        load_lua_scripts()
        unloaded, loaded = getuslist()
        sendUSStatItems()
    elif(msg['cmd'] == 'samplers'):
        sampler_order = msg["data"]
        sampler_order_min_length = 6
        sampler_order_max_length = 7
        if(not isinstance(sampler_order, list)):
            raise ValueError(f"Sampler order must be a list, but got a {type(sampler_order)}")
        if(not (sampler_order_min_length <= len(sampler_order) <= sampler_order_max_length)):
            raise ValueError(f"Sampler order must be a list of length greater than or equal to {sampler_order_min_length} and less than or equal to {sampler_order_max_length}, but got a list of length {len(sampler_order)}")
        if(not all(isinstance(e, int) for e in sampler_order)):
            raise ValueError(f"Sampler order must be a list of ints, but got a list with at least one non-int element")
        if(min(sampler_order) != 0 or max(sampler_order) != len(sampler_order) - 1 or len(set(sampler_order)) != len(sampler_order)):
            raise ValueError(f"Sampler order list of length {len(sampler_order)} must be a permutation of the first {len(sampler_order)} nonnegative integers")
        koboldai_vars.sampler_order = sampler_order
        settingschanged()
    elif(msg['cmd'] == 'list_model'):
        sendModelSelection(menu=msg['data'])
    elif(msg['cmd'] == 'load_model'):
        logger.debug(f"Selected Model: {koboldai_vars.model_selected}")
        if not os.path.exists("settings/"):
            os.mkdir("settings")
        changed = True
        if os.path.exists("settings/" + koboldai_vars.model_selected.replace('/', '_') + ".breakmodel"):
            with open("settings/" + koboldai_vars.model_selected.replace('/', '_') + ".breakmodel", "r") as file:
                data = file.read().split('\n')[:2]
                if len(data) < 2:
                    data.append("0")
                gpu_layers, disk_layers = data
                if gpu_layers == msg['gpu_layers'] and disk_layers == msg['disk_layers']:
                    changed = False
        if changed:
            if koboldai_vars.model_selected in ["NeoCustom", "GPT2Custom"]:
                filename = "settings/{}.breakmodel".format(os.path.basename(os.path.normpath(koboldai_vars.custmodpth)))
            else:
                filename = "settings/{}.breakmodel".format(koboldai_vars.model_selected.replace('/', '_'))
            f = open(filename, "w")
            f.write(str(msg['gpu_layers']) + '\n' + str(msg['disk_layers']))
            f.close()
        koboldai_vars.colaburl = msg['url'] + "/request"
        koboldai_vars.model = koboldai_vars.model_selected
        if koboldai_vars.model == "CLUSTER":
            if type(msg['online_model']) is not list:
                if msg['online_model'] == '':
                    koboldai_vars.cluster_requested_models = []
                else:
                    koboldai_vars.cluster_requested_models = [msg['online_model']]
            else:
                koboldai_vars.cluster_requested_models = msg['online_model']
        load_model(use_gpu=msg['use_gpu'], gpu_layers=msg['gpu_layers'], disk_layers=msg['disk_layers'], online_model=msg['online_model'])
    elif(msg['cmd'] == 'show_model'):
        logger.info(f"Model Name: {getmodelname()}")
        emit('from_server', {'cmd': 'show_model_name', 'data': getmodelname()}, broadcast=True, room="UI_1")
    elif(msg['cmd'] == 'selectmodel'):
        # This is run when a model line is selected from the UI (line from the model_menu variable) that is tagged as not a menu
        # otherwise we should be running the msg['cmd'] == 'list_model'
        
        # We have to do a bit of processing though, if we select a custom path, we need to list out the contents of folders
        # But if we select something else, we need to potentially show model layers for each GPU
        # We might also need to show key input. All of that happens here
        
        # The data variable will contain the model name. But our Custom lines need a bit more processing
        # If we're on a custom line that we have selected a model for, the path variable will be in msg
        # so if that's missing we need to run the menu to show the model folders in the models folder
        if msg['data'] in ('NeoCustom', 'GPT2Custom', 'customhuggingface') and 'path' not in msg and 'path_modelname' not in msg:
            if 'folder' not in msg or koboldai_vars.host:
                folder = "./models"
            else:
                folder = msg['folder']
            sendModelSelection(menu=msg['data'], folder=folder)
        elif msg['data'] in ('NeoCustom', 'GPT2Custom', 'customhuggingface') and 'path_modelname' in msg:
            #Here the user entered custom text in the text box. This could be either a model name or a path.
            if check_if_dir_is_model(msg['path_modelname']):
                koboldai_vars.model_selected = msg['data']
                koboldai_vars.custmodpth = msg['path_modelname']
                get_model_info(msg['data'], directory=msg['path'])
            else:
                koboldai_vars.model_selected = msg['path_modelname']
                try:
                    get_model_info(koboldai_vars.model_selected)
                except:
                    emit('from_server', {'cmd': 'errmsg', 'data': "The model entered doesn't exist."}, room="UI_1")
        elif msg['data'] in ('NeoCustom', 'GPT2Custom', 'customhuggingface'):
            if check_if_dir_is_model(msg['path']):
                koboldai_vars.model_selected = msg['data']
                koboldai_vars.custmodpth = msg['path']
                get_model_info(msg['data'], directory=msg['path'])
            else:
                if koboldai_vars.host:
                    sendModelSelection(menu=msg['data'], folder="./models")
                else:
                    sendModelSelection(menu=msg['data'], folder=msg['path'])
        else:
            koboldai_vars.model_selected = msg['data']
            if 'path' in msg:
                koboldai_vars.custmodpth = msg['path']
                get_model_info(msg['data'], directory=msg['path'])
            else:
                get_model_info(koboldai_vars.model_selected)
    elif(msg['cmd'] == 'delete_model'):
        if "{}/models".format(os.getcwd()) in os.path.abspath(msg['data']) or "{}\\models".format(os.getcwd()) in os.path.abspath(msg['data']):
            if check_if_dir_is_model(msg['data']):
                logger.warning(f"Someone deleted {msg['data']}")
                import shutil
                shutil.rmtree(msg['data'])
                sendModelSelection(menu=msg['menu'])
            else:
                logger.error(f"Someone attempted to delete {msg['data']} but this is not a valid model")
        else:
            logger.critical(f"Someone maliciously attempted to delete {msg['data']}. The attempt has been blocked.")
    elif(msg['cmd'] == 'OAI_Key_Update'):
        get_oai_models({'model': koboldai_vars.model, 'key': msg['key']})
    elif(msg['cmd'] == 'Cluster_Key_Update'):
        get_cluster_models({'model': koboldai_vars.model, 'key': msg['key'], 'url': msg['url']})
    elif(msg['cmd'] == 'loadselect'):
        koboldai_vars.loadselect = msg["data"]
    elif(msg['cmd'] == 'spselect'):
        koboldai_vars.spselect = msg["data"]
    elif(msg['cmd'] == 'loadrequest'):
        loadRequest(fileops.storypath(koboldai_vars.loadselect))
    elif(msg['cmd'] == 'sprequest'):
        spRequest(koboldai_vars.spselect)
    elif(msg['cmd'] == 'deletestory'):
        deletesave(msg['data'])
    elif(msg['cmd'] == 'renamestory'):
        renamesave(msg['data'], msg['newname'])
    elif(msg['cmd'] == 'clearoverwrite'):    
        koboldai_vars.svowname = ""
        koboldai_vars.saveow   = False
    elif(msg['cmd'] == 'seqsel'):
        selectsequence(msg['data'])
    elif(msg['cmd'] == 'seqpin'):
        pinsequence(msg['data'])
    elif(msg['cmd'] == 'setnumseq'):
        koboldai_vars.numseqs = int(msg['data'])
        emit('from_server', {'cmd': 'setlabelnumseq', 'data': msg['data']}, room="UI_1")
        settingschanged()
        refresh_settings()
    elif(msg['cmd'] == 'setwidepth'):
        koboldai_vars.widepth = int(msg['data'])
        emit('from_server', {'cmd': 'setlabelwidepth', 'data': msg['data']}, room="UI_1")
        settingschanged()
        refresh_settings()
    elif(msg['cmd'] == 'setuseprompt'):
        koboldai_vars.useprompt = msg['data']
        settingschanged()
        refresh_settings()
    elif(msg['cmd'] == 'setadventure'):
        koboldai_vars.adventure = msg['data']
        koboldai_vars.chatmode = False
        settingschanged()
        refresh_settings()
    elif(msg['cmd'] == 'autosave'):
        koboldai_vars.autosave = msg['data']
        settingschanged()
        refresh_settings()
    elif(msg['cmd'] == 'setchatmode'):
        koboldai_vars.chatmode = msg['data']
        koboldai_vars.adventure = False
        settingschanged()
        refresh_settings()
    elif(msg['cmd'] == 'setdynamicscan'):
        koboldai_vars.dynamicscan = msg['data']
        settingschanged()
        refresh_settings()
    elif(msg['cmd'] == 'setnopromptgen'):
        koboldai_vars.nopromptgen = msg['data']
        settingschanged()
        refresh_settings()
    elif(msg['cmd'] == 'setrngpersist'):
        koboldai_vars.rngpersist = msg['data']
        settingschanged()
        refresh_settings()
    elif(msg['cmd'] == 'setnogenmod'):
        koboldai_vars.nogenmod = msg['data']
        settingschanged()
        refresh_settings()
    elif(msg['cmd'] == 'setfulldeterminism'):
        koboldai_vars.full_determinism = msg['data']
        settingschanged()
        refresh_settings()
    elif(msg['cmd'] == 'setoutputstreaming'):
        koboldai_vars.output_streaming = msg['data']
        settingschanged()
        refresh_settings()
    elif(msg['cmd'] == 'setshowbudget'):
        koboldai_vars.show_budget = msg['data']
        settingschanged()
        refresh_settings()
    elif(msg['cmd'] == 'setshowprobs'):
        koboldai_vars.show_probs = msg['data']
        settingschanged()
        refresh_settings()
    elif(msg['cmd'] == 'alttextgen'):
        koboldai_vars.alt_gen = msg['data']
        settingschanged()
        refresh_settings()
    elif(msg['cmd'] == 'alt_multi_gen'):
        koboldai_vars.alt_multi_gen = msg['data']
        settingschanged()
        refresh_settings()
    elif(not koboldai_vars.host and msg['cmd'] == 'importwi'):
        wiimportrequest()
    elif(msg['cmd'] == 'debug'):
        koboldai_vars.debug = msg['data']
        emit('from_server', {'cmd': 'set_debug', 'data': msg['data']}, broadcast=True, room="UI_1")
        if koboldai_vars.debug:
            send_debug()
    elif(msg['cmd'] == 'getfieldbudget'):
        unencoded = msg["data"]["unencoded"]
        field = msg["data"]["field"]

        # Tokenizer may be undefined here when a model has not been chosen.
        if "tokenizer" not in globals():
            # We don't have a tokenizer, just return nulls.
            emit(
                'from_server',
                {'cmd': 'showfieldbudget', 'data': {"length": None, "max": None, "field": field}},
            )
            return

        header_length = len(tokenizer._koboldai_header)
        max_tokens = koboldai_vars.max_length - header_length - koboldai_vars.sp_length - koboldai_vars.genamt

        if not unencoded:
            # Unencoded is empty, just return 0
            emit(
                'from_server',
                {'cmd': 'showfieldbudget', 'data': {"length": 0, "max": max_tokens, "field": field}},
                broadcast=True
            )
        else:
            if field == "anoteinput":
                unencoded = buildauthorsnote(unencoded, msg["data"]["anotetemplate"])
            tokens_length = len(tokenizer.encode(unencoded))

            emit(
                'from_server',
                {'cmd': 'showfieldbudget', 'data': {"length": tokens_length, "max": max_tokens, "field": field}},
                broadcast=True
            )

#==================================================================#
#  Send userscripts list to client
#==================================================================#
def sendUSStatItems():
    _, loaded = getuslist()
    loaded = loaded if koboldai_vars.lua_running else []
    last_userscripts = [e["filename"] for e in loaded]
    emit('from_server', {'cmd': 'usstatitems', 'data': loaded, 'flash': last_userscripts != koboldai_vars.last_userscripts}, broadcast=True, room="UI_1")
    koboldai_vars.last_userscripts = last_userscripts

#==================================================================#
#  KoboldAI Markup Formatting (Mixture of Markdown and sanitized html)
#==================================================================#
def kml(txt):
   txt = txt.replace('>', '&gt;')
   txt = bleach.clean(markdown.markdown(txt), tags = ['p', 'em', 'strong', 'code', 'h1', 'h2', 'h3', 'h4', 'h5', 'h6', 'li', 'ul', 'b', 'i', 'a', 'span', 'button'], styles = ['color', 'font-weight'], attributes=['id', 'class', 'style', 'href'])
   return txt

#==================================================================#
#  Send start message and tell Javascript to set UI state
#==================================================================#
def setStartState():
    # Old UI sets welcome to a boolean sometimes
    koboldai_vars.welcome = koboldai_vars.welcome or koboldai_vars.welcome_default

    if koboldai_vars.welcome != koboldai_vars.welcome_default:
        txt = koboldai_vars.welcome + "<br/>"
    else:
        txt = "<span>Welcome to <span class=\"color_cyan\">KoboldAI</span>! You are running <span class=\"color_green\">"+getmodelname()+"</span>.<br/>"
    if(not koboldai_vars.noai and koboldai_vars.welcome == koboldai_vars.welcome_default):
        txt = txt + "Please load a game or enter a prompt below to begin!</span>"
    if(koboldai_vars.noai):
        txt = txt + "Please load or import a story to read. There is no AI in this mode."
    socketio.emit('from_server', {'cmd': 'updatescreen', 'gamestarted': koboldai_vars.gamestarted, 'data': txt}, broadcast=True, room="UI_1")
    socketio.emit('from_server', {'cmd': 'setgamestate', 'data': 'start'}, broadcast=True, room="UI_1")

#==================================================================#
#  Transmit applicable settings to SocketIO to build UI sliders/toggles
#==================================================================#
def sendsettings():
    # Send settings for selected AI type
    socketio.emit('from_server', {'cmd': 'reset_menus'}, room="UI_1")
    if(koboldai_vars.model != "InferKit"):
        for set in gensettings.gensettingstf:
            if 'UI_V2_Only' not in set:
                socketio.emit('from_server', {'cmd': 'addsetting', 'data': set}, room="UI_1")
    else:
        for set in gensettings.gensettingsik:
            if 'UI_V2_Only' not in set:
                socketio.emit('from_server', {'cmd': 'addsetting', 'data': set}, room="UI_1")
    
    # Send formatting options
    for frm in gensettings.formatcontrols:
        socketio.emit('from_server', {'cmd': 'addformat', 'data': frm}, room="UI_1")
        # Add format key to vars if it wasn't loaded with client.settings
        if(not hasattr(koboldai_vars, frm["id"])):
            setattr(koboldai_vars, frm["id"], False)

#==================================================================#
#  Set value of gamesaved
#==================================================================#
def setgamesaved(gamesaved):
    assert type(gamesaved) is bool
    if(gamesaved != koboldai_vars.gamesaved):
        socketio.emit('from_server', {'cmd': 'gamesaved', 'data': gamesaved}, broadcast=True, room="UI_1")
    koboldai_vars.gamesaved = gamesaved

#==================================================================#
#  Take input text from SocketIO and decide what to do with it
#==================================================================#

def check_for_backend_compilation():
    if(koboldai_vars.checking):
        return
    koboldai_vars.checking = True
    for _ in range(31):
        time.sleep(0.06276680299820175)
        if(koboldai_vars.compiling):
            emit('from_server', {'cmd': 'warnmsg', 'data': 'Compiling TPU backend&mdash;this usually takes 1&ndash;2 minutes...'}, broadcast=True, room="UI_1")
            break
    koboldai_vars.checking = False

def actionsubmit(data, actionmode=0, force_submit=False, force_prompt_gen=False, disable_recentrng=False, no_generate=False, ignore_aibusy=False):
    # Ignore new submissions if the AI is currently busy
    if(koboldai_vars.aibusy):
        return
    
    while(True):
        set_aibusy(1)
        koboldai_vars.actions.clear_unused_options()
        if(koboldai_vars.model in ["API","CLUSTER"]):
            global tokenizer
            if koboldai_vars.model == "API":
                tokenizer_id = requests.get(
                    koboldai_vars.colaburl[:-8] + "/api/v1/model",
                ).json()["result"]
            elif len(koboldai_vars.cluster_requested_models) >= 1:
                # If the player has requested one or more models, we use the first one for the tokenizer
                tokenizer_id = koboldai_vars.cluster_requested_models[0]
            # The cluster can return any number of possible models for each gen, but this happens after this step
            # So at this point, this is unknown
            else:
                tokenizer_id = ""
            if tokenizer_id != koboldai_vars.api_tokenizer_id:
                try:
                    if(os.path.isdir(tokenizer_id)):
                        try:
                            tokenizer = AutoTokenizer.from_pretrained(tokenizer_id, revision=koboldai_vars.revision, cache_dir="cache")
                        except:
                            tokenizer = AutoTokenizer.from_pretrained(tokenizer_id, revision=koboldai_vars.revision, cache_dir="cache", use_fast=False)
                    elif(os.path.isdir("models/{}".format(tokenizer_id.replace('/', '_')))):
                        try:
                            tokenizer = AutoTokenizer.from_pretrained("models/{}".format(tokenizer_id.replace('/', '_')), revision=koboldai_vars.revision, cache_dir="cache")
                        except:
                            tokenizer = AutoTokenizer.from_pretrained("models/{}".format(tokenizer_id.replace('/', '_')), revision=koboldai_vars.revision, cache_dir="cache", use_fast=False)
                    else:
                        try:
                            tokenizer = AutoTokenizer.from_pretrained(tokenizer_id, revision=koboldai_vars.revision, cache_dir="cache")
                        except:
                            tokenizer = AutoTokenizer.from_pretrained(tokenizer_id, revision=koboldai_vars.revision, cache_dir="cache", use_fast=False)
                except:
                    logger.warning(f"Unknown tokenizer {repr(tokenizer_id)}")
                koboldai_vars.api_tokenizer_id = tokenizer_id

        if(disable_recentrng):
            koboldai_vars.recentrng = koboldai_vars.recentrngm = None

        koboldai_vars.recentback = False
        koboldai_vars.recentedit = False
        koboldai_vars.actionmode = actionmode

        # "Action" mode
        if(actionmode == 1):
            data = data.strip().lstrip('>')
            data = re.sub(r'\n+', ' ', data)
            if(len(data)):
                data = f"\n\n> {data}\n"
        
        # "Chat" mode
        if(koboldai_vars.chatmode and koboldai_vars.gamestarted):
            if(koboldai_vars.botname):
                botname = (koboldai_vars.botname + ":")
            else:
                botname = ""
            data = re.sub(r'\n+\Z', '', data)
            if(len(data)):
                data = f"\n{koboldai_vars.chatname}: {data}\n{botname}"
        
        # If we're not continuing, store a copy of the raw input
        if(data != ""):
            koboldai_vars.lastact = data
        
        if(not koboldai_vars.gamestarted):
            koboldai_vars.submission = data
            if(not no_generate):
                execute_inmod()
            koboldai_vars.submission = re.sub(r"[^\S\r\n]*([\r\n]*)$", r"\1", koboldai_vars.submission)  # Remove trailing whitespace, excluding newlines
            data = koboldai_vars.submission
            if koboldai_vars.prompt:
                # This will happen only when loading a non-started save game (i.e. one consisting only of a saved prompt).
                # In this case, prepend the prompt to the sumission. This allows the player to submit a blank initial submission
                # (preserving the prompt), or to add to the prompt by submitting non-empty data.
                data = koboldai_vars.prompt + data
            if(not force_submit and len(data.strip()) == 0):
                set_aibusy(0)
                socketio.emit("error", "No prompt or random story theme entered", broadcast=True, room="UI_2")
                assert False
            # Start the game
            koboldai_vars.gamestarted = True
            if(not koboldai_vars.noai and koboldai_vars.lua_koboldbridge.generating and (not koboldai_vars.nopromptgen or force_prompt_gen)):
                # Save this first action as the prompt
                koboldai_vars.prompt = data
                # Clear the startup text from game screen
                emit('from_server', {'cmd': 'updatescreen', 'gamestarted': False, 'data': 'Please wait, generating story...'}, broadcast=True, room="UI_1")
                calcsubmit("") # Run the first action through the generator
                if(not koboldai_vars.abort and koboldai_vars.lua_koboldbridge.restart_sequence is not None and len(koboldai_vars.genseqs) == 0):
                    data = ""
                    force_submit = True
                    disable_recentrng = True
                    continue
                emit('from_server', {'cmd': 'scrolldown', 'data': ''}, broadcast=True, room="UI_1")
                break
            else:
                # Save this first action as the prompt
                koboldai_vars.prompt = data if len(data) > 0 else '"'
                for i in range(koboldai_vars.numseqs):
                    koboldai_vars.lua_koboldbridge.outputs[i+1] = ""
                if(not no_generate):
                    execute_outmod()
                koboldai_vars.lua_koboldbridge.regeneration_required = False
                genout = []
                for i in range(koboldai_vars.numseqs):
                    genout.append({"generated_text": koboldai_vars.lua_koboldbridge.outputs[i+1]})
                    assert type(genout[-1]["generated_text"]) is str
                koboldai_vars.actions.append_options([utils.applyoutputformatting(x["generated_text"]) for x in genout])
                genout = [{"generated_text": x['text']} for x in koboldai_vars.actions.get_current_options()]
                if(len(genout) == 1):
                    genresult(genout[0]["generated_text"], flash=False)
                    refresh_story()
                    if(len(koboldai_vars.actions) > 0):
                        emit('from_server', {'cmd': 'texteffect', 'data': koboldai_vars.actions.get_last_key() + 1}, broadcast=True, room="UI_1")
                    if(not koboldai_vars.abort and koboldai_vars.lua_koboldbridge.restart_sequence is not None):
                        data = ""
                        force_submit = True
                        disable_recentrng = True
                        continue
                else:
                    if(not koboldai_vars.abort and koboldai_vars.lua_koboldbridge.restart_sequence is not None and koboldai_vars.lua_koboldbridge.restart_sequence > 0):
                        genresult(genout[koboldai_vars.lua_koboldbridge.restart_sequence-1]["generated_text"], flash=False)
                        refresh_story()
                        data = ""
                        force_submit = True
                        disable_recentrng = True
                        continue
                    genselect(genout)
                    refresh_story()
                set_aibusy(0)
                emit('from_server', {'cmd': 'scrolldown', 'data': ''}, broadcast=True, room="UI_1")
                break
        else:
            # Apply input formatting & scripts before sending to tokenizer
            if(koboldai_vars.actionmode == 0):
                data = applyinputformatting(data)
            koboldai_vars.submission = data
            if(not no_generate):
                execute_inmod()
            koboldai_vars.submission = re.sub(r"[^\S\r\n]*([\r\n]*)$", r"\1", koboldai_vars.submission)  # Remove trailing whitespace, excluding newlines
            data = koboldai_vars.submission
            # Dont append submission if it's a blank/continue action
            if(data != ""):
                # Store the result in the Action log
                if(len(koboldai_vars.prompt.strip()) == 0):
                    koboldai_vars.prompt = data
                else:
                    koboldai_vars.actions.append(data, submission=True)
                update_story_chunk('last')
                send_debug()

            if(not no_generate and not koboldai_vars.noai and koboldai_vars.lua_koboldbridge.generating):
                # Off to the tokenizer!
                calcsubmit("")
                if(not koboldai_vars.abort and koboldai_vars.lua_koboldbridge.restart_sequence is not None and len(koboldai_vars.genseqs) == 0):
                    data = ""
                    force_submit = True
                    disable_recentrng = True
                    continue
                emit('from_server', {'cmd': 'scrolldown', 'data': ''}, broadcast=True, room="UI_1")
                break
            else:
                if(not no_generate):
                    for i in range(koboldai_vars.numseqs):
                        koboldai_vars.lua_koboldbridge.outputs[i+1] = ""
                    execute_outmod()
                    koboldai_vars.lua_koboldbridge.regeneration_required = False
                genout = []
                for i in range(koboldai_vars.numseqs):
                    genout.append({"generated_text": koboldai_vars.lua_koboldbridge.outputs[i+1] if not no_generate else ""})
                    assert type(genout[-1]["generated_text"]) is str
                koboldai_vars.actions.append_options([utils.applyoutputformatting(x["generated_text"]) for x in genout])
                genout = [{"generated_text": x['text']} for x in koboldai_vars.actions.get_current_options()]
                if(len(genout) == 1):
                    genresult(genout[0]["generated_text"])
                    if(not no_generate and not koboldai_vars.abort and koboldai_vars.lua_koboldbridge.restart_sequence is not None):
                        data = ""
                        force_submit = True
                        disable_recentrng = True
                        continue
                else:
                    if(not no_generate and not koboldai_vars.abort and koboldai_vars.lua_koboldbridge.restart_sequence is not None and koboldai_vars.lua_koboldbridge.restart_sequence > 0):
                        genresult(genout[koboldai_vars.lua_koboldbridge.restart_sequence-1]["generated_text"])
                        data = ""
                        force_submit = True
                        disable_recentrng = True
                        continue
                    genselect(genout)
                set_aibusy(0)
                emit('from_server', {'cmd': 'scrolldown', 'data': ''}, broadcast=True, room="UI_1")
                break

def apiactionsubmit_generate(txt, minimum, maximum):
    koboldai_vars.generated_tkns = 0

    if not koboldai_vars.quiet:
        logger.debug(f"Prompt Min:{minimum}, Max:{maximum}")
        logger.prompt(utils.decodenewlines(tokenizer.decode(txt)).encode("unicode_escape").decode("utf-8"))

    # Clear CUDA cache if using GPU
    if(koboldai_vars.hascuda and (koboldai_vars.usegpu or koboldai_vars.breakmodel)):
        gc.collect()
        torch.cuda.empty_cache()

    # Submit input text to generator
    _genout, already_generated = tpool.execute(model.core_generate, txt, set())

    genout = [utils.applyoutputformatting(utils.decodenewlines(tokenizer.decode(tokens[-already_generated:]))) for tokens in _genout]

    # Clear CUDA cache again if using GPU
    if(koboldai_vars.hascuda and (koboldai_vars.usegpu or koboldai_vars.breakmodel)):
        del _genout
        gc.collect()
        torch.cuda.empty_cache()

    return genout

def apiactionsubmit_tpumtjgenerate(txt, minimum, maximum):
    koboldai_vars.generated_tkns = 0

    if(koboldai_vars.full_determinism):
        tpu_mtj_backend.set_rng_seed(koboldai_vars.seed)

    if not koboldai_vars.quiet:
        logger.debug(f"Prompt Min:{minimum}, Max:{maximum}")
        logger.prompt(utils.decodenewlines(tokenizer.decode(txt)).encode("unicode_escape").decode("utf-8"))

    koboldai_vars._prompt = koboldai_vars.prompt

    # Submit input text to generator
    soft_tokens = model.get_soft_tokens()
    genout = tpool.execute(
        tpu_mtj_backend.infer_static,
        np.uint32(txt),
        gen_len = maximum-minimum+1,
        temp=koboldai_vars.temp,
        top_p=koboldai_vars.top_p,
        top_k=koboldai_vars.top_k,
        tfs=koboldai_vars.tfs,
        typical=koboldai_vars.typical,
        top_a=koboldai_vars.top_a,
        numseqs=koboldai_vars.numseqs,
        repetition_penalty=koboldai_vars.rep_pen,
        rpslope=koboldai_vars.rep_pen_slope,
        rprange=koboldai_vars.rep_pen_range,
        soft_embeddings=koboldai_vars.sp,
        soft_tokens=soft_tokens,
        sampler_order=koboldai_vars.sampler_order,
    )
    genout = np.array(genout)
    genout = [utils.applyoutputformatting(utils.decodenewlines(tokenizer.decode(txt))) for txt in genout]

    return genout

def apiactionsubmit(data, use_memory=False, use_world_info=False, use_story=False, use_authors_note=False):
    if not model or not model.capabilties.api_host:
        raise NotImplementedError(f"API generation isn't allowed on model '{koboldai_vars.model}'")

    data = applyinputformatting(data)

    if(koboldai_vars.memory != "" and koboldai_vars.memory[-1] != "\n"):
        mem = koboldai_vars.memory + "\n"
    else:
        mem = koboldai_vars.memory

    if(use_authors_note and koboldai_vars.authornote != ""):
        anotetxt  = ("\n" + koboldai_vars.authornotetemplate + "\n").replace("<|>", koboldai_vars.authornote)
    else:
        anotetxt = ""

    MIN_STORY_TOKENS = 8
    story_tokens = []
    mem_tokens = []
    wi_tokens = []

    story_budget = lambda: koboldai_vars.max_length - koboldai_vars.sp_length - koboldai_vars.genamt - len(tokenizer._koboldai_header) - len(story_tokens) - len(mem_tokens) - len(wi_tokens)
    budget = lambda: story_budget() + MIN_STORY_TOKENS
    if budget() < 0:
        abort(Response(json.dumps({"detail": {
            "msg": f"Your Max Tokens setting is too low for your current soft prompt and tokenizer to handle. It needs to be at least {koboldai_vars.max_length - budget()}.",
            "type": "token_overflow",
        }}), mimetype="application/json", status=500))

    if use_memory:
        mem_tokens = tokenizer.encode(utils.encodenewlines(mem))[-budget():]

    if use_world_info:
        #world_info, _ = checkworldinfo(data, force_use_txt=True, scan_story=use_story)
        world_info = koboldai_vars.worldinfo_v2.get_used_wi()
        wi_tokens = tokenizer.encode(utils.encodenewlines(world_info))[-budget():]

    if use_story:
        if koboldai_vars.useprompt:
            story_tokens = tokenizer.encode(utils.encodenewlines(koboldai_vars.prompt))[-budget():]

    story_tokens = tokenizer.encode(utils.encodenewlines(data))[-story_budget():] + story_tokens

    if use_story:
        for i, action in enumerate(reversed(koboldai_vars.actions.values())):
            if story_budget() <= 0:
                assert story_budget() == 0
                break
            story_tokens = tokenizer.encode(utils.encodenewlines(action))[-story_budget():] + story_tokens
            if i == koboldai_vars.andepth - 1:
                story_tokens = tokenizer.encode(utils.encodenewlines(anotetxt))[-story_budget():] + story_tokens
        if not koboldai_vars.useprompt:
            story_tokens = tokenizer.encode(utils.encodenewlines(koboldai_vars.prompt))[-budget():] + story_tokens

    tokens = tokenizer._koboldai_header + mem_tokens + wi_tokens + story_tokens
    assert story_budget() >= 0
    minimum = len(tokens) + 1
    maximum = len(tokens) + koboldai_vars.genamt

    if(not koboldai_vars.use_colab_tpu and koboldai_vars.model not in ["Colab", "API", "CLUSTER", "OAI", "TPUMeshTransformerGPTJ", "TPUMeshTransformerGPTNeoX"]):
        genout = apiactionsubmit_generate(tokens, minimum, maximum)
    elif(koboldai_vars.use_colab_tpu or koboldai_vars.model in ("TPUMeshTransformerGPTJ", "TPUMeshTransformerGPTNeoX")):
        genout = apiactionsubmit_tpumtjgenerate(tokens, minimum, maximum)

    return genout

#==================================================================#
#  
#==================================================================#
def actionretry(data):
    if(koboldai_vars.noai):
        emit('from_server', {'cmd': 'errmsg', 'data': "Retry function unavailable in Read Only mode."}, room="UI_1")
        return
    if(koboldai_vars.recentrng is not None):
        if(not koboldai_vars.aibusy):
            randomGameRequest(koboldai_vars.recentrng, memory=koboldai_vars.recentrngm)
        return
    if actionback():
        actionsubmit("", actionmode=koboldai_vars.actionmode, force_submit=True)
        send_debug()
    elif(not koboldai_vars.useprompt):
        emit('from_server', {'cmd': 'errmsg', 'data': "Please enable \"Always Add Prompt\" to retry with your prompt."}, room="UI_1")

#==================================================================#
#  
#==================================================================#
def actionback():
    if(koboldai_vars.aibusy):
        return
    # Remove last index of actions and refresh game screen
    if(len(koboldai_vars.genseqs) == 0 and len(koboldai_vars.actions) > 0):
        last_key = koboldai_vars.actions.get_last_key()
        koboldai_vars.actions.pop()
        koboldai_vars.recentback = True
        remove_story_chunk(last_key + 1)
        success = True
    elif(len(koboldai_vars.genseqs) == 0):
        emit('from_server', {'cmd': 'errmsg', 'data': "Cannot delete the prompt."}, room="UI_1")
        success =  False
    else:
        koboldai_vars.genseqs = []
        success = True
    send_debug()
    return success
        
def actionredo():
    genout = [[x['text'], "redo" if x['Previous Selection'] else "pinned" if x['Pinned'] else "normal"] for x in koboldai_vars.actions.get_redo_options()]
    if len(genout) == 0:
        emit('from_server', {'cmd': 'popuperror', 'data': "There's nothing to redo"}, broadcast=True, room="UI_1")
    elif len(genout) == 1:
        genresult(genout[0][0], flash=True, ignore_formatting=True)
    else:
        koboldai_vars.genseqs = [{"generated_text": x[0]} for x in genout]
        emit('from_server', {'cmd': 'genseqs', 'data': genout}, broadcast=True, room="UI_1")
    send_debug()

#==================================================================#
#  
#==================================================================#
def buildauthorsnote(authorsnote, template):
    # Build Author's Note if set
    if authorsnote == "":
        return ""
    return ("\n" + template + "\n").replace("<|>", authorsnote)

def calcsubmitbudgetheader(txt, **kwargs):
    # Scan for WorldInfo matches
    winfo, found_entries = checkworldinfo(txt, **kwargs)

    # Add a newline to the end of memory
    if(koboldai_vars.memory != "" and koboldai_vars.memory[-1] != "\n"):
        mem = koboldai_vars.memory + "\n"
    else:
        mem = koboldai_vars.memory

    anotetxt = buildauthorsnote(koboldai_vars.authornote, koboldai_vars.authornotetemplate)

    return winfo, mem, anotetxt, found_entries

def calcsubmitbudget(actionlen, winfo, mem, anotetxt, actions, submission=None, budget_deduction=0):
    forceanote   = False # In case we don't have enough actions to hit A.N. depth
    anoteadded   = False # In case our budget runs out before we hit A.N. depth
    anotetkns    = []  # Placeholder for Author's Note tokens
    lnanote      = 0   # Placeholder for Author's Note length

    lnsp = koboldai_vars.sp_length

    if("tokenizer" not in globals()):
        from transformers import GPT2Tokenizer
        global tokenizer
        tokenizer = GPT2Tokenizer.from_pretrained("gpt2", revision=koboldai_vars.revision, cache_dir="cache")

    lnheader = len(tokenizer._koboldai_header)

    # Calculate token budget
    prompttkns = tokenizer.encode(utils.encodenewlines(koboldai_vars.comregex_ai.sub('', koboldai_vars.prompt)), max_length=int(2e9), truncation=True)
    lnprompt   = len(prompttkns)

    memtokens = tokenizer.encode(utils.encodenewlines(mem), max_length=int(2e9), truncation=True)
    lnmem     = len(memtokens)
    if(lnmem > koboldai_vars.max_length - lnheader - lnsp - koboldai_vars.genamt - budget_deduction):
        raise OverflowError("The memory in your story is too long. Please either write a shorter memory text or increase the Max Tokens setting. If you are using a soft prompt, additionally consider using a smaller soft prompt.")

    witokens  = tokenizer.encode(utils.encodenewlines(winfo), max_length=int(2e9), truncation=True)
    lnwi      = len(witokens)
    if(lnmem + lnwi > koboldai_vars.max_length - lnheader - lnsp - koboldai_vars.genamt - budget_deduction):
        raise OverflowError("The current active world info keys take up too many tokens. Please either write shorter world info, decrease World Info Depth or increase the Max Tokens setting. If you are using a soft prompt, additionally consider using a smaller soft prompt.")

    if(anotetxt != ""):
        anotetkns = tokenizer.encode(utils.encodenewlines(anotetxt), max_length=int(2e9), truncation=True)
        lnanote   = len(anotetkns)
        if(lnmem + lnwi + lnanote > koboldai_vars.max_length - lnheader - lnsp - koboldai_vars.genamt - budget_deduction):
            raise OverflowError("The author's note in your story is too long. Please either write a shorter author's note or increase the Max Tokens setting. If you are using a soft prompt, additionally consider using a smaller soft prompt.")

    if(koboldai_vars.useprompt):
        budget = koboldai_vars.max_length - lnsp - lnprompt - lnmem - lnanote - lnwi - koboldai_vars.genamt - budget_deduction
    else:
        budget = koboldai_vars.max_length - lnheader - lnsp - lnmem - lnanote - lnwi - koboldai_vars.genamt - budget_deduction

    lnsubmission = len(tokenizer.encode(utils.encodenewlines(koboldai_vars.comregex_ai.sub('', submission)), max_length=int(2e9), truncation=True)) if submission is not None else 0
    maybe_lnprompt = lnprompt if koboldai_vars.useprompt and actionlen > 0 else 0

    if(lnmem + lnwi + lnanote + maybe_lnprompt + lnsubmission > koboldai_vars.max_length - lnheader - lnsp - koboldai_vars.genamt - budget_deduction):
        raise OverflowError("Your submission is too long. Please either write a shorter submission or increase the Max Tokens setting. If you are using a soft prompt, additionally consider using a smaller soft prompt. If you are using the Always Add Prompt setting, turning it off may help.")

    assert budget >= 0

    if(actionlen == 0):
        # First/Prompt action
        tokens = (tokenizer._koboldai_header if koboldai_vars.model not in ("Colab", "API", "CLUSTER", "OAI") else []) + memtokens + witokens + anotetkns + prompttkns
        assert len(tokens) <= koboldai_vars.max_length - lnsp - koboldai_vars.genamt - budget_deduction
        ln = len(tokens) + lnsp
        return tokens, ln+1, ln+koboldai_vars.genamt
    else:
        tokens     = []
        
        # Check if we have the action depth to hit our A.N. depth
        if(anotetxt != "" and actionlen < koboldai_vars.andepth):
            forceanote = True
        
        # Get most recent action tokens up to our budget
        n = 0
        for key in reversed(actions):
            chunk = koboldai_vars.comregex_ai.sub('', actions[key])
            
            assert budget >= 0
            if(budget <= 0):
                break
            acttkns = tokenizer.encode(utils.encodenewlines(chunk), max_length=int(2e9), truncation=True)
            tknlen = len(acttkns)
            if(tknlen < budget):
                tokens = acttkns + tokens
                budget -= tknlen
            else:
                count = budget * -1
                truncated_action_tokens = acttkns[count:]
                tokens = truncated_action_tokens + tokens
                budget = 0
                break
            
            # Inject Author's Note if we've reached the desired depth
            if(n == koboldai_vars.andepth-1):
                if(anotetxt != ""):
                    tokens = anotetkns + tokens # A.N. len already taken from bdgt
                    anoteadded = True
            n += 1
        
        # If we're not using the prompt every time and there's still budget left,
        # add some prompt.
        if(not koboldai_vars.useprompt):
            if(budget > 0):
                prompttkns = prompttkns[-budget:]
            else:
                prompttkns = []

        # Did we get to add the A.N.? If not, do it here
        if(anotetxt != ""):
            if((not anoteadded) or forceanote):
                tokens = (tokenizer._koboldai_header if koboldai_vars.model not in ("Colab", "API", "CLUSTER", "OAI") else []) + memtokens + witokens + anotetkns + prompttkns + tokens
            else:
                tokens = (tokenizer._koboldai_header if koboldai_vars.model not in ("Colab", "API", "CLUSTER", "OAI") else []) + memtokens + witokens + prompttkns + tokens
        else:
            # Prepend Memory, WI, and Prompt before action tokens
            tokens = (tokenizer._koboldai_header if koboldai_vars.model not in ("Colab", "API", "CLUSTER", "OAI") else []) + memtokens + witokens + prompttkns + tokens

        # Send completed bundle to generator
        assert len(tokens) <= koboldai_vars.max_length - lnsp - koboldai_vars.genamt - budget_deduction
        ln = len(tokens) + lnsp

        return tokens, ln+1, ln+koboldai_vars.genamt

#==================================================================#
# Take submitted text and build the text to be given to generator
#==================================================================#
def calcsubmit(txt):
    anotetxt     = ""    # Placeholder for Author's Note text
    forceanote   = False # In case we don't have enough actions to hit A.N. depth
    anoteadded   = False # In case our budget runs out before we hit A.N. depth
    actionlen    = len(koboldai_vars.actions)

    #winfo, mem, anotetxt, found_entries = calcsubmitbudgetheader(txt)
 
    # For all transformers models
    if(koboldai_vars.model != "InferKit"):
        #subtxt, min, max = calcsubmitbudget(actionlen, winfo, mem, anotetxt, koboldai_vars.actions, submission=txt)
        start_time = time.time()
        subtxt, min, max, found_entries  = koboldai_vars.calc_ai_text(submitted_text=txt)
        logger.debug("Submit: get_text time {}s".format(time.time()-start_time))

        start_time = time.time()
        if koboldai_vars.experimental_features and any([c.get("attention_multiplier", 1) != 1 for c in koboldai_vars.context]):
            offset = 0
            applied_biases = []
            for c in koboldai_vars.context:
                length = len(c["tokens"])
                if c.get("attention_multiplier") and c["attention_multiplier"] != 1:
                    applied_biases.append({"start": offset, "end": offset + length, "multiplier": c.get("attention_multiplier", 1)})
                offset += length

            logger.info(f"Applied Biases: {applied_biases}")

            bias = []
            for b in applied_biases:
                for i in range(b["start"], b["end"]):
                    top_index = len(bias) - 1
                    if i > top_index:
                        bias += [1] * (i - top_index)
                    bias[i] = b["multiplier"]

            
            device = model.get_auxilary_device()
            attention_bias.attention_bias = torch.Tensor(bias).to(device)
            logger.info(f"Bias by {koboldai_vars.memory_attn_bias} -- {attention_bias.attention_bias}")
        logger.debug("Submit: experimental_features time {}s".format(time.time()-start_time))
        
        start_time = time.time()
        generate(subtxt, min, max, found_entries)
        logger.debug("Submit: generate time {}s".format(time.time()-start_time))
        attention_bias.attention_bias = None

                    
    # For InferKit web API
    else:
        # Check if we have the action depth to hit our A.N. depth
        if(anotetxt != "" and actionlen < koboldai_vars.andepth):
            forceanote = True
        
        if(koboldai_vars.useprompt):
            budget = koboldai_vars.ikmax - len(koboldai_vars.comregex_ai.sub('', koboldai_vars.prompt)) - len(anotetxt) - len(mem) - len(winfo) - 1
        else:
            budget = koboldai_vars.ikmax - len(anotetxt) - len(mem) - len(winfo) - 1
            
        subtxt = ""
        prompt = koboldai_vars.comregex_ai.sub('', koboldai_vars.prompt)
        n = 0
        for key in reversed(koboldai_vars.actions):
            chunk = koboldai_vars.actions[key]
            
            if(budget <= 0):
                    break
            actlen = len(chunk)
            if(actlen < budget):
                subtxt = chunk + subtxt
                budget -= actlen
            else:
                count = budget * -1
                subtxt = chunk[count:] + subtxt
                budget = 0
                break
            
            # If we're not using the prompt every time and there's still budget left,
            # add some prompt.
            if(not koboldai_vars.useprompt):
                if(budget > 0):
                    prompt = koboldai_vars.comregex_ai.sub('', koboldai_vars.prompt)[-budget:]
                else:
                    prompt = ""
            
            # Inject Author's Note if we've reached the desired depth
            if(n == koboldai_vars.andepth-1):
                if(anotetxt != ""):
                    subtxt = anotetxt + subtxt # A.N. len already taken from bdgt
                    anoteadded = True
            n += 1
        
        # Did we get to add the A.N.? If not, do it here
        if(anotetxt != ""):
            if((not anoteadded) or forceanote):
                subtxt = mem + winfo + anotetxt + prompt + subtxt
            else:
                subtxt = mem + winfo + prompt + subtxt
        else:
            subtxt = mem + winfo + prompt + subtxt
        
        # Send it!
        ikrequest(subtxt)

class HordeException(Exception):
    pass

#==================================================================#
# Send text to generator and deal with output
#==================================================================#

def generate(txt, minimum, maximum, found_entries=None):    
    koboldai_vars.generated_tkns = 0

    if(found_entries is None):
        found_entries = set()
    found_entries = tuple(found_entries.copy() for _ in range(koboldai_vars.numseqs))

    if not koboldai_vars.quiet:
        logger.debug(f"Prompt Min:{minimum}, Max:{maximum}")
        logger.prompt(utils.decodenewlines(model.tokenizer.decode(txt)).encode("unicode_escape").decode("utf-8"))

    # Store context in memory to use it for comparison with generated content
    koboldai_vars.lastctx = utils.decodenewlines(tokenizer.decode(txt))

    # Clear CUDA cache if using GPU
    if(koboldai_vars.hascuda and (koboldai_vars.usegpu or koboldai_vars.breakmodel)):
        gc.collect()
        torch.cuda.empty_cache()

    # Submit input text to generator
    try:
        start_time = time.time()
        genout, already_generated = tpool.execute(model.core_generate, txt, found_entries)
        logger.debug("Generate: core_generate time {}s".format(time.time()-start_time))
    except Exception as e:
        if(issubclass(type(e), lupa.LuaError)):
            koboldai_vars.lua_koboldbridge.obliterate_multiverse()
            koboldai_vars.lua_running = False
            emit('from_server', {'cmd': 'errmsg', 'data': 'Lua script error; please check console.'}, broadcast=True, room="UI_1")
            sendUSStatItems()
            logger.error('LUA ERROR: ' + str(e).replace("\033", ""))
            logger.warning("Lua engine stopped; please open 'Userscripts' and press Load to reinitialize scripts.")
            socketio.emit("error", str(e), broadcast=True, room="UI_2")
        else:
            emit('from_server', {'cmd': 'errmsg', 'data': 'Error occurred during generator call; please check console.'}, broadcast=True, room="UI_1")
            logger.error(traceback.format_exc().replace("\033", ""))
            socketio.emit("error", str(e), broadcast=True, room="UI_2")
        set_aibusy(0)
        return

    for i in range(koboldai_vars.numseqs):
        koboldai_vars.lua_koboldbridge.generated[i+1][koboldai_vars.generated_tkns] = int(genout[i, -1].item())
        koboldai_vars.lua_koboldbridge.outputs[i+1] = utils.decodenewlines(tokenizer.decode(genout[i, -already_generated:]))

    execute_outmod()
    if(koboldai_vars.lua_koboldbridge.regeneration_required):
        koboldai_vars.lua_koboldbridge.regeneration_required = False
        genout = []
        for i in range(koboldai_vars.numseqs):
            genout.append({"generated_text": koboldai_vars.lua_koboldbridge.outputs[i+1]})
            assert type(genout[-1]["generated_text"]) is str
    else:
        genout = [{"generated_text": utils.decodenewlines(tokenizer.decode(tokens[-already_generated:]))} for tokens in genout]
    
    if(len(genout) == 1):
        genresult(genout[0]["generated_text"])
    else:
        koboldai_vars.actions.append_options([utils.applyoutputformatting(x["generated_text"]) for x in genout])
        genout = [{"generated_text": x['text']} for x in koboldai_vars.actions.get_current_options()]
        if(koboldai_vars.lua_koboldbridge.restart_sequence is not None and koboldai_vars.lua_koboldbridge.restart_sequence > 0):
            genresult(genout[koboldai_vars.lua_koboldbridge.restart_sequence-1]["generated_text"])
        else:
            genselect(genout)
    
    # Clear CUDA cache again if using GPU
    if(koboldai_vars.hascuda and (koboldai_vars.usegpu or koboldai_vars.breakmodel)):
        del genout
        gc.collect()
        torch.cuda.empty_cache()
    
    maybe_review_story()

    set_aibusy(0)

#==================================================================#
#  Deal with a single return sequence from generate()
#==================================================================#
def genresult(genout, flash=True, ignore_formatting=False):
    # Format output before continuing
    if not ignore_formatting:
        genout = utils.applyoutputformatting(genout)

    if not koboldai_vars.quiet:
        logger.generation(genout.encode("unicode_escape").decode("utf-8"))

    koboldai_vars.lua_koboldbridge.feedback = genout

    if(len(genout) == 0):
        return
    
    # Add formatted text to Actions array and refresh the game screen
    if(len(koboldai_vars.prompt.strip()) == 0):
        koboldai_vars.prompt = genout
    else:
        koboldai_vars.actions.append(genout)
    update_story_chunk('last')
    if(flash):
        emit('from_server', {'cmd': 'texteffect', 'data': koboldai_vars.actions.get_last_key() + 1 if len(koboldai_vars.actions) else 0}, broadcast=True, room="UI_1")
    send_debug()

#==================================================================#
#  Send generator sequences to the UI for selection
#==================================================================#
def genselect(genout):
    i = 0
    for result in genout:
        # Apply output formatting rules to sequences
        result["generated_text"] = utils.applyoutputformatting(result["generated_text"])
        if not koboldai_vars.quiet:
            logger.info(f"Generation Result {i}")
            logger.generation(result["generated_text"].encode("unicode_escape").decode("utf-8"))
        i += 1
    
    
    # Store sequences in memory until selection is made
    koboldai_vars.genseqs = genout
    
    
    genout = koboldai_vars.actions.get_current_options_no_edits(ui=1)

    # Send sequences to UI for selection
    emit('from_server', {'cmd': 'genseqs', 'data': genout}, broadcast=True, room="UI_1")
    send_debug()

#==================================================================#
#  Send selected sequence to action log and refresh UI
#==================================================================#
def selectsequence(n):
    if(len(koboldai_vars.genseqs) == 0):
        return
    koboldai_vars.lua_koboldbridge.feedback = koboldai_vars.genseqs[int(n)]["generated_text"]
    if(len(koboldai_vars.lua_koboldbridge.feedback) != 0):
        koboldai_vars.actions.append(koboldai_vars.lua_koboldbridge.feedback)
        update_story_chunk('last')
        emit('from_server', {'cmd': 'texteffect', 'data': koboldai_vars.actions.get_last_key() + 1 if len(koboldai_vars.actions) else 0}, broadcast=True, room="UI_1")
    emit('from_server', {'cmd': 'hidegenseqs', 'data': ''}, broadcast=True, room="UI_1")
    koboldai_vars.genseqs = []

    if(koboldai_vars.lua_koboldbridge.restart_sequence is not None):
        actionsubmit("", actionmode=koboldai_vars.actionmode, force_submit=True, disable_recentrng=True)
    send_debug()

#==================================================================#
#  Pin/Unpin the selected sequence
#==================================================================#
def pinsequence(n):
    if n.isnumeric():
        koboldai_vars.actions.toggle_pin(koboldai_vars.actions.get_last_key()+1, int(n))
        text = koboldai_vars.genseqs[int(n)]['generated_text']
    send_debug()

#==================================================================#
# Replaces returns and newlines with HTML breaks
#==================================================================#
def formatforhtml(txt):
    return txt.replace("\\r\\n", "<br/>").replace("\\r", "<br/>").replace("\\n", "<br/>").replace("\r\n", "<br/>").replace('\n', '<br/>').replace('\r', '<br/>').replace('&lt;/s&gt;', '<br/>')

#==================================================================#
# Strips submitted text from the text returned by the AI
#==================================================================#
def getnewcontent(txt):
    # If the submitted context was blank, then everything is new
    if(koboldai_vars.lastctx == ""):
        return txt
    
    # Tokenize the last context and the generated content
    ctxtokens = tokenizer.encode(utils.encodenewlines(koboldai_vars.lastctx), max_length=int(2e9), truncation=True)
    txttokens = tokenizer.encode(utils.encodenewlines(txt), max_length=int(2e9), truncation=True)
    dif       = (len(txttokens) - len(ctxtokens)) * -1
    
    # Remove the context from the returned text
    newtokens = txttokens[dif:]
    
    return utils.decodenewlines(tokenizer.decode(newtokens))

#==================================================================#
# Applies chosen formatting options to text submitted to AI
#==================================================================#
def applyinputformatting(txt):
    # Add sentence spacing
    if(koboldai_vars.frmtadsnsp and not koboldai_vars.chatmode):
        txt = utils.addsentencespacing(txt, koboldai_vars)
 
    return txt

#==================================================================#
# Sends the current story content to the Game Screen
#==================================================================#
def refresh_story():
    text_parts = ['<chunk n="0" id="n0" tabindex="-1">', koboldai_vars.comregex_ui.sub(lambda m: '\n'.join('<comment>' + l + '</comment>' for l in m.group().split('\n')), html.escape(koboldai_vars.prompt)), '</chunk>']
    for idx in koboldai_vars.actions:
        item = koboldai_vars.actions[idx]
        idx += 1
        item = html.escape(item)
        item = koboldai_vars.comregex_ui.sub(lambda m: '\n'.join('<comment>' + l + '</comment>' for l in m.group().split('\n')), item)  # Add special formatting to comments
        item = koboldai_vars.acregex_ui.sub('<action>\\1</action>', item)  # Add special formatting to adventure actions
        text_parts.extend(('<chunk n="', str(idx), '" id="n', str(idx), '" tabindex="-1">', item, '</chunk>'))
    emit('from_server', {'cmd': 'updatescreen', 'gamestarted': koboldai_vars.gamestarted, 'data': formatforhtml(''.join(text_parts))}, broadcast=True, room="UI_1")


#==================================================================#
# Signals the Game Screen to update one of the chunks
#==================================================================#
def update_story_chunk(idx: Union[int, str]):
    if idx == 'last':
        if len(koboldai_vars.actions) <= 1:
            # In this case, we are better off just refreshing the whole thing as the
            # prompt might not have been shown yet (with a "Generating story..."
            # message instead).
            refresh_story()
            setgamesaved(False)
            return

        idx = (koboldai_vars.actions.get_last_key() if len(koboldai_vars.actions) else 0) + 1

    if idx == 0:
        text = koboldai_vars.prompt
    else:
        # Actions are 0 based, but in chunks 0 is the prompt.
        # So the chunk index is one more than the corresponding action index.
        if(idx - 1 not in koboldai_vars.actions):
            return
        text = koboldai_vars.actions[idx - 1]

    item = html.escape(text)
    item = koboldai_vars.comregex_ui.sub(lambda m: '\n'.join('<comment>' + l + '</comment>' for l in m.group().split('\n')), item)  # Add special formatting to comments
    item = koboldai_vars.acregex_ui.sub('<action>\\1</action>', item)  # Add special formatting to adventure actions

    chunk_text = f'<chunk n="{idx}" id="n{idx}" tabindex="-1">{formatforhtml(item)}</chunk>'
    emit('from_server', {'cmd': 'updatechunk', 'data': {'index': idx, 'html': chunk_text}}, broadcast=True, room="UI_1")

    setgamesaved(False)

    

#==================================================================#
# Signals the Game Screen to remove one of the chunks
#==================================================================#
def remove_story_chunk(idx: int):
    emit('from_server', {'cmd': 'removechunk', 'data': idx}, broadcast=True, room="UI_1")
    setgamesaved(False)


#==================================================================#
# Sends the current generator settings to the Game Menu
#==================================================================#
def refresh_settings():
    # Suppress toggle change events while loading state
    socketio.emit('from_server', {'cmd': 'allowtoggle', 'data': False}, broadcast=True, room="UI_1")
    
    if(koboldai_vars.model != "InferKit"):
        socketio.emit('from_server', {'cmd': 'updatetemp', 'data': koboldai_vars.temp}, broadcast=True, room="UI_1")
        socketio.emit('from_server', {'cmd': 'updatetopp', 'data': koboldai_vars.top_p}, broadcast=True, room="UI_1")
        socketio.emit('from_server', {'cmd': 'updatetopk', 'data': koboldai_vars.top_k}, broadcast=True, room="UI_1")
        socketio.emit('from_server', {'cmd': 'updatetfs', 'data': koboldai_vars.tfs}, broadcast=True, room="UI_1")
        socketio.emit('from_server', {'cmd': 'updatetypical', 'data': koboldai_vars.typical}, broadcast=True, room="UI_1")
        socketio.emit('from_server', {'cmd': 'updatetopa', 'data': koboldai_vars.top_a}, broadcast=True, room="UI_1")
        socketio.emit('from_server', {'cmd': 'updatereppen', 'data': koboldai_vars.rep_pen}, broadcast=True, room="UI_1")
        socketio.emit('from_server', {'cmd': 'updatereppenslope', 'data': koboldai_vars.rep_pen_slope}, broadcast=True, room="UI_1")
        socketio.emit('from_server', {'cmd': 'updatereppenrange', 'data': koboldai_vars.rep_pen_range}, broadcast=True, room="UI_1")
        socketio.emit('from_server', {'cmd': 'updateoutlen', 'data': koboldai_vars.genamt}, broadcast=True, room="UI_1")
        socketio.emit('from_server', {'cmd': 'updatetknmax', 'data': koboldai_vars.max_length}, broadcast=True, room="UI_1")
        socketio.emit('from_server', {'cmd': 'updatenumseq', 'data': koboldai_vars.numseqs}, broadcast=True, room="UI_1")
    else:
        socketio.emit('from_server', {'cmd': 'updatetemp', 'data': koboldai_vars.temp}, broadcast=True, room="UI_1")
        socketio.emit('from_server', {'cmd': 'updatetopp', 'data': koboldai_vars.top_p}, broadcast=True, room="UI_1")
        socketio.emit('from_server', {'cmd': 'updateikgen', 'data': koboldai_vars.ikgen}, broadcast=True, room="UI_1")
    
    socketio.emit('from_server', {'cmd': 'updateanotedepth', 'data': koboldai_vars.andepth}, broadcast=True, room="UI_1")
    socketio.emit('from_server', {'cmd': 'updatewidepth', 'data': koboldai_vars.widepth}, broadcast=True, room="UI_1")
    socketio.emit('from_server', {'cmd': 'updateuseprompt', 'data': koboldai_vars.useprompt}, broadcast=True, room="UI_1")
    socketio.emit('from_server', {'cmd': 'updateadventure', 'data': koboldai_vars.adventure}, broadcast=True, room="UI_1")
    socketio.emit('from_server', {'cmd': 'updatechatmode', 'data': koboldai_vars.chatmode}, broadcast=True, room="UI_1")
    socketio.emit('from_server', {'cmd': 'updatedynamicscan', 'data': koboldai_vars.dynamicscan}, broadcast=True, room="UI_1")
    socketio.emit('from_server', {'cmd': 'updateautosave', 'data': koboldai_vars.autosave}, broadcast=True, room="UI_1")
    socketio.emit('from_server', {'cmd': 'updatenopromptgen', 'data': koboldai_vars.nopromptgen}, broadcast=True, room="UI_1")
    socketio.emit('from_server', {'cmd': 'updaterngpersist', 'data': koboldai_vars.rngpersist}, broadcast=True, room="UI_1")
    socketio.emit('from_server', {'cmd': 'updatenogenmod', 'data': koboldai_vars.nogenmod}, broadcast=True, room="UI_1")
    socketio.emit('from_server', {'cmd': 'updatefulldeterminism', 'data': koboldai_vars.full_determinism}, broadcast=True, room="UI_1")
    
    socketio.emit('from_server', {'cmd': 'updatefrmttriminc', 'data': koboldai_vars.frmttriminc}, broadcast=True, room="UI_1")
    socketio.emit('from_server', {'cmd': 'updatefrmtrmblln', 'data': koboldai_vars.frmtrmblln}, broadcast=True, room="UI_1")
    socketio.emit('from_server', {'cmd': 'updatefrmtrmspch', 'data': koboldai_vars.frmtrmspch}, broadcast=True, room="UI_1")
    socketio.emit('from_server', {'cmd': 'updatefrmtadsnsp', 'data': koboldai_vars.frmtadsnsp}, broadcast=True, room="UI_1")
    socketio.emit('from_server', {'cmd': 'updatesingleline', 'data': koboldai_vars.singleline}, broadcast=True, room="UI_1")
    socketio.emit('from_server', {'cmd': 'updateoutputstreaming', 'data': koboldai_vars.output_streaming}, broadcast=True, room="UI_1")
    socketio.emit('from_server', {'cmd': 'updateshowbudget', 'data': koboldai_vars.show_budget}, broadcast=True, room="UI_1")
    socketio.emit('from_server', {'cmd': 'updateshowprobs', 'data': koboldai_vars.show_probs}, broadcast=True, room="UI_1")
    socketio.emit('from_server', {'cmd': 'updatealt_text_gen', 'data': koboldai_vars.alt_gen}, broadcast=True, room="UI_1")
    socketio.emit('from_server', {'cmd': 'updatealt_multi_gen', 'data': koboldai_vars.alt_multi_gen}, broadcast=True, room="UI_1")
    
    # Allow toggle events again
    socketio.emit('from_server', {'cmd': 'allowtoggle', 'data': True}, broadcast=True, room="UI_1")

#==================================================================#
#  Sets the logical and display states for the AI Busy condition
#==================================================================#
def set_aibusy(state):
    if(koboldai_vars.disable_set_aibusy):
        return
    if(state):
        koboldai_vars.aibusy = True
        emit('from_server', {'cmd': 'setgamestate', 'data': 'wait'}, broadcast=True, room="UI_1")
    else:
        koboldai_vars.aibusy = False
        socketio.emit('from_server', {'cmd': 'setgamestate', 'data': 'ready'}, broadcast=True, room="UI_1")

#==================================================================#
# 
#==================================================================#
def editrequest(n):
    if(n == 0):
        txt = koboldai_vars.prompt
    else:
        txt = koboldai_vars.actions[n-1]
    
    koboldai_vars.editln = n
    emit('from_server', {'cmd': 'setinputtext', 'data': txt}, broadcast=True, room="UI_1")
    emit('from_server', {'cmd': 'enablesubmit', 'data': ''}, broadcast=True, room="UI_1")

#==================================================================#
# 
#==================================================================#
def editsubmit(data):
    koboldai_vars.recentedit = True
    if(koboldai_vars.editln == 0):
        koboldai_vars.prompt = data
    else:
        koboldai_vars.actions[koboldai_vars.editln-1] = data
    
    koboldai_vars.mode = "play"
    update_story_chunk(koboldai_vars.editln)
    emit('from_server', {'cmd': 'texteffect', 'data': koboldai_vars.editln}, broadcast=True, room="UI_1")
    emit('from_server', {'cmd': 'editmode', 'data': 'false'}, room="UI_1")
    send_debug()

#==================================================================#
#  
#==================================================================#
def deleterequest():
    koboldai_vars.recentedit = True
    # Don't delete prompt
    if(koboldai_vars.editln == 0):
        # Send error message
        pass
    else:
        koboldai_vars.actions.delete_action(koboldai_vars.editln-1)
        koboldai_vars.mode = "play"
        remove_story_chunk(koboldai_vars.editln)
        emit('from_server', {'cmd': 'editmode', 'data': 'false'}, room="UI_1")
    send_debug()

#==================================================================#
# 
#==================================================================#
def inlineedit(chunk, data):
    koboldai_vars.recentedit = True
    chunk = int(chunk)
    if(chunk == 0):
        if(len(data.strip()) == 0):
            return
        koboldai_vars.prompt = data
    else:
        if(chunk-1 in koboldai_vars.actions):
            koboldai_vars.actions[chunk-1] = data
        else:
            logger.warning(f"Attempted to edit non-existent chunk {chunk}")

    setgamesaved(False)
    update_story_chunk(chunk)
    emit('from_server', {'cmd': 'texteffect', 'data': chunk}, broadcast=True, room="UI_1")
    emit('from_server', {'cmd': 'editmode', 'data': 'false'}, broadcast=True, room="UI_1")
    send_debug()

#==================================================================#
#  
#==================================================================#
def inlinedelete(chunk):
    koboldai_vars.recentedit = True
    chunk = int(chunk)
    # Don't delete prompt
    if(chunk == 0):
        # Send error message
        update_story_chunk(chunk)
        emit('from_server', {'cmd': 'errmsg', 'data': "Cannot delete the prompt."}, room="UI_1")
        emit('from_server', {'cmd': 'editmode', 'data': 'false'}, broadcast=True, room="UI_1")
    else:
        if(chunk-1 in koboldai_vars.actions):
            koboldai_vars.actions.delete_action(chunk-1)
        else:
            logger.warning(f"Attempted to delete non-existent chunk {chunk}")
        setgamesaved(False)
        remove_story_chunk(chunk)
        emit('from_server', {'cmd': 'editmode', 'data': 'false'}, broadcast=True, room="UI_1")
    send_debug()

#==================================================================#
#   Toggles the game mode for memory editing and sends UI commands
#==================================================================#
def togglememorymode():
    if(koboldai_vars.mode == "play"):
        koboldai_vars.mode = "memory"
        emit('from_server', {'cmd': 'memmode', 'data': 'true'}, broadcast=True, room="UI_1")
        emit('from_server', {'cmd': 'setinputtext', 'data': koboldai_vars.memory}, broadcast=True, room="UI_1")
        emit('from_server', {'cmd': 'setanote', 'data': koboldai_vars.authornote}, broadcast=True, room="UI_1")
        emit('from_server', {'cmd': 'setanotetemplate', 'data': koboldai_vars.authornotetemplate}, broadcast=True, room="UI_1")
    elif(koboldai_vars.mode == "memory"):
        koboldai_vars.mode = "play"
        emit('from_server', {'cmd': 'memmode', 'data': 'false'}, broadcast=True, room="UI_1")

#==================================================================#
#   Toggles the game mode for WI editing and sends UI commands
#==================================================================#
def togglewimode():
    if(koboldai_vars.mode == "play"):
        koboldai_vars.mode = "wi"
        emit('from_server', {'cmd': 'wimode', 'data': 'true'}, broadcast=True, room="UI_1")
    elif(koboldai_vars.mode == "wi"):
        # Commit WI fields first
        requestwi()
        # Then set UI state back to Play
        koboldai_vars.mode = "play"
        emit('from_server', {'cmd': 'wimode', 'data': 'false'}, broadcast=True, room="UI_1")
    sendwi()

#==================================================================#
#   
#==================================================================#
def addwiitem(folder_uid=None):
    assert folder_uid is None or str(folder_uid) in koboldai_vars.wifolders_d
    ob = {"key": "", "keysecondary": "", "content": "", "comment": "", "folder": folder_uid, "num": len(koboldai_vars.worldinfo), "init": False, "selective": False, "constant": False}
    koboldai_vars.worldinfo.append(ob)
    while(True):
        uid = str(int.from_bytes(os.urandom(4), "little", signed=True))
        if(uid not in koboldai_vars.worldinfo_u):
            break
    koboldai_vars.worldinfo_u[uid] = koboldai_vars.worldinfo[-1]
    koboldai_vars.worldinfo[-1]["uid"] = uid
    if(folder_uid is not None):
        koboldai_vars.wifolders_u[str(folder_uid)].append(koboldai_vars.worldinfo[-1])
    emit('from_server', {'cmd': 'addwiitem', 'data': ob}, broadcast=True, room="UI_1")

#==================================================================#
#   Creates a new WI folder with an unused cryptographically secure random UID
#==================================================================#
def addwifolder():
    while(True):
        uid = str(int.from_bytes(os.urandom(4), "little", signed=True))
        if(uid not in koboldai_vars.wifolders_d):
            break
    ob = {"name": "", "collapsed": False}
    koboldai_vars.wifolders_d[uid] = ob
    koboldai_vars.wifolders_l.append(uid)
    koboldai_vars.wifolders_u[uid] = []
    emit('from_server', {'cmd': 'addwifolder', 'uid': uid, 'data': ob}, broadcast=True, room="UI_1")
    addwiitem(folder_uid=uid)

#==================================================================#
#   Move the WI entry with UID src so that it immediately precedes
#   the WI entry with UID dst
#==================================================================#
def movewiitem(dst, src):
    setgamesaved(False)
    if(koboldai_vars.worldinfo_u[str(src)]["folder"] is not None):
        for i, e in enumerate(koboldai_vars.wifolders_u[str(koboldai_vars.worldinfo_u[str(src)]["folder"])]):
            if(e["uid"] == koboldai_vars.worldinfo_u[str(src)]["uid"]):
                koboldai_vars.wifolders_u[str(koboldai_vars.worldinfo_u[str(src)]["folder"])].pop(i)
                break
    if(koboldai_vars.worldinfo_u[str(dst)]["folder"] is not None):
        koboldai_vars.wifolders_u[str(koboldai_vars.worldinfo_u[str(dst)]["folder"])].append(koboldai_vars.worldinfo_u[str(src)])
    koboldai_vars.worldinfo_u[str(src)]["folder"] = koboldai_vars.worldinfo_u[str(dst)]["folder"]
    for i, e in enumerate(koboldai_vars.worldinfo):
        if(e["uid"] == koboldai_vars.worldinfo_u[str(src)]["uid"]):
            _src = i
        elif(e["uid"] == koboldai_vars.worldinfo_u[str(dst)]["uid"]):
            _dst = i
    koboldai_vars.worldinfo[_src]["folder"] = koboldai_vars.worldinfo[_dst]["folder"]
    koboldai_vars.worldinfo.insert(_dst - (_dst >= _src), koboldai_vars.worldinfo.pop(_src))
    sendwi()

#==================================================================#
#   Move the WI folder with UID src so that it immediately precedes
#   the WI folder with UID dst
#==================================================================#
def movewifolder(dst, src):
    setgamesaved(False)
    koboldai_vars.wifolders_l.remove(str(src))
    if(dst is None):
        # If dst is None, that means we should move src to be the last folder
        koboldai_vars.wifolders_l.append(str(src))
    else:
        koboldai_vars.wifolders_l.insert(koboldai_vars.wifolders_l.index(str(dst)), str(src))
    sendwi()

#==================================================================#
#   
#==================================================================#
def sendwi():
    # Cache len of WI
    ln = len(koboldai_vars.worldinfo)

    # Clear contents of WI container
    emit('from_server', {'cmd': 'wistart', 'wifolders_d': koboldai_vars.wifolders_d, 'wifolders_l': koboldai_vars.wifolders_l, 'data': ''}, broadcast=True, room="UI_1")

    # Stable-sort WI entries in order of folder
    stablesortwi()

    koboldai_vars.worldinfo_i = [wi for wi in koboldai_vars.worldinfo if wi["init"]]

    # If there are no WI entries, send an empty WI object
    if(ln == 0):
        addwiitem()
    else:
        # Send contents of WI array
        last_folder = ...
        for wi in koboldai_vars.worldinfo:
            if(wi["folder"] != last_folder):
                emit('from_server', {'cmd': 'addwifolder', 'uid': wi["folder"], 'data': koboldai_vars.wifolders_d[str(wi["folder"])] if wi["folder"] is not None else None}, broadcast=True, room="UI_1")
                last_folder = wi["folder"]
            ob = wi
            emit('from_server', {'cmd': 'addwiitem', 'data': ob}, broadcast=True, room="UI_1")
    
    emit('from_server', {'cmd': 'wifinish', 'data': ''}, broadcast=True, room="UI_1")

#==================================================================#
#  Request current contents of all WI HTML elements
#==================================================================#
def requestwi():
    list = []
    for wi in koboldai_vars.worldinfo:
        list.append(wi["num"])
    emit('from_server', {'cmd': 'requestwiitem', 'data': list}, room="UI_1")

#==================================================================#
#  Stable-sort WI items so that items in the same folder are adjacent,
#  and items in different folders are sorted based on the order of the folders
#==================================================================#
def stablesortwi():
    mapping = {uid: index for index, uid in enumerate(koboldai_vars.wifolders_l)}
    koboldai_vars.worldinfo.sort(key=lambda x: mapping[str(x["folder"])] if x["folder"] is not None else float("inf"))
    last_folder = ...
    last_wi = None
    for i, wi in enumerate(koboldai_vars.worldinfo):
        wi["num"] = i
        wi["init"] = True
        if(wi["folder"] != last_folder):
            if(last_wi is not None and last_folder is not ...):
                last_wi["init"] = False
            last_folder = wi["folder"]
        last_wi = wi
    if(last_wi is not None):
        last_wi["init"] = False
    for folder in koboldai_vars.wifolders_u:
        koboldai_vars.wifolders_u[folder].sort(key=lambda x: x["num"])

#==================================================================#
#  Extract object from server and send it to WI objects
#==================================================================#
def commitwi(ar):
    for ob in ar:
        ob["uid"] = str(ob["uid"])
        koboldai_vars.worldinfo_u[ob["uid"]]["key"]          = ob["key"]
        koboldai_vars.worldinfo_u[ob["uid"]]["keysecondary"] = ob["keysecondary"]
        koboldai_vars.worldinfo_u[ob["uid"]]["content"]      = ob["content"]
        koboldai_vars.worldinfo_u[ob["uid"]]["comment"]      = ob.get("comment", "")
        koboldai_vars.worldinfo_u[ob["uid"]]["folder"]       = ob.get("folder", None)
        koboldai_vars.worldinfo_u[ob["uid"]]["selective"]    = ob["selective"]
        koboldai_vars.worldinfo_u[ob["uid"]]["constant"]     = ob.get("constant", False)
    stablesortwi()
    koboldai_vars.worldinfo_i = [wi for wi in koboldai_vars.worldinfo if wi["init"]]
    koboldai_vars.sync_worldinfo_v1_to_v2()
    sendwi()

#==================================================================#
#  
#==================================================================#
def deletewi(uid):
    if(uid in koboldai_vars.worldinfo_u):
        setgamesaved(False)
        # Store UID of deletion request
        koboldai_vars.deletewi = uid
        if(koboldai_vars.deletewi is not None):
            if(koboldai_vars.worldinfo_u[koboldai_vars.deletewi]["folder"] is not None):
                for i, e in enumerate(koboldai_vars.wifolders_u[str(koboldai_vars.worldinfo_u[koboldai_vars.deletewi]["folder"])]):
                    if(e["uid"] == koboldai_vars.worldinfo_u[koboldai_vars.deletewi]["uid"]):
                        koboldai_vars.wifolders_u[str(koboldai_vars.worldinfo_u[koboldai_vars.deletewi]["folder"])].pop(i)
                        break
            for i, e in enumerate(koboldai_vars.worldinfo):
                if(e["uid"] == koboldai_vars.worldinfo_u[koboldai_vars.deletewi]["uid"]):
                    del koboldai_vars.worldinfo[i]
                    break
            del koboldai_vars.worldinfo_u[koboldai_vars.deletewi]
            # Send the new WI array structure
            sendwi()
            # And reset deletewi
            koboldai_vars.deletewi = None

#==================================================================#
#  
#==================================================================#
def deletewifolder(uid):
    uid = str(uid)
    del koboldai_vars.wifolders_u[uid]
    del koboldai_vars.wifolders_d[uid]
    del koboldai_vars.wifolders_l[koboldai_vars.wifolders_l.index(uid)]
    setgamesaved(False)
    # Delete uninitialized entries in the folder we're going to delete
    koboldai_vars.worldinfo = [wi for wi in koboldai_vars.worldinfo if str(wi["folder"]) != uid or wi["init"]]
    koboldai_vars.worldinfo_i = [wi for wi in koboldai_vars.worldinfo if wi["init"]]
    # Move WI entries that are inside of the folder we're going to delete
    # so that they're outside of all folders
    for wi in koboldai_vars.worldinfo:
        if(str(wi["folder"]) == uid):
            wi["folder"] = None

    sendwi()

#==================================================================#
#  Look for WI keys in text to generator 
#==================================================================#
def checkworldinfo(txt, allowed_entries=None, allowed_folders=None, force_use_txt=False, scan_story=True, actions=None):
    original_txt = txt

    if(actions is None):
        actions = koboldai_vars.actions

    # Dont go any further if WI is empty
    if(len(koboldai_vars.worldinfo) == 0):
        return "", set()
    
    # Cache actions length
    ln = len(actions)
    
    # Don't bother calculating action history if widepth is 0
    if(koboldai_vars.widepth > 0 and scan_story):
        depth = koboldai_vars.widepth
        # If this is not a continue, add 1 to widepth since submitted
        # text is already in action history @ -1
        if(not force_use_txt and (txt != "" and koboldai_vars.prompt != txt)):
            txt    = ""
            depth += 1
        
        if(ln > 0):
            chunks = actions[-depth:]
            #i = 0
            #for key in reversed(actions):
            #    chunk = actions[key]
            #    chunks.appendleft(chunk)
            #    i += 1
            #    if(i == depth):
            #        break
        if(ln >= depth):
            txt = "".join(chunks)
        elif(ln > 0):
            txt = koboldai_vars.comregex_ai.sub('', koboldai_vars.prompt) + "".join(chunks)
        elif(ln == 0):
            txt = koboldai_vars.comregex_ai.sub('', koboldai_vars.prompt)

    if(force_use_txt):
        txt += original_txt

    # Scan text for matches on WI keys
    wimem = ""
    found_entries = set()
    for wi in koboldai_vars.worldinfo:
        if(allowed_entries is not None and wi["uid"] not in allowed_entries):
            continue
        if(allowed_folders is not None and wi["folder"] not in allowed_folders):
            continue

        if(wi.get("constant", False)):
            wimem = wimem + wi["content"] + "\n"
            found_entries.add(id(wi))
            continue

        if(len(wi["key"].strip()) > 0 and (not wi.get("selective", False) or len(wi.get("keysecondary", "").strip()) > 0)):
            # Split comma-separated keys
            keys = wi["key"].split(",")
            keys_secondary = wi.get("keysecondary", "").split(",")

            for k in keys:
                ky = k
                # Remove leading/trailing spaces if the option is enabled
                if(koboldai_vars.wirmvwhtsp):
                    ky = k.strip()
                if ky.lower() in txt.lower():
                    if wi.get("selective", False) and len(keys_secondary):
                        found = False
                        for ks in keys_secondary:
                            ksy = ks
                            if(koboldai_vars.wirmvwhtsp):
                                ksy = ks.strip()
                            if ksy.lower() in txt.lower():
                                wimem = wimem + wi["content"] + "\n"
                                found_entries.add(id(wi))
                                found = True
                                break
                        if found:
                            break
                    else:
                        wimem = wimem + wi["content"] + "\n"
                        found_entries.add(id(wi))
                        break
    
    return wimem, found_entries
    
#==================================================================#
#  Commit changes to Memory storage
#==================================================================#
def memsubmit(data):
    emit('from_server', {'cmd': 'setinputtext', 'data': data}, broadcast=True, room="UI_1")
    # Maybe check for length at some point
    # For now just send it to storage
    if(data != koboldai_vars.memory):
        setgamesaved(False)
    koboldai_vars.memory = data
    koboldai_vars.mode = "play"
    emit('from_server', {'cmd': 'memmode', 'data': 'false'}, broadcast=True, room="UI_1")
    
    # Ask for contents of Author's Note field
    emit('from_server', {'cmd': 'getanote', 'data': ''}, room="UI_1")

#==================================================================#
#  Commit changes to Author's Note
#==================================================================#
def anotesubmit(data, template=""):
    assert type(data) is str and type(template) is str
    # Maybe check for length at some point
    # For now just send it to storage
    if(data != koboldai_vars.authornote):
        setgamesaved(False)
    koboldai_vars.authornote = data

    if(koboldai_vars.authornotetemplate != template):
        koboldai_vars.setauthornotetemplate = template
        settingschanged()
    koboldai_vars.authornotetemplate = template

    emit('from_server', {'cmd': 'setanote', 'data': koboldai_vars.authornote}, broadcast=True, room="UI_1")
    emit('from_server', {'cmd': 'setanotetemplate', 'data': koboldai_vars.authornotetemplate}, broadcast=True, room="UI_1")

#==================================================================#
#  Assembles game data into a request to InferKit API
#==================================================================#
def ikrequest(txt):
    # Log request to console
    if not koboldai_vars.quiet:
        print("{0}Len:{1}, Txt:{2}{3}".format(colors.YELLOW, len(txt), txt, colors.END))
    
    # Build request JSON data
    reqdata = {
        'forceNoEnd': True,
        'length': koboldai_vars.ikgen,
        'prompt': {
            'isContinuation': False,
            'text': txt
        },
        'startFromBeginning': False,
        'streamResponse': False,
        'temperature': koboldai_vars.temp,
        'topP': koboldai_vars.top_p
    }
    
    # Create request
    req = requests.post(
        koboldai_vars.url, 
        json    = reqdata,
        headers = {
            'Authorization': 'Bearer '+koboldai_vars.apikey
            }
        )
    
    # Deal with the response
    if(req.status_code == 200):
        genout = req.json()["data"]["text"]

        koboldai_vars.lua_koboldbridge.outputs[1] = genout

        execute_outmod()
        if(koboldai_vars.lua_koboldbridge.regeneration_required):
            koboldai_vars.lua_koboldbridge.regeneration_required = False
            genout = koboldai_vars.lua_koboldbridge.outputs[1]
            assert genout is str

        if not koboldai_vars.quiet:
            print("{0}{1}{2}".format(colors.CYAN, genout, colors.END))
        koboldai_vars.actions.append(genout)
        update_story_chunk('last')
        emit('from_server', {'cmd': 'texteffect', 'data': koboldai_vars.actions.get_last_key() + 1 if len(koboldai_vars.actions) else 0}, broadcast=True, room="UI_1")
        send_debug()
        set_aibusy(0)
    else:
        # Send error message to web client
        er = req.json()
        if("error" in er):
            code = er["error"]["extensions"]["code"]
        elif("errors" in er):
            code = er["errors"][0]["extensions"]["code"]
            
        errmsg = "InferKit API Error: {0} - {1}".format(req.status_code, code)
        emit('from_server', {'cmd': 'errmsg', 'data': errmsg}, broadcast=True, room="UI_1")
        set_aibusy(0)

#==================================================================#
#  Forces UI to Play mode
#==================================================================#
def exitModes():
    if(koboldai_vars.mode == "edit"):
        emit('from_server', {'cmd': 'editmode', 'data': 'false'}, broadcast=True, room="UI_1")
    elif(koboldai_vars.mode == "memory"):
        emit('from_server', {'cmd': 'memmode', 'data': 'false'}, broadcast=True, room="UI_1")
    elif(koboldai_vars.mode == "wi"):
        emit('from_server', {'cmd': 'wimode', 'data': 'false'}, broadcast=True, room="UI_1")
    koboldai_vars.mode = "play"

#==================================================================#
#  Launch in-browser save prompt
#==================================================================#
def saveas(data):
    name = data['name']
    koboldai_vars.story_name = name
    if not data['pins']:
        koboldai_vars.actions.clear_all_options()
    # Check if filename exists already
    save_name = koboldai_vars.story_name if koboldai_vars.story_name != "" else "untitled"
    same_story = True
    if os.path.exists("stories/{}".format(save_name)):
        with open("stories/{}/story.json".format(save_name), "r") as settings_file:
            json_data = json.load(settings_file)
            if 'story_id' in json_data:
                same_story = json_data['story_id'] == koboldai_vars.story_id
            else:
                same_story = False
                
    if same_story:
        # All clear to save
        koboldai_vars.save_story()
        emit('from_server', {'cmd': 'hidesaveas', 'data': ''}, room="UI_1")
    else:
        # File exists, prompt for overwrite
        koboldai_vars.saveow   = True
        koboldai_vars.svowname = name
        emit('from_server', {'cmd': 'askforoverwrite', 'data': ''}, room="UI_1")

#==================================================================#
#  Launch in-browser story-delete prompt
#==================================================================#
def deletesave(name):
    name = utils.cleanfilename(name).replace(".json", "")
    try:
        if os.path.exists("stories/{}".format(name)):
            shutil.rmtree("stories/{}".format(name))
        elif os.path.exists("stories/{}.json".format(name)):
            os.remove("stories/{}.json".format(name))
            
        emit('from_server', {'cmd': 'hidepopupdelete', 'data': ''}, room="UI_1")
        getloadlist()
    except OSError as e:
        print("{0}{1}{2}".format(colors.RED, str(e), colors.END))
        emit('from_server', {'cmd': 'popuperror', 'data': str(e)}, room="UI_1")

#==================================================================#
#  Launch in-browser story-rename prompt
#==================================================================#
def renamesave(name, newname):
    # Check if filename exists already
    name = utils.cleanfilename(name)
    newname = utils.cleanfilename(newname)
    
    if os.path.exists("stories/{}/story.json".format(name)):
        with open("stories/{}/story.json".format(name), "r") as f:
            original_data = json.load(f)
    elif os.path.exists("stories/{}.json".format(name)):
        with open("stories/{}.json".format(name), "r") as f:
            original_data = json.load(f)
    else:
        print("{0}{1}{2}".format(colors.RED, "File doesn't exist to rename", colors.END))
        emit('from_server', {'cmd': 'popuperror', 'data': "File doesn't exist to rename"}, room="UI_1")
        return
    
    story_id = original_data['story_id'] if 'story_id' in original_data else None
    
    #Check if newname already exists:
    same_story = True
    if os.path.exists("stories/{}".format(newname)):
        with open("stories/{}/story.json".format(newname), "r") as settings_file:
            json_data = json.load(settings_file)
            if 'story_id' in json_data:
                same_story = json_data['story_id'] == koboldai_vars.story_id
            else:
                same_story = False

    
    
    
    if same_story or koboldai_vars.saveow:
        if story_id is None:
            os.remove("stories/{}.json".format(newname))
            os.rename("stories/{}.json".format(name), "stories/{}.json".format(newname))
        else:
            shutil.rmtree("stories/{}".format(newname))
            os.rename("stories/{}".format(name), "stories/{}".format(newname))
        emit('from_server', {'cmd': 'hidepopuprename', 'data': ''}, room="UI_1")
        getloadlist()
    else:
        # File exists, prompt for overwrite
        koboldai_vars.saveow   = True
        koboldai_vars.svowname = newname
        emit('from_server', {'cmd': 'askforoverwrite', 'data': ''}, room="UI_1")

#==================================================================#
#  Save the currently running story
#==================================================================#
def save():
    # Check if a file is currently open
    save_name = koboldai_vars.story_name if koboldai_vars.story_name != "" else "untitled"
    same_story = True
    if os.path.exists("stories/{}".format(save_name)):
        with open("stories/{}/story.json".format(save_name), "r", encoding="utf-8") as settings_file:
            json_data = json.load(settings_file)
            if 'story_id' in json_data:
                same_story = json_data['story_id'] == koboldai_vars.story_id
            else:
                same_story = False
    
    if same_story:
        koboldai_vars.save_story()
    else:
        emit('from_server', {'cmd': 'saveas', 'data': ''}, room="UI_1")

#==================================================================#
#  Save the story via file browser (Disabled due to new file format)
#==================================================================#
#def savetofile():
#    savpath = fileops.getsavepath(koboldai_vars.savedir, "Save Story As", [("Json", "*.json")])
#    saveRequest(savpath)

#==================================================================#
#  Save the story to specified path
#==================================================================#
def saveRequest(savpath, savepins=True):    
    if(savpath):
        # Leave Edit/Memory mode before continuing
        exitModes()
        
        # Save path for future saves
        koboldai_vars.savedir = savpath
        txtpath = os.path.splitext(savpath)[0] + ".txt"
        # Build json to write
        js = {}
        js["gamestarted"] = koboldai_vars.gamestarted
        js["prompt"]      = koboldai_vars.prompt
        js["memory"]      = koboldai_vars.memory
        js["authorsnote"] = koboldai_vars.authornote
        js["anotetemplate"] = koboldai_vars.authornotetemplate
        js["actions"]     = tuple(koboldai_vars.actions.values())
        if savepins:
            js["actions_metadata"]     = koboldai_vars.actions.options(ui_version=1)
        js["worldinfo"]   = []
        js["wifolders_d"] = koboldai_vars.wifolders_d
        js["wifolders_l"] = koboldai_vars.wifolders_l
		
        # Extract only the important bits of WI
        for wi in koboldai_vars.worldinfo_i:
            if(True):
                js["worldinfo"].append({
                    "key": wi["key"],
                    "keysecondary": wi["keysecondary"],
                    "content": wi["content"],
                    "comment": wi["comment"],
                    "folder": wi["folder"],
                    "selective": wi["selective"],
                    "constant": wi["constant"]
                })
                
        txt = koboldai_vars.prompt + "".join(koboldai_vars.actions.values())

        # Write it
        try:
            file = open(savpath, "w", encoding="utf-8")
        except Exception as e:
            return e
        try:
            file.write(json.dumps(js, indent=3))
        except Exception as e:
            file.close()
            return e
        file.close()
        
        try:
            file = open(txtpath, "w", encoding="utf-8")
        except Exception as e:
            return e
        try:
            file.write(txt)
        except Exception as e:
            file.close()
            return e
        file.close()

        filename = path.basename(savpath)
        if(filename.endswith('.json')):
            filename = filename[:-5]
        koboldai_vars.laststory = filename
        emit('from_server', {'cmd': 'setstoryname', 'data': koboldai_vars.laststory}, broadcast=True, room="UI_1")
        setgamesaved(True)
        print("{0}Story saved to {1}!{2}".format(colors.GREEN, path.basename(savpath), colors.END))

#==================================================================#
#  Show list of saved stories
#==================================================================#
def getloadlist(data=None):
    emit('from_server', {'cmd': 'buildload', 'data': fileops.getstoryfiles()}, room="UI_1")

#==================================================================#
#  Show list of soft prompts
#==================================================================#
def getsplist():
    if(koboldai_vars.allowsp):
        emit('from_server', {'cmd': 'buildsp', 'data': fileops.getspfiles(koboldai_vars.modeldim)}, room="UI_1")

#==================================================================#
#  Get list of userscripts
#==================================================================#
def getuslist():
    files = {i: v for i, v in enumerate(fileops.getusfiles())}
    loaded = []
    unloaded = []
    userscripts = set(koboldai_vars.userscripts)
    for i in range(len(files)):
        if files[i]["filename"] not in userscripts:
            unloaded.append(files[i])
    files = {files[k]["filename"]: files[k] for k in files}
    userscripts = set(files.keys())
    for filename in koboldai_vars.userscripts:
        if filename in userscripts:
            loaded.append(files[filename])
    return unloaded, loaded

#==================================================================#
#  Load a saved story via file browser
#==================================================================#
def loadfromfile():
    loadpath = fileops.getloadpath(koboldai_vars.savedir, "Select Story File", [("Json", "*.json")])
    loadRequest(loadpath)

#==================================================================#
#  Load a stored story from a file
#==================================================================#
def loadRequest(loadpath, filename=None):
    logger.debug("Load Request")
    logger.debug("Called from {}".format(inspect.stack()[1].function))

    if not loadpath:
        return
    
    start_time = time.time()
    # Leave Edit/Memory mode before continuing
    exitModes()
    
    # Read file contents into JSON object
    start_time = time.time()
    if(isinstance(loadpath, str)):
		#Original UI only sends the story name and assumes it's always a .json file... here we check to see if it's a directory to load that way
        if not isinstance(loadpath, dict) and not os.path.exists(loadpath):
            if os.path.exists(loadpath.replace(".json", "")):
                loadpath = loadpath.replace(".json", "")

        if not isinstance(loadpath, dict) and os.path.isdir(loadpath):
            if not valid_v3_story(loadpath):
                raise RuntimeError(f"Tried to load {loadpath}, a non-save directory.")
            koboldai_vars.update_story_path_structure(loadpath)
            loadpath = os.path.join(loadpath, "story.json")
            
        with open(loadpath, "r", encoding="utf-8") as file:
            js = json.load(file)
            from_file=loadpath
        if(filename is None):
            filename = path.basename(loadpath)
    else:
        js = loadpath
        if(filename is None):
            filename = "untitled.json"
        from_file=None
    js['v1_loadpath'] = loadpath
    js['v1_filename'] = filename
    logger.debug("Loading JSON data took {}s".format(time.time()-start_time))
    loadJSON(js, from_file=from_file)
    
    #When we load we're not transmitting the data to UI1 anymore. Simplist solution is to refresh the browser so we get current data. 
    #this function does that
    emit('from_server', {'cmd': 'hide_model_name'}, broadcast=True, room="UI_1")

def loadJSON(json_text_or_dict, from_file=None):
    logger.debug("Loading JSON Story")
    logger.debug("Called from {}".format(inspect.stack()[1].function))
    start_time = time.time()
    if isinstance(json_text_or_dict, str):
        json_data = json.loads(json_text_or_dict)
    else:
        json_data = json_text_or_dict
    logger.debug("Loading JSON data took {}s".format(time.time()-start_time))
    if "file_version" in json_data:
        if json_data['file_version'] == 2:
            load_story_v2(json_data, from_file=from_file)
        else:
            load_story_v1(json_data, from_file=from_file)
    else:
        load_story_v1(json_data, from_file=from_file)
    logger.debug("Calcing AI Text from Story Load")
    ignore = koboldai_vars.calc_ai_text()

def load_story_v1(js, from_file=None):
    logger.debug("Loading V1 Story")
    logger.debug("Called from {}".format(inspect.stack()[1].function))
    loadpath = js['v1_loadpath'] if 'v1_loadpath' in js else koboldai_vars.savedir
    filename = js['v1_filename'] if 'v1_filename' in js else 'untitled.json'
    
    
    _filename = filename
    if(filename.endswith('.json')):
        _filename = filename[:-5]
    leave_room(session.get('story', 'default'))
    session['story'] = _filename
    join_room(_filename)
    #create the story
    #koboldai_vars.create_story(session['story'])
    koboldai_vars.create_story(session['story'])
    
    koboldai_vars.laststory = _filename
    #set the story_name
    koboldai_vars.story_name = _filename
    

    # Copy file contents to vars
    koboldai_vars.gamestarted = js["gamestarted"]
    koboldai_vars.prompt      = js["prompt"]
    koboldai_vars.memory      = js["memory"]
    koboldai_vars.worldinfo_v2.reset()
    koboldai_vars.worldinfo   = []
    koboldai_vars.worldinfo_i = []
    koboldai_vars.worldinfo_u = {}
    koboldai_vars.wifolders_d = {int(k): v for k, v in js.get("wifolders_d", {}).items()}
    koboldai_vars.wifolders_l = js.get("wifolders_l", [])
    koboldai_vars.wifolders_u = {uid: [] for uid in koboldai_vars.wifolders_d}
    koboldai_vars.lastact     = ""
    koboldai_vars.submission  = ""
    koboldai_vars.lastctx     = ""
    koboldai_vars.genseqs = []

    actions = collections.deque(js["actions"])
    


    if(len(koboldai_vars.prompt.strip()) == 0):
        while(len(actions)):
            action = actions.popleft()
            if(len(action.strip()) != 0):
                koboldai_vars.prompt = action
                break
        else:
            koboldai_vars.gamestarted = False
    if(koboldai_vars.gamestarted):
        #We set the action count higher so that we don't trigger a scroll in the UI. 
        #Once all but the last is loaded we can bring it back down and do the last one so we scroll to it
        logger.debug("Created temp story class")
        temp_story_class = koboldai_settings.KoboldStoryRegister(None, None, koboldai_vars, tokenizer=None)
        
        for i in range(len(js["actions"])):
            temp_story_class.append(js["actions"][i], recalc=False)
        logger.debug("Added actions to temp story class")
        

        if "actions_metadata" in js:
            if type(js["actions_metadata"]) == dict:
                for key in js["actions_metadata"]:
                    if js["actions_metadata"][key]["Alternative Text"] != []:
                        data = js["actions_metadata"][key]["Alternative Text"]
                        for i in range(len(js["actions_metadata"][key]["Alternative Text"])):
                            data[i]["text"] = data[i].pop("Text")
                        temp_story_class.set_options(data, int(key))
        koboldai_vars.actions.load_json(temp_story_class.to_json())
        logger.debug("Saved temp story class")
        del temp_story_class
    
    # Try not to break older save files
    if("authorsnote" in js):
        koboldai_vars.authornote = js["authorsnote"]
    else:
        koboldai_vars.authornote = ""
    if("anotetemplate" in js):
        koboldai_vars.authornotetemplate = js["anotetemplate"]
    else:
        koboldai_vars.authornotetemplate = "[Author's note: <|>]"
    
    if("worldinfo" in js):
        num = 0
        for wi in js["worldinfo"]:
            if wi.get("folder", "root") == 'root':
                folder = "root" 
            else:
                if 'wifolders_d' in js:
                    if wi['folder'] in js['wifolders_d']:
                        folder = js['wifolders_d'][wi['folder']]['name']
                    else:
                        folder = "root"
                else:
                    folder = "root"
            koboldai_vars.worldinfo_v2.add_item([x.strip() for x in wi["key"].split(",")][0], wi["key"], wi.get("keysecondary", ""), 
                                                folder, wi.get("constant", False), 
                                                wi["content"], wi.get("comment", ""), recalc=False, sync=False, send_to_ui=False)
        koboldai_vars.worldinfo_v2.sync_world_info_to_old_format()
        koboldai_vars.worldinfo_v2.send_to_ui()

    # Save path for save button
    koboldai_vars.savedir = loadpath
    
    # Clear loadselect var
    koboldai_vars.loadselect = ""
    
    # Refresh game screen
    emit('from_server', {'cmd': 'setstoryname', 'data': koboldai_vars.laststory}, broadcast=True, room="UI_1")
    setgamesaved(True)
    sendwi()
    emit('from_server', {'cmd': 'setmemory', 'data': koboldai_vars.memory}, broadcast=True, room="UI_1")
    emit('from_server', {'cmd': 'setanote', 'data': koboldai_vars.authornote}, broadcast=True, room="UI_1")
    emit('from_server', {'cmd': 'setanotetemplate', 'data': koboldai_vars.authornotetemplate}, broadcast=True, room="UI_1")
    refresh_story()
    emit('from_server', {'cmd': 'setgamestate', 'data': 'ready'}, broadcast=True, room="UI_1")
    emit('from_server', {'cmd': 'hidegenseqs', 'data': ''}, broadcast=True, room="UI_1")
    print("{0}Story loaded from {1}!{2}".format(colors.GREEN, filename, colors.END))
    
    send_debug()
    
    if from_file is not None:
        #Save the file so we get a new V2 format, then move the save file into the proper directory
        koboldai_vars.save_story()
        #We're no longer moving the original file. It'll stay in place.
        #shutil.move(from_file, koboldai_vars.save_paths.story.replace("story.json", "v1_file.json"))
    

def load_story_v2(js, from_file=None):
    logger.debug("Loading V2 Story")
    logger.debug("Called from {}".format(inspect.stack()[1].function))
    leave_room(session['story'])
    session['story'] = js['story_name']
    join_room(session['story'])
    
    koboldai_vars.load_story(session['story'], js)
    
    if from_file is not None and os.path.basename(from_file) != "story.json":
        #Save the file so we get a new V2 format, then move the save file into the proper directory
        koboldai_vars.save_story()
        shutil.move(from_file, koboldai_vars.save_paths.story.replace("story.json", "v2_file.json"))
    


#==================================================================#
# Import an AIDungon game exported with Mimi's tool
#==================================================================#
def importRequest():
    importpath = fileops.getloadpath(koboldai_vars.savedir, "Select AID CAT File", [("Json", "*.json")])
    
    if(importpath):
        # Leave Edit/Memory mode before continuing
        exitModes()
        
        # Read file contents into JSON object
        file = open(importpath, "rb")
        koboldai_vars.importjs = json.load(file)
        
        # If a bundle file is being imported, select just the Adventures object
        if type(koboldai_vars.importjs) is dict and "stories" in koboldai_vars.importjs:
            koboldai_vars.importjs = koboldai_vars.importjs["stories"]
        
        # Clear Popup Contents
        emit('from_server', {'cmd': 'clearpopup', 'data': ''}, broadcast=True, room="UI_1")
        
        # Initialize koboldai_vars
        num = 0
        koboldai_vars.importnum = -1
        
        # Get list of stories
        for story in koboldai_vars.importjs:
            ob = {}
            ob["num"]   = num
            if(story["title"] != "" and story["title"] != None):
                ob["title"] = story["title"]
            else:
                ob["title"] = "(No Title)"
            if(story["description"] != "" and story["description"] != None):
                ob["descr"] = story["description"]
            else:
                ob["descr"] = "(No Description)"
            if("actions" in story):
                ob["acts"]  = len(story["actions"])
            elif("actionWindow" in story):
                ob["acts"]  = len(story["actionWindow"])
            emit('from_server', {'cmd': 'addimportline', 'data': ob}, room="UI_1")
            num += 1
        
        # Show Popup
        emit('from_server', {'cmd': 'popupshow', 'data': True}, room="UI_1")

#==================================================================#
# Import an AIDungon game selected in popup
#==================================================================#
def importgame():
    if(koboldai_vars.importnum >= 0):
        # Cache reference to selected game
        ref = koboldai_vars.importjs[koboldai_vars.importnum]
        
        # Copy game contents to koboldai_vars
        koboldai_vars.gamestarted = True
        
        # Support for different versions of export script
        if("actions" in ref):
            if(len(ref["actions"]) > 0):
                koboldai_vars.prompt = ref["actions"][0]["text"]
            else:
                koboldai_vars.prompt = ""
        elif("actionWindow" in ref):
            if(len(ref["actionWindow"]) > 0):
                koboldai_vars.prompt = ref["actionWindow"][0]["text"]
            else:
                koboldai_vars.prompt = ""
        else:
            koboldai_vars.prompt = ""
        koboldai_vars.memory      = ref["memory"]
        koboldai_vars.authornote  = ref["authorsNote"] if type(ref["authorsNote"]) is str else ""
        koboldai_vars.authornotetemplate = "[Author's note: <|>]"
        koboldai_vars.actions.reset()
        koboldai_vars.actions_metadata = {}
        koboldai_vars.worldinfo   = []
        koboldai_vars.worldinfo_i = []
        koboldai_vars.worldinfo_u = {}
        koboldai_vars.wifolders_d = {}
        koboldai_vars.wifolders_l = []
        koboldai_vars.wifolders_u = {uid: [] for uid in koboldai_vars.wifolders_d}
        koboldai_vars.lastact     = ""
        koboldai_vars.submission  = ""
        koboldai_vars.lastctx     = ""
        
        # Get all actions except for prompt
        if("actions" in ref):
            if(len(ref["actions"]) > 1):
                for act in ref["actions"][1:]:
                    koboldai_vars.actions.append(act["text"])
        elif("actionWindow" in ref):
            if(len(ref["actionWindow"]) > 1):
                for act in ref["actionWindow"][1:]:
                    koboldai_vars.actions.append(act["text"])
        
        # Get just the important parts of world info
        if(ref["worldInfo"] != None):
            if(len(ref["worldInfo"]) > 1):
                num = 0
                for wi in ref["worldInfo"]:
                    koboldai_vars.worldinfo.append({
                        "key": wi["keys"],
                        "keysecondary": wi.get("keysecondary", ""),
                        "content": wi["entry"],
                        "comment": wi.get("comment", ""),
                        "folder": wi.get("folder", None),
                        "num": num,
                        "init": True,
                        "selective": wi.get("selective", False),
                        "constant": wi.get("constant", False),
                        "uid": None,
                    })
                    while(True):
                        uid = int.from_bytes(os.urandom(4), "little", signed=True)
                        if(uid not in koboldai_vars.worldinfo_u):
                            break
                    koboldai_vars.worldinfo_u[uid] = koboldai_vars.worldinfo[-1]
                    koboldai_vars.worldinfo[-1]["uid"] = uid
                    if(koboldai_vars.worldinfo[-1]["folder"]) is not None:
                        koboldai_vars.wifolders_u[koboldai_vars.worldinfo[-1]["folder"]].append(koboldai_vars.worldinfo[-1])
                    num += 1

        for uid in koboldai_vars.wifolders_l + [None]:
            koboldai_vars.worldinfo.append({"key": "", "keysecondary": "", "content": "", "comment": "", "folder": uid, "num": None, "init": False, "selective": False, "constant": False, "uid": None})
            while(True):
                uid = int.from_bytes(os.urandom(4), "little", signed=True)
                if(uid not in koboldai_vars.worldinfo_u):
                    break
            koboldai_vars.worldinfo_u[uid] = koboldai_vars.worldinfo[-1]
            koboldai_vars.worldinfo[-1]["uid"] = uid
            if(koboldai_vars.worldinfo[-1]["folder"] is not None):
                koboldai_vars.wifolders_u[koboldai_vars.worldinfo[-1]["folder"]].append(koboldai_vars.worldinfo[-1])
        stablesortwi()
        koboldai_vars.worldinfo_i = [wi for wi in koboldai_vars.worldinfo if wi["init"]]
        
        # Clear import data
        koboldai_vars.importjs = {}
        
        # Reset current save
        koboldai_vars.savedir = getcwd()+"\\stories"
        
        # Refresh game screen
        koboldai_vars.laststory = None
        emit('from_server', {'cmd': 'setstoryname', 'data': koboldai_vars.laststory}, broadcast=True, room="UI_1")
        setgamesaved(False)
        sendwi()
        emit('from_server', {'cmd': 'setmemory', 'data': koboldai_vars.memory}, broadcast=True, room="UI_1")
        emit('from_server', {'cmd': 'setanote', 'data': koboldai_vars.authornote}, broadcast=True, room="UI_1")
        emit('from_server', {'cmd': 'setanotetemplate', 'data': koboldai_vars.authornotetemplate}, broadcast=True, room="UI_1")
        refresh_story()
        emit('from_server', {'cmd': 'setgamestate', 'data': 'ready'}, broadcast=True, room="UI_1")
        emit('from_server', {'cmd': 'hidegenseqs', 'data': ''}, broadcast=True, room="UI_1")

#==================================================================#
# Import an aidg.club prompt and start a new game with it.
#==================================================================#
def importAidgRequest(id):    
    exitModes()
    
    urlformat = "https://aetherroom.club/api/"
    req = requests.get(urlformat+id)
    if(req.status_code == 200):
        js = req.json()
        
        # Import game state
        
        koboldai_vars.create_story("")
        koboldai_vars.gamestarted = True
        koboldai_vars.prompt      = js["promptContent"]
        koboldai_vars.memory      = js["memory"]
        koboldai_vars.authornote  = js["authorsNote"]
        
        
        if not koboldai_vars.memory:
            koboldai_vars.memory = ""
        if not koboldai_vars.authornote:
            koboldai_vars.authornote = ""
        
        num = 0
        for wi in js["worldInfos"]:
            koboldai_vars.worldinfo.append({
                "key": wi["keys"],
                "keysecondary": wi.get("keysecondary", ""),
                "content": wi["entry"],
                "comment": wi.get("comment", ""),
                "folder": wi.get("folder", None),
                "num": num,
                "init": True,
                "selective": wi.get("selective", False),
                "constant": wi.get("constant", False),
                "uid": None,
            })
            
            koboldai_vars.worldinfo_v2.add_item([x.strip() for x in wi["keys"].split(",")][0], wi["keys"], wi.get("keysecondary", ""), 
                                                wi.get("folder", "root"), wi.get("constant", False), 
                                                wi["entry"], wi.get("comment", ""))
                                                
            

        # Reset current save
        koboldai_vars.savedir = getcwd()+"\\stories"
        
        # Refresh game screen
        koboldai_vars.laststory = None
        emit('from_server', {'cmd': 'setstoryname', 'data': koboldai_vars.laststory}, broadcast=True, room="UI_1")
        setgamesaved(False)
        sendwi()
        emit('from_server', {'cmd': 'setmemory', 'data': koboldai_vars.memory}, broadcast=True, room="UI_1")
        emit('from_server', {'cmd': 'setanote', 'data': koboldai_vars.authornote}, broadcast=True, room="UI_1")
        emit('from_server', {'cmd': 'setanotetemplate', 'data': koboldai_vars.authornotetemplate}, broadcast=True, room="UI_1")
        refresh_story()
        emit('from_server', {'cmd': 'setgamestate', 'data': 'ready'}, broadcast=True, room="UI_1")

#==================================================================#
#  Import World Info JSON file
#==================================================================#
def wiimportrequest():
    importpath = fileops.getloadpath(koboldai_vars.savedir, "Select World Info File", [("Json", "*.json")])
    if(importpath):
        file = open(importpath, "rb")
        js = json.load(file)
        if(len(js) > 0):
            # If the most recent WI entry is blank, remove it.
            if(not koboldai_vars.worldinfo[-1]["init"]):
                del koboldai_vars.worldinfo[-1]
            # Now grab the new stuff
            num = len(koboldai_vars.worldinfo)
            for wi in js:
                koboldai_vars.worldinfo.append({
                    "key": wi["keys"],
                    "keysecondary": wi.get("keysecondary", ""),
                    "content": wi["entry"],
                    "comment": wi.get("comment", ""),
                    "folder": wi.get("folder", None),
                    "num": num,
                    "init": True,
                    "selective": wi.get("selective", False),
                    "constant": wi.get("constant", False),
                    "uid": None,
                })
                while(True):
                    uid = int.from_bytes(os.urandom(4), "little", signed=True)
                    if(uid not in koboldai_vars.worldinfo_u):
                        break
                koboldai_vars.worldinfo_u[uid] = koboldai_vars.worldinfo[-1]
                koboldai_vars.worldinfo[-1]["uid"] = uid
                if(koboldai_vars.worldinfo[-1]["folder"]) is not None:
                    koboldai_vars.wifolders_u[koboldai_vars.worldinfo[-1]["folder"]].append(koboldai_vars.worldinfo[-1])
                num += 1
            for uid in [None]:
                koboldai_vars.worldinfo.append({"key": "", "keysecondary": "", "content": "", "comment": "", "folder": uid, "num": None, "init": False, "selective": False, "constant": False, "uid": None})
                while(True):
                    uid = int.from_bytes(os.urandom(4), "little", signed=True)
                    if(uid not in koboldai_vars.worldinfo_u):
                        break
                koboldai_vars.worldinfo_u[uid] = koboldai_vars.worldinfo[-1]
                koboldai_vars.worldinfo[-1]["uid"] = uid
                if(koboldai_vars.worldinfo[-1]["folder"] is not None):
                    koboldai_vars.wifolders_u[koboldai_vars.worldinfo[-1]["folder"]].append(koboldai_vars.worldinfo[-1])
        
        if not koboldai_vars.quiet:
            print("{0}".format(koboldai_vars.worldinfo[0]))
                
        # Refresh game screen
        setgamesaved(False)
        sendwi()

#==================================================================#
#  Starts a new story
#==================================================================#
def newGameRequest(): 
    # Leave Edit/Memory mode before continuing
    exitModes()
    
    # Clear vars values
    koboldai_vars.gamestarted = False
    koboldai_vars.prompt      = ""
    koboldai_vars.memory      = ""
    koboldai_vars.actions.reset()
    koboldai_vars.actions_metadata = {}
    
    koboldai_vars.authornote  = ""
    koboldai_vars.authornotetemplate = koboldai_vars.setauthornotetemplate
    koboldai_vars.worldinfo   = []
    koboldai_vars.worldinfo_i = []
    koboldai_vars.worldinfo_u = {}
    koboldai_vars.wifolders_d = {}
    koboldai_vars.wifolders_l = []
    koboldai_vars.lastact     = ""
    koboldai_vars.submission  = ""
    koboldai_vars.lastctx     = ""
    
    # Reset current save
    koboldai_vars.savedir = getcwd()+"\\stories"
    
    # Refresh game screen
    koboldai_vars.laststory = None
    emit('from_server', {'cmd': 'setstoryname', 'data': koboldai_vars.laststory}, broadcast=True, room="UI_1")
    setgamesaved(True)
    sendwi()
    emit('from_server', {'cmd': 'setmemory', 'data': koboldai_vars.memory}, broadcast=True, room="UI_1")
    emit('from_server', {'cmd': 'setanote', 'data': koboldai_vars.authornote}, broadcast=True, room="UI_1")
    emit('from_server', {'cmd': 'setanotetemplate', 'data': koboldai_vars.authornotetemplate}, broadcast=True, room="UI_1")
    setStartState()

def randomGameRequest(topic, memory=""): 
    if(koboldai_vars.noai):
        newGameRequest()
        koboldai_vars.memory = memory
        emit('from_server', {'cmd': 'setmemory', 'data': koboldai_vars.memory}, broadcast=True, room="UI_1")
        return
    koboldai_vars.recentrng = topic
    koboldai_vars.recentrngm = memory
    newGameRequest()
    setgamesaved(False)
    _memory = memory
    if(len(memory) > 0):
        _memory = memory.rstrip() + "\n\n"
    koboldai_vars.memory      = _memory + "You generate the following " + topic + " story concept :"
    koboldai_vars.lua_koboldbridge.feedback = None
    actionsubmit("", force_submit=True, force_prompt_gen=True)
    koboldai_vars.memory      = memory
    emit('from_server', {'cmd': 'setmemory', 'data': koboldai_vars.memory}, broadcast=True, room="UI_1")

def final_startup():
    # Prevent tokenizer from taking extra time the first time it's used
    def __preempt_tokenizer():
        if("tokenizer" not in globals()):
            return
        utils.decodenewlines(tokenizer.decode([25678, 559]))
        tokenizer.encode(utils.encodenewlines("eunoia"))
    tpool.execute(__preempt_tokenizer)

    # Load soft prompt specified by the settings file, if applicable
    if(path.exists("settings/" + getmodelname().replace('/', '_') + ".v2_settings")):
        file = open("settings/" + getmodelname().replace('/', '_') + ".v2_settings", "r")
        js   = json.load(file)
        if(koboldai_vars.allowsp and "softprompt" in js and type(js["softprompt"]) is str and all(q not in js["softprompt"] for q in ("..", ":")) and (len(js["softprompt"]) != 0 and all(js["softprompt"][0] not in q for q in ("/", "\\")))):
            if valid_softprompt("softprompts/"+js["softprompt"]):
                spRequest(js["softprompt"])
        else:
            koboldai_vars.spfilename = ""
        file.close()

    # Precompile TPU backend if required
    if model and model.capabilties.uses_tpu:
        model.raw_generate([23403, 727, 20185], max_new=1)

    # Set the initial RNG seed
    set_seed()

def send_debug():
    if koboldai_vars.debug:
        debug_info = ""
        try:
            debug_info = "{}Seed: {} ({})\n".format(debug_info, repr(__import__("tpu_mtj_backend").get_rng_seed() if koboldai_vars.use_colab_tpu else __import__("torch").initial_seed()), "specified by user in settings file" if koboldai_vars.seed_specified else "randomly generated")
        except:
            pass
        try:
            debug_info = "{}Newline Mode: {}\n".format(debug_info, koboldai_vars.newlinemode)
        except:
            pass
        try:
            debug_info = "{}Action Length: {}\n".format(debug_info, koboldai_vars.actions.get_last_key())
        except:
            pass
        try:
            debug_info = "{}Actions Metadata Length: {}\n".format(debug_info, max(koboldai_vars.actions_metadata) if len(koboldai_vars.actions_metadata) > 0 else 0)
        except:
            pass
        try:
            debug_info = "{}Actions: {}\n".format(debug_info, [k for k in koboldai_vars.actions])
        except:
            pass
        try:
            debug_info = "{}Actions Metadata: {}\n".format(debug_info, [k for k in koboldai_vars.actions_metadata])
        except:
            pass
        try:
            debug_info = "{}Last Action: {}\n".format(debug_info, koboldai_vars.actions[koboldai_vars.actions.get_last_key()])
        except:
            pass
        try:
            debug_info = "{}Last Metadata: {}\n".format(debug_info, koboldai_vars.actions_metadata[max(koboldai_vars.actions_metadata)])
        except:
            pass

        emit('from_server', {'cmd': 'debug_info', 'data': debug_info}, broadcast=True, room="UI_1")


#==================================================================#
# Load file browser for soft prompts
#==================================================================#
@socketio.on('show_folder_soft_prompt')
def show_folder_soft_prompt(data):
    file_popup("Load Softprompt", "./softprompts", "", renameable=True, folder_only=False, editable=False, deleteable=True, jailed=True, item_check=None)

#==================================================================#
# Load file browser for user scripts
#==================================================================#
@socketio.on('show_folder_usersripts')
def show_folder_usersripts(data):
    file_popup("Load Softprompt", "./userscripts", "", renameable=True, folder_only=False, editable=True, deleteable=True, jailed=True, item_check=None)

#==================================================================#
# KoboldAI Lite Server
#==================================================================#
@app.route('/lite')
@require_allowed_ip
@logger.catch
def lite_html():
    return send_from_directory('static', "klite.html")

#==================================================================#
# UI V2 CODE
#==================================================================#
@app.route('/new_ui')
@require_allowed_ip
@logger.catch
def new_ui_index():
    if args.no_ui:
        return redirect('/api/latest')
    if 'story' in session:
        if session['story'] not in koboldai_vars.story_list():
            session['story'] = 'default'
    return render_template(
        'index_new.html',
        settings=gensettings.gensettingstf,
        on_colab=koboldai_vars.on_colab,
        hide_ai_menu=args.noaimenu
    )

@logger.catch
def ui2_connect():
    #Send all variables to client
    logger.debug("Sending full data to client for story {}".format(session['story']))
    koboldai_vars.send_to_ui()
    UI_2_load_cookies()
    UI_2_theme_list_refresh(None)
    pass
    
#==================================================================#
# UI V2 CODE Themes
#==================================================================#
@app.route('/themes/<path:path>')
#@require_allowed_ip
@logger.catch
def ui2_serve_themes(path):
    return send_from_directory('themes', path)
    

#==================================================================#
# File Popup options
#==================================================================#
@socketio.on('upload_file')
@logger.catch
def upload_file(data):
    logger.debug("upload_file {}".format(data['filename']))
    if 'upload_no_save' in data and data['upload_no_save']:
        json_data = json.loads(data['data'].decode("utf-8"))
        loadJSON(json_data)
    else:
        if 'current_folder' in session:
            path = os.path.abspath(os.path.join(session['current_folder'], data['filename']).replace("\\", "/")).replace("\\", "/")
            if koboldai_vars.debug:
                print("Want to save to {}".format(path))
            if 'popup_jailed_dir' not in session:
                print("Someone is trying to upload a file to your server. Blocked.")
            elif session['popup_jailed_dir'] is None:
                if os.path.exists(path):
                    emit("error_popup", "The file already exists. Please delete it or rename the file before uploading", broadcast=False, room="UI_2");
                else:
                    with open(path, "wb") as f:
                        f.write(data['data'])
                    get_files_folders(session['current_folder'])
            elif session['popup_jailed_dir'] in session['current_folder']:
                if os.path.exists(path):
                    emit("error_popup", "The file already exists. Please delete it or rename the file before uploading", broadcast=False,  room="UI_2");
                else:
                    with open(path, "wb") as f:
                        f.write(data['data'])
                    get_files_folders(session['current_folder'])

@app.route("/upload_kai_story/<string:file_name>", methods=["POST"])
@require_allowed_ip
@logger.catch
def UI_2_upload_kai_story(file_name: str):

    assert "/" not in file_name

    raw_folder_name = file_name.replace(".kaistory", "")
    folder_path = path.join("stories", raw_folder_name)
    disambiguator = 0

    while path.exists(folder_path):
        disambiguator += 1
        folder_path = path.join("stories", f"{raw_folder_name} ({disambiguator})")
    
    buffer = BytesIO()
    dat = request.get_data()
    with open("debug.zip", "wb") as file:
        file.write(dat)
    buffer.write(dat)

    with zipfile.ZipFile(buffer, "r") as zipf:
        zipf.extractall(folder_path)

    return ":)"

@socketio.on('popup_change_folder')
@logger.catch
def popup_change_folder(data):
    if koboldai_vars.debug:
        print("Doing popup change folder: {}".format(data))
    if 'popup_jailed_dir' not in session:
        print("Someone is trying to get at files in your server. Blocked.")
        return
    if session['popup_jailed_dir'] is None:
        get_files_folders(data)
    elif session['popup_jailed_dir'] in data:
        get_files_folders(data)
    else:
        print("User is trying to get at files in your server outside the jail. Blocked. Jailed Dir: {}  Requested Dir: {}".format(session['popup_jailed_dir'], data))

@socketio.on('popup_rename')
@logger.catch
def popup_rename(data):
    if 'popup_renameable' not in session:
        print("Someone is trying to rename a file in your server. Blocked.")
        return
    if not session['popup_renameable']:
        print("Someone is trying to rename a file in your server. Blocked.")
        return
    
    if session['popup_jailed_dir'] is None:
        new_filename = os.path.join(os.path.dirname(os.path.abspath(data['file'])), data['new_name']+".json")
        os.rename(data['file'], new_filename)
        get_files_folders(os.path.dirname(data['file']))
    elif session['popup_jailed_dir'] in data:
        new_filename = os.path.join(os.path.dirname(os.path.abspath(data['file'])), data['new_name']+".json")
        os.rename(data['file'], new_filename)
        get_files_folders(os.path.dirname(data['file']))
    else:
        print("User is trying to rename files in your server outside the jail. Blocked. Jailed Dir: {}  Requested Dir: {}".format(session['popup_jailed_dir'], data['file']))

@socketio.on('popup_rename_story')
@logger.catch
def popup_rename_story(data):
    if 'popup_renameable' not in session:
        logger.warning("Someone is trying to rename a file in your server. Blocked.")
        return
    if not session['popup_renameable']:
        logger.warning("Someone is trying to rename a file in your server. Blocked.")
        return
    if session['popup_jailed_dir'] and session["popup_jailed_dir"] not in data["file"]:
        logger.warning("User is trying to rename files in your server outside the jail. Blocked. Jailed Dir: {}  Requested Dir: {}".format(session['popup_jailed_dir'], data['file']))
        return

    path = data["file"]
    new_name = data["new_name"]
    json_path = path
    is_v3 = False

    # Handle directory for v3 save
    if os.path.isdir(path):
        if not valid_v3_story(path):
            return
        is_v3 = True
        json_path = os.path.join(path, "story.json")

    #if we're using a v2 file we can't just rename the file as the story name is in the file
    with open(json_path, 'r') as f:
        json_data = json.load(f)
    if 'story_name' in json_data:
        json_data['story_name'] = new_name

    # For v3 we move the directory, not the json file.
    if is_v3:
        target = os.path.join(os.path.dirname(path), new_name)
        shutil.move(path, target)

        with open(os.path.join(target, "story.json"), "w") as file:
            json.dump(json_data, file)
    else:
        new_filename = os.path.join(os.path.dirname(os.path.abspath(data['file'])), new_name+".json")
        os.remove(data['file'])
        with open(new_filename, "w") as f:
            json.dump(json_data, f)
    get_files_folders(os.path.dirname(path))

@socketio.on('popup_delete')
@logger.catch
def popup_delete(data):
    if 'popup_deletable' not in session:
        print("Someone is trying to delete a file in your server. Blocked.")
        return
    if not session['popup_deletable']:
        print("Someone is trying to delete a file in your server. Blocked.")
        return
    
    if session['popup_jailed_dir'] is None:
        import shutil
        if os.path.isdir(data):
            shutil.rmtree(data)
        else:
            os.remove(data)
        path = os.path.abspath(data).replace("\\", "/")
        if path[-1] == "/":
            path = path[:-1]
        path = "/".join(path.split("/")[:-1])
        get_files_folders(path)
    elif session['popup_jailed_dir'] in data:
        import shutil
        if os.path.isdir(data):
            shutil.rmtree(data)
        else:
            os.remove(data)
        path = os.path.abspath(data).replace("\\", "/")
        if path[-1] == "/":
            path = path[:-1]
        path = "/".join(path.split("/")[:-1])
        get_files_folders(path)
    else:
        print("User is trying to delete files in your server outside the jail. Blocked. Jailed Dir: {}  Requested Dir: {}".format(session['popup_jailed_dir'], data))

@socketio.on('popup_edit')
@logger.catch
def popup_edit(data):
    if 'popup_editable' not in session:
        print("Someone is trying to edit a file in your server. Blocked.")
        return
    if not session['popup_editable']:
        print("Someone is trying to edit a file in your server. Blocked.")
        return
    
    if session['popup_jailed_dir'] is None:
        emit("popup_edit_file", {"file": data, "text": open(data, 'r', encoding='utf-8').read()});
    elif session['popup_jailed_dir'] in data:
        emit("popup_edit_file", {"file": data, "text": open(data, 'r', encoding='utf-8').read()});
    else:
        print("User is trying to delete files in your server outside the jail. Blocked. Jailed Dir: {}  Requested Dir: {}".format(session['popup_jailed_dir'], data))

@socketio.on('popup_change_file')
@logger.catch
def popup_change_file(data):
    if 'popup_editable' not in session:
        print("Someone is trying to edit a file in your server. Blocked.")
        return
    if not session['popup_editable']:
        print("Someone is trying to edit a file in your server. Blocked.")
        return
    
    if session['popup_jailed_dir'] is None:
        with open(data['file'], 'w') as f:
            f.write(data['data'])
    elif session['popup_jailed_dir'] in data['file']:
        with open(data['file'], 'w') as f:
            f.write(data['data'])
    else:
        print("User is trying to delete files in your server outside the jail. Blocked. Jailed Dir: {}  Requested Dir: {}".format(session['popup_jailed_dir'], data))

@logger.catch
def file_popup(popup_title, starting_folder, return_event, upload=True, jailed=True, folder_only=True, renameable=False, deleteable=False, 
                                                           editable=False, show_breadcrumbs=True, item_check=None, show_hidden=False,
                                                           valid_only=False, hide_extention=False, extra_parameter_function=None,
                                                           column_names=['File Name'], show_filename=True, show_folders=True,
                                                           column_widths=["100%"], sort="Modified", advanced_sort=None, desc=False,
                                                           rename_return_emit_name="popup_rename"):
    #starting_folder = The folder we're going to get folders and/or items from
    #return_event = the socketio event that will be emitted when the load button is clicked
    #jailed = if set to true will look for the session variable jailed_folder and prevent navigation outside of that folder
    #folder_only = will only show folders, no files
    #deletable = will show the delete icons/methods.
    #editable = will show the edit icons/methods
    #show_breadcrumbs = will show the breadcrumbs at the top of the screen
    #item_check will call this function to check if the item is valid as a selection if not none. Will pass absolute directory as only argument to function
    #show_hidden = ... really, you have to ask?
    #valid_only = only show valid files
    #hide_extention = hide extensions
    if jailed:
        session['popup_jailed_dir'] = os.path.abspath(starting_folder).replace("\\", "/")
    else:
        session['popup_jailed_dir'] = None
    session['popup_deletable'] = deleteable
    session['popup_renameable'] = renameable
    session['popup_editable'] = editable
    session['popup_show_hidden'] = show_hidden
    session['popup_item_check'] = item_check
    session['extra_parameter_function'] = extra_parameter_function
    session['column_names'] = column_names
    session['popup_folder_only'] = folder_only
    session['popup_show_breadcrumbs'] = show_breadcrumbs
    session['upload'] = upload
    session['valid_only'] = valid_only
    session['hide_extention'] = hide_extention
    session['show_filename'] = show_filename
    session['column_widths'] = column_widths
    session['sort'] = sort
    session['desc'] = desc
    session['show_folders'] = show_folders
    session['advanced_sort'] = advanced_sort
    
    emit("load_popup", {"popup_title": popup_title, "call_back": return_event, "renameable": renameable, "deleteable": deleteable, "editable": editable, 'upload': upload, "rename_return_emit_name": rename_return_emit_name}, broadcast=False)
    emit("load_popup", {"popup_title": popup_title, "call_back": return_event, "renameable": renameable, "deleteable": deleteable, "editable": editable, 'upload': upload, "rename_return_emit_name": rename_return_emit_name}, broadcast=True, room="UI_1")
    
    get_files_folders(starting_folder)

@logger.catch
def get_files_folders(starting_folder):
    import stat
    session['current_folder'] = os.path.abspath(starting_folder).replace("\\", "/")
    item_check = globals()[session['popup_item_check']] if session['popup_item_check'] is not None else None
    extra_parameter_function = globals()[session['extra_parameter_function']] if session['extra_parameter_function'] is not None else None
    show_breadcrumbs = session['popup_show_breadcrumbs']
    show_hidden = session['popup_show_hidden']
    folder_only = session['popup_folder_only']
    valid_only = session['valid_only']
    column_names = session['column_names']
    hide_extention = session['hide_extention']
    show_filename = session['show_filename']
    column_widths = session['column_widths']
    sort = session['sort']
    desc = session['desc']
    show_folders = session['show_folders']
    advanced_sort = globals()[session['advanced_sort']] if session['advanced_sort'] is not None else None
    
    if starting_folder == 'This PC':
        breadcrumbs = [['This PC', 'This PC']]
        items = [["{}:/".format(chr(i)), "{}:\\".format(chr(i))] for i in range(65, 91) if os.path.exists("{}:".format(chr(i)))]
    else:
        path = os.path.abspath(starting_folder).replace("\\", "/")
        if path[-1] == "/":
            path = path[:-1]
        breadcrumbs = []
        for i in range(len(path.split("/"))):
            breadcrumbs.append(["/".join(path.split("/")[:i+1]),
                                 path.split("/")[i]])
        if len(breadcrumbs) == 1:
            breadcrumbs = [["{}:/".format(chr(i)), "{}:\\".format(chr(i))] for i in range(65, 91) if os.path.exists("{}:".format(chr(i)))]
        else:
            if len([["{}:/".format(chr(i)), "{}:\\".format(chr(i))] for i in range(65, 91) if os.path.exists("{}:".format(chr(i)))]) > 0:
                breadcrumbs.insert(0, ['This PC', 'This PC'])
        
        #if we're jailed, remove the stuff before the jail from the breadcrumbs
        if session['popup_jailed_dir'] is not None:
            
            breadcrumbs = breadcrumbs[len(session['popup_jailed_dir'].split("/")):]
        
        folders = []
        files = []
        base_path = os.path.abspath(starting_folder).replace("\\", "/")

        if advanced_sort is not None:
            files_to_check = advanced_sort(base_path, desc=desc)
        else:
            files_to_check = get_files_sorted(base_path, sort, desc=desc)

        for item in files_to_check:
            item_full_path = os.path.join(base_path, item).replace("\\", "/")
            if hasattr(os.stat(item_full_path), "st_file_attributes"):
                hidden = bool(os.stat(item_full_path).st_file_attributes & stat.FILE_ATTRIBUTE_HIDDEN)
            else:
                hidden = item[0] == "."
            if item_check is None:
                valid_selection = True
            else:
                valid_selection = item_check(item_full_path)
            if extra_parameter_function is None:
                extra_parameters = []
            else:
                extra_parameters = extra_parameter_function(item_full_path, item, valid_selection)
                
            if (show_hidden and hidden) or not hidden:
                if os.path.isdir(item_full_path):
                    folders.append([
                        # While v3 saves are directories, we should not show them as such.
                        not valid_v3_story(item_full_path),
                        item_full_path,
                        item,
                        valid_selection,
                        extra_parameters
                    ])
                else:
                    if hide_extention:
                        item = ".".join(item.split(".")[:-1])
                    if valid_only:
                        if valid_selection:
                            files.append([False, item_full_path, item,  valid_selection, extra_parameters])
                    else:
                        files.append([False, item_full_path, item,  valid_selection, extra_parameters])
                        
        if show_folders:
            items = folders
        else:
            items = []
        if not folder_only:
            items += files
            
    #items is a list of [Folder True/False, full path, file/folder name, validity of item to load, [list of extra columns]]
    emit("popup_items", {"items": items, "column_names": column_names, "show_filename": show_filename, "column_widths": column_widths}, broadcast=False)
    socketio.emit("popup_items", items, broadcast=True, include_self=True, room="UI_1")
    if show_breadcrumbs:
        emit("popup_breadcrumbs", breadcrumbs, broadcast=False)
        socketio.emit("popup_breadcrumbs", breadcrumbs, broadcast=True, room="UI_1")

@logger.catch
def get_files_sorted(path, sort, desc=False):
    data = {}
    for file in os.scandir(path=path):
        if sort == "Modified":
            data[file.name] = datetime.datetime.fromtimestamp(file.stat().st_mtime)
        elif sort == "Accessed":
            data[file.name] = datetime.datetime.fromtimestamp(file.stat().st_atime)
        elif sort == "Created":
            data[file.name] = datetime.datetime.fromtimestamp(file.stat().st_ctime)
        elif sort == "Name":
            data[file.name] = file.name
            
    return [key[0] for key in sorted(data.items(), key=lambda kv: (kv[1], kv[0]), reverse=desc)]
        

@socketio.on("configure_prompt")
@logger.catch
def UI_2_configure_prompt(data):
    import_buffer.replace_placeholders(data)
    import_buffer.commit()

#==================================================================#
# Event triggered when browser SocketIO detects a variable change
#==================================================================#
@socketio.on('var_change')
@logger.catch
def UI_2_var_change(data):
    if 'value' not in data:
        logger.error("Got a variable change without a value. Data Packet: {}".format(data))
        return
    classname = data['ID'].split("_")[0]
    name = data['ID'][len(classname)+1:]
    classname += "_settings"
    
    #Need to fix the data type of value to match the module
    if type(getattr(koboldai_vars, name)) == int:
        value = int(data['value'])
    elif type(getattr(koboldai_vars, name)) == float:
        value = float(data['value'])
    elif type(getattr(koboldai_vars, name)) == bool:
        value = bool(data['value'])
    elif type(getattr(koboldai_vars, name)) == str:
        value = str(data['value'])
    elif type(getattr(koboldai_vars, name)) == list:
        value = list(data['value'])
    elif type(getattr(koboldai_vars, name)) == dict:
        value = dict(data['value'])
    else:
        raise ValueError("Unknown Type {} = {}".format(name, type(getattr(koboldai_vars, name))))
    
    #print("Setting {} to {} as type {}".format(name, value, type(value)))
    setattr(koboldai_vars, name, value)
    
    #Now let's save except for story changes
    if classname != "story_settings":
        if classname == "model_settings":
            filename = "settings/{}.v2_settings".format(koboldai_vars.model.replace("/", "_"))
        else:
            filename = "settings/{}.v2_settings".format(classname)
        
        if not os.path.exists("settings"):
            os.mkdir("settings")
        with open(filename, "w") as settings_file:
            settings_file.write(getattr(koboldai_vars, "_{}".format(classname)).to_json())
    
    if name in ['seed', 'seed_specified']:
        set_seed()
    
    return {'id': data['ID'], 'status': "Saved"}
    
    
#==================================================================#
# Set the random seed (or constant seed) for generation
#==================================================================#
def set_seed():
    print("Setting Seed")
    if(koboldai_vars.seed is not None):
        if(koboldai_vars.use_colab_tpu):
            if(koboldai_vars.seed_specified):
                __import__("tpu_mtj_backend").set_rng_seed(koboldai_vars.seed)
            else:
                __import__("tpu_mtj_backend").randomize_rng_seed()
        else:
            if(koboldai_vars.seed_specified):
                __import__("torch").manual_seed(koboldai_vars.seed)
            else:
                __import__("torch").seed()
    koboldai_vars.seed = __import__("tpu_mtj_backend").get_rng_seed() if koboldai_vars.use_colab_tpu else __import__("torch").initial_seed()

#==================================================================#
# Saving Story
#==================================================================#
@socketio.on('save_story')
@logger.catch
def UI_2_save_story(data):
    if koboldai_vars.debug:
        print("Saving Story")
    if data is None:
        #We need to check to see if there is a file already and if it's not the same story so we can ask the client if this is OK
        save_name = koboldai_vars.story_name if koboldai_vars.story_name != "" else "untitled"
        same_story = True
        if os.path.exists("stories/{}".format(save_name)):
            with open("stories/{}/story.json".format(save_name), "r") as settings_file:
                json_data = json.load(settings_file)
                if 'story_id' in json_data:
                    same_story = json_data['story_id'] == koboldai_vars.story_id
                else:
                    same_story = False
        
        if same_story:
            koboldai_vars.save_story()
            return "OK"
        else:
            return "overwrite?"
    else:    
        #We have an ack that it's OK to save over the file if one exists
        koboldai_vars.save_story()

def directory_to_zip_data(directory: str, overrides: Optional[dict]) -> bytes:
    overrides = overrides or {}
    buffer = BytesIO()

    with zipfile.ZipFile(buffer, "w") as zipf:
        for root, _, files in os.walk(directory):
            for file in files:
                p = os.path.join(root, file)
                z_path = os.path.join(*p.split(os.path.sep)[2:])

                if z_path in overrides:
                    continue

                zipf.write(p, z_path)

        for path, contents in overrides.items():
            zipf.writestr(path, contents)

    return buffer.getvalue()

#==================================================================#
# Save story to json
#==================================================================#
@app.route("/story_download")
@require_allowed_ip
@logger.catch
def UI_2_download_story():
    if args.no_ui:
        return redirect('/api/latest')
    save_exists = path.exists(koboldai_vars.save_paths.base)
    if koboldai_vars.gamesaved and save_exists:
        # Disk is up to date; download from disk
        data = directory_to_zip_data(koboldai_vars.save_paths.base)
    elif save_exists:
        # We aren't up to date but we are saved; patch what disk gives us
        data = directory_to_zip_data(
            koboldai_vars.save_paths.base,
            {"story.json": koboldai_vars.to_json("story_settings")}
        )
    else:
        # We are not saved; send json in zip from memory
        buffer = BytesIO()
        with zipfile.ZipFile(buffer, "w") as zipf:
            zipf.writestr("story.json", koboldai_vars.to_json("story_settings"))
        data = buffer.getvalue()

    return Response(
        data,
        mimetype="application/octet-stream",
        headers={"Content-disposition": f"attachment; filename={koboldai_vars.story_name}.kaistory"}
    )
    
    
#==================================================================#
# Event triggered when Selected Text is edited
#==================================================================#
@socketio.on('Set Selected Text')
@logger.catch
def UI_2_Set_Selected_Text(data):
    if not koboldai_vars.quiet:
        logger.info("Updating Selected Text: {}".format(data))
    action_id = int(data["id"])

    if not koboldai_vars.actions.actions[action_id].get("Original Text"):
        koboldai_vars.actions.actions[action_id]["Original Text"] = data["text"]

    koboldai_vars.actions[action_id] = data['text']

#==================================================================#
# Event triggered when Option is Selected
#==================================================================#
@socketio.on('Use Option Text')
@logger.catch
def UI_2_Use_Option_Text(data):
    if koboldai_vars.prompt == "":
        koboldai_vars.prompt = koboldai_vars.actions.get_current_options()[int(data['option'])]['text']
        koboldai_vars.actions.clear_unused_options()
    else:
        koboldai_vars.actions.use_option(int(data['option']), action_step=int(data['chunk']))

#==================================================================#
# Event triggered when Option is Selected
#==================================================================#
@socketio.on('delete_option')
@logger.catch
def UI_2_delete_option(data):
    koboldai_vars.actions.delete_option(int(data['option']), action_step=int(data['chunk']))

#==================================================================#
# Event triggered when user clicks the submit button
#==================================================================#
@socketio.on('submit')
@logger.catch
def UI_2_submit(data):
    if not koboldai_vars.noai and data['theme'] != "":
        logger.debug("doing random prompt")
        memory = koboldai_vars.memory
        koboldai_vars.memory = "{}\n\nYou generate the following {} story concept :".format(koboldai_vars.memory, data['theme'])
        koboldai_vars.lua_koboldbridge.feedback = None
        actionsubmit("", force_submit=True, force_prompt_gen=True)
        koboldai_vars.memory = memory
    else:
        logger.debug("doing normal input")
        koboldai_vars.actions.clear_unused_options()
        koboldai_vars.lua_koboldbridge.feedback = None
        koboldai_vars.recentrng = koboldai_vars.recentrngm = None
        if koboldai_vars.actions.action_count == -1:
            actionsubmit(data['data'], actionmode=koboldai_vars.actionmode)
        else:
            actionsubmit(data['data'], actionmode=koboldai_vars.actionmode)
 
 #==================================================================#
# Event triggered when user clicks the submit button
#==================================================================#
@socketio.on('abort')
@logger.catch
def UI_2_abort(data):
    if koboldai_vars.debug:
        print("got abort")
    koboldai_vars.abort = True

 
#==================================================================#
# Event triggered when user clicks the pin button
#==================================================================#
@socketio.on('Pinning')
@logger.catch
def UI_2_Pinning(data):
    koboldai_vars.actions.toggle_pin(int(data['chunk']), int(data['option']))
    
#==================================================================#
# Event triggered when user clicks the back button
#==================================================================#
@socketio.on('back')
@logger.catch
def UI_2_back(data):
    if koboldai_vars.aibusy:
        return
    if koboldai_vars.debug:
        print("back")
    koboldai_vars.actions.clear_unused_options()
    ignore = koboldai_vars.actions.pop()
    
#==================================================================#
# Event triggered when user clicks the redo button
#==================================================================#
@socketio.on('redo')
@logger.catch
def UI_2_redo(data):
    if koboldai_vars.aibusy:
        return
    koboldai_vars.actions.go_forward()
    

#==================================================================#
# Event triggered when user clicks the retry button
#==================================================================#
@socketio.on('retry')
@logger.catch
def UI_2_retry(data):
    if koboldai_vars.aibusy:
        return
    if len(koboldai_vars.actions.get_current_options_no_edits()) == 0:
        ignore = koboldai_vars.actions.pop(keep=True)
    koboldai_vars.actions.clear_unused_options()
    koboldai_vars.lua_koboldbridge.feedback = None
    koboldai_vars.recentrng = koboldai_vars.recentrngm = None
    actionsubmit("", actionmode=koboldai_vars.actionmode)
    
#==================================================================#
# Event triggered when user clicks the load model button
#==================================================================#
@socketio.on('load_model_button')
@logger.catch
def UI_2_load_model_button(data):
    emit("open_model_load_menu", {"items": [{**item.to_json(), **{"menu":"mainmenu"}} for item in model_menu['mainmenu'] if item.should_show()]})
    

    
#==================================================================#
# Event triggered when user clicks the a model
#==================================================================#
@socketio.on('select_model')
@logger.catch
def UI_2_select_model(data):
    global model_backend_type_crosswalk #No idea why I have to make this a global where I don't for model_backends...
    logger.debug("Clicked on model entry: {}".format(data))
    if data["name"] in model_menu and data['ismenu'] == "true":
        emit("open_model_load_menu", {"items": [{**item.to_json(), **{"menu":data["name"]}} for item in model_menu[data["name"]] if item.should_show()]})
    else:
        #Get load methods
        if 'ismenu' in data and data['ismenu'] == 'false':
            valid_loaders = {}
            if data['id'] in [item.name for sublist in model_menu for item in model_menu[sublist]]:
                #Here if we have a model id that's in our menu, we explicitly use that backend
                for model_backend_type in set([item.model_backend for sublist in model_menu for item in model_menu[sublist] if item.name == data['id']]):
                    for model_backend in model_backend_type_crosswalk[model_backend_type]:
                        valid_loaders[model_backend] = model_backends[model_backend].get_requested_parameters(data["name"], data["path"] if 'path' in data else None, data["menu"])
                emit("selected_model_info", {"model_backends": valid_loaders})
            else:
                #Here we have a model that's not in our menu structure (either a custom model or a custom path
                #so we'll just go through all the possible loaders
                for model_backend in model_backends:
                    if model_backends[model_backend].is_valid(data["name"], data["path"] if 'path' in data else None, data["menu"]):
                        valid_loaders[model_backend] = model_backends[model_backend].get_requested_parameters(data["name"], data["path"] if 'path' in data else None, data["menu"])
                emit("selected_model_info", {"model_backends": valid_loaders})
        else:
            #Get directories
            paths, breadcrumbs = get_folder_path_info(data['path'])
            output = []
            for path in paths:
                valid=False
                for model_backend in model_backends:
                    if model_backends[model_backend].is_valid(path[1], path[0], "Custom"):
                        logger.debug("{} says valid".format(model_backend))
                        valid=True
                        break
                    else:
                        logger.debug("{} says invalid".format(model_backend))
                    
                output.append({'label': path[1], 'name': path[1], 'size': "", "menu": "Custom", 'path': path[0], 'isMenu': not valid})
            emit("open_model_load_menu", {"items": output+[{'label': 'Return to Main Menu', 'name':'mainmenu', 'size': "", "menu": "Custom", 'isMenu': True}], 'breadcrumbs': breadcrumbs})            
    return




#==================================================================#
# Event triggered when user changes a model parameter and it's set to resubmit
#==================================================================#
@socketio.on('resubmit_model_info')
@logger.catch
def UI_2_resubmit_model_info(data):
    valid_loaders = {}
    for model_backend in set([item.model_backend for sublist in model_menu for item in model_menu[sublist] if item.name == data['id']]):
        valid_loaders[model_backend] = model_backends[model_backend].get_requested_parameters(data["name"], data["path"] if 'path' in data else None, data["menu"], parameters=data)
    emit("selected_model_info", {"model_backends": valid_loaders})

#==================================================================#
# Event triggered when user loads a model
#==================================================================#
@socketio.on('load_model')
@logger.catch
def UI_2_load_model(data):
    logger.debug("Loading model with user input of: {}".format(data))
    model_backends[data['plugin']].set_input_parameters(data)
    load_model(data['plugin'])
    #load_model(use_gpu=data['use_gpu'], gpu_layers=data['gpu_layers'], disk_layers=data['disk_layers'], online_model=data['online_model'], url=koboldai_vars.colaburl, use_8_bit=data['use_8_bit'])

#==================================================================#
# Event triggered when load story is clicked
#==================================================================#
@socketio.on('load_story_list')
@logger.catch
def UI_2_load_story_list(data):
    file_popup("Select Story to Load", "./stories", "load_story", upload=True, jailed=True, folder_only=False, renameable=True, 
                                                                  deleteable=True, show_breadcrumbs=True, item_check="valid_story",
                                                                  valid_only=True, hide_extention=True, extra_parameter_function="get_story_listing_data",
                                                                  column_names=['Story Name', 'Action Count', 'Last Loaded'], show_filename=False,
                                                                  column_widths=['minmax(150px, auto)', '140px', '160px'], advanced_sort="story_sort",
                                                                  sort="Modified", desc=True, rename_return_emit_name="popup_rename_story")

@logger.catch
def get_story_listing_data(item_full_path, item, valid_selection):
    title = ""
    action_count = -1
    last_loaded = ""

    if not valid_selection:
        return [title, action_count, last_loaded]
    
    if os.path.isdir(item_full_path):
        if not valid_v3_story(item_full_path):
            return [title, action_count, last_loaded]
        item_full_path = os.path.join(item_full_path, "story.json")

    with open(item_full_path, 'rb') as f:
        parse_event = ijson.parse(f)
        depth=0
        file_version=1
        while True:
            try:
                prefix, event, value = next(parse_event)
            except StopIteration:
                break
            depth+=1
            if depth > 100 or prefix == 'file_version':
                if prefix == 'file_version':
                    file_version=2
                break
                
    with open(item_full_path, 'rb') as f:
        parse_event = ijson.parse(f)
        if file_version == 1:
            title = ".".join(item.split(".")[:-1])
        else:
            for prefix, event, value in parse_event:
                if prefix == 'story_name':
                    title = value
                    break
                
    with open(item_full_path, 'rb') as f:
        parse_event = ijson.parse(f)
        if file_version == 2:
            for prefix, event, value in parse_event:
                if prefix == 'actions.action_count':
                    action_count = value+1
                    break
        else:
            if os.path.getsize(item_full_path)/1024/1024 <= 20:
                action_count=0
                for prefix, event, value in parse_event:
                    if prefix == 'actions.item':
                        action_count+=1
            else:
                action_count = "{}MB".format(round(os.path.getsize(item_full_path)/1024/1024,1))

    if title in koboldai_vars._system_settings.story_loads:
        # UNIX Timestamp
        last_loaded = int(time.mktime(time.strptime(koboldai_vars._system_settings.story_loads[title], "%m/%d/%Y, %H:%M:%S")))
    else:
        last_loaded = os.path.getmtime(item_full_path)

    return [title, action_count, last_loaded]
    
@logger.catch
def valid_story(path: str):
    if os.path.isdir(path):
        return valid_v3_story(path)

    if not path.endswith(".json"):
        return False

    if os.path.exists(path.replace(".json", "/story.json")):
        return False

    try:
        with open(path, 'rb') as file:
            parser = ijson.parse(file)
            for prefix, event, value in parser:
                if prefix == 'memory':
                    return True
    except:
        pass
    return False

@logger.catch
def valid_v3_story(path: str) -> bool:
    if not os.path.exists(path): return False
    if not os.path.isdir(path): return False
    if not os.path.exists(os.path.join(path, "story.json")): return False
    return True

@logger.catch
def story_sort(base_path, desc=False):
    files = {}
    for file in os.scandir(path=base_path):
        if file.is_dir():
            if not valid_v3_story(file.path):
                continue

            story_path = os.path.join(file.path, "story.json")
            story_stat = os.stat(story_path)

            if os.path.getsize(story_path) < 2*1024*1024: #2MB
                with open(story_path, "r") as f:
                    j = json.load(f)
                    if j.get("story_name") in koboldai_vars.story_loads:
                        files[file.name] = datetime.datetime.strptime(koboldai_vars.story_loads[j["story_name"]], "%m/%d/%Y, %H:%M:%S")
                    else:
                        files[file.name] = datetime.datetime.fromtimestamp(story_stat.st_mtime)
            else:
                files[file.name] = datetime.datetime.fromtimestamp(story_stat.st_mtime)
            continue
        
        if not file.name.endswith(".json"):
            continue

        filename = os.path.join(base_path, file.name).replace("\\", "/")
        if os.path.getsize(filename) < 2*1024*1024: #2MB
            with open(filename, "r") as f:
                try:
                    js = json.load(f)
                    if 'story_name' in js and js['story_name'] in koboldai_vars.story_loads:
                        files[file.name] = datetime.datetime.strptime(koboldai_vars.story_loads[js['story_name']], "%m/%d/%Y, %H:%M:%S")
                    else:
                        files[file.name] = datetime.datetime.fromtimestamp(file.stat().st_mtime)
                except:
                    pass
        else:
            files[file.name] = datetime.datetime.fromtimestamp(file.stat().st_mtime)
    return [key[0] for key in sorted(files.items(), key=lambda kv: (kv[1], kv[0]), reverse=desc)]


#==================================================================#
# Event triggered on load story
#==================================================================#
@socketio.on('load_story')
@logger.catch
def UI_2_load_story(file):
    start_time = time.time()
    logger.debug("got a call or loading a story: {}".format(file))
    if koboldai_vars.debug:
        print("loading {}".format(file))
    loadRequest(file)
    logger.debug("Load Story took {}s".format(time.time()-start_time))

#==================================================================#
# Event triggered on new story
#==================================================================#
@socketio.on('new_story')
@logger.catch
def UI_2_new_story(data):
    logger.info("Starting new story")
    koboldai_vars.create_story("")
    
    
#==================================================================#
# Event triggered when user moves world info
#==================================================================#
@socketio.on('move_wi')
@logger.catch
def UI_2_move_wi(data):
    if data['folder'] is None:
        koboldai_vars.worldinfo_v2.reorder(int(data['dragged_id']), int(data['drop_id']))
    else:
        koboldai_vars.worldinfo_v2.add_item_to_folder(int(data['dragged_id']), data['folder'], before=int(data['drop_id']))

#==================================================================#
# Event triggered when user moves world info
#==================================================================#
@socketio.on('wi_set_folder')
@logger.catch
def UI_2_wi_set_folder(data):
    koboldai_vars.worldinfo_v2.add_item_to_folder(int(data['dragged_id']), data['folder'])

#==================================================================#
# Event triggered when user renames world info folder
#==================================================================#
@socketio.on('Rename_World_Info_Folder')
@logger.catch
def UI_2_Rename_World_Info_Folder(data):
    if koboldai_vars.debug:
        print("Rename_World_Info_Folder")
        print(data)
    koboldai_vars.worldinfo_v2.rename_folder(data['old_folder'], data['new_folder'])

#==================================================================#
# Event triggered when user edits world info item
#==================================================================#
@socketio.on('edit_world_info')
@logger.catch
def UI_2_edit_world_info(data):
    if koboldai_vars.debug:
        print("edit_world_info")
        print(data)
    
    if data['uid'] < 0:
        logger.debug("Creating WI: {}".format(data))
        koboldai_vars.worldinfo_v2.add_item(data['title'], data['key'], 
                                             data['keysecondary'], data['folder'], 
                                             data['constant'], data['manual_text'], 
                                             data['comment'], wpp=data['wpp'],
                                             use_wpp=data['use_wpp'], object_type=data["object_type"])
        emit("delete_new_world_info_entry", {})
    else:
        logger.debug("Editting WI: {}".format(data))
        koboldai_vars.worldinfo_v2.edit_item(data['uid'], data['title'], data['key'], 
                                             data['keysecondary'], data['folder'], 
                                             data['constant'], data['manual_text'], 
                                             data['comment'], wi_type=data["type"],
                                             wpp=data['wpp'], use_wpp=data['use_wpp'],
                                             object_type=data["object_type"])


#==================================================================#
# Event triggered when user creates world info folder
#==================================================================#
@socketio.on('create_world_info_folder')
@logger.catch
def UI_2_create_world_info_folder(data):
    koboldai_vars.worldinfo_v2.add_folder("New Folder")

#==================================================================#
# Event triggered when user deletes world info item
#==================================================================#
@socketio.on('delete_world_info')
@logger.catch
def UI_2_delete_world_info(uid):
    koboldai_vars.worldinfo_v2.delete(int(uid))


#==================================================================#
# Event triggered when user deletes world info folder
#==================================================================#
@socketio.on('delete_wi_folder')
@logger.catch
def UI_2_delete_wi_folder(folder):
    koboldai_vars.worldinfo_v2.delete_folder(folder)


#==================================================================#
# Event triggered when user exports world info folder
#==================================================================#
@app.route('/export_world_info_folder')
@require_allowed_ip
@logger.catch
def UI_2_export_world_info_folder():
    if 'folder' in request.args:
        data = koboldai_vars.worldinfo_v2.to_json(folder=request.args['folder'])
        folder = request.args['folder']
    else:
        data = koboldai_vars.worldinfo_v2.to_json()
        folder = koboldai_vars.story_name
    return Response(
        json.dumps(data, indent="\t"),
        mimetype="application/json",
        headers={"Content-disposition":
                 "attachment; filename={}_world_info.json".format(folder)}
        )

#==================================================================#
# Event triggered when user exports world info folder
#==================================================================#
@socketio.on('upload_world_info_folder')
@logger.catch
def UI_2_upload_world_info_folder(data):
    json_data = json.loads(data['data'])
    koboldai_vars.worldinfo_v2.load_json(json_data, folder=data['folder'])
    logger.debug("Calcing AI Text from WI Upload")
    koboldai_vars.calc_ai_text()

@app.route("/upload_wi", methods=["POST"])
@require_allowed_ip
@logger.catch
def UI_2_import_world_info():
    wi_data = request.get_json()
    uids = {}

    for folder_name, children in wi_data["folders"].items():
        koboldai_vars.worldinfo_v2.add_folder(folder_name)
        for child in children:
            # Child is index
            if child not in uids:
                entry_data = wi_data["entries"][str(child)]
                uids[child] = koboldai_vars.worldinfo_v2.add_item(
                    title=entry_data["title"],
                    key=entry_data["key"],
                    keysecondary=entry_data["keysecondary"],
                    folder=folder_name,
                    constant=entry_data["constant"],
                    manual_text=entry_data["manual_text"],
                    comment=entry_data["comment"],
                    use_wpp=entry_data["use_wpp"],
                    wpp=entry_data["wpp"],
                )
            koboldai_vars.worldinfo_v2.add_item_to_folder(uids[child], folder_name)
    return ":)"

@socketio.on("search_wi")
@logger.catch
def UI_2_search_wi(data):
    query = data["query"].lower()
    full_data = koboldai_vars.worldinfo_v2.to_json()

    results = {"title": [], "key": [], "keysecondary": [], "manual_text": []}

    for entry in full_data["entries"].values():
        # Order matters for what's more important.
        if query in entry["title"].lower():
            results["title"].append(entry)
        elif any([query in k.lower() for k in entry["key"]]):
            results["key"].append(entry)
        elif any([query in k.lower() for k in entry["keysecondary"]]):
            results["keysecondary"].append(entry)
        elif query in entry["content"].lower():
            results["manual_text"].append(entry)
        elif query in entry["manual_text"].lower():
            results["comment"].append(entry)

    emit("wi_results", results, broadcast=True, room="UI_2")

@socketio.on("update_wi_attribute")
@logger.catch
def UI_2_update_wi_attribute(data):
    uid, key, value = data["uid"], data["key"], data["value"]
    koboldai_vars.worldinfo_v2.world_info[uid][key] = value
    socketio.emit("world_info_entry", koboldai_vars.worldinfo_v2.world_info[uid], broadcast=True, room="UI_2")

@socketio.on("update_wi_keys")
@logger.catch
def UI_2_update_wi_keys(data):
    uid, key, is_secondary, operation = data["uid"], data["key"], data["is_secondary"], data["operation"]

    keykey = "key" if not is_secondary else "keysecondary"
    key_exists = key in koboldai_vars.worldinfo_v2.world_info[uid][keykey]

    if operation == "add":
        if not key_exists:
            koboldai_vars.worldinfo_v2.world_info[uid][keykey].append(key)
    elif operation == "remove":
        if key_exists:
            koboldai_vars.worldinfo_v2.world_info[uid][keykey].remove(key)

    if keykey == "keysecondary":
        koboldai_vars.worldinfo_v2.world_info[uid]["selective"] = len(koboldai_vars.worldinfo_v2.world_info[uid]["keysecondary"]) > 0

    # Send to UI
    socketio.emit("world_info_entry", koboldai_vars.worldinfo_v2.world_info[uid], broadcast=True, room="UI_2")

@app.route("/set_wi_image/<int(signed=True):uid>", methods=["POST"])
@require_allowed_ip
@logger.catch
def UI_2_set_wi_image(uid):
    if uid < 0:
        socketio.emit("delete_new_world_info_entry", {})
        uid = koboldai_vars.worldinfo_v2.add_item(
            "New World Info Entry",
            [],
            [],
            None,
            False,
            "",
            "",
        )

    data = base64.b64decode(request.get_data(as_text=True).split(",")[-1])
    path = os.path.join(koboldai_vars.save_paths.wi_images, str(uid))

    if not data:
        # Delete if sent null image
        try:
            os.remove(path)
        except FileNotFoundError:
            pass
    else:
        # Otherwise assign image
        with open(path, "wb") as file:
            file.write(data)
    koboldai_vars.gamesaved = False
    return ":)"

@app.route("/get_wi_image/<int(signed=True):uid>", methods=["GET"])
@require_allowed_ip
@logger.catch
def UI_2_get_wi_image(uid):
    if args.no_ui:
        return redirect('/api/latest')
    path = os.path.join(koboldai_vars.save_paths.wi_images, str(uid))
    try:
        return send_file(path)
    except FileNotFoundError:
        return ":( Couldn't find image", 204

@app.route("/set_commentator_picture/<int(signed=True):commentator_id>", methods=["POST"])
@require_allowed_ip
@logger.catch
def UI_2_set_commentator_image(commentator_id):
    data = request.get_data()
    with open(os.path.join(koboldai_vars.save_paths.commentator_pictures, str(commentator_id)), "wb") as file:
        file.write(data)
    return ":)"

@app.route("/image_db.json", methods=["GET"])
@require_allowed_ip
@logger.catch
def UI_2_get_image_db():
    if args.no_ui:
        return redirect('/api/latest')
    try:
        return send_file(os.path.join(koboldai_vars.save_paths.generated_images, "db.json"))
    except FileNotFoundError:
        return jsonify([])

@app.route("/action_composition.json", methods=["GET"])
@require_allowed_ip
@logger.catch
def UI_2_get_action_composition():
    if args.no_ui:
        return redirect('/api/latest')
    try:
        actions = request.args.get("actions").split(",")
        if not actions:
            raise ValueError()
    except (ValueError, AttributeError):
        return "No actions", 400

    try:
        actions = [int(action) for action in actions]
    except TypeError:
        return "Not all actions int", 400

    ret = []
    for action_id in actions:
        try:
            ret.append(koboldai_vars.actions.get_action_composition(action_id))
        except KeyError:
            ret.append([])
    return jsonify(ret)

@app.route("/generated_images/<path:path>")
@require_allowed_ip
def UI_2_send_generated_images(path):
    return send_from_directory(koboldai_vars.save_paths.generated_images, path)

@socketio.on("scratchpad_prompt")
@logger.catch
def UI_2_scratchpad_prompt(data):
    out_text = model.raw_generate(
        data,
        max_new=80,
    ).decoded

    socketio.emit("scratchpad_response", out_text, broadcast=True, room="UI_2")


#==================================================================#
# Event triggered when user edits phrase biases
#==================================================================#
@socketio.on('phrase_bias_update')
@logger.catch
def UI_2_phrase_bias_update(biases):
    koboldai_vars.biases = biases


@socketio.on("substitution_update")
@logger.catch
def UI_2_substitutions_update(substitutions):
    koboldai_vars.substitutions = substitutions


#==================================================================#
# Event triggered to rely a message
#==================================================================#
@logger.catch
def socket_io_relay(queue, socketio):
    while True:
        if not queue.empty():
            while not queue.empty():
                data = queue.get()
                socketio.emit(data[0], data[1], **data[2])
        time.sleep(0.2)
        



#==================================================================#
# Event triggered when Softprompt load menu is clicked
#==================================================================#
@socketio.on('load_softprompt_list')
@logger.catch
def UI_2_load_softprompt_list(data):
    if not koboldai_vars.allowsp:
        socketio.emit("error", "Soft prompts are not supported by your current model/backend", broadcast=True, room="UI_2")
    assert koboldai_vars.allowsp, "Soft prompts are not supported by your current model/backend"
    file_popup("Select Softprompt to Load", "./softprompts", "load_softprompt", upload=True, jailed=True, folder_only=False, renameable=True, 
                                                                  deleteable=True, show_breadcrumbs=True, item_check="valid_softprompt",
                                                                  valid_only=True, hide_extention=True, extra_parameter_function="get_softprompt_desc",
                                                                  column_names=['Softprompt Name', 'Softprompt Description'],
                                                                  show_filename=False,
                                                                  column_widths=['150px', 'auto'])

@logger.catch
def valid_softprompt(file):
    z, version, shape, fortran_order, dtype = fileops.checksp(file, koboldai_vars.modeldim)
    if z in [1, 2, 3, 4]:
        return False
    elif not isinstance(z, zipfile.ZipFile):
        print("not zip")
        return False
    else:
        return True

@logger.catch
def get_softprompt_desc(item_full_path, item, valid_selection):
    if not valid_selection:
        return [None, None]
    z = zipfile.ZipFile(item_full_path)
    with z.open('meta.json') as f:
        ob = json.load(f)
        return [ob['name'], ob['description']]

#==================================================================#
# Event triggered when Softprompt is loaded
#==================================================================#
@socketio.on('load_softprompt')
@logger.catch
def UI_2_load_softprompt(data):
    if koboldai_vars.debug:
        print("Load softprompt: {}".format(data))
    spRequest(data)

#==================================================================#
# Event triggered when load userscripts is clicked
#==================================================================#
@socketio.on('load_userscripts_list')
@logger.catch
def UI_2_load_userscripts_list(data):
    file_popup("Select Userscripts to Load", "./userscripts", "load_userscripts", upload=True, jailed=True, folder_only=False, renameable=True, editable=True, 
                                                                  deleteable=True, show_breadcrumbs=False, item_check="valid_userscripts_to_load",
                                                                  valid_only=True, hide_extention=True, extra_parameter_function="get_userscripts_desc",
                                                                  column_names=['Module Name', 'Description'],
                                                                  show_filename=False, show_folders=False,
                                                                  column_widths=['150px', 'auto'])
                                                                
@logger.catch
def valid_userscripts_to_load(file):
    if koboldai_vars.debug:
        print("{} is valid: {}".format(file, file.endswith(".lua") and os.path.basename(file) not in koboldai_vars.userscripts))
    return file.endswith(".lua") and os.path.basename(file) not in koboldai_vars.userscripts
    
@logger.catch
def valid_userscripts_to_unload(file):
    return file.endswith(".lua") and os.path.basename(file) in koboldai_vars.userscripts

@logger.catch
def get_userscripts_desc(item_full_path, item, valid_selection):
    if not valid_selection:
        return [None, None]
    ob = ["", ""]
    description = []
    multiline = False
    with open(item_full_path) as f:
        ob[0] = f.readline().strip().replace("\033", "")
        if ob[0][:2] != "--":
            ob[0] = file
        else:
            ob[0] = ob[0][2:]
            if ob[0][:2] == "[[":
                ob[0] = ob[0][2:]
                multiline = True
            ob[0] = ob[0].lstrip("-").strip()
            for line in f:
                line = line.strip().replace("\033", "")
                if multiline:
                    index = line.find("]]")
                    if index > -1:
                        description.append(line[:index])
                        if index != len(line) - 2:
                            break
                        multiline = False
                    else:
                        description.append(line)
                else:
                    if line[:2] != "--":
                        break
                    line = line[2:]
                    if line[:2] == "[[":
                        multiline = True
                        line = line[2:]
                    description.append(line.strip())
    ob[1] = "\n".join(description)
    if len(ob[1]) > 250:
        ob[1] = ob[1][:247] + "..."
    return ob

#==================================================================#
# Event triggered when userscript's are loaded
#==================================================================#
@socketio.on('load_userscripts')
@logger.catch
def UI_2_load_userscripts(data):
    if koboldai_vars.debug:
        print("Loading Userscripts: {}".format(os.path.basename(data)))
    koboldai_vars.userscripts = [x for x in koboldai_vars.userscripts if x != os.path.basename(data)]+[os.path.basename(data)]
    load_lua_scripts()
    
#==================================================================#
# Event triggered when userscript's are unloaded
#==================================================================#
@socketio.on('unload_userscripts')
@logger.catch
def UI_2_unload_userscripts(data):
    if koboldai_vars.debug:
        print("Unloading Userscript: {}".format(data))
    koboldai_vars.userscripts = [x for x in koboldai_vars.userscripts if x != data]
    load_lua_scripts()



#==================================================================#
# Event triggered when aidg.club loaded
#==================================================================#
@socketio.on('load_aidg_club')
@logger.catch
def UI_2_load_aidg_club(data):
    if koboldai_vars.debug:
        print("Load aidg.club: {}".format(data))
    import_buffer.from_club(data)
    # importAidgRequest(data) 


#==================================================================#
# Event triggered when Theme Changed
#==================================================================#
@socketio.on('theme_change')
@logger.catch
def UI_2_theme_change(data):
    with open("themes/{}.css".format(data['name']), "w") as f:
        f.write(":root {\n")
        for key, value in data['theme'].items():
            f.write("\t{}: {};\n".format(key, value.replace(";", "").replace("--", "-")))
        f.write("}")
        f.write("--------Special Rules from Original Theme---------\n")
        for rule in data['special_rules']:
            f.write(rule)
            f.write("\n")
    if koboldai_vars.debug:
        print("Theme Saved")


#==================================================================#
# Refresh SP List
#==================================================================#
@socketio.on('sp_list_refresh')
@logger.catch
def UI_2_sp_list_refresh(data):
    koboldai_vars.splist = [[f, get_softprompt_desc(os.path.join("./softprompts", f),None,True)] for f in os.listdir("./softprompts") if os.path.isfile(os.path.join("./softprompts", f)) and valid_softprompt(os.path.join("./softprompts", f))]


#==================================================================#
# Refresh Theme List
#==================================================================#
@socketio.on('theme_list_refresh')
@logger.catch
def UI_2_theme_list_refresh(data):
    koboldai_vars.theme_list = [".".join(f.split(".")[:-1]) for f in os.listdir("./themes") if os.path.isfile(os.path.join("./themes", f))]

#==================================================================#
# Save Tweaks
#==================================================================#
@socketio.on('save_cookies')
@logger.catch
def UI_2_save_cookies(data):
    for key in data:
        #Note this won't sync to the client automatically as we're modifying a variable rather than setting it
        koboldai_vars.cookies[key] = data[key]
    with open("./settings/cookies.settings", "w") as f:
        json.dump(koboldai_vars.cookies, f)

#==================================================================#
# Fewshot WI generation
#==================================================================#
@socketio.on("generate_wi")
@logger.catch
def UI_2_generate_wi(data):
    uid = data["uid"]
    field = data["field"]
    existing = data["existing"]
    gen_amount = data["genAmount"]

    # The template to coax what we want from the model
    extractor_string = ""

    if field == "title":
        for thing in ["type", "desc"]:
            if not existing[thing]:
                continue
            pretty = {"type": "Type", "desc": "Description"}[thing]
            extractor_string += f"{pretty}: {existing[thing]}\n"
        
        pretty = "Title"
        if existing["desc"]:
            # Don't let the model think we're starting a new entry
            pretty = "Alternate Title"

        extractor_string += pretty + ":"
    elif field == "desc":
        # MUST be title and type
        assert existing["title"]
        assert existing["type"]
        extractor_string = f"Title: {existing['title']}\nType: {existing['type']}\nDescription:"
    else:
        assert False, "What"

    with open("data/wi_fewshot.txt", "r") as file:
        fewshot_entries = [x.strip() for x in file.read().split("\n\n") if x]

    # Use user's own WI entries in prompt
    if koboldai_vars.wigen_use_own_wi:
        fewshot_entries += koboldai_vars.worldinfo_v2.to_wi_fewshot_format(excluding_uid=uid)
    
    # We must have this amount or less in our context.
    target = koboldai_vars.max_length - gen_amount - len(tokenizer.encode(extractor_string))

    used = []
    # Walk the entries backwards until we can't cram anymore in
    for entry in reversed(fewshot_entries):
        maybe = [entry] + used
        maybe_str = "\n\n".join(maybe)
        possible_encoded = tokenizer.encode(maybe_str)
        if len(possible_encoded) > target:
            break
        yes_str = maybe_str
        used = maybe
    
    prompt = f"{yes_str}\n\n{extractor_string}"
    
    # logger.info(prompt)
    # TODO: Make single_line mode that stops on newline rather than bans it (for title)
    out_text = tpool.execute(
        model.raw_generate,
        prompt,
        max_new=gen_amount,
        single_line=True,
    ).decoded[0]
    out_text = utils.trimincompletesentence(out_text.strip())

    socketio.emit("generated_wi", {"uid": uid, "field": field, "out": out_text}, room="UI_2")

@app.route("/generate_raw", methods=["GET"])
@require_allowed_ip
def UI_2_generate_raw():
    prompt = request.args.get("prompt")

    if not prompt:
        return Response(json.dumps({"error": "No prompt"}), status=400)

    if not model:
        return Response(json.dumps({"error": "No model"}), status=500)

    try:
        out = model.raw_generate(prompt, max_new=80)
    except NotImplementedError as e:
        return Response(json.dumps({"error": str(e)}), status=500)

    return out.decoded

#==================================================================#
# Load Tweaks
#==================================================================#
@logger.catch
def UI_2_load_cookies():
    if koboldai_vars.on_colab:
        if os.path.exists("./settings/cookies.settings"):
            with open("./settings/cookies.settings", "r") as f:
                data = json.load(f)
                socketio.emit('load_cookies', data, room="UI_2")

#==================================================================#
# Save New Preset
#==================================================================#
@socketio.on('save_new_preset')
@logger.catch
def UI_2_save_new_preset(data):
    preset = model_info()
    #Data to get from current settings
    for item in ["genamt", "rep_pen", "rep_pen_range", "rep_pen_slope", "sampler_order", "temp", "tfs", "top_a", "top_k", "top_p", "typical"]:
        preset[item] = getattr(koboldai_vars, item)
    #Data to get from UI
    for item in ['preset', 'description']:
        preset[item] = data[item]
    preset['Preset Category'] = 'Custom'
    if os.path.exists("./presets/{}.presets".format(data['preset'])):
        with open("./presets/{}.presets".format(data['preset']), "r") as f:
            old_preset = json.load(f)
            if not isinstance(old_preset, list):
                old_preset = [old_preset]
        for i in range(len(old_preset)):
            if old_preset[i]['Model Name'] == preset['Model Name']:
                del old_preset[i]
                break
        old_preset.append(preset)
        preset = old_preset
    else:
        preset = [preset]
    print(preset)
    with open("./presets/{}.presets".format(data['preset']), "w") as f:
        print("Saving to {}".format("./presets/{}.presets".format(data['preset'])))
        json.dump(preset, f, indent="\t")

@logger.catch
def get_model_size(model_name):
    if "30B" in model_name:
        return "30B"
    elif "20B" in model_name:
        return "20B"
    elif "13B" in model_name:
        return "13B"
    elif "6B" in model_name.replace("6.7B", "6B"):
        return "6B"
    elif "2.7B" in model_name:
        return "2.7B"
    elif "1.3B" in model_name:
        return "1.3B"

#==================================================================#
# Save New Preset
#==================================================================#
@socketio.on('save_revision')
@logger.catch
def UI_2_save_revision(data):
    koboldai_vars.save_revision()


#==================================================================#
# Generate Image
#==================================================================#
@socketio.on("generate_image")
@logger.catch
def UI_2_generate_image_from_story(data):
    # Independant of generate_story_image as summarization is rather time consuming
    koboldai_vars.generating_image = True
    eventlet.sleep(0)
    
    art_guide = str(koboldai_vars.img_gen_art_guide)
    
    if 'action_id' in data and (int(data['action_id']) in koboldai_vars.actions.actions or int(data['action_id']) == -1):
        action_id = int(data['action_id'])
    else:
        #get latest action
        if len(koboldai_vars.actions) > 0:
            action = koboldai_vars.actions[-1]
            action_id = len(koboldai_vars.actions) - 1
        else:
            action = koboldai_vars.prompt
            action_id = -1
    
    logger.info("Generating image for action {}".format(action_id))
    
    start_time = time.time()
    if os.path.exists("models/{}".format(args.summarizer_model.replace('/', '_'))):
        koboldai_vars.summary_tokenizer = AutoTokenizer.from_pretrained("models/{}".format(args.summarizer_model.replace('/', '_')), cache_dir="cache")
    else:
        koboldai_vars.summary_tokenizer = AutoTokenizer.from_pretrained(args.summarizer_model, cache_dir="cache")
    #text to summarize (get 1000 tokens worth of text):
    text = []
    text_length = 0
    for item in reversed(koboldai_vars.actions.to_sentences(max_action_id=action_id)):
        if len(koboldai_vars.summary_tokenizer.encode(item[0])) + text_length <= 1000:
            text.append(item[0])
            text_length += len(koboldai_vars.summary_tokenizer.encode(item[0]))
        else:
            break
    text = "".join(text)
    logger.debug("Text to summarizer: {}".format(text))
    
    max_length = args.max_summary_length - len(koboldai_vars.summary_tokenizer.encode(art_guide))
    keys = [summarize(text, max_length=max_length)]
    prompt = ", ".join(keys)
    logger.debug("Text from summarizer: {}".format(prompt))

    if art_guide:
        if '<|>' in art_guide:
            full_prompt = art_guide.replace('<|>', prompt)
        else:
            full_prompt = f"{prompt}, {art_guide}"
    else:
        full_prompt = prompt

    generate_story_image(
        full_prompt,
        file_prefix=f"action_{action_id}",
        display_prompt=full_prompt,
        log_data={"actionId": action_id},
    )

@socketio.on("generate_image_from_prompt")
@logger.catch
def UI_2_generate_image_from_prompt(prompt: str):
    eventlet.sleep(0)
    generate_story_image(prompt, file_prefix="prompt", generation_type="direct_prompt")

def log_image_generation(
    prompt: str,
    display_prompt: str,
    file_name: str,
    generation_type: str,
    other_data: Optional[dict] = None
) -> None:
    # In the future it might be nice to have some UI where you can search past
    # generations or something like that
    db_path = os.path.join(koboldai_vars.save_paths.generated_images, "db.json")

    try:
        with open(db_path, "r") as file:
            j = json.load(file)
    except FileNotFoundError:
        j = []
    
    if not isinstance(j, list):
        logger.warning("Image database is corrupted! Will not add new entry.")
        return

        
    log_data = {
        "prompt": prompt,
        "fileName": file_name,
        "type": generation_type or None,
        "displayPrompt": display_prompt
    }
    log_data.update(other_data or {})
    j.append(log_data)

    with open(db_path, "w") as file:
        json.dump(j, file, indent="\t")

@socketio.on("retry_generated_image")
@logger.catch
def UI2_retry_generated_image():
    eventlet.sleep(0)
    generate_story_image(koboldai_vars.picture_prompt)

def generate_story_image(
    prompt: str,
    file_prefix: str = "image",
    generation_type: str = "",
    display_prompt: Optional[str] = None,
    log_data: Optional[dict] = None
    
) -> None:
    # This function is a wrapper around generate_image() that integrates the
    # result with the story (read: puts it in the corner of the screen).

    log_data = log_data or {}

    if not display_prompt:
        display_prompt = prompt
    koboldai_vars.picture_prompt = display_prompt

    start_time = time.time()
    koboldai_vars.generating_image = True

    image = generate_image(prompt)
    koboldai_vars.generating_image = False

    if not image:
        return
        
    exif = image.getexif()
    exif[0x9286] = prompt
    exif[0x927C] = generation_type if generation_type != "" else "Stable Diffusion from KoboldAI"

    if os.path.exists(koboldai_vars.save_paths.generated_images):
        # Only save image if this is a saved story
        file_name = f"{file_prefix}_{int(time.time())}.jpg"
        image.save(os.path.join(koboldai_vars.save_paths.generated_images, file_name), format="JPEG", exif=exif)
        log_image_generation(prompt, display_prompt, file_name, generation_type, log_data)
        #let's also add this data to the action so we know where the latest picture is at
        logger.info("setting picture filename")
        try:
            koboldai_vars.actions.set_picture(int(log_data['actionId']), file_name, prompt)
        except KeyError:
            pass

    logger.debug("Time to Generate Image {}".format(time.time()-start_time))

    buffer = BytesIO()
    image.save(buffer, format="JPEG", exif=exif)
    b64_data = base64.b64encode(buffer.getvalue()).decode("ascii")

    koboldai_vars.picture = b64_data

def generate_image(prompt: str) -> Optional[Image.Image]:
    if koboldai_vars.img_gen_priority == 4:
        # Check if stable-diffusion-webui API option selected and use that if found.
        return text2img_api(prompt)
    elif ((not koboldai_vars.hascuda or not os.path.exists("models/stable-diffusion-v1-4")) and koboldai_vars.img_gen_priority != 0) or  koboldai_vars.img_gen_priority == 3:
        # If we don't have a GPU, use horde if we're allowed to
        return text2img_horde(prompt)

    memory = torch.cuda.get_device_properties(0).total_memory

    # We aren't being forced to use horde, so now let's figure out if we should use local
    if memory - torch.cuda.memory_reserved(0) >= 6000000000:
        # We have enough vram, just do it locally
        return text2img_local(prompt)
    elif memory > 6000000000 and koboldai_vars.img_gen_priority <= 1:
        # We could do it locally by swapping the model out
        print("Could do local or online")
        return text2img_horde(prompt)
    elif koboldai_vars.img_gen_priority != 0:
        return text2img_horde(prompt)

    raise RuntimeError("Unable to decide image generation backend. Please report this.")
    

@logger.catch
def text2img_local(prompt: str) -> Optional[Image.Image]:
    start_time = time.time()
    logger.debug("Generating Image")
    from diffusers import StableDiffusionPipeline
    if koboldai_vars.image_pipeline is None:
        pipe = tpool.execute(StableDiffusionPipeline.from_pretrained, "CompVis/stable-diffusion-v1-4", revision="fp16", torch_dtype=torch.float16, cache="functional_models/stable-diffusion").to("cuda")
    else:
        pipe = koboldai_vars.image_pipeline.to("cuda")
    logger.debug("time to load: {}".format(time.time() - start_time))
    start_time = time.time()
    
    def get_image(pipe, prompt, num_inference_steps):
        from torch import autocast
        with autocast("cuda"):
            return pipe(prompt, num_inference_steps=num_inference_steps).images[0]
    image = tpool.execute(get_image, pipe, prompt, num_inference_steps=koboldai_vars.img_gen_steps)
    logger.debug("time to generate: {}".format(time.time() - start_time))
    start_time = time.time()
    if koboldai_vars.keep_img_gen_in_memory:
        pipe.to("cpu")
        if koboldai_vars.image_pipeline is None:
            koboldai_vars.image_pipeline = pipe
    else:
        koboldai_vars.image_pipeline = None
        del pipe
    torch.cuda.empty_cache()
    logger.debug("time to unload: {}".format(time.time() - start_time))
    return image

@logger.catch
def text2img_horde(prompt: str) -> Optional[Image.Image]:
    logger.debug("Generating Image using Horde")
    
    final_submit_dict = {
        "prompt": prompt,
        "trusted_workers": False, 
        "models": [
          "stable_diffusion"
        ],
        "params": {
            "n": 1,
            "nsfw": True,
            "sampler_name": "k_euler_a",
            "karras": True,
            "cfg_scale": koboldai_vars.img_gen_cfg_scale,
            "steps": koboldai_vars.img_gen_steps, 
            "width": 512, 
            "height": 512
        }
    }
    client_agent = "KoboldAI:2.0.0:koboldai.org"
    cluster_headers = {
        'apikey': koboldai_vars.horde_api_key,
        "Client-Agent": client_agent
    }    
    id_req = requests.post(f"{koboldai_vars.horde_url}/api/v2/generate/async", json=final_submit_dict, headers=cluster_headers)

    if not id_req.ok:
        if id_req.status_code == 403:
            show_error_notification(
                "Stable Horde failure",
                "Stable Horde is currently not accepting anonymous requuests. " \
                "Try again in a few minutes or register for priority access at https://horde.koboldai.net",
                do_log=True
            )
            return None
        logger.error(f"HTTP {id_req.status_code}, expected OK-ish")
        logger.error(id_req.text)
        logger.error(f"Response headers: {id_req.headers}")
        raise HordeException("Image seeding failed. See console for more details.")
    
    image_id = id_req.json()["id"]

    while True:
        poll_req = requests.get(f"{koboldai_vars.horde_url}/api/v2/generate/check/{image_id}")
        if not poll_req.ok:
            logger.error(f"HTTP {poll_req.status_code}, expected OK-ish")
            logger.error(poll_req.text)
            logger.error(f"Response headers: {poll_req.headers}")
            raise HordeException("Image polling failed. See console for more details.")
        poll_j = poll_req.json()

        if poll_j["finished"] > 0:
            break

        # This should always exist but if it doesn't 2 seems like a safe bet.
        sleepy_time = int(poll_req.headers.get("retry-after", 2))
        time.sleep(sleepy_time)
    
    # Done generating, we can now fetch it.

    gen_req = requests.get(f"{koboldai_vars.horde_url}/api/v2/generate/status/{image_id}")
    if not gen_req.ok:
        logger.error(f"HTTP {gen_req.status_code}, expected OK-ish")
        logger.error(gen_req.text)
        logger.error(f"Response headers: {gen_req.headers}")
        raise HordeException("Image fetching failed. See console for more details.")
    results = gen_req.json()

    if len(results["generations"]) > 1:
        logger.warning(f"Got too many generations, discarding extras. Got {len(results['generations'])}, expected 1.")
    
    imgurl = results["generations"][0]["img"]
    try:
        img_data = requests.get(imgurl, timeout=3).content
        img = Image.open(BytesIO(img_data))
        return img
    except Exception as err:
        logger.error(f"Error retrieving image: {err}")        
        raise HordeException("Image fetching failed. See console for more details.")

@logger.catch
def text2img_api(prompt, art_guide="") -> Image.Image:
    logger.debug("Generating Image using Local SD-WebUI API")
    koboldai_vars.generating_image = True
    #The following list are valid properties with their defaults, to add/modify in final_imgen_params. Will refactor configuring values into UI element in future.
      #"enable_hr": false,
      #"denoising_strength": 0,
      #"firstphase_width": 0,
      #"firstphase_height": 0,
      #"prompt": "",
      #"styles": [
      #  "string"
      #],
      #"seed": -1,
      #"subseed": -1,
      #"subseed_strength": 0,
      #"seed_resize_from_h": -1,
      #"seed_resize_from_w": -1,
      #"batch_size": 1,
      #"n_iter": 1,
      #"steps": 50,
      #"cfg_scale": 7,
      #"width": 512,
      #"height": 512,
      #"restore_faces": false,
      #"tiling": false,
      #"negative_prompt": "string",
      #"eta": 0,
      #"s_churn": 0,
      #"s_tmax": 0,
      #"s_tmin": 0,
      #"s_noise": 1,
      #"override_settings": {},
      #"sampler_index": "Euler"
    final_imgen_params = {
        "prompt": prompt,
        "n_iter": 1,
        "width": 512,
        "height": 512,
        "steps": koboldai_vars.img_gen_steps,
        "cfg_scale": koboldai_vars.img_gen_cfg_scale,
        "negative_prompt": koboldai_vars.img_gen_negative_prompt,
        "sampler_index": "Euler a"
    }
    apiaddress = '{}/sdapi/v1/txt2img'.format(koboldai_vars.img_gen_api_url.rstrip("/"))
    payload_json = json.dumps(final_imgen_params)
    logger.debug(final_imgen_params)

    try:
        logger.info("Gen Image API: Username: {}".format(koboldai_vars.img_gen_api_username))
        if koboldai_vars.img_gen_api_username != "":
            basic = requests.auth.HTTPBasicAuth(koboldai_vars.img_gen_api_username, koboldai_vars.img_gen_api_password)
            submit_req = requests.post(url=apiaddress, data=payload_json, auth=basic)
        else:
            submit_req = requests.post(url=apiaddress, data=payload_json)
    except requests.exceptions.ConnectionError:
        show_error_notification(
            "SD Web API Failure",
            "Unable to connect to SD Web UI. Is it running?",
            do_log=True
        )
        return None
    except Exception as e:
        show_error_notification("SD Web API Failure", "Unknown error in connecting to the SD Web UI. Is it running?")
        logger.error(f"{type(e)}: {e}")
        return None
    finally:
        koboldai_vars.generating_image = False

    if submit_req.status_code == 404:
        show_error_notification(
            "SD Web API Failure",
            f"The SD Web UI was not called with --api. Unable to connect.",
            do_log=True
        )
        return None
    elif not submit_req.ok:
        show_error_notification("SD Web API Failure", f"HTTP Code {submit_req.status_code} -- See console for details")
        logger.error(f"SD Web API Failure: HTTP Code {submit_req.status_code}, Body:\n{submit_req.text}")
        return None

    results = submit_req.json()

    try:
        base64_image = results["images"][0]
    except (IndexError, KeyError):
        show_error_notification("SD Web API Failure", "SD Web API returned no images", do_log=True)
        return None

    return Image.open(BytesIO(base64.b64decode(base64_image)))

@socketio.on("clear_generated_image")
@logger.catch
def UI2_clear_generated_image(data):
    koboldai_vars.picture = ""
    koboldai_vars.picture_prompt = ""

#@logger.catch
def get_items_locations_from_text(text):
    # load model and tokenizer
    tokenizer = AutoTokenizer.from_pretrained("dslim/bert-base-NER")
    model = AutoModelForTokenClassification.from_pretrained("dslim/bert-base-NER")
    nlp = transformers.pipeline("ner", model=model, tokenizer=tokenizer)
    # input example sentence
    ner_results = nlp(text)
    orgs = []
    last_org_position = -2
    loc = []
    last_loc_position = -2
    per = []
    last_per_position = -2
    for i, result in enumerate(ner_results):
        if result['entity'] in ('B-ORG', 'I-ORG'):
            if result['start']-1 <= last_org_position:
                if result['start'] != last_org_position:
                    orgs[-1] = "{} ".format(orgs[-1])
                orgs[-1] = "{}{}".format(orgs[-1], result['word'].replace("##", ""))
            else:
                orgs.append(result['word'])
            last_org_position = result['end']
        elif result['entity'] in ('B-LOC', 'I-LOC'):
            if result['start']-1 <= last_loc_position:
                if result['start'] != last_loc_position:
                    loc[-1] = "{} ".format(loc[-1])
                loc[-1] = "{}{}".format(loc[-1], result['word'].replace("##", ""))
            else:
                loc.append(result['word'])
            last_loc_position = result['end']
        elif result['entity'] in ('B-PER', 'I-PER'):
            if result['start']-1 <= last_per_position:
                if result['start'] != last_per_position:
                    per[-1] = "{} ".format(per[-1])
                per[-1] = "{}{}".format(per[-1], result['word'].replace("##", ""))
            else:
                per.append(result['word'])
            last_per_position = result['end']

    print("Orgs: {}".format(orgs))
    print("Locations: {}".format(loc))
    print("People: {}".format(per))

#==================================================================#
# summarizer
#==================================================================#
def summarize(text, max_length=100, min_length=30, unload=True):
    from transformers import pipeline as summary_pipeline
    start_time = time.time()
    if koboldai_vars.summarizer is None:
        if os.path.exists("functional_models/{}".format(args.summarizer_model.replace('/', '_'))):
            koboldai_vars.summary_tokenizer = AutoTokenizer.from_pretrained("functional_models/{}".format(args.summarizer_model.replace('/', '_')), cache_dir="cache")
            koboldai_vars.summarizer = AutoModelForSeq2SeqLM.from_pretrained("functional_models/{}".format(args.summarizer_model.replace('/', '_')), cache_dir="cache")
        else:
            koboldai_vars.summary_tokenizer = AutoTokenizer.from_pretrained(args.summarizer_model, cache_dir="cache")
            koboldai_vars.summarizer = AutoModelForSeq2SeqLM.from_pretrained(args.summarizer_model, cache_dir="cache")
            koboldai_vars.summary_tokenizer.save_pretrained("functional_models/{}".format(args.summarizer_model.replace('/', '_')), max_shard_size="500MiB")
            koboldai_vars.summarizer.save_pretrained("functional_models/{}".format(args.summarizer_model.replace('/', '_')), max_shard_size="500MiB")

    #Try GPU accel
    if koboldai_vars.hascuda and torch.cuda.get_device_properties(0).total_memory - torch.cuda.memory_reserved(0) >= 1645778560:
        koboldai_vars.summarizer.to(0)
        device=0
    else:
        device=-1
    summarizer = tpool.execute(summary_pipeline, task="summarization", model=koboldai_vars.summarizer, tokenizer=koboldai_vars.summary_tokenizer, device=device)
    logger.debug("Time to load summarizer: {}".format(time.time()-start_time))
    
    #Actual sumarization
    start_time = time.time()
    #make sure text is less than 1024 tokens, otherwise we'll crash
    if len(koboldai_vars.summary_tokenizer.encode(text)) > 1000:
        text = koboldai_vars.summary_tokenizer.decode(koboldai_vars.summary_tokenizer.encode(text)[:1000])
    output = tpool.execute(summarizer, text, max_length=max_length, min_length=min_length, do_sample=False)[0]['summary_text']
    logger.debug("Time to summarize: {}".format(time.time()-start_time))
    #move model back to CPU to save precious vram
    torch.cuda.empty_cache()
    logger.debug("VRAM used by summarization: {}".format(torch.cuda.memory_reserved(0)))
    if unload:
        koboldai_vars.summarizer.to("cpu")
    torch.cuda.empty_cache()
    
    #logger.debug("Original Text: {}".format(text))
    #logger.debug("Summarized Text: {}".format(output))
    
    return output

#==================================================================#
# Auto-memory function
#==================================================================#
@socketio.on("refresh_auto_memory")
@logger.catch
def UI_2_refresh_auto_memory(data):
    koboldai_vars.auto_memory = "Generating..."
    if koboldai_vars.summary_tokenizer is None:
        if os.path.exists("models/{}".format(args.summarizer_model.replace('/', '_'))):
            koboldai_vars.summary_tokenizer = AutoTokenizer.from_pretrained("models/{}".format(args.summarizer_model.replace('/', '_')), cache_dir="cache")
        else:
            koboldai_vars.summary_tokenizer = AutoTokenizer.from_pretrained(args.summarizer_model, cache_dir="cache")
    #first, let's get all of our game text and split it into sentences
    sentences = [x[0] for x in koboldai_vars.actions.to_sentences()]
    sentences_lengths = [len(koboldai_vars.summary_tokenizer.encode(x)) for x in sentences]
    
    pass_number = 1
    while len(koboldai_vars.summary_tokenizer.encode("".join(sentences))) > 1000:
        #Now let's split them into 1000 token chunks
        summary_chunks = [""]
        summary_chunk_lengths = [0]
        for i in range(len(sentences)):
            if summary_chunk_lengths[-1] + sentences_lengths[i] <= 1000:
                summary_chunks[-1] += sentences[i]
                summary_chunk_lengths[-1] += sentences_lengths[i]
            else:
                summary_chunks.append(sentences[i])
                summary_chunk_lengths.append(sentences_lengths[i])
        new_sentences = []
        i=0
        for summary_chunk in summary_chunks:
            logger.debug("summarizing chunk {}".format(i))
            new_sentences.extend(re.split("(?<=[.!?])\s+", summarize(summary_chunk, unload=False)))
            i+=1
        logger.debug("Pass {}:\nSummarized to {} sentencees from {}".format(pass_number, len(new_sentences), len(sentences)))
        sentences = new_sentences
        koboldai_vars.auto_memory += "Pass {}:\n{}\n\n".format(pass_number, "\n".join(sentences))
        pass_number+=1
    logger.debug("OK, doing final summarization")
    output = summarize(" ".join(sentences))
    koboldai_vars.auto_memory += "\n\n Final Result:\n" + output


#==================================================================#
# Story review zero-shot
#==================================================================#
def maybe_review_story() -> None:
    commentary_characters = koboldai_vars.worldinfo_v2.get_commentators()
    if not (
        commentary_characters
        and koboldai_vars.commentary_chance
        and koboldai_vars.commentary_enabled
    ):
        return

    if random.randrange(100) > koboldai_vars.commentary_chance:
        return

    char = random.choice(commentary_characters)
    speaker_uid = char["uid"]
    speaker_name = char["title"]

    allowed_wi_uids = [speaker_uid]
    for uid, wi in koboldai_vars.worldinfo_v2.world_info.items():
        if wi["type"] == "commentator":
            continue
        uid = int(uid)
        allowed_wi_uids.append(uid)

    prompt = f"\n\n{speaker_name}'s thoughts on what just happened in this story: \""

    context = koboldai_vars.calc_ai_text(
        prompt,
        return_text=True,
        send_context=False,
        allowed_wi_entries=allowed_wi_uids
    )


    out_text = tpool.execute(
        model.raw_generate,
        context,
        max_new=30
    ).decoded[0]

    out_text = re.sub(r"[\s\(\)]", " ", out_text)

    while "  " in out_text:
        out_text = out_text.replace("  ", " ")

    if '"' in out_text:
        out_text = out_text.split('"')[0]

    out_text = out_text.strip()
    out_text = utils.trimincompletesentence(out_text)
    emit("show_story_review", {"who": speaker_name, "review": out_text, "uid": speaker_uid})

#==================================================================#
# Get next 100 actions for infinate scroll
#==================================================================#
@socketio.on("get_next_100_actions")
@logger.catch
def UI_2_get_next_100_actions(data):
    logger.debug("Sending an additional 100 actions, starting at action {}".format(data-1))
    sent = 0
    data_to_send = []
    for i in reversed(list(koboldai_vars.actions.actions)):
        if i < data:
            if sent >= 100:
                break
            data_to_send.append({"id": i, "action": koboldai_vars.actions.actions[i]})
            sent += 1
    logger.debug("data_to_send length: {}".format(len(data_to_send)))
    emit("var_changed", {"classname": "story", "name": "actions", "old_value": None, "value":data_to_send})

#==================================================================#
# Get context tokens
#==================================================================#
@socketio.on("update_tokens")
@logger.catch
def UI_2_update_tokens(data):
    ignore = koboldai_vars.calc_ai_text(submitted_text=data)

#==================================================================#
# Enable/Disable Privacy Mode
#==================================================================#
@socketio.on("privacy_mode")
@logger.catch
def UI_2_privacy_mode(data):
    if data['enabled']:
        koboldai_vars.privacy_mode = True
    else:
        if data['password'] == koboldai_vars.privacy_password:
            koboldai_vars.privacy_mode = False

#==================================================================#
# Genres
#==================================================================#
@app.route("/genre_data.json", methods=["GET"])
@require_allowed_ip
def UI_2_get_applicable_genres():
    with open("data/genres.json", "r") as file:
        genre_list = json.load(file)
    return Response(json.dumps({
        "list": genre_list,
        "init": koboldai_vars.genres,
    }))
#==================================================================#
# Soft Prompt Tuning
#==================================================================#
@socketio.on("create_new_softprompt")
@logger.catch
def UI_2_create_new_softprompt(data):
    import breakmodel
    logger.info("Soft Prompt Dataset: {}".format(data))
    from prompt_tuner import BasicTrainer
    trainer = BasicTrainer(None, quiet=koboldai_vars.quiet)
    trainer.data.ckpt_path = koboldai_vars.model
    trainer.get_hf_checkpoint_metadata()
    trainer.data.save_file = "{}.mtjsp".format("".join(x for x in data['sp_title'] if x.isalnum() or x in [" ", "-", "_"]))
    trainer.data.prompt_method = "tokens"
    tokenizer = trainer.get_tokenizer()
    if trainer.data.newlinemode == "s":  # Handle fairseq-style newlines if required
        initial_softprompt = data['sp_prompt'].replace("\n", "</s>")
    trainer.data.initial_softprompt = tokenizer.encode(
        data['sp_prompt'], max_length=int(2e9), truncation=True
    )
    trainer.tokenize_dataset(dataset_path=data['sp_dataset'], 
                             output_file="softprompts/{}.npy".format("".join(x for x in data['sp_title'] if x.isalnum() or x in [" ", "-", "_"])), 
                             batch_size=2048 if 'batch_size' not in data else data['batch_size'], 
                             epochs=1 if 'epochs' not in data else data['epochs'])
    trainer.data.dataset_file = "softprompts/{}.npy".format("".join(x for x in data['sp_title'] if x.isalnum() or x in [" ", "-", "_"]))
    trainer.data.gradient_accumulation_steps = 16  if 'gradient_accumulation_steps' not in data else data['gradient_accumulation_steps']
    
    trainer.data.stparams = {
        "lr": 3e-5,
        "max_grad_norm": 10.0,
        "weight_decay": 0.1,
        "warmup": 0.1,
        "end_lr_multiplier": 0.1,
        "save_every": 50,
    }
    
    unload_model()
    trainer.train(breakmodel_primary_device=breakmodel.primary_device,
                    breakmodel_gpulayers=breakmodel.gpu_blocks,
                    breakmodel_disklayers=breakmodel.disk_blocks)
    
    output_file = "softprompts/{}.zip".format("".join(x for x in data['sp_title'] if x.isalnum() or x in [" ", "-", "_"]))
    name = data['sp_title']
    author = data['sp_author']
    supported = koboldai_vars.model
    description = data['sp_description']
    trainer.export_to_kobold(output_file, name, author, supported, description)
    output_file = "softprompts/{}.json".format("".join(x for x in data['sp_title'] if x.isalnum() or x in [" ", "-", "_"]))
    trainer.export_to_mkultra(output_file, name, description)
    

#==================================================================#
# Test
#==================================================================#
@socketio.on("get_log")
def UI_2_get_log(data):
    emit("log_message", web_log_history)
    
@app.route("/get_log")
@require_allowed_ip
def UI_2_get_log_get():
    if args.no_ui:
        return redirect('/api/latest')
    return {'aiserver_log': web_log_history}

@app.route("/test_match")
@require_allowed_ip
@logger.catch
def UI_2_test_match():
    koboldai_vars.assign_world_info_to_actions()
    return show_vars()

#==================================================================#
# Download of the audio file
#==================================================================#
@app.route("/audio")
@require_allowed_ip
@logger.catch
def UI_2_audio():
    if args.no_ui:
        return redirect('/api/latest')
    action_id = int(request.args['id']) if 'id' in request.args else koboldai_vars.actions.action_count
    filename = os.path.join(koboldai_vars.save_paths.generated_audio, f"{action_id}.ogg")
    filename_slow = os.path.join(koboldai_vars.save_paths.generated_audio, f"{action_id}_slow.ogg")
    
    if os.path.exists(filename_slow):
        return send_file(
                 filename_slow, 
                 mimetype="audio/ogg")
    if not os.path.exists(filename):
        koboldai_vars.actions.gen_audio(action_id)
        start_time = time.time()
        while not os.path.exists(filename) and time.time()-start_time < 60: #Waiting up to 60 seconds for the file to be generated
            time.sleep(0.1)
    return send_file(
             filename, 
             mimetype="audio/ogg")


#==================================================================#
# Download of the image for an action
#==================================================================#
@app.route("/action_image")
@require_allowed_ip
@logger.catch
def UI_2_action_image():
    if args.no_ui:
        return redirect('/api/latest')
    action_id = int(request.args['id']) if 'id' in request.args else koboldai_vars.actions.action_count
    filename, prompt = koboldai_vars.actions.get_picture(action_id)
    koboldai_vars.picture_prompt = prompt
    if filename is not None:
        return send_file(
                 filename, 
                 mimetype="image/jpeg")
    else:
        return send_file(
                 "static/blank.png", 
                 mimetype="image/png")

#==================================================================#
# display messages if they have never been sent before on this install
#==================================================================#
with open("data/one_time_messages.json", "r") as f:
    messages = json.load(f)
    messages = {int(x): messages[x] for x in messages}
@logger.catch
@socketio.on("check_messages")
def send_one_time_messages(data, wait_time=0):
    time.sleep(wait_time) #Need to wait a bit for the web page to load as the connect event is very eary
    if data != '':
        if int(data) not in koboldai_vars.seen_messages:
            koboldai_vars.seen_messages.append(int(data))
            #Now let's save
            filename = "settings/system_settings.v2_settings"
            if not os.path.exists("settings"):
                os.mkdir("settings")
            with open(filename, "w") as settings_file:
                settings_file.write(getattr(koboldai_vars, "_system_settings").to_json())
    for message in messages:
        if message not in koboldai_vars.seen_messages:
            socketio.emit("message", messages[message])
            break

#==================================================================#
# Test
#==================================================================#
def model_info():
    global model_config
    if 'model_config' in globals() and model_config is not None:
        if isinstance(model_config, dict):
            if 'model_type' in model_config:
                model_type = str(model_config['model_type'])
            elif koboldai_vars.mode[:4] == 'gpt2':
                model_type = 'gpt2'
            else:
                model_type = "Unknown"
        else:
            model_type = str(model_config.model_type)
        return {"Model Type": model_type, "Model Size": get_model_size(koboldai_vars.model), "Model Name": koboldai_vars.model.replace("_", "/")}
    else:
        return {"Model Type": "Read Only", "Model Size": "0", "Model Name": koboldai_vars.model.replace("_", "/")}

@app.route("/vars")
@require_allowed_ip
@logger.catch
def show_vars():
    if args.no_ui:
        return redirect('/api/latest')
    json_data = {}
    json_data['story_settings'] = json.loads(koboldai_vars.to_json("story_settings"))
    json_data['model_settings'] = json.loads(koboldai_vars.to_json("model_settings"))
    json_data['user_settings'] = json.loads(koboldai_vars.to_json("user_settings"))
    json_data['system_settings'] = json.loads(koboldai_vars.to_json("system_settings"))
    return json_data

@socketio.on("trigger_error")
@logger.catch
def trigger_error(data):
    temp = this_var_doesnt_exist

#==================================================================#
class EmptySchema(KoboldSchema):
    pass

class BasicTextResultInnerSchema(KoboldSchema):
    text: str = fields.String(required=True)

class BasicTextResultSchema(KoboldSchema):
    result: BasicTextResultInnerSchema = fields.Nested(BasicTextResultInnerSchema)

class BasicResultInnerSchema(KoboldSchema):
    result: str = fields.String(required=True)

class BasicResultSchema(KoboldSchema):
    result: BasicResultInnerSchema = fields.Nested(BasicResultInnerSchema, required=True)

class BasicResultsSchema(KoboldSchema):
    results: BasicResultInnerSchema = fields.List(fields.Nested(BasicResultInnerSchema), required=True)

class BasicStringSchema(KoboldSchema):
    value: str = fields.String(required=True)

class BasicBooleanSchema(KoboldSchema):
    value: bool = fields.Boolean(required=True)

class BasicUIDSchema(KoboldSchema):
    uid: str = fields.Integer(required=True, validate=validate.Range(min=-2147483648, max=2147483647), metadata={"description": "32-bit signed integer unique to this world info entry/folder."})

class BasicErrorSchema(KoboldSchema):
    msg: str = fields.String(required=True)
    type: str = fields.String(required=True)

class StoryEmptyErrorSchema(KoboldSchema):
    detail: BasicErrorSchema = fields.Nested(BasicErrorSchema, required=True)

class StoryTooShortErrorSchema(KoboldSchema):
    detail: BasicErrorSchema = fields.Nested(BasicErrorSchema, required=True)

class OutOfMemoryErrorSchema(KoboldSchema):
    detail: BasicErrorSchema = fields.Nested(BasicErrorSchema, required=True)

class NotFoundErrorSchema(KoboldSchema):
    detail: BasicErrorSchema = fields.Nested(BasicErrorSchema, required=True)

api_out_of_memory_response = """507:
          description: Out of memory
          content:
            application/json:
              schema: OutOfMemoryErrorSchema
              examples:
                gpu.cuda:
                  value:
                    detail:
                      msg: "KoboldAI ran out of memory: CUDA out of memory. Tried to allocate 20.00 MiB (GPU 0; 4.00 GiB total capacity; 2.97 GiB already allocated; 0 bytes free; 2.99 GiB reserved in total by PyTorch)"
                      type: out_of_memory.gpu.cuda
                gpu.hip:
                  value:
                    detail:
                      msg: "KoboldAI ran out of memory: HIP out of memory. Tried to allocate 20.00 MiB (GPU 0; 4.00 GiB total capacity; 2.97 GiB already allocated; 0 bytes free; 2.99 GiB reserved in total by PyTorch)"
                      type: out_of_memory.gpu.hip
                tpu.hbm:
                  value:
                    detail:
                      msg: "KoboldAI ran out of memory: Compilation failed: Compilation failure: Ran out of memory in memory space hbm. Used 8.83G of 8.00G hbm. Exceeded hbm capacity by 848.88M."
                      type: out_of_memory.tpu.hbm
                cpu.default_cpu_allocator:
                  value:
                    detail:
                      msg: "KoboldAI ran out of memory: DefaultCPUAllocator: not enough memory: you tried to allocate 209715200 bytes."
                      type: out_of_memory.cpu.default_cpu_allocator
                unknown.unknown:
                  value:
                    detail:
                      msg: "KoboldAI ran out of memory."
                      type: out_of_memory.unknown.unknown"""

class ValidationErrorSchema(KoboldSchema):
    detail: Dict[str, List[str]] = fields.Dict(keys=fields.String(), values=fields.List(fields.String(), validate=validate.Length(min=1)), required=True)

api_validation_error_response = """422:
          description: Validation error
          content:
            application/json:
              schema: ValidationErrorSchema"""

class ServerBusyErrorSchema(KoboldSchema):
    detail: BasicErrorSchema = fields.Nested(BasicErrorSchema, required=True)

api_server_busy_response = """503:
          description: Server is busy
          content:
            application/json:
              schema: ServerBusyErrorSchema
              example:
                detail:
                  msg: Server is busy; please try again later.
                  type: service_unavailable"""

class NotImplementedErrorSchema(KoboldSchema):
    detail: BasicErrorSchema = fields.Nested(BasicErrorSchema, required=True)

api_not_implemented_response = """501:
          description: Not implemented
          content:
            application/json:
              schema: NotImplementedErrorSchema
              example:
                detail:
                  msg: API generation is not supported in read-only mode; please load a model and then try again.
                  type: not_implemented"""

class SamplerSettingsSchema(KoboldSchema):
    rep_pen: Optional[float] = fields.Float(validate=validate.Range(min=1), metadata={"description": "Base repetition penalty value."})
    rep_pen_range: Optional[int] = fields.Integer(validate=validate.Range(min=0), metadata={"description": "Repetition penalty range."})
    rep_pen_slope: Optional[float] = fields.Float(validate=validate.Range(min=0), metadata={"description": "Repetition penalty slope."})
    top_k: Optional[int] = fields.Integer(validate=validate.Range(min=0), metadata={"description": "Top-k sampling value."})
    top_a: Optional[float] = fields.Float(validate=validate.Range(min=0), metadata={"description": "Top-a sampling value."})
    top_p: Optional[float] = fields.Float(validate=validate.Range(min=0, max=1), metadata={"description": "Top-p sampling value."})
    tfs: Optional[float] = fields.Float(validate=validate.Range(min=0, max=1), metadata={"description": "Tail free sampling value."})
    typical: Optional[float] = fields.Float(validate=validate.Range(min=0, max=1), metadata={"description": "Typical sampling value."})
    temperature: Optional[float] = fields.Float(validate=validate.Range(min=0, min_inclusive=False), metadata={"description": "Temperature value."})

def soft_prompt_validator(soft_prompt: str):
    if len(soft_prompt.strip()) == 0:
        return
    if not koboldai_vars.allowsp:
        raise ValidationError("Cannot use soft prompts with current backend.")
    if any(q in soft_prompt for q in ("/", "\\")):
        return
    z, _, _, _, _ = fileops.checksp("./softprompts/"+soft_prompt.strip(), koboldai_vars.modeldim)
    if isinstance(z, int):
        raise ValidationError("Must be a valid soft prompt name.")
    z.close()
    return True

def story_load_validator(name: str):
    if any(q in name for q in ("/", "\\")):
        return
    if len(name.strip()) == 0 or not os.path.isfile(fileops.storypath(name)):
        raise ValidationError("Must be a valid story name.")
    return True

def permutation_validator(lst: list):
    if any(not isinstance(e, int) for e in lst):
        return
    if min(lst) != 0 or max(lst) != len(lst) - 1 or len(set(lst)) != len(lst):
        raise ValidationError("Must be a permutation of the first N non-negative integers, where N is the length of this array")
    return True

class GenerationInputSchema(SamplerSettingsSchema):
    prompt: str = fields.String(required=True, metadata={"description": "This is the submission."})
    use_memory: bool = fields.Boolean(load_default=False, metadata={"description": "Whether or not to use the memory from the KoboldAI GUI when generating text."})
    use_story: bool = fields.Boolean(load_default=False, metadata={"description": "Whether or not to use the story from the KoboldAI GUI when generating text."})
    use_authors_note: bool = fields.Boolean(load_default=False, metadata={"description": "Whether or not to use the author's note from the KoboldAI GUI when generating text. This has no effect unless `use_story` is also enabled."})
    use_world_info: bool = fields.Boolean(load_default=False, metadata={"description": "Whether or not to use the world info from the KoboldAI GUI when generating text."})
    use_userscripts: bool = fields.Boolean(load_default=False, metadata={"description": "Whether or not to use the userscripts from the KoboldAI GUI when generating text."})
    soft_prompt: Optional[str] = fields.String(metadata={"description": "Soft prompt to use when generating. If set to the empty string or any other string containing no non-whitespace characters, uses no soft prompt."}, validate=[soft_prompt_validator, validate.Regexp(r"^[^/\\]*$")])
    max_length: int = fields.Integer(validate=validate.Range(min=1, max=512), metadata={"description": "Number of tokens to generate."})
    max_context_length: int = fields.Integer(validate=validate.Range(min=1), metadata={"description": "Maximum number of tokens to send to the model."})
    n: int = fields.Integer(validate=validate.Range(min=1, max=5), metadata={"description": "Number of outputs to generate."})
    disable_output_formatting: bool = fields.Boolean(load_default=True, metadata={"description": "When enabled, all output formatting options default to `false` instead of the value in the KoboldAI GUI."})
    frmttriminc: Optional[bool] = fields.Boolean(metadata={"description": "Output formatting option. When enabled, removes some characters from the end of the output such that the output doesn't end in the middle of a sentence. If the output is less than one sentence long, does nothing.\n\nIf `disable_output_formatting` is `true`, this defaults to `false` instead of the value in the KoboldAI GUI."})
    frmtrmblln: Optional[bool] = fields.Boolean(metadata={"description": "Output formatting option. When enabled, replaces all occurrences of two or more consecutive newlines in the output with one newline.\n\nIf `disable_output_formatting` is `true`, this defaults to `false` instead of the value in the KoboldAI GUI."})
    frmtrmspch: Optional[bool] = fields.Boolean(metadata={"description": "Output formatting option. When enabled, removes `#/@%{}+=~|\^<>` from the output.\n\nIf `disable_output_formatting` is `true`, this defaults to `false` instead of the value in the KoboldAI GUI."})
    singleline: Optional[bool] = fields.Boolean(metadata={"description": "Output formatting option. When enabled, removes everything after the first line of the output, including the newline.\n\nIf `disable_output_formatting` is `true`, this defaults to `false` instead of the value in the KoboldAI GUI."})
    disable_input_formatting: bool = fields.Boolean(load_default=True, metadata={"description": "When enabled, all input formatting options default to `false` instead of the value in the KoboldAI GUI"})
    frmtadsnsp: Optional[bool] = fields.Boolean(metadata={"description": "Input formatting option. When enabled, adds a leading space to your input if there is no trailing whitespace at the end of the previous action.\n\nIf `disable_input_formatting` is `true`, this defaults to `false` instead of the value in the KoboldAI GUI."})
    quiet: Optional[bool] = fields.Boolean(metadata={"description": "When enabled, Generated output will not be displayed in the console."})
    sampler_order: Optional[List[int]] = fields.List(fields.Integer(), validate=[validate.Length(min=6), permutation_validator], metadata={"description": "Sampler order to be used. If N is the length of this array, then N must be greater than or equal to 6 and the array must be a permutation of the first N non-negative integers."})
    sampler_seed: Optional[int] = fields.Integer(validate=validate.Range(min=0, max=2**64 - 1), metadata={"description": "RNG seed to use for sampling. If not specified, the global RNG will be used."})
    sampler_full_determinism: Optional[bool] = fields.Boolean(metadata={"description": "If enabled, the generated text will always be the same as long as you use the same RNG seed, input and settings. If disabled, only the *sequence* of generated texts that you get when repeatedly generating text will be the same given the same RNG seed, input and settings."})
    stop_sequence: Optional[List[str]] = fields.List(fields.String(),metadata={"description": "An array of string sequences where the API will stop generating further tokens. The returned text WILL contain the stop sequence."}, validate=[validate.Length(max=10)])

class GenerationResultSchema(KoboldSchema):
    text: str = fields.String(required=True, metadata={"description": "Generated output as plain text."})

class GenerationOutputSchema(KoboldSchema):
    results: List[GenerationResultSchema] = fields.List(fields.Nested(GenerationResultSchema), required=True, metadata={"description": "Array of generated outputs."})

class StoryNumsChunkSchema(KoboldSchema):
    num: int = fields.Integer(required=True, metadata={"description": "Guaranteed to not equal the `num` of any other active story chunk. Equals 0 iff this is the first action of the story (the prompt)."})

class StoryChunkSchema(StoryNumsChunkSchema, KoboldSchema):
    text: str = fields.String(required=True, metadata={"description": "The text inside this story chunk."})

class StorySchema(KoboldSchema):
    results: List[StoryChunkSchema] = fields.List(fields.Nested(StoryChunkSchema), required=True, metadata={"description": "Array of story actions. The array is sorted such that actions closer to the end of this array are closer to the end of the story."})

class BasicBooleanResultSchema(KoboldSchema):
    result: bool = fields.Boolean(required=True)

class StoryNumsSchema(KoboldSchema):
    results: List[int] = fields.List(fields.Integer(), required=True, metadata={"description": "Array of story action nums. The array is sorted such that actions closer to the end of this array are closer to the end of the story."})

class StoryChunkResultSchema(KoboldSchema):
    result: StoryChunkSchema = fields.Nested(StoryChunkSchema, required=True)

class StoryChunkNumSchema(KoboldSchema):
    value: int = fields.Integer(required=True)

class StoryChunkTextSchema(KoboldSchema):
    value: str = fields.String(required=True)

class StoryChunkSetTextSchema(KoboldSchema):
    value: str = fields.String(required=True, validate=validate.Regexp(r"^(.|\n)*\S$"))

class StoryLoadSchema(KoboldSchema):
    name: str = fields.String(required=True, validate=[story_load_validator, validate.Regexp(r"^[^/\\]*$")])

class StorySaveSchema(KoboldSchema):
    name: str = fields.String(required=True, validate=validate.Regexp(r"^(?=.*\S)(?!.*[/\\]).*$"))

class WorldInfoEntrySchema(KoboldSchema):
    uid: int = fields.Integer(required=True, validate=validate.Range(min=-2147483648, max=2147483647), metadata={"description": "32-bit signed integer unique to this world info entry."})
    content: str = fields.String(required=True, metadata={"description": "The \"What To Remember\" for this entry."})
    key: str = fields.String(required=True, metadata={"description": "Comma-separated list of keys, or of primary keys if selective mode is enabled."})
    keysecondary: str = fields.String(metadata={"description": "Comma-separated list of secondary keys if selective mode is enabled."})
    selective: bool = fields.Boolean(required=True, metadata={"description": "Whether or not selective mode is enabled for this world info entry."})
    constant: bool = fields.Boolean(required=True, metadata={"description": "Whether or not constant mode is enabled for this world info entry."})
    comment: bool = fields.String(required=True, metadata={"description": "The comment/description/title for this world info entry."})

class WorldInfoEntryResultSchema(KoboldSchema):
    result: WorldInfoEntrySchema = fields.Nested(WorldInfoEntrySchema, required=True)

class WorldInfoFolderBasicSchema(KoboldSchema):
    uid: int = fields.Integer(required=True, validate=validate.Range(min=-2147483648, max=2147483647), metadata={"description": "32-bit signed integer unique to this world info folder."})
    name: str = fields.String(required=True, metadata={"description": "Name of this world info folder."})

class WorldInfoFolderSchema(WorldInfoFolderBasicSchema):
    entries: List[WorldInfoEntrySchema] = fields.List(fields.Nested(WorldInfoEntrySchema), required=True)

class WorldInfoFolderUIDsSchema(KoboldSchema):
    uid: int = fields.Integer(required=True, validate=validate.Range(min=-2147483648, max=2147483647), metadata={"description": "32-bit signed integer unique to this world info folder."})
    entries: List[int] = fields.List(fields.Integer(required=True, validate=validate.Range(min=-2147483648, max=2147483647), metadata={"description": "32-bit signed integer unique to this world info entry."}), required=True)

class WorldInfoEntriesSchema(KoboldSchema):
    entries: List[WorldInfoEntrySchema] = fields.List(fields.Nested(WorldInfoEntrySchema), required=True)

class WorldInfoFoldersSchema(KoboldSchema):
    folders: List[WorldInfoFolderBasicSchema] = fields.List(fields.Nested(WorldInfoFolderBasicSchema), required=True)

class WorldInfoSchema(WorldInfoEntriesSchema):
    folders: List[WorldInfoFolderSchema] = fields.List(fields.Nested(WorldInfoFolderSchema), required=True)

class WorldInfoEntriesUIDsSchema(KoboldSchema):
    entries: List[int] = fields.List(fields.Integer(required=True, validate=validate.Range(min=-2147483648, max=2147483647), metadata={"description": "32-bit signed integer unique to this world info entry."}), required=True)

class WorldInfoFoldersUIDsSchema(KoboldSchema):
    folders: List[int] = fields.List(fields.Integer(required=True, validate=validate.Range(min=-2147483648, max=2147483647), metadata={"description": "32-bit signed integer unique to this world info folder."}), required=True)

class WorldInfoUIDsSchema(WorldInfoEntriesUIDsSchema):
    folders: List[WorldInfoFolderSchema] = fields.List(fields.Nested(WorldInfoFolderUIDsSchema), required=True)

class ModelSelectionSchema(KoboldSchema):
    model: str = fields.String(required=True, validate=validate.Regexp(r"^(?!\s*NeoCustom)(?!\s*GPT2Custom)(?!\s*TPUMeshTransformerGPTJ)(?!\s*TPUMeshTransformerGPTNeoX)(?!\s*GooseAI)(?!\s*OAI)(?!\s*InferKit)(?!\s*Colab)(?!\s*API).*$"), metadata={"description": 'Hugging Face model ID, the path to a model folder (relative to the "models" folder in the KoboldAI root folder) or "ReadOnly" for no model'})

def _generate_text(body: GenerationInputSchema):
    if koboldai_vars.aibusy or koboldai_vars.genseqs:
        abort(Response(json.dumps({"detail": {
            "msg": "Server is busy; please try again later.",
            "type": "service_unavailable",
        }}), mimetype="application/json", status=503))
    if koboldai_vars.use_colab_tpu:
        import tpu_mtj_backend
        tpu_mtj_backend.socketio = socketio
    if hasattr(body, "sampler_seed"):
        # If a seed was specified, we need to save the global RNG state so we
        # can restore it later
        old_seed = koboldai_vars.seed
        old_rng_state = tpu_mtj_backend.get_rng_state() if koboldai_vars.use_colab_tpu else torch.get_rng_state()
        koboldai_vars.seed = body.sampler_seed
        # We should try to use a previously saved RNG state with the same seed
        if body.sampler_seed in koboldai_vars.rng_states:
            if koboldai_vars.use_colab_tpu:
                tpu_mtj_backend.set_rng_state(koboldai_vars.rng_states[body.sampler_seed])
            else:
                torch.set_rng_state(koboldai_vars.rng_states[body.sampler_seed])
        else:
            if koboldai_vars.use_colab_tpu:
                tpu_mtj_backend.set_rng_state(tpu_mtj_backend.new_rng_state(body.sampler_seed))
            else:
                torch.manual_seed(body.sampler_seed)
        koboldai_vars.rng_states[body.sampler_seed] = tpu_mtj_backend.get_rng_state() if koboldai_vars.use_colab_tpu else torch.get_rng_state()
    if hasattr(body, "sampler_order"):
        if len(body.sampler_order) < 7:
            body.sampler_order = [6] + body.sampler_order
    # This maps each property of the setting to use when sending the generate idempotently
    # To the object which typically contains it's value
    # This allows to set the property only for the API generation, and then revert the setting
    # To what it was before.
    mapping = {
        "disable_input_formatting": ("koboldai_vars", "disable_input_formatting", None),
        "disable_output_formatting": ("koboldai_vars", "disable_output_formatting", None),
        "rep_pen": ("koboldai_vars", "rep_pen", None),
        "rep_pen_range": ("koboldai_vars", "rep_pen_range", None),
        "rep_pen_slope": ("koboldai_vars", "rep_pen_slope", None),
        "top_k": ("koboldai_vars", "top_k", None),
        "top_a": ("koboldai_vars", "top_a", None),
        "top_p": ("koboldai_vars", "top_p", None),
        "tfs": ("koboldai_vars", "tfs", None),
        "typical": ("koboldai_vars", "typical", None),
        "temperature": ("koboldai_vars", "temp", None),
        "frmtadsnsp": ("koboldai_vars", "frmtadsnsp", "input"),
        "frmttriminc": ("koboldai_vars", "frmttriminc", "output"),
        "frmtrmblln": ("koboldai_vars", "frmtrmblln", "output"),
        "frmtrmspch": ("koboldai_vars", "frmtrmspch", "output"),
        "singleline": ("koboldai_vars", "singleline", "output"),
        "max_length": ("koboldai_vars", "genamt", None),
        "max_context_length": ("koboldai_vars", "max_length", None),
        "n": ("koboldai_vars", "numseqs", None),
        "quiet": ("koboldai_vars", "quiet", None),
        "sampler_order": ("koboldai_vars", "sampler_order", None),
        "sampler_full_determinism": ("koboldai_vars", "full_determinism", None),
        "stop_sequence": ("koboldai_vars", "stop_sequence", None),
    }
    saved_settings = {}
    set_aibusy(1)
    disable_set_aibusy = koboldai_vars.disable_set_aibusy
    koboldai_vars.disable_set_aibusy = True
    _standalone = koboldai_vars.standalone
    koboldai_vars.standalone = True
    show_probs = koboldai_vars.show_probs
    koboldai_vars.show_probs = False
    output_streaming = koboldai_vars.output_streaming
    koboldai_vars.output_streaming = False
    for key, entry in mapping.items():
        obj = {"koboldai_vars": koboldai_vars}[entry[0]]
        if entry[2] == "input" and koboldai_vars.disable_input_formatting and not hasattr(body, key):
            setattr(body, key, False)
        if entry[2] == "output" and koboldai_vars.disable_output_formatting and not hasattr(body, key):
            setattr(body, key, False)
        if getattr(body, key, None) is not None:
            if entry[1].startswith("@"):
                saved_settings[key] = obj[entry[1][1:]]
                obj[entry[1][1:]] = getattr(body, key)
            else:
                saved_settings[key] = getattr(obj, entry[1])
                setattr(obj, entry[1], getattr(body, key))
    try:
        if koboldai_vars.allowsp and getattr(body, "soft_prompt", None) is not None:
            if any(q in body.soft_prompt for q in ("/", "\\")):
                raise RuntimeError
            old_spfilename = koboldai_vars.spfilename
            spRequest(body.soft_prompt.strip())
        genout = apiactionsubmit(body.prompt, use_memory=body.use_memory, use_story=body.use_story, use_world_info=body.use_world_info, use_authors_note=body.use_authors_note)
        output = {"results": [{"text": txt} for txt in genout]}
    finally:
        for key in saved_settings:
            entry = mapping[key]
            obj = {"koboldai_vars": koboldai_vars}[entry[0]]
            if getattr(body, key, None) is not None:
                if entry[1].startswith("@"):
                    if obj[entry[1][1:]] == getattr(body, key):
                        obj[entry[1][1:]] = saved_settings[key]
                else:
                    if getattr(obj, entry[1]) == getattr(body, key):
                        setattr(obj, entry[1], saved_settings[key])
        koboldai_vars.disable_set_aibusy = disable_set_aibusy
        koboldai_vars.standalone = _standalone
        koboldai_vars.show_probs = show_probs
        koboldai_vars.output_streaming = output_streaming
        if koboldai_vars.allowsp and getattr(body, "soft_prompt", None) is not None:
            spRequest(old_spfilename)
        if hasattr(body, "sampler_seed"):
            koboldai_vars.seed = old_seed
            if koboldai_vars.use_colab_tpu:
                tpu_mtj_backend.set_rng_state(old_rng_state)
            else:
                torch.set_rng_state(old_rng_state)
        set_aibusy(0)
    return output


@api_v1.get("/info/version")
@api_schema_wrap
def get_version():
    """---
    get:
      summary: Current API version
      tags:
        - info
      description: |-2
        Returns the version of the API that you are currently using.
      responses:
        200:
          description: Successful request
          content:
            application/json:
              schema: BasicResultSchema
              example:
                result: 1.0.0
    """
    return {"result": api_version}


@api_v1.get("/info/version/latest")
@api_schema_wrap
def get_version_latest():
    """---
    get:
      summary: Latest API version
      tags:
        - info
      description: |-2
        Returns the latest API version available.
      responses:
        200:
          description: Successful request
          content:
            application/json:
              schema: BasicResultSchema
              example:
                result: 1.0.0
    """
    return {"result": api_versions[-1]}


@api_v1.get("/info/version/list")
@api_schema_wrap
def get_version_list():
    """---
    get:
      summary: List API versions
      tags:
        - info
      description: |-2
        Returns a list of available API versions sorted in ascending order.
      responses:
        200:
          description: Successful request
          content:
            application/json:
              schema: BasicResultsSchema
              example:
                results:
                  - 1.0.0
    """
    return {"results": api_versions}


@api_v1.post("/generate")
@api_schema_wrap
def post_generate(body: GenerationInputSchema):
    """---
    post:
      summary: Generate text
      tags:
        - generate
      description: |-2
        Generates text given a submission, sampler settings, soft prompt and number of return sequences.

        By default, the story, userscripts, memory, author's note and world info are disabled.

        Unless otherwise specified, optional values default to the values in the KoboldAI GUI.
      requestBody:
        required: true
        content:
          application/json:
            schema: GenerationInputSchema
            example:
              prompt: |-2
                Niko the kobold stalked carefully down the alley, his small scaly figure obscured by a dusky cloak that fluttered lightly in the cold winter breeze.
              top_p: 0.9
              temperature: 0.5
      responses:
        200:
          description: Successful request
          content:
            application/json:
              schema: GenerationOutputSchema
              example:
                results:
                  - text: |-2
                       Holding up his tail to keep it from dragging in the dirty snow that covered the cobblestone, he waited patiently for the butcher to turn his attention from his stall so that he could pilfer his next meal: a tender-looking chicken.
        {api_validation_error_response}
        {api_not_implemented_response}
        {api_server_busy_response}
        {api_out_of_memory_response}
    """
    return _generate_text(body)


@api_v1.get("/model")
@api_schema_wrap
def get_model():
    """---
    get:
      summary: Retrieve the current model string
      description: |-2
        Gets the current model string, which is shown in the title of the KoboldAI GUI in parentheses, e.g. "KoboldAI Client (KoboldAI/fairseq-dense-13B-Nerys-v2)".
      tags:
        - model
      responses:
        200:
          description: Successful request
          content:
            application/json:
              schema: BasicResultSchema
              example:
                result: KoboldAI/fairseq-dense-13B-Nerys-v2
    """
    return {"result": koboldai_vars.model}


@api_v1.put("/model")
@api_schema_wrap
def put_model(body: ModelSelectionSchema):
    """---
    put:
      summary: Load a model
      description: |-2
        Loads a model given its Hugging Face model ID, the path to a model folder (relative to the "models" folder in the KoboldAI root folder) or "ReadOnly" for no model.
      tags:
        - model
      requestBody:
        required: true
        content:
          application/json:
            schema: ModelSelectionSchema
            example:
              model: ReadOnly
      responses:
        200:
          description: Successful request
          content:
            application/json:
              schema: EmptySchema
        {api_validation_error_response}
        {api_server_busy_response}
    """
    if koboldai_vars.aibusy or koboldai_vars.genseqs:
        abort(Response(json.dumps({"detail": {
            "msg": "Server is busy; please try again later.",
            "type": "service_unavailable",
        }}), mimetype="application/json", status=503))
    set_aibusy(1)
    old_model = koboldai_vars.model
    koboldai_vars.model = body.model.strip()
    try:
        load_model(use_breakmodel_args=True, breakmodel_args_default_to_cpu=True)
    except Exception as e:
        koboldai_vars.model = old_model
        raise e
    set_aibusy(0)
    return {}


def prompt_validator(prompt: str):
    if len(prompt.strip()) == 0:
        raise ValidationError("String does not match expected pattern.")

class SubmissionInputSchema(KoboldSchema):
    prompt: str = fields.String(required=True, validate=prompt_validator, metadata={"pattern": r"^[\S\s]*\S[\S\s]*$", "description": "This is the submission."})
    disable_input_formatting: bool = fields.Boolean(load_default=True, metadata={"description": "When enabled, disables all input formatting options, overriding their individual enabled/disabled states."})
    frmtadsnsp: Optional[bool] = fields.Boolean(metadata={"description": "Input formatting option. When enabled, adds a leading space to your input if there is no trailing whitespace at the end of the previous action."})

@api_v1.post("/story/end")
@api_schema_wrap
def post_story_end(body: SubmissionInputSchema):
    """---
    post:
      summary: Add an action to the end of the story
      tags:
        - story
      description: |-2
        Inserts a single action at the end of the story in the KoboldAI GUI without generating text.
      requestBody:
        required: true
        content:
          application/json:
            schema: SubmissionInputSchema
            example:
              prompt: |-2
                 This is some text to put at the end of the story.
      responses:
        200:
          description: Successful request
          content:
            application/json:
              schema: EmptySchema
        {api_validation_error_response}
        {api_server_busy_response}
    """
    if koboldai_vars.aibusy or koboldai_vars.genseqs:
        abort(Response(json.dumps({"detail": {
            "msg": "Server is busy; please try again later.",
            "type": "service_unavailable",
        }}), mimetype="application/json", status=503))
    set_aibusy(1)
    disable_set_aibusy = koboldai_vars.disable_set_aibusy
    koboldai_vars.disable_set_aibusy = True
    _standalone = koboldai_vars.standalone
    koboldai_vars.standalone = True
    numseqs = koboldai_vars.numseqs
    koboldai_vars.numseqs = 1
    try:
        actionsubmit(body.prompt, force_submit=True, no_generate=True, ignore_aibusy=True)
    finally:
        koboldai_vars.disable_set_aibusy = disable_set_aibusy
        koboldai_vars.standalone = _standalone
        koboldai_vars.numseqs = numseqs
    set_aibusy(0)
    return {}


@api_v1.get("/story/end")
@api_schema_wrap
def get_story_end():
    """---
    get:
      summary: Retrieve the last action of the story
      tags:
        - story
      description: |-2
        Returns the last action of the story in the KoboldAI GUI.
      responses:
        200:
          description: Successful request
          content:
            application/json:
              schema: StoryChunkResultSchema
        510:
          description: Story is empty
          content:
            application/json:
              schema: StoryEmptyErrorSchema
              example:
                detail:
                  msg: Could not retrieve the last action of the story because the story is empty.
                  type: story_empty
    """
    if not koboldai_vars.gamestarted:
        abort(Response(json.dumps({"detail": {
            "msg": "Could not retrieve the last action of the story because the story is empty.",
            "type": "story_empty",
        }}), mimetype="application/json", status=510))
    if len(koboldai_vars.actions) == 0:
        return {"result": {"text": koboldai_vars.prompt, "num": 0}}
    return {"result": {"text": koboldai_vars.actions[koboldai_vars.actions.get_last_key()], "num": koboldai_vars.actions.get_last_key() + 1}}


@api_v1.get("/story/end/num")
@api_schema_wrap
def get_story_end_num():
    """---
    get:
      summary: Retrieve the num of the last action of the story
      tags:
        - story
      description: |-2
        Returns the `num` of the last action of the story in the KoboldAI GUI.
      responses:
        200:
          description: Successful request
          content:
            application/json:
              schema: StoryChunkNumSchema
        510:
          description: Story is empty
          content:
            application/json:
              schema: StoryEmptyErrorSchema
              example:
                detail:
                  msg: Could not retrieve the last action of the story because the story is empty.
                  type: story_empty
    """
    if not koboldai_vars.gamestarted:
        abort(Response(json.dumps({"detail": {
            "msg": "Could not retrieve the last action of the story because the story is empty.",
            "type": "story_empty",
        }}), mimetype="application/json", status=510))
    if len(koboldai_vars.actions) == 0:
        return {"result": {"text": 0}}
    return {"result": {"text": koboldai_vars.actions.get_last_key() + 1}}


@api_v1.get("/story/end/text")
@api_schema_wrap
def get_story_end_text():
    """---
    get:
      summary: Retrieve the text of the last action of the story
      tags:
        - story
      description: |-2
        Returns the text of the last action of the story in the KoboldAI GUI.
      responses:
        200:
          description: Successful request
          content:
            application/json:
              schema: StoryChunkTextSchema
        510:
          description: Story is empty
          content:
            application/json:
              schema: StoryEmptyErrorSchema
              example:
                detail:
                  msg: Could not retrieve the last action of the story because the story is empty.
                  type: story_empty
    """
    if not koboldai_vars.gamestarted:
        abort(Response(json.dumps({"detail": {
            "msg": "Could not retrieve the last action of the story because the story is empty.",
            "type": "story_empty",
        }}), mimetype="application/json", status=510))
    if len(koboldai_vars.actions) == 0:
        return {"result": {"text": koboldai_vars.prompt}}
    return {"result": {"text": koboldai_vars.actions[koboldai_vars.actions.get_last_key()]}}


@api_v1.put("/story/end/text")
@api_schema_wrap
def put_story_end_text(body: StoryChunkSetTextSchema):
    """---
    put:
      summary: Set the text of the last action of the story
      tags:
        - story
      description: |-2
        Sets the text of the last action of the story in the KoboldAI GUI to the desired value.
      requestBody:
        required: true
        content:
          application/json:
            schema: StoryChunkSetTextSchema
            example:
              value: string
      responses:
        200:
          description: Successful request
          content:
            application/json:
              schema: EmptySchema
        510:
          description: Story is empty
          content:
            application/json:
              schema: StoryEmptyErrorSchema
              example:
                detail:
                  msg: Could not retrieve the last action of the story because the story is empty.
                  type: story_empty
        {api_validation_error_response}
    """
    if not koboldai_vars.gamestarted:
        abort(Response(json.dumps({"detail": {
            "msg": "Could not retrieve the last action of the story because the story is empty.",
            "type": "story_empty",
        }}), mimetype="application/json", status=510))
    value = body.value.rstrip()
    if len(koboldai_vars.actions) == 0:
        inlineedit(0, value)
    else:
        inlineedit(koboldai_vars.actions.get_last_key() + 1, value)
    return {}


@api_v1.post("/story/end/delete")
@api_schema_wrap
def post_story_end_delete(body: EmptySchema):
    """---
    post:
      summary: Remove the last action of the story
      tags:
        - story
      description: |-2
        Removes the last action of the story in the KoboldAI GUI.
      requestBody:
        required: true
        content:
          application/json:
            schema: EmptySchema
      responses:
        200:
          description: Successful request
          content:
            application/json:
              schema: EmptySchema
        510:
          description: Story too short
          content:
            application/json:
              schema: StoryTooShortErrorSchema
              example:
                detail:
                  msg: Could not delete the last action of the story because the number of actions in the story is less than or equal to 1.
                  type: story_too_short
        {api_validation_error_response}
        {api_server_busy_response}
    """
    if koboldai_vars.aibusy or koboldai_vars.genseqs:
        abort(Response(json.dumps({"detail": {
            "msg": "Server is busy; please try again later.",
            "type": "service_unavailable",
        }}), mimetype="application/json", status=503))
    if not koboldai_vars.gamestarted or not len(koboldai_vars.actions):
        abort(Response(json.dumps({"detail": {
            "msg": "Could not delete the last action of the story because the number of actions in the story is less than or equal to 1.",
            "type": "story_too_short",
        }}), mimetype="application/json", status=510))
    actionback()
    return {}


@api_v1.get("/story")
@api_schema_wrap
def get_story():
    """---
    get:
      summary: Retrieve the entire story
      tags:
        - story
      description: |-2
        Returns the entire story currently shown in the KoboldAI GUI.
      responses:
        200:
          description: Successful request
          content:
            application/json:
              schema: StorySchema
    """
    chunks = []
    if koboldai_vars.gamestarted:
        chunks.append({"num": 0, "text": koboldai_vars.prompt})
    for num, action in koboldai_vars.actions.items():
        chunks.append({"num": num + 1, "text": action})
    return {"results": chunks}


@api_v1.get("/story/nums")
@api_schema_wrap
def get_story_nums():
    """---
    get:
      summary: Retrieve a list of the nums of the chunks in the current story
      tags:
        - story
      description: |-2
        Returns the `num`s of the story chunks currently shown in the KoboldAI GUI.
      responses:
        200:
          description: Successful request
          content:
            application/json:
              schema: StorySchema
    """
    chunks = []
    if koboldai_vars.gamestarted:
        chunks.append(0)
    for num in koboldai_vars.actions.keys():
        chunks.append(num + 1)
    return {"results": chunks}


@api_v1.get("/story/nums/<int(signed=True):num>")
@api_schema_wrap
def get_story_nums_num(num: int):
    """---
    get:
      summary: Determine whether or not there is a story chunk with the given num
      tags:
        - story
      parameters:
        - name: num
          in: path
          description: |-2
            `num` of the desired story chunk.
          schema:
            type: integer
      responses:
        200:
          description: Successful request
          content:
            application/json:
              schema: BasicBooleanResultSchema
    """
    if num == 0:
        return {"result": koboldai_vars.gamestarted}
    return {"result": num - 1 in koboldai_vars.actions}


@api_v1.get("/story/<int(signed=True):num>")
@api_schema_wrap
def get_story_num(num: int):
    """---
    get:
      summary: Retrieve a story chunk
      tags:
        - story
      description: |-2
        Returns information about a story chunk given its `num`.
      parameters:
        - name: num
          in: path
          description: |-2
            `num` of the desired story chunk.
          schema:
            type: integer
      responses:
        200:
          description: Successful request
          content:
            application/json:
              schema: StoryChunkResultSchema
        404:
          description: Not found
          content:
            application/json:
              schema: NotFoundErrorSchema
              example:
                detail:
                  msg: No chunk with the given num exists.
                  type: key_error
    """
    if num == 0:
        if not koboldai_vars.gamestarted:
            abort(Response(json.dumps({"detail": {
                "msg": "No chunk with the given num exists.",
                "type": "key_error",
            }}), mimetype="application/json", status=404))
        return {"result": {"text": koboldai_vars.prompt, "num": num}}
    if num - 1 not in koboldai_vars.actions:
        abort(Response(json.dumps({"detail": {
            "msg": "No chunk with the given num exists.",
            "type": "key_error",
        }}), mimetype="application/json", status=404))
    return {"result": {"text": koboldai_vars.actions[num - 1], "num": num}}


@api_v1.get("/story/<int(signed=True):num>/text")
@api_schema_wrap
def get_story_num_text(num: int):
    """---
    get:
      summary: Retrieve the text of a story chunk
      tags:
        - story
      description: |-2
        Returns the text inside a story chunk given its `num`.
      parameters:
        - name: num
          in: path
          description: |-2
            `num` of the desired story chunk.
          schema:
            type: integer
      responses:
        200:
          description: Successful request
          content:
            application/json:
              schema: StoryChunkTextSchema
        404:
          description: Not found
          content:
            application/json:
              schema: NotFoundErrorSchema
              example:
                detail:
                  msg: No chunk with the given num exists.
                  type: key_error
    """
    if num == 0:
        if not koboldai_vars.gamestarted:
            abort(Response(json.dumps({"detail": {
                "msg": "No chunk with the given num exists.",
                "type": "key_error",
            }}), mimetype="application/json", status=404))
        return {"value": koboldai_vars.prompt}
    if num - 1 not in koboldai_vars.actions:
        abort(Response(json.dumps({"detail": {
            "msg": "No chunk with the given num exists.",
            "type": "key_error",
        }}), mimetype="application/json", status=404))
    return {"value": koboldai_vars.actions[num - 1]}


@api_v1.put("/story/<int(signed=True):num>/text")
@api_schema_wrap
def put_story_num_text(body: StoryChunkSetTextSchema, num: int):
    """---
    put:
      summary: Set the text of a story chunk
      tags:
        - story
      description: |-2
        Sets the text inside a story chunk given its `num`.
      parameters:
        - name: num
          in: path
          description: |-2
            `num` of the desired story chunk.
          schema:
            type: integer
      requestBody:
        required: true
        content:
          application/json:
            schema: StoryChunkSetTextSchema
            example:
              value: string
      responses:
        200:
          description: Successful request
          content:
            application/json:
              schema: EmptySchema
        404:
          description: Not found
          content:
            application/json:
              schema: NotFoundErrorSchema
              example:
                detail:
                  msg: No chunk with the given num exists.
                  type: key_error
        {api_validation_error_response}
    """
    if num == 0:
        if not koboldai_vars.gamestarted:
            abort(Response(json.dumps({"detail": {
                "msg": "No chunk with the given num exists.",
                "type": "key_error",
            }}), mimetype="application/json", status=404))
        inlineedit(0, body.value.rstrip())
        return {}
    if num - 1 not in koboldai_vars.actions:
        abort(Response(json.dumps({"detail": {
            "msg": "No chunk with the given num exists.",
            "type": "key_error",
        }}), mimetype="application/json", status=404))
    inlineedit(num, body.value.rstrip())
    return {}


@api_v1.delete("/story/<int(signed=True):num>")
@api_schema_wrap
def post_story_num_delete(num: int):
    """---
    delete:
      summary: Remove a story chunk
      tags:
        - story
      description: |-2
        Removes a story chunk from the story in the KoboldAI GUI given its `num`. Cannot be used to delete the first action (the prompt).
      parameters:
        - name: num
          in: path
          description: |-2
            `num` of the desired story chunk. Must be larger than or equal to 1.
          schema:
            type: integer
            minimum: 1
      responses:
        200:
          description: Successful request
          content:
            application/json:
              schema: EmptySchema
        404:
          description: Not found
          content:
            application/json:
              schema: NotFoundErrorSchema
              example:
                detail:
                  msg: No chunk with the given num exists.
                  type: key_error
        {api_server_busy_response}
    """
    if num < 1:
        abort(Response(json.dumps({"detail": {
            "num": ["Must be greater than or equal to 1."],
        }}), mimetype="application/json", status=422))
    if num - 1 not in koboldai_vars.actions:
        abort(Response(json.dumps({"detail": {
            "msg": "No chunk with the given num exists.",
            "type": "key_error",
        }}), mimetype="application/json", status=404))
    if koboldai_vars.aibusy or koboldai_vars.genseqs:
        abort(Response(json.dumps({"detail": {
            "msg": "Server is busy; please try again later.",
            "type": "service_unavailable",
        }}), mimetype="application/json", status=503))
    inlinedelete(num)
    return {}


@api_v1.delete("/story")
@api_schema_wrap
def delete_story():
    """---
    delete:
      summary: Clear the story
      tags:
        - story
      description: |-2
        Starts a new blank story.
      responses:
        200:
          description: Successful request
          content:
            application/json:
              schema: EmptySchema
        {api_server_busy_response}
    """
    if koboldai_vars.aibusy or koboldai_vars.genseqs:
        abort(Response(json.dumps({"detail": {
            "msg": "Server is busy; please try again later.",
            "type": "service_unavailable",
        }}), mimetype="application/json", status=503))
    newGameRequest()
    return {}


@api_v1.put("/story/load")
@api_schema_wrap
def put_story_load(body: StoryLoadSchema):
    """---
    put:
      summary: Load a story
      tags:
        - story
      description: |-2
        Loads a story given its filename (without the .json).
      requestBody:
        required: true
        content:
          application/json:
            schema: StoryLoadSchema
            example:
              name: string
      responses:
        200:
          description: Successful request
          content:
            application/json:
              schema: EmptySchema
        {api_validation_error_response}
        {api_server_busy_response}
    """
    if koboldai_vars.aibusy or koboldai_vars.genseqs:
        abort(Response(json.dumps({"detail": {
            "msg": "Server is busy; please try again later.",
            "type": "service_unavailable",
        }}), mimetype="application/json", status=503))
    loadRequest(fileops.storypath(body.name.strip()))
    return {}


@api_v1.put("/story/save")
@api_schema_wrap
def put_story_save(body: StorySaveSchema):
    """---
    put:
      summary: Save the current story
      tags:
        - story
      description: |-2
        Saves the current story given its destination filename (without the .json).
      requestBody:
        required: true
        content:
          application/json:
            schema: StorySaveSchema
            example:
              name: string
      responses:
        200:
          description: Successful request
          content:
            application/json:
              schema: EmptySchema
        {api_validation_error_response}
    """
    saveRequest(fileops.storypath(body.name.strip()))
    return {}


@api_v1.get("/world_info")
@api_schema_wrap
def get_world_info():
    """---
    get:
      summary: Retrieve all world info entries
      tags:
        - world_info
      description: |-2
        Returns all world info entries currently shown in the KoboldAI GUI.

        The `folders` are sorted in the same order as they are in the GUI and the `entries` within the folders and within the parent `result` object are all sorted in the same order as they are in their respective parts of the GUI.
      responses:
        200:
          description: Successful request
          content:
            application/json:
              schema: WorldInfoSchema
    """
    folders = []
    entries = []
    ln = len(koboldai_vars.worldinfo)
    stablesortwi()
    koboldai_vars.worldinfo_i = [wi for wi in koboldai_vars.worldinfo if wi["init"]]
    folder: Optional[list] = None
    if ln:
        last_folder = ...
        for wi in koboldai_vars.worldinfo_i:
            if wi["folder"] != last_folder:
                folder = []
                if wi["folder"] is not None:
                    folders.append({"uid": wi["folder"], "name": koboldai_vars.wifolders_d[wi["folder"]]["name"], "entries": folder})
                last_folder = wi["folder"]
            (folder if wi["folder"] is not None else entries).append({k: v for k, v in wi.items() if k not in ("init", "folder", "num") and (wi["selective"] or k != "keysecondary")})
    return {"folders": folders, "entries": entries}

@api_v1.get("/world_info/uids")
@api_schema_wrap
def get_world_info_uids():
    """---
    get:
      summary: Retrieve the UIDs of all world info entries
      tags:
        - world_info
      description: |-2
        Returns in a similar format as GET /world_info except only the `uid`s are returned.
      responses:
        200:
          description: Successful request
          content:
            application/json:
              schema: WorldInfoUIDsSchema
    """
    folders = []
    entries = []
    ln = len(koboldai_vars.worldinfo)
    stablesortwi()
    koboldai_vars.worldinfo_i = [wi for wi in koboldai_vars.worldinfo if wi["init"]]
    folder: Optional[list] = None
    if ln:
        last_folder = ...
        for wi in koboldai_vars.worldinfo_i:
            if wi["folder"] != last_folder:
                folder = []
                if wi["folder"] is not None:
                    folders.append({"uid": wi["folder"], "entries": folder})
                last_folder = wi["folder"]
            (folder if wi["folder"] is not None else entries).append(wi["uid"])
    return {"folders": folders, "entries": entries}


@api_v1.get("/world_info/uids/<int(signed=True):uid>")
@api_schema_wrap
def get_world_info_uids_uid(uid: int):
    """---
    get:
      summary: Determine whether or not there is a world info entry with the given UID
      tags:
        - world_info
      parameters:
        - name: uid
          in: path
          description: |-2
            `uid` of the desired world info entry.
          schema:
            type: integer
            minimum: -2147483648
            maximum: 2147483647
      responses:
        200:
          description: Successful request
          content:
            application/json:
              schema: BasicBooleanResultSchema
    """
    return {"result": uid in koboldai_vars.worldinfo_u and koboldai_vars.worldinfo_u[uid]["init"]}


@api_v1.get("/world_info/folders")
@api_schema_wrap
def get_world_info_folders():
    """---
    get:
      summary: Retrieve all world info folders
      tags:
        - world_info
      description: |-2
        Returns details about all world info folders currently shown in the KoboldAI GUI.

        The `folders` are sorted in the same order as they are in the GUI.
      responses:
        200:
          description: Successful request
          content:
            application/json:
              schema: WorldInfoFoldersSchema
    """
    stablesortwi()
    koboldai_vars.worldinfo_i = [wi for wi in koboldai_vars.worldinfo if wi["init"]]
    return {"folders": [{"uid": folder, **{k: v for k, v in koboldai_vars.wifolders_d[folder].items() if k != "collapsed"}} for folder in koboldai_vars.wifolders_l]}


@api_v1.get("/world_info/folders/uids")
@api_schema_wrap
def get_world_info_folders_uids():
    """---
    get:
      summary: Retrieve the UIDs all world info folders
      tags:
        - world_info
      description: |-2
        Returns the `uid`s of all world info folders currently shown in the KoboldAI GUI.

        The `folders` are sorted in the same order as they are in the GUI.
      responses:
        200:
          description: Successful request
          content:
            application/json:
              schema: WorldInfoFoldersUIDsSchema
    """
    stablesortwi()
    koboldai_vars.worldinfo_i = [wi for wi in koboldai_vars.worldinfo if wi["init"]]
    return {"folders": koboldai_vars.wifolders_l}


@api_v1.get("/world_info/folders/none")
@api_schema_wrap
def get_world_info_folders_none():
    """---
    get:
      summary: Retrieve all world info entries not in a folder
      tags:
        - world_info
      description: |-2
        Returns all world info entries that are not in a world info folder.

        The `entries` are sorted in the same order as they are in the KoboldAI GUI.
      responses:
        200:
          description: Successful request
          content:
            application/json:
              schema: WorldInfoEntriesSchema
    """
    entries = []
    stablesortwi()
    koboldai_vars.worldinfo_i = [wi for wi in koboldai_vars.worldinfo if wi["init"]]
    for wi in reversed(koboldai_vars.worldinfo_i):
        if wi["folder"] is not None:
            break
        entries.append({k: v for k, v in wi.items() if k not in ("init", "folder", "num") and (wi["selective"] or k != "keysecondary")})
    return {"entries": list(reversed(entries))}


@api_v1.get("/world_info/folders/none/uids")
@api_schema_wrap
def get_world_info_folders_none_uids():
    """---
    get:
      summary: Retrieve the UIDs of all world info entries not in a folder
      tags:
        - world_info
      description: |-2
        Returns the `uid`s of all world info entries that are not in a world info folder.

        The `entries` are sorted in the same order as they are in the KoboldAI GUI.
      responses:
        200:
          description: Successful request
          content:
            application/json:
              schema: WorldInfoEntriesUIDsSchema
    """
    entries = []
    stablesortwi()
    koboldai_vars.worldinfo_i = [wi for wi in koboldai_vars.worldinfo if wi["init"]]
    for wi in reversed(koboldai_vars.worldinfo_i):
        if wi["folder"] is not None:
            break
        entries.append(wi["uid"])
    return {"entries": list(reversed(entries))}


@api_v1.get("/world_info/folders/none/uids/<int(signed=True):uid>")
@api_schema_wrap
def get_world_info_folders_none_uids_uid(uid: int):
    """---
    get:
      summary: Determine whether or not there is a world info entry with the given UID that is not in a world info folder
      tags:
        - world_info
      parameters:
        - name: uid
          in: path
          description: |-2
            `uid` of the desired world info entry.
          schema:
            type: integer
            minimum: -2147483648
            maximum: 2147483647
      responses:
        200:
          description: Successful request
          content:
            application/json:
              schema: BasicBooleanResultSchema
    """
    return {"result": uid in koboldai_vars.worldinfo_u and koboldai_vars.worldinfo_u[uid]["folder"] is None and koboldai_vars.worldinfo_u[uid]["init"]}


@api_v1.get("/world_info/folders/<int(signed=True):uid>")
@api_schema_wrap
def get_world_info_folders_uid(uid: int):
    """---
    get:
      summary: Retrieve all world info entries in the given folder
      tags:
        - world_info
      parameters:
        - name: uid
          in: path
          description: |-2
            `uid` of the desired world info folder.
          schema:
            type: integer
            minimum: -2147483648
            maximum: 2147483647
      description: |-2
        Returns all world info entries that are in the world info folder with the given `uid`.

        The `entries` are sorted in the same order as they are in the KoboldAI GUI.
      responses:
        200:
          description: Successful request
          content:
            application/json:
              schema: WorldInfoEntriesSchema
        404:
          description: Not found
          content:
            application/json:
              schema: NotFoundErrorSchema
              example:
                detail:
                  msg: No world info folder with the given uid exists.
                  type: key_error
    """
    if uid not in koboldai_vars.wifolders_d:
        abort(Response(json.dumps({"detail": {
            "msg": "No world info folder with the given uid exists.",
            "type": "key_error",
        }}), mimetype="application/json", status=404))
    entries = []
    stablesortwi()
    koboldai_vars.worldinfo_i = [wi for wi in koboldai_vars.worldinfo if wi["init"]]
    for wi in koboldai_vars.wifolders_u[uid]:
        if wi["init"]:
            entries.append({k: v for k, v in wi.items() if k not in ("init", "folder", "num") and (wi["selective"] or k != "keysecondary")})
    return {"entries": entries}


@api_v1.get("/world_info/folders/<int(signed=True):uid>/uids")
@api_schema_wrap
def get_world_info_folders_uid_uids(uid: int):
    """---
    get:
      summary: Retrieve the UIDs of all world info entries in the given folder
      tags:
        - world_info
      parameters:
        - name: uid
          in: path
          description: |-2
            `uid` of the desired world info folder.
          schema:
            type: integer
            minimum: -2147483648
            maximum: 2147483647
      description: |-2
        Returns the `uid`s of all world info entries that are in the world info folder with the given `uid`.

        The `entries` are sorted in the same order as they are in the KoboldAI GUI.
      responses:
        200:
          description: Successful request
          content:
            application/json:
              schema: WorldInfoEntriesUIDsSchema
        404:
          description: Not found
          content:
            application/json:
              schema: NotFoundErrorSchema
              example:
                detail:
                  msg: No world info folder with the given uid exists.
                  type: key_error
    """
    if uid not in koboldai_vars.wifolders_d:
        abort(Response(json.dumps({"detail": {
            "msg": "No world info folder with the given uid exists.",
            "type": "key_error",
        }}), mimetype="application/json", status=404))
    entries = []
    stablesortwi()
    koboldai_vars.worldinfo_i = [wi for wi in koboldai_vars.worldinfo if wi["init"]]
    for wi in koboldai_vars.wifolders_u[uid]:
        if wi["init"]:
            entries.append(wi["uid"])
    return {"entries": entries}


@api_v1.get("/world_info/folders/<int(signed=True):folder_uid>/uids/<int(signed=True):entry_uid>")
@api_schema_wrap
def get_world_info_folders_folder_uid_uids_entry_uid(folder_uid: int, entry_uid: int):
    """---
    get:
      summary: Determine whether or not there is a world info entry with the given UID in the world info folder with the given UID
      tags:
        - world_info
      parameters:
        - name: folder_uid
          in: path
          description: |-2
            `uid` of the desired world info folder.
          schema:
            type: integer
            minimum: -2147483648
            maximum: 2147483647
        - name: entry_uid
          in: path
          description: |-2
            `uid` of the desired world info entry.
          schema:
            type: integer
            minimum: -2147483648
            maximum: 2147483647
      responses:
        200:
          description: Successful request
          content:
            application/json:
              schema: BasicBooleanResultSchema
    """
    return {"result": entry_uid in koboldai_vars.worldinfo_u and koboldai_vars.worldinfo_u[entry_uid]["folder"] == folder_uid and koboldai_vars.worldinfo_u[entry_uid]["init"]}


@api_v1.get("/world_info/folders/<int(signed=True):uid>/name")
@api_schema_wrap
def get_world_info_folders_uid_name(uid: int):
    """---
    get:
      summary: Retrieve the name of the world info folder with the given UID
      tags:
        - world_info
      parameters:
        - name: uid
          in: path
          description: |-2
            `uid` of the desired world info folder.
          schema:
            type: integer
            minimum: -2147483648
            maximum: 2147483647
      responses:
        200:
          description: Successful request
          content:
            application/json:
              schema: BasicStringSchema
        404:
          description: Not found
          content:
            application/json:
              schema: NotFoundErrorSchema
              example:
                detail:
                  msg: No world info folder with the given uid exists.
                  type: key_error
    """
    if uid not in koboldai_vars.wifolders_d:
        abort(Response(json.dumps({"detail": {
            "msg": "No world info folder with the given uid exists.",
            "type": "key_error",
        }}), mimetype="application/json", status=404))
    return {"value": koboldai_vars.wifolders_d[uid]["name"]}


@api_v1.put("/world_info/folders/<int(signed=True):uid>/name")
@api_schema_wrap
def put_world_info_folders_uid_name(body: BasicStringSchema, uid: int):
    """---
    put:
      summary: Set the name of the world info folder with the given UID to the specified value
      tags:
        - world_info
      parameters:
        - name: uid
          in: path
          description: |-2
            `uid` of the desired world info folder.
          schema:
            type: integer
            minimum: -2147483648
            maximum: 2147483647
      requestBody:
        required: true
        content:
          application/json:
            schema: BasicStringSchema
            example:
              value: string
      responses:
        200:
          description: Successful request
          content:
            application/json:
              schema: EmptySchema
        404:
          description: Not found
          content:
            application/json:
              schema: NotFoundErrorSchema
              example:
                detail:
                  msg: No world info folder with the given uid exists.
                  type: key_error
        {api_validation_error_response}
    """
    if uid not in koboldai_vars.wifolders_d:
        abort(Response(json.dumps({"detail": {
            "msg": "No world info folder with the given uid exists.",
            "type": "key_error",
        }}), mimetype="application/json", status=404))
    koboldai_vars.wifolders_d[uid]["name"] = body.value
    setgamesaved(False)
    return {}


@api_v1.get("/world_info/<int(signed=True):uid>")
@api_schema_wrap
def get_world_info_uid(uid: int):
    """---
    get:
      summary: Retrieve information about the world info entry with the given UID
      tags:
        - world_info
      parameters:
        - name: uid
          in: path
          description: |-2
            `uid` of the desired world info entry.
          schema:
            type: integer
            minimum: -2147483648
            maximum: 2147483647
      responses:
        200:
          description: Successful request
          content:
            application/json:
              schema: WorldInfoEntrySchema
        404:
          description: Not found
          content:
            application/json:
              schema: NotFoundErrorSchema
              example:
                detail:
                  msg: No world info entry with the given uid exists.
                  type: key_error
    """
    if uid not in koboldai_vars.worldinfo_u:
        abort(Response(json.dumps({"detail": {
            "msg": "No world info entry with the given uid exists.",
            "type": "key_error",
        }}), mimetype="application/json", status=404))
    wi = koboldai_vars.worldinfo_u[uid]
    return {k: v for k, v in wi.items() if k not in ("init", "folder", "num") and (wi["selective"] or k != "keysecondary")}


@api_v1.get("/world_info/<int(signed=True):uid>/comment")
@api_schema_wrap
def get_world_info_uid_comment(uid: int):
    """---
    get:
      summary: Retrieve the comment of the world info entry with the given UID
      tags:
        - world_info
      parameters:
        - name: uid
          in: path
          description: |-2
            `uid` of the desired world info entry.
          schema:
            type: integer
            minimum: -2147483648
            maximum: 2147483647
      responses:
        200:
          description: Successful request
          content:
            application/json:
              schema: BasicStringSchema
        404:
          description: Not found
          content:
            application/json:
              schema: NotFoundErrorSchema
              example:
                detail:
                  msg: No world info entry with the given uid exists.
                  type: key_error
    """
    if uid not in koboldai_vars.worldinfo_u:
        abort(Response(json.dumps({"detail": {
            "msg": "No world info entry with the given uid exists.",
            "type": "key_error",
        }}), mimetype="application/json", status=404))
    return {"value": koboldai_vars.worldinfo_u[uid]["comment"]}


@api_v1.put("/world_info/<int(signed=True):uid>/comment")
@api_schema_wrap
def put_world_info_uid_comment(body: BasicStringSchema, uid: int):
    """---
    put:
      summary: Set the comment of the world info entry with the given UID to the specified value
      tags:
        - world_info
      parameters:
        - name: uid
          in: path
          description: |-2
            `uid` of the desired world info entry.
          schema:
            type: integer
            minimum: -2147483648
            maximum: 2147483647
      requestBody:
        required: true
        content:
          application/json:
            schema: BasicStringSchema
            example:
              value: string
      responses:
        200:
          description: Successful request
          content:
            application/json:
              schema: EmptySchema
        404:
          description: Not found
          content:
            application/json:
              schema: NotFoundErrorSchema
              example:
                detail:
                  msg: No world info entry with the given uid exists.
                  type: key_error
        {api_validation_error_response}
    """
    if uid not in koboldai_vars.worldinfo_u:
        abort(Response(json.dumps({"detail": {
            "msg": "No world info entry with the given uid exists.",
            "type": "key_error",
        }}), mimetype="application/json", status=404))
    koboldai_vars.worldinfo_u[uid]["comment"] = body.value
    setgamesaved(False)
    return {}


@api_v1.get("/world_info/<int(signed=True):uid>/content")
@api_schema_wrap
def get_world_info_uid_content(uid: int):
    """---
    get:
      summary: Retrieve the content of the world info entry with the given UID
      tags:
        - world_info
      parameters:
        - name: uid
          in: path
          description: |-2
            `uid` of the desired world info entry.
          schema:
            type: integer
            minimum: -2147483648
            maximum: 2147483647
      responses:
        200:
          description: Successful request
          content:
            application/json:
              schema: BasicStringSchema
        404:
          description: Not found
          content:
            application/json:
              schema: NotFoundErrorSchema
              example:
                detail:
                  msg: No world info entry with the given uid exists.
                  type: key_error
    """
    if uid not in koboldai_vars.worldinfo_u:
        abort(Response(json.dumps({"detail": {
            "msg": "No world info entry with the given uid exists.",
            "type": "key_error",
        }}), mimetype="application/json", status=404))
    return {"value": koboldai_vars.worldinfo_u[uid]["content"]}


@api_v1.put("/world_info/<int(signed=True):uid>/content")
@api_schema_wrap
def put_world_info_uid_content(body: BasicStringSchema, uid: int):
    """---
    put:
      summary: Set the content of the world info entry with the given UID to the specified value
      tags:
        - world_info
      parameters:
        - name: uid
          in: path
          description: |-2
            `uid` of the desired world info entry.
          schema:
            type: integer
            minimum: -2147483648
            maximum: 2147483647
      requestBody:
        required: true
        content:
          application/json:
            schema: BasicStringSchema
            example:
              value: string
      responses:
        200:
          description: Successful request
          content:
            application/json:
              schema: EmptySchema
        404:
          description: Not found
          content:
            application/json:
              schema: NotFoundErrorSchema
              example:
                detail:
                  msg: No world info entry with the given uid exists.
                  type: key_error
        {api_validation_error_response}
    """
    if uid not in koboldai_vars.worldinfo_u:
        abort(Response(json.dumps({"detail": {
            "msg": "No world info entry with the given uid exists.",
            "type": "key_error",
        }}), mimetype="application/json", status=404))
    koboldai_vars.worldinfo_u[uid]["content"] = body.value
    setgamesaved(False)
    return {}


@api_v1.get("/world_info/<int(signed=True):uid>/key")
@api_schema_wrap
def get_world_info_uid_key(uid: int):
    """---
    get:
      summary: Retrieve the keys or primary keys of the world info entry with the given UID
      tags:
        - world_info
      parameters:
        - name: uid
          in: path
          description: |-2
            `uid` of the desired world info entry.
          schema:
            type: integer
            minimum: -2147483648
            maximum: 2147483647
      responses:
        200:
          description: Successful request
          content:
            application/json:
              schema: BasicStringSchema
        404:
          description: Not found
          content:
            application/json:
              schema: NotFoundErrorSchema
              example:
                detail:
                  msg: No world info entry with the given uid exists.
                  type: key_error
    """
    if uid not in koboldai_vars.worldinfo_u:
        abort(Response(json.dumps({"detail": {
            "msg": "No world info entry with the given uid exists.",
            "type": "key_error",
        }}), mimetype="application/json", status=404))
    return {"value": koboldai_vars.worldinfo_u[uid]["key"]}


@api_v1.put("/world_info/<int(signed=True):uid>/key")
@api_schema_wrap
def put_world_info_uid_key(body: BasicStringSchema, uid: int):
    """---
    put:
      summary: Set the keys or primary keys of the world info entry with the given UID to the specified value
      tags:
        - world_info
      parameters:
        - name: uid
          in: path
          description: |-2
            `uid` of the desired world info entry.
          schema:
            type: integer
            minimum: -2147483648
            maximum: 2147483647
      requestBody:
        required: true
        content:
          application/json:
            schema: BasicStringSchema
            example:
              value: string
      responses:
        200:
          description: Successful request
          content:
            application/json:
              schema: EmptySchema
        404:
          description: Not found
          content:
            application/json:
              schema: NotFoundErrorSchema
              example:
                detail:
                  msg: No world info entry with the given uid exists.
                  type: key_error
        {api_validation_error_response}
    """
    if uid not in koboldai_vars.worldinfo_u:
        abort(Response(json.dumps({"detail": {
            "msg": "No world info entry with the given uid exists.",
            "type": "key_error",
        }}), mimetype="application/json", status=404))
    koboldai_vars.worldinfo_u[uid]["key"] = body.value
    setgamesaved(False)
    return {}


@api_v1.get("/world_info/<int(signed=True):uid>/keysecondary")
@api_schema_wrap
def get_world_info_uid_keysecondary(uid: int):
    """---
    get:
      summary: Retrieve the secondary keys of the world info entry with the given UID
      tags:
        - world_info
      parameters:
        - name: uid
          in: path
          description: |-2
            `uid` of the desired world info entry.
          schema:
            type: integer
            minimum: -2147483648
            maximum: 2147483647
      responses:
        200:
          description: Successful request
          content:
            application/json:
              schema: BasicStringSchema
        404:
          description: Not found
          content:
            application/json:
              schema: NotFoundErrorSchema
              example:
                detail:
                  msg: No world info entry with the given uid exists.
                  type: key_error
    """
    if uid not in koboldai_vars.worldinfo_u:
        abort(Response(json.dumps({"detail": {
            "msg": "No world info entry with the given uid exists.",
            "type": "key_error",
        }}), mimetype="application/json", status=404))
    return {"value": koboldai_vars.worldinfo_u[uid]["keysecondary"]}


@api_v1.put("/world_info/<int(signed=True):uid>/keysecondary")
@api_schema_wrap
def put_world_info_uid_keysecondary(body: BasicStringSchema, uid: int):
    """---
    put:
      summary: Set the secondary keys of the world info entry with the given UID to the specified value
      tags:
        - world_info
      parameters:
        - name: uid
          in: path
          description: |-2
            `uid` of the desired world info entry.
          schema:
            type: integer
            minimum: -2147483648
            maximum: 2147483647
      requestBody:
        required: true
        content:
          application/json:
            schema: BasicStringSchema
            example:
              value: string
      responses:
        200:
          description: Successful request
          content:
            application/json:
              schema: EmptySchema
        404:
          description: Not found
          content:
            application/json:
              schema: NotFoundErrorSchema
              example:
                detail:
                  msg: No world info entry with the given uid exists.
                  type: key_error
        {api_validation_error_response}
    """
    if uid not in koboldai_vars.worldinfo_u:
        abort(Response(json.dumps({"detail": {
            "msg": "No world info entry with the given uid exists.",
            "type": "key_error",
        }}), mimetype="application/json", status=404))
    koboldai_vars.worldinfo_u[uid]["keysecondary"] = body.value
    setgamesaved(False)
    return {}


@api_v1.get("/world_info/<int(signed=True):uid>/selective")
@api_schema_wrap
def get_world_info_uid_selective(uid: int):
    """---
    get:
      summary: Retrieve the selective mode state of the world info entry with the given UID
      tags:
        - world_info
      parameters:
        - name: uid
          in: path
          description: |-2
            `uid` of the desired world info entry.
          schema:
            type: integer
            minimum: -2147483648
            maximum: 2147483647
      responses:
        200:
          description: Successful request
          content:
            application/json:
              schema: BasicBooleanResultSchema
        404:
          description: Not found
          content:
            application/json:
              schema: NotFoundErrorSchema
              example:
                detail:
                  msg: No world info entry with the given uid exists.
                  type: key_error
    """
    if uid not in koboldai_vars.worldinfo_u:
        abort(Response(json.dumps({"detail": {
            "msg": "No world info entry with the given uid exists.",
            "type": "key_error",
        }}), mimetype="application/json", status=404))
    return {"value": koboldai_vars.worldinfo_u[uid]["selective"]}


@api_v1.put("/world_info/<int(signed=True):uid>/selective")
@api_schema_wrap
def put_world_info_uid_selective(body: BasicBooleanSchema, uid: int):
    """---
    put:
      summary: Set the selective mode state of the world info entry with the given UID to the specified value
      tags:
        - world_info
      parameters:
        - name: uid
          in: path
          description: |-2
            `uid` of the desired world info entry.
          schema:
            type: integer
            minimum: -2147483648
            maximum: 2147483647
      requestBody:
        required: true
        content:
          application/json:
            schema: BasicBooleanSchema
            example:
              value: true
      responses:
        200:
          description: Successful request
          content:
            application/json:
              schema: EmptySchema
        404:
          description: Not found
          content:
            application/json:
              schema: NotFoundErrorSchema
              example:
                detail:
                  msg: No world info entry with the given uid exists.
                  type: key_error
        {api_validation_error_response}
    """
    if uid not in koboldai_vars.worldinfo_u:
        abort(Response(json.dumps({"detail": {
            "msg": "No world info entry with the given uid exists.",
            "type": "key_error",
        }}), mimetype="application/json", status=404))
    koboldai_vars.worldinfo_u[uid]["selective"] = body.value
    setgamesaved(False)
    return {}


@api_v1.get("/world_info/<int(signed=True):uid>/constant")
@api_schema_wrap
def get_world_info_uid_constant(uid: int):
    """---
    get:
      summary: Retrieve the constant mode state of the world info entry with the given UID
      tags:
        - world_info
      parameters:
        - name: uid
          in: path
          description: |-2
            `uid` of the desired world info entry.
          schema:
            type: integer
            minimum: -2147483648
            maximum: 2147483647
      responses:
        200:
          description: Successful request
          content:
            application/json:
              schema: BasicBooleanResultSchema
        404:
          description: Not found
          content:
            application/json:
              schema: NotFoundErrorSchema
              example:
                detail:
                  msg: No world info entry with the given uid exists.
                  type: key_error
    """
    if uid not in koboldai_vars.worldinfo_u:
        abort(Response(json.dumps({"detail": {
            "msg": "No world info entry with the given uid exists.",
            "type": "key_error",
        }}), mimetype="application/json", status=404))
    return {"value": koboldai_vars.worldinfo_u[uid]["constant"]}


@api_v1.put("/world_info/<int(signed=True):uid>/constant")
@api_schema_wrap
def put_world_info_uid_constant(body: BasicBooleanSchema, uid: int):
    """---
    put:
      summary: Set the constant mode state of the world info entry with the given UID to the specified value
      tags:
        - world_info
      parameters:
        - name: uid
          in: path
          description: |-2
            `uid` of the desired world info entry.
          schema:
            type: integer
            minimum: -2147483648
            maximum: 2147483647
      requestBody:
        required: true
        content:
          application/json:
            schema: BasicBooleanSchema
            example:
              value: true
      responses:
        200:
          description: Successful request
          content:
            application/json:
              schema: EmptySchema
        404:
          description: Not found
          content:
            application/json:
              schema: NotFoundErrorSchema
              example:
                detail:
                  msg: No world info entry with the given uid exists.
                  type: key_error
        {api_validation_error_response}
    """
    if uid not in koboldai_vars.worldinfo_u:
        abort(Response(json.dumps({"detail": {
            "msg": "No world info entry with the given uid exists.",
            "type": "key_error",
        }}), mimetype="application/json", status=404))
    koboldai_vars.worldinfo_u[uid]["constant"] = body.value
    setgamesaved(False)
    return {}


@api_v1.post("/world_info/folders/none")
@api_schema_wrap
def post_world_info_folders_none(body: EmptySchema):
    """---
    post:
      summary: Create a new world info entry outside of a world info folder, at the end of the world info
      tags:
        - world_info
      requestBody:
        required: true
        content:
          application/json:
            schema: EmptySchema
      responses:
        200:
          description: Successful request
          content:
            application/json:
              schema: BasicUIDSchema
        {api_validation_error_response}
    """
    stablesortwi()
    koboldai_vars.worldinfo_i = [wi for wi in koboldai_vars.worldinfo if wi["init"]]
    setgamesaved(False)
    emit('from_server', {'cmd': 'wiexpand', 'data': koboldai_vars.worldinfo[-1]["num"]}, broadcast=True)
    koboldai_vars.worldinfo[-1]["init"] = True
    addwiitem(folder_uid=None)
    return {"uid": koboldai_vars.worldinfo[-2]["uid"]}


@api_v1.post("/world_info/folders/<int(signed=True):uid>")
@api_schema_wrap
def post_world_info_folders_uid(body: EmptySchema, uid: int):
    """---
    post:
      summary: Create a new world info entry at the end of the world info folder with the given UID
      tags:
        - world_info
      parameters:
        - name: uid
          in: path
          description: |-2
            `uid` of the desired world info folder.
          schema:
            type: integer
            minimum: -2147483648
            maximum: 2147483647
      requestBody:
        required: true
        content:
          application/json:
            schema: EmptySchema
      responses:
        200:
          description: Successful request
          content:
            application/json:
              schema: BasicUIDSchema
        404:
          description: Not found
          content:
            application/json:
              schema: NotFoundErrorSchema
              example:
                detail:
                  msg: No world info folder with the given uid exists.
                  type: key_error
        {api_validation_error_response}
    """
    if uid not in koboldai_vars.wifolders_d:
        abort(Response(json.dumps({"detail": {
            "msg": "No world info folder with the given uid exists.",
            "type": "key_error",
        }}), mimetype="application/json", status=404))
    stablesortwi()
    koboldai_vars.worldinfo_i = [wi for wi in koboldai_vars.worldinfo if wi["init"]]
    setgamesaved(False)
    emit('from_server', {'cmd': 'wiexpand', 'data': koboldai_vars.wifolders_u[uid][-1]["num"]}, broadcast=True)
    koboldai_vars.wifolders_u[uid][-1]["init"] = True
    addwiitem(folder_uid=uid)
    return {"uid": koboldai_vars.wifolders_u[uid][-2]["uid"]}


@api_v1.delete("/world_info/<int(signed=True):uid>")
@api_schema_wrap
def delete_world_info_uid(uid: int):
    """---
    delete:
      summary: Delete the world info entry with the given UID
      tags:
        - world_info
      parameters:
        - name: uid
          in: path
          description: |-2
            `uid` of the desired world info entry.
          schema:
            type: integer
            minimum: -2147483648
            maximum: 2147483647
      responses:
        200:
          description: Successful request
          content:
            application/json:
              schema: EmptySchema
        404:
          description: Not found
          content:
            application/json:
              schema: NotFoundErrorSchema
              example:
                detail:
                  msg: No world info entry with the given uid exists.
                  type: key_error
    """
    if uid not in koboldai_vars.worldinfo_u:
        abort(Response(json.dumps({"detail": {
            "msg": "No world info entry with the given uid exists.",
            "type": "key_error",
        }}), mimetype="application/json", status=404))
    deletewi(uid)
    return {}


@api_v1.post("/world_info/folders")
@api_schema_wrap
def post_world_info_folders(body: EmptySchema):
    """---
    post:
      summary: Create a new world info folder at the end of the world info
      tags:
        - world_info
      requestBody:
        required: true
        content:
          application/json:
            schema: EmptySchema
      responses:
        200:
          description: Successful request
          content:
            application/json:
              schema: BasicUIDSchema
        {api_validation_error_response}
    """
    addwifolder()
    return {"uid": koboldai_vars.wifolders_l[-1]}


@api_v1.delete("/world_info/folders/<int(signed=True):uid>")
@api_schema_wrap
def delete_world_info_folders_uid(uid: int):
    """---
    delete:
      summary: Delete the world info folder with the given UID
      tags:
        - world_info
      parameters:
        - name: uid
          in: path
          description: |-2
            `uid` of the desired world info folder.
          schema:
            type: integer
            minimum: -2147483648
            maximum: 2147483647
      responses:
        200:
          description: Successful request
          content:
            application/json:
              schema: EmptySchema
        404:
          description: Not found
          content:
            application/json:
              schema: NotFoundErrorSchema
              example:
                detail:
                  msg: No world info folders with the given uid exists.
                  type: key_error
    """
    if uid not in koboldai_vars.wifolders_d:
        abort(Response(json.dumps({"detail": {
            "msg": "No world info folder with the given uid exists.",
            "type": "key_error",
        }}), mimetype="application/json", status=404))
    deletewifolder(uid)
    return {}


def _make_f_get(obj, _var_name, _name, _schema, _example_yaml_value):
    def f_get():
        """---
    get:
      summary: Retrieve the current {} setting value
      tags:
        - config
      responses:
        200:
          description: Successful request
          content:
            application/json:
              schema: {}
              example:
                value: {}
        """
        _obj = {"koboldai_vars": koboldai_vars}[obj]
        if _var_name.startswith("@"):
            return {"value": _obj[_var_name[1:]]}
        else:
            return {"value": getattr(_obj, _var_name)}
    f_get.__doc__ = f_get.__doc__.format(_name, _schema, _example_yaml_value)
    return f_get

def _make_f_put(schema_class: Type[KoboldSchema], obj, _var_name, _name, _schema, _example_yaml_value):
    def f_put(body: schema_class):
        """---
    put:
      summary: Set {} setting to specified value
      tags:
        - config
      requestBody:
        required: true
        content:
          application/json:
            schema: {}
            example:
              value: {}
      responses:
        200:
          description: Successful request
          content:
            application/json:
              schema: EmptySchema
        {api_validation_error_response}
        """
        _obj = {"koboldai_vars": koboldai_vars}[obj]
        if _var_name.startswith("@"):
            _obj[_var_name[1:]] = body.value
        else:
            setattr(_obj, _var_name, body.value)
        settingschanged()
        refresh_settings()
        return {}
    f_put.__doc__ = f_put.__doc__.format(_name, _schema, _example_yaml_value, api_validation_error_response=api_validation_error_response)
    return f_put

def create_config_endpoint(method="GET", schema="MemorySchema"):
    _name = globals()[schema].KoboldMeta.name
    _var_name = globals()[schema].KoboldMeta.var_name
    _route_name = globals()[schema].KoboldMeta.route_name
    _obj = globals()[schema].KoboldMeta.obj
    _example_yaml_value = globals()[schema].KoboldMeta.example_yaml_value
    _schema = schema
    f = _make_f_get(_obj, _var_name, _name, _schema, _example_yaml_value) if method == "GET" else _make_f_put(globals()[schema], _obj, _var_name, _name, _schema, _example_yaml_value)
    f.__name__ = f"{method.lower()}_config_{_name}"
    f = api_schema_wrap(f)
    for api in (api_v1,):
        f = api.route(f"/config/{_route_name}", methods=[method])(f)

class SoftPromptSettingSchema(KoboldSchema):
    value: str = fields.String(required=True, validate=[soft_prompt_validator, validate.Regexp(r"^[^/\\]*$")], metadata={"description": "Soft prompt name, or a string containing only whitespace for no soft prompt. If using the GET method and no soft prompt is loaded, this will always be the empty string."})

@api_v1.get("/config/soft_prompt")
@api_schema_wrap
def get_config_soft_prompt():
    """---
    get:
      summary: Retrieve the current soft prompt name
      tags:
        - config
      responses:
        200:
          description: Successful request
          content:
            application/json:
              schema: SoftPromptSettingSchema
              example:
                value: ""
    """
    return {"value": koboldai_vars.spfilename.strip()}

class SoftPromptsListSchema(KoboldSchema):
    values: List[SoftPromptSettingSchema] = fields.List(fields.Nested(SoftPromptSettingSchema), required=True, metadata={"description": "Array of available softprompts."})

@api_v1.get("/config/soft_prompts_list")
@api_schema_wrap
def get_config_soft_prompts_list():
    """---
    get:
      summary: Retrieve all available softprompt filenames
      tags:
        - config
      responses:
        200:
          description: Successful request
          content:
            application/json:
              schema: SoftPromptsListSchema
              example:
                values: []
    """
    splist = []
    for sp in fileops.getspfiles(koboldai_vars.modeldim):

        splist.append({"value":sp["filename"]})
    return {"values": splist}

@api_v1.put("/config/soft_prompt")
@api_schema_wrap
def put_config_soft_prompt(body: SoftPromptSettingSchema):
    """---
    put:
      summary: Set soft prompt by name
      tags:
        - config
      requestBody:
        required: true
        content:
          application/json:
            schema: SoftPromptSettingSchema
            example:
              value: ""
      responses:
        200:
          description: Successful request
          content:
            application/json:
              schema: EmptySchema
        {api_validation_error_response}
    """
    if koboldai_vars.allowsp:
        spRequest(body.value)
        settingschanged()
    return {}

class SamplerSeedSettingSchema(KoboldSchema):
    value: int = fields.Integer(validate=validate.Range(min=0, max=2**64 - 1), required=True)

@api_v1.get("/config/sampler_seed")
@api_schema_wrap
def get_config_sampler_seed():
    """---
    get:
      summary: Retrieve the current global sampler seed value
      tags:
        - config
      responses:
        200:
          description: Successful request
          content:
            application/json:
              schema: SamplerSeedSettingSchema
              example:
                value: 3475097509890965500
    """
    return {"value": __import__("tpu_mtj_backend").get_rng_seed() if koboldai_vars.use_colab_tpu else __import__("torch").initial_seed()}

@api_v1.put("/config/sampler_seed")
@api_schema_wrap
def put_config_sampler_seed(body: SamplerSeedSettingSchema):
    """---
    put:
      summary: Set the global sampler seed value
      tags:
        - config
      requestBody:
        required: true
        content:
          application/json:
            schema: SamplerSeedSettingSchema
            example:
              value: 3475097509890965500
      responses:
        200:
          description: Successful request
          content:
            application/json:
              schema: EmptySchema
        {api_validation_error_response}
    """
    if koboldai_vars.use_colab_tpu:
        import tpu_mtj_backend
        tpu_mtj_backend.socketio = socketio
        tpu_mtj_backend.set_rng_seed(body.value)
    else:
        import torch
        torch.manual_seed(body.value)
    koboldai_vars.seed = body.value
    return {}

config_endpoint_schemas: List[Type[KoboldSchema]] = []

def config_endpoint_schema(c: Type[KoboldSchema]):
    config_endpoint_schemas.append(c)
    return c


@config_endpoint_schema
class MemorySettingSchema(KoboldSchema):
    value = fields.String(required=True)
    class KoboldMeta:
        route_name = "memory"
        obj = "koboldai_vars"
        var_name = "memory"
        name = "memory"
        example_yaml_value = "Memory"

@config_endpoint_schema
class AuthorsNoteSettingSchema(KoboldSchema):
    value = fields.String(required=True)
    class KoboldMeta:
        route_name = "authors_note"
        obj = "koboldai_vars"
        var_name = "authornote"
        name = "author's note"
        example_yaml_value = "''"

@config_endpoint_schema
class AuthorsNoteTemplateSettingSchema(KoboldSchema):
    value = fields.String(required=True)
    class KoboldMeta:
        route_name = "authors_note_template"
        obj = "koboldai_vars"
        var_name = "authornotetemplate"
        name = "author's note template"
        example_yaml_value = "\"[Author's note: <|>]\""

@config_endpoint_schema
class TopKSamplingSettingSchema(KoboldSchema):
    value = fields.Integer(validate=validate.Range(min=0), required=True)
    class KoboldMeta:
        route_name = "top_k"
        obj = "koboldai_vars"
        var_name = "top_k"
        name = "top-k sampling"
        example_yaml_value = "0"

@config_endpoint_schema
class TopASamplingSettingSchema(KoboldSchema):
    value = fields.Float(validate=validate.Range(min=0), required=True)
    class KoboldMeta:
        route_name = "top_a"
        obj = "koboldai_vars"
        var_name = "top_a"
        name = "top-a sampling"
        example_yaml_value = "0.0"

@config_endpoint_schema
class TopPSamplingSettingSchema(KoboldSchema):
    value = fields.Float(validate=validate.Range(min=0, max=1), required=True)
    class KoboldMeta:
        route_name = "top_p"
        obj = "koboldai_vars"
        var_name = "top_p"
        name = "top-p sampling"
        example_yaml_value = "0.9"

@config_endpoint_schema
class TailFreeSamplingSettingSchema(KoboldSchema):
    value = fields.Float(validate=validate.Range(min=0, max=1), required=True)
    class KoboldMeta:
        route_name = "tfs"
        obj = "koboldai_vars"
        var_name = "tfs"
        name = "tail free sampling"
        example_yaml_value = "1.0"

@config_endpoint_schema
class TypicalSamplingSettingSchema(KoboldSchema):
    value = fields.Float(validate=validate.Range(min=0, max=1), required=True)
    class KoboldMeta:
        route_name = "typical"
        obj = "koboldai_vars"
        var_name = "typical"
        name = "typical sampling"
        example_yaml_value = "1.0"

@config_endpoint_schema
class TemperatureSamplingSettingSchema(KoboldSchema):
    value = fields.Float(validate=validate.Range(min=0, min_inclusive=False), required=True)
    class KoboldMeta:
        route_name = "temperature"
        obj = "koboldai_vars"
        var_name = "temp"
        name = "temperature"
        example_yaml_value = "0.5"

@config_endpoint_schema
class GensPerActionSettingSchema(KoboldSchema):
    value = fields.Integer(validate=validate.Range(min=0, max=5), required=True)
    class KoboldMeta:
        route_name = "n"
        obj = "koboldai_vars"
        var_name = "numseqs"
        name = "Gens Per Action"
        example_yaml_value = "1"

@config_endpoint_schema
class MaxLengthSettingSchema(KoboldSchema):
    value = fields.Integer(validate=validate.Range(min=1, max=512), required=True)
    class KoboldMeta:
        route_name = "max_length"
        obj = "koboldai_vars"
        var_name = "genamt"
        name = "max length"
        example_yaml_value = "80"

@config_endpoint_schema
class WorldInfoDepthSettingSchema(KoboldSchema):
    value = fields.Integer(validate=validate.Range(min=1, max=5), required=True)
    class KoboldMeta:
        route_name = "world_info_depth"
        obj = "koboldai_vars"
        var_name = "widepth"
        name = "world info depth"
        example_yaml_value = "3"

@config_endpoint_schema
class AuthorsNoteDepthSettingSchema(KoboldSchema):
    value = fields.Integer(validate=validate.Range(min=1, max=5), required=True)
    class KoboldMeta:
        route_name = "authors_note_depth"
        obj = "koboldai_vars"
        var_name = "andepth"
        name = "author's note depth"
        example_yaml_value = "3"

@config_endpoint_schema
class MaxContextLengthSettingSchema(KoboldSchema):
    value = fields.Integer(validate=validate.Range(min=512, max=2048), required=True)
    class KoboldMeta:
        route_name = "max_context_length"
        obj = "koboldai_vars"
        var_name = "max_length"
        name = "max context length"
        example_yaml_value = "2048"

@config_endpoint_schema
class TrimIncompleteSentencesSettingsSchema(KoboldSchema):
    value = fields.Boolean(required=True)
    class KoboldMeta:
        route_name = "frmttriminc"
        obj = "koboldai_vars"
        var_name = "frmttriminc"
        name = "trim incomplete sentences (output formatting)"
        example_yaml_value = "false"

@config_endpoint_schema
class RemoveBlankLinesSettingsSchema(KoboldSchema):
    value = fields.Boolean(required=True)
    class KoboldMeta:
        route_name = "frmtrmblln"
        obj = "koboldai_vars"
        var_name = "frmtrmblln"
        name = "remove blank lines (output formatting)"
        example_yaml_value = "false"

@config_endpoint_schema
class RemoveSpecialCharactersSettingsSchema(KoboldSchema):
    value = fields.Boolean(required=True)
    class KoboldMeta:
        route_name = "frmtrmspch"
        obj = "koboldai_vars"
        var_name = "frmtrmspch"
        name = "remove special characters (output formatting)"
        example_yaml_value = "false"

@config_endpoint_schema
class SingleLineSettingsSchema(KoboldSchema):
    value = fields.Boolean(required=True)
    class KoboldMeta:
        route_name = "singleline"
        obj = "koboldai_vars"
        var_name = "singleline"
        name = "single line (output formatting)"
        example_yaml_value = "false"

@config_endpoint_schema
class AddSentenceSpacingSettingsSchema(KoboldSchema):
    value = fields.Boolean(required=True)
    class KoboldMeta:
        route_name = "frmtadsnsp"
        obj = "koboldai_vars"
        var_name = "frmtadsnsp"
        name = "add sentence spacing (input formatting)"
        example_yaml_value = "false"

@config_endpoint_schema
class SamplerOrderSettingSchema(KoboldSchema):
    value = fields.List(fields.Integer(), validate=[validate.Length(min=6), permutation_validator], required=True)
    class KoboldMeta:
        route_name = "sampler_order"
        obj = "koboldai_vars"
        var_name = "sampler_order"
        name = "sampler order"
        example_yaml_value = "[6, 0, 1, 2, 3, 4, 5]"

@config_endpoint_schema
class SamplerFullDeterminismSettingSchema(KoboldSchema):
    value = fields.Boolean(required=True)
    class KoboldMeta:
        route_name = "sampler_full_determinism"
        obj = "koboldai_vars"
        var_name = "full_determinism"
        name = "sampler full determinism"
        example_yaml_value = "false"


for schema in config_endpoint_schemas:
    create_config_endpoint(schema=schema.__name__, method="GET")
    create_config_endpoint(schema=schema.__name__, method="PUT")


#==================================================================#
#  Final startup commands to launch Flask app
#==================================================================#
def startup(command_line_backend):
    socketio.start_background_task(load_model, *(command_line_backend,), **{'initial_load':True})
            
print("", end="", flush=True)

@logger.catch
def run():
    global app
    global tpu_mtj_backend

    command_line_backend = general_startup()
    # Start flask & SocketIO
    logger.init("Flask", status="Starting")
    if koboldai_vars.host:
        CORS(app)
    Session(app)
    logger.init_ok("Flask", status="OK")
    logger.init("Webserver", status="Starting")
    patch_transformers(use_tpu=koboldai_vars.use_colab_tpu)
    
    # Start Flask/SocketIO (Blocking, so this must be last method!)
    port = args.port if "port" in args and args.port is not None else 5000
    koboldai_vars.port = port

    # TODO: Top-level tpu_mtj_backend will be removed in modularity PR
    if koboldai_vars.use_colab_tpu:
        import tpu_mtj_backend
        tpu_mtj_backend.socketio = socketio
    
    if(koboldai_vars.host):
        if(args.localtunnel):
            public_ip = requests.get("https://ipv4.icanhazip.com/")
            logger.message(f"The Public IP of this machine is : {public_ip.text}")
            import subprocess, shutil
            localtunnel = subprocess.Popen([shutil.which('lt'), '-p', str(port), 'http'], stdout=subprocess.PIPE)
            attempts = 0
            while attempts < 10:
                try:
                    cloudflare = str(localtunnel.stdout.readline())
                    cloudflare = (re.search("(?P<url>https?:\/\/[^\s]+loca.lt)", cloudflare).group("url"))
                    koboldai_vars.cloudflare_link = cloudflare
                    break
                except:
                    attempts += 1
                    time.sleep(3)
                    continue
            if attempts == 10:
                print("LocalTunnel could not be created, falling back to cloudflare...")
                from flask_cloudflared import _run_cloudflared
                cloudflare = _run_cloudflared(port)
                koboldai_vars.cloudflare_link = cloudflare
        elif(args.ngrok):
            from flask_ngrok import _run_ngrok
            cloudflare = _run_ngrok()
            koboldai_vars.cloudflare_link = cloudflare
        elif(args.remote):
           from flask_cloudflared import _run_cloudflared
           cloudflare = _run_cloudflared(port)
           koboldai_vars.cloudflare_link = cloudflare
           
        startup(command_line_backend)
       
        if(args.localtunnel or args.ngrok or args.remote):
            with open('cloudflare.log', 'w') as cloudflarelog:
                cloudflarelog.write("KoboldAI is available at the following link : " + cloudflare)
                logger.init_ok("Webserver", status="OK")
                if not koboldai_vars.use_colab_tpu:
                    # If we're using a TPU our UI will freeze during the connection to the TPU. To prevent this from showing to the user we 
                    # delay the display of this message until after that step
<<<<<<< HEAD
                    logger.message(f"KoboldAI is available at the following link for UI 1: {cloudflare}")
                    logger.message(f"KoboldAI is available at the following link for UI 2: {cloudflare}/new_ui")
                    logger.message(f"KoboldAI is available at the following link for KoboldAI Lite: {cloudflare}/lite")
                    logger.message(f"KoboldAI is available at the following link for the API: {cloudflare}/api")
=======
                    logger.message(f"KoboldAI has finished loading and is available at the following link for UI 1: {cloudflare}")
                    logger.message(f"KoboldAI has finished loading and is available at the following link for UI 2: {cloudflare}/new_ui")
                    logger.message(f"KoboldAI has finished loading and is available at the following link for KoboldAI Lite: {cloudflare}/lite")
                    logger.message(f"KoboldAI has finished loading and is available at the following link for the API: {cloudflare}/api")
>>>>>>> ebe47845
        else:
            logger.init_ok("Webserver", status="OK")
            logger.message(f"Webserver has started, you can now connect to this machine at port: {port}")
        koboldai_vars.serverstarted = True
        if args.unblock:
            socketio.run(app, port=port, host='0.0.0.0')
        else:
            socketio.run(app, port=port)
    else:
        startup(command_line_backend)
        if args.unblock:
            if not args.no_ui:
                try:
                    import webbrowser
                    webbrowser.open_new('http://localhost:{0}'.format(port))
                except:
                    pass
            logger.init_ok("Webserver", status="OK")
            logger.message(f"Webserver started! You may now connect with a browser at http://127.0.0.1:{port}")
            koboldai_vars.serverstarted = True
            socketio.run(app, port=port, host='0.0.0.0')
        else:
            if not args.no_ui:
                try:
                    import webbrowser
                    webbrowser.open_new('http://localhost:{0}'.format(port))
                except:
                    pass
            logger.init_ok("Webserver", status="OK")
            logger.message(f"Webserver started! You may now connect with a browser at http://127.0.0.1:{port}")
            koboldai_vars.serverstarted = True
            socketio.run(app, port=port)
    logger.init("Webserver", status="Closed")
    
if __name__ == "__main__":
    run()
else:
    command_line_backend = general_startup()
    # Start flask & SocketIO
    logger.init("Flask", status="Starting")
    Session(app)
    logger.init_ok("Flask", status="OK")
    patch_transformers(use_tpu=koboldai_vars.use_colab_tpu)
    startup(command_line_backend)
    koboldai_settings.port = args.port if "port" in args and args.port is not None else 5000
    print("{0}\nServer started in WSGI mode!{1}".format(colors.GREEN, colors.END), flush=True)
    <|MERGE_RESOLUTION|>--- conflicted
+++ resolved
@@ -1854,15 +1854,11 @@
     if not os.path.exists("./softprompts"):
         os.mkdir("./softprompts")
     koboldai_vars.splist = [[f, get_softprompt_desc(os.path.join("./softprompts", f),None,True)] for f in os.listdir("./softprompts") if os.path.isfile(os.path.join("./softprompts", f)) and valid_softprompt(os.path.join("./softprompts", f))]
-<<<<<<< HEAD
     if initial_load and koboldai_vars.cloudflare_link != "":
         logger.message(f"KoboldAI has finished loading and is available at the following link for UI 1: {koboldai_vars.cloudflare_link}")
         logger.message(f"KoboldAI has finished loading and is available at the following link for UI 2: {koboldai_vars.cloudflare_link}/new_ui")
         logger.message(f"KoboldAI has finished loading and is available at the following link for KoboldAI Lite: {koboldai_vars.cloudflare_link}/lite")
         logger.message(f"KoboldAI has finished loading and is available at the following link for the API: {koboldai_vars.cloudflare_link}/api")
-=======
-
->>>>>>> ebe47845
 
 # Setup IP Whitelisting
 # Define a function to check if IP is allowed
@@ -10867,17 +10863,10 @@
                 if not koboldai_vars.use_colab_tpu:
                     # If we're using a TPU our UI will freeze during the connection to the TPU. To prevent this from showing to the user we 
                     # delay the display of this message until after that step
-<<<<<<< HEAD
                     logger.message(f"KoboldAI is available at the following link for UI 1: {cloudflare}")
                     logger.message(f"KoboldAI is available at the following link for UI 2: {cloudflare}/new_ui")
                     logger.message(f"KoboldAI is available at the following link for KoboldAI Lite: {cloudflare}/lite")
                     logger.message(f"KoboldAI is available at the following link for the API: {cloudflare}/api")
-=======
-                    logger.message(f"KoboldAI has finished loading and is available at the following link for UI 1: {cloudflare}")
-                    logger.message(f"KoboldAI has finished loading and is available at the following link for UI 2: {cloudflare}/new_ui")
-                    logger.message(f"KoboldAI has finished loading and is available at the following link for KoboldAI Lite: {cloudflare}/lite")
-                    logger.message(f"KoboldAI has finished loading and is available at the following link for the API: {cloudflare}/api")
->>>>>>> ebe47845
         else:
             logger.init_ok("Webserver", status="OK")
             logger.message(f"Webserver has started, you can now connect to this machine at port: {port}")
