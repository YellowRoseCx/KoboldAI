--- conflicted
+++ resolved
@@ -107,7 +107,6 @@
     END       = '\033[0m'
     UNDERLINE = '\033[4m'
 
-<<<<<<< HEAD
 # AI models Menu
 # This is a dict of lists where they key is the menu name, and the list is the menu items.
 # Each item takes the 4 elements, 1: Text to display, 2: Model Name (var.model) or menu name (Key name for another menu),
@@ -119,9 +118,9 @@
         ["Adventure Models", "adventurelist", "", True],
         ["Novel Models", "novellist", "", True],
         ["NSFW Models", "nsfwlist", "", True],
+        ["Untuned OPT", "optlist", "", True],
         ["Untuned GPT-Neo/J", "gptneolist", "", True],
         ["Untuned Fairseq Dense", "fsdlist", "", True],
-        ["Untuned OPT", "optlist", "", True],
         ["Untuned XGLM", "xglmlist", "", True],
         ["Untuned GPT2", "gpt2list", "", True],
         ["Online Services", "apilist", "", True],
@@ -179,6 +178,7 @@
         ["Return to Main Menu", "mainmenu", "", True],
         ],
     'optlist': [
+        ["OPT 66B", "facebook/opt-66b", "128GB", False],
         ["OPT 30B", "facebook/opt-30b", "64GB", False],
         ["OPT 13B", "facebook/opt-13b", "32GB", False],
         ["OPT 6.7B", "facebook/opt-6.7b", "16GB", False],
@@ -211,109 +211,6 @@
         ["InferKit API (requires API key)", "InferKit", "", False],
         ["KoboldAI Server API (Old Google Colab)", "Colab", "", False],
         ["Return to Main Menu", "mainmenu", "", True],
-=======
-# AI models
-mainmenu = [
-    ["Load a model from its directory", "NeoCustom", ""],
-    ["Load an old GPT-2 model (eg CloverEdition)", "GPT2Custom", ""],
-    ["Adventure Models", "adventurelist", ""],
-    ["Novel Models", "novellist", ""],
-    ["NSFW Models", "nsfwlist", ""],
-    ["Untuned OPT", "optlist", ""],
-    ["Untuned GPT-Neo/J", "gptneolist", ""],
-    ["Untuned Fairseq Dense", "fsdlist", ""],
-    ["Untuned XGLM", "xglmlist", ""],
-    ["Untuned GPT2", "gpt2list", ""],
-    ["Online Services", "apilist", ""],
-    ["Read Only (No AI)", "ReadOnly", ""]
-    ]
-
-adventurelist= [
-    ["Nerys FSD 13B (Hybrid)", "KoboldAI/fairseq-dense-13B-Nerys", "32GB"],
-    ["Skein 6B", "KoboldAI/GPT-J-6B-Skein", "16GB"],
-    ["Adventure 6B", "KoboldAI/GPT-J-6B-Adventure", "16GB"],
-    ["Nerys FSD 2.7B (Hybrid)", "KoboldAI/fairseq-dense-2.7B-Nerys", "8GB"],
-    ["Adventure 2.7B", "KoboldAI/GPT-Neo-2.7B-AID", "8GB"],
-    ["Adventure 1.3B", "KoboldAI/GPT-Neo-1.3B-Adventure", "6GB"],
-    ["Adventure 125M (Mia)", "Merry/AID-Neo-125M", "2GB"],
-    ["Return to Main Menu", "Return", ""],
-]
-
-novellist= [
-    ["Nerys FSD 13B (Hybrid)", "KoboldAI/fairseq-dense-13B-Nerys", "32GB"],
-    ["Janeway FSD 13B", "KoboldAI/fairseq-dense-13B-Janeway", "32GB"],
-    ["Janeway FSD 6.7B", "KoboldAI/fairseq-dense-6.7B-Janeway", "16GB"],
-    ["Janeway Neo 6B", "KoboldAI/GPT-J-6B-Janeway", "16GB"],
-    ["Janeway Neo 2.7B", "KoboldAI/GPT-Neo-2.7B-Janeway", "8GB"],
-    ["Janeway FSD 2.7B", "KoboldAI/fairseq-dense-2.7B-Janeway", "8GB"],
-    ["Nerys FSD 2.7B (Hybrid)", "KoboldAI/fairseq-dense-2.7B-Nerys", "8GB"],
-    ["Horni-LN 2.7B", "KoboldAI/GPT-Neo-2.7B-Horni-LN", "8GB"],
-    ["Picard 2.7B (Older Janeway)", "KoboldAI/GPT-Neo-2.7B-Picard", "8GB"],
-    ["Return to Main Menu", "Return", ""],
-]
-
-nsfwlist= [
-    ["Shinen FSD 13B (NSFW)", "KoboldAI/fairseq-dense-13B-Shinen", "32GB"],
-    ["Shinen FSD 6.7B (NSFW)", "KoboldAI/fairseq-dense-6.7B-Shinen", "16GB"],
-    ["Lit 6B (NSFW)", "hakurei/lit-6B", "16GB"],
-    ["Shinen 6B (NSFW)", "KoboldAI/GPT-J-6B-Shinen", "16GB"],
-    ["Horni 2.7B (NSFW)", "KoboldAI/GPT-Neo-2.7B-Horni", "8GB"],
-    ["Shinen 2.7B (NSFW)", "KoboldAI/GPT-Neo-2.7B-Shinen", "8GB"],
-    ["Return to Main Menu", "Return", ""],
-]
-
-chatlist= [
-    ["Convo 6B (Chatbot)", "hitomi-team/convo-6B", "16GB"],
-    ["C1 6B (Chatbot)", "hakurei/c1-6B", "16GB"],
-    ["C1 1.3B (Chatbot)", "iokru/c1-1.3B", "6GB"],
-    ["Return to Main Menu", "Return", ""],
-]
-gptneolist = [
-    ["GPT-J 6B", "EleutherAI/gpt-j-6B", "16GB"],
-    ["GPT-Neo 2.7B", "EleutherAI/gpt-neo-2.7B", "8GB"],
-    ["GPT-Neo 1.3B", "EleutherAI/gpt-neo-1.3B", "6GB"],
-    ["GPT-Neo 125M", "EleutherAI/gpt-neo-125M", "2GB"],
-    ["Return to Main Menu", "Return", ""],
-]
-
-gpt2list = [
-    ["GPT-2 XL", "gpt2-xl", "6GB"],
-    ["GPT-2 Large", "gpt2-large", "4GB"],
-    ["GPT-2 Med", "gpt2-medium", "2GB"],
-    ["GPT-2", "gpt2", "2GB"],
-    ["Return to Main Menu", "Return", ""],
-    ]
-
-optlist = [
-    ["OPT 66B", "facebook/opt-66b", "128GB"],
-    ["OPT 30B", "facebook/opt-30b", "64GB"],
-    ["OPT 13B", "facebook/opt-13b", "32GB"],
-    ["OPT 6.7B", "facebook/opt-6.7b", "16GB"],
-    ["OPT 2.7B", "facebook/opt-2.7b", "8GB"],
-    ["OPT 1.3B", "facebook/opt-1.3b", "4GB"],
-    ["OPT 350M", "facebook/opt-350m", "2GB"],
-    ["OPT 125M", "facebook/opt-125m", "1GB"],
-    ["Return to Main Menu", "Return", ""],
-    ]
-
-fsdlist = [
-    ["Fairseq Dense 13B", "KoboldAI/fairseq-dense-13B", "32GB"],
-    ["Fairseq Dense 6.7B", "KoboldAI/fairseq-dense-6.7B", "16GB"],
-    ["Fairseq Dense 2.7B", "KoboldAI/fairseq-dense-2.7B", "8GB"],
-    ["Fairseq Dense 1.3B", "KoboldAI/fairseq-dense-1.3B", "4GB"],
-    ["Fairseq Dense 355M", "KoboldAI/fairseq-dense-355M", "2GB"],
-    ["Fairseq Dense 125M", "KoboldAI/fairseq-dense-125M", "1GB"],
-    ["Return to Main Menu", "Return", ""],
-    ]
-
-xglmlist = [
-    ["XGLM 4.5B (Larger Dataset)", "facebook/xglm-4.5B", "12GB"],
-    ["XGLM 7.5B", "facebook/xglm-7.5B", "18GB"],
-    ["XGLM 2.9B", "facebook/xglm-2.9B", "10GB"],
-    ["XGLM 1.7B", "facebook/xglm-1.7B", "6GB"],
-    ["XGLM 564M", "facebook/xglm-564M", "4GB"],
-    ["Return to Main Menu", "Return", ""],
->>>>>>> 8be09644
     ]
     }
 # Variables
