--- conflicted
+++ resolved
@@ -206,13 +206,10 @@
     nopromptgen = False
     rngpersist  = False
     nogenmod    = False
-<<<<<<< HEAD
+    welcome     = False  # Custom Welcome Text (False is default)
+    newlinemode = "n"
     quiet       = False # If set will suppress any story text from being printed to the console (will only be seen on the client web page)
     debug       = False # If set to true, will send debug information to the client for display
-=======
-    welcome     = False  # Custom Welcome Text (False is default)
-    newlinemode = "n"
->>>>>>> c14e6fe5
 
 #==================================================================#
 # Function to get model selection at startup
@@ -464,12 +461,9 @@
 parser.add_argument("--override_rename", action='store_true', help="Renaming stories from inside the browser is disabled if you are using --remote and enabled otherwise. Using this option will instead allow renaming stories if using --remote and prevent renaming stories otherwise.")
 parser.add_argument("--configname", help="Force a fixed configuration name to aid with config management.")
 parser.add_argument("--colab", action='store_true', help="Optimize for Google Colab.")
-<<<<<<< HEAD
+parser.add_argument("--nobreakmodel", action='store_true', help="Disables Breakmodel support completely.")
 parser.add_argument("--share", action='store_true', default=False, help="If present will launch KoboldAI available to all computers rather than local only")
 parser.add_argument("--quiet", action='store_true', default=False, help="If present will suppress any story related text from showing on the console")
-=======
-parser.add_argument("--nobreakmodel", action='store_true', help="Disables Breakmodel support completely.")
->>>>>>> c14e6fe5
 
 args: argparse.Namespace = None
 if(os.environ.get("KOBOLDAI_ARGS") is not None):
@@ -986,7 +980,7 @@
                        model     = AutoModelForCausalLM.from_pretrained(vars.custmodpth, cache_dir="cache/", **lowmem)
                    except ValueError as e:
                        model     = GPTNeoForCausalLM.from_pretrained(vars.custmodpth, cache_dir="cache/", **lowmem)
-            elif(os.path.isdir(format(vars.model.replace('/', '_')))):
+            elif(os.path.isdir(vars.model.replace('/', '_'))):
                with(maybe_use_float16()):
                    try:
                        tokenizer = AutoTokenizer.from_pretrained(vars.model.replace('/', '_'), cache_dir="cache/")
