--- conflicted
+++ resolved
@@ -1563,8 +1563,7 @@
     
     if koboldai_vars.use_colab_tpu and args.model_backend == "Huggingface":
          args.model_backend = "Huggingface MTJ"
-         
-    
+
     if args.model:
         # At this point we have to try to load the model through the selected backend
         if args.model_backend not in model_backends:
@@ -1576,178 +1575,9 @@
         mising_parameters = []
         arg_parameters = json.loads(args.model_parameters.replace("'", "\"")) if args.model_parameters != "" and args.model_parameters.lower() != "help" else {}
         
-<<<<<<< HEAD
-#==================================================================#
-# Load Model
-#==================================================================# 
-
-@socketio.on("get_model_info")
-def get_model_info(model, directory=""):
-    logger.info("Selected: {}, {}".format(model, directory))
-    # if the model is in the api list
-    disk_blocks = 0
-    key = False
-    breakmodel = False
-    gpu = False
-    layer_count = None
-    key_value = ""
-    break_values = []
-    url = False
-    default_url = None
-    models_on_url = False
-    multi_online_models = False
-    show_online_model_select=False
-    gpu_count = torch.cuda.device_count()
-    gpu_names = []
-    send_horde_models = False
-    show_custom_model_box = False
-    for i in range(gpu_count):
-        gpu_names.append(torch.cuda.get_device_name(i))
-    if model in ['Colab', 'API']:
-        url = True
-    elif model == 'CLUSTER':
-        models_on_url = True
-        show_online_model_select=True
-        url = True
-        key = True
-        default_url = koboldai_vars.horde_url
-        multi_online_models = True
-        key_value = koboldai_vars.horde_api_key
-        url = koboldai_vars.horde_url
-        if key_value:
-            send_horde_models = True
-    elif model in [x.name for x in model_menu['apilist']]:
-        show_online_model_select=True
-        if path.exists("settings/{}.v2_settings".format(model)):
-            with open("settings/{}.v2_settings".format(model), "r") as file:
-                # Check if API key exists
-                try:
-                    js = json.load(file)
-
-                    if("apikey" in js and js["apikey"] != ""):
-                        # API key exists, grab it and close the file
-                        key_value = js["apikey"]
-                    elif 'oaiapikey' in js and js['oaiapikey'] != "":
-                        key_value = js["oaiapikey"]
-                    if model in ('GooseAI', 'OAI'): 
-                        get_oai_models({'model': model, 'key': key_value})
-                except json.decoder.JSONDecodeError:
-                    print(":(")
-                    pass
-        key = True
-    elif "rwkv" in model.lower():
-        pass
-    elif model == 'ReadOnly':
-        pass
-    #elif model == 'customhuggingface':
-    #    show_custom_model_box = True
-    elif args.cpu:
-        pass
-    else:
-        layer_count = get_layer_count(model, directory=directory)
-        if layer_count is None:
-            breakmodel = False
-            gpu = True
-        else:
-            breakmodel = True
-            if model in ["NeoCustom", "GPT2Custom", "customhuggingface"]:
-                filename = "settings/{}.breakmodel".format(os.path.basename(os.path.normpath(directory)))
-            else:
-                filename = "settings/{}.breakmodel".format(model.replace("/", "_"))
-            if path.exists(filename):
-                with open(filename, "r") as file:
-                    data = [x for x in file.read().split("\n")[:2] if x != '']
-                    if len(data) < 2:
-                        data.append("0")
-                    break_values, disk_blocks = data
-                    break_values = break_values.split(",")
-            else:
-                break_values = [layer_count]
-            break_values = [int(x) for x in break_values if x != '']
-            break_values += [0] * (gpu_count - len(break_values))
-    emit('from_server', {'cmd': 'selected_model_info', 'key_value': key_value, 'key':key, 'multi_online_models': multi_online_models, 'default_url': default_url, 
-                         'gpu':gpu, 'layer_count':layer_count, 'breakmodel':breakmodel, 
-                         'disk_break_value': disk_blocks, 'accelerate': True,
-                         'break_values': break_values, 'gpu_count': gpu_count,
-                         'url': url, 'gpu_names': gpu_names, 'models_on_url': models_on_url,
-                         'show_custom_model_box': show_custom_model_box}, broadcast=True, room="UI_1")
-    emit('selected_model_info', {'key_value': key_value, 'key':key, 
-                         'gpu':gpu, 'layer_count':layer_count, 'breakmodel':breakmodel, 'multi_online_models': multi_online_models, 'default_url': default_url, 
-                         'disk_break_value': disk_blocks, 'disk_break': True,
-                         'break_values': break_values, 'gpu_count': gpu_count,
-                         'url': url, 'gpu_names': gpu_names, 'models_on_url': models_on_url, 'show_online_model_select': show_online_model_select,
-                         'bit_8_available': koboldai_vars.bit_8_available if koboldai_vars.experimental_features else False,
-                         'show_custom_model_box': show_custom_model_box})
-    if send_horde_models:
-        get_cluster_models({'key': key_value, 'url': default_url})
-    elif key_value != "" and model in [x.name for x in model_menu['apilist']] and model != 'CLUSTER':
-        get_oai_models(key_value)
-    
-    
-
-def get_layer_count(model, directory=""):
-    if(model not in ["InferKit", "Colab", "API", "CLUSTER", "OAI", "GooseAI" , "ReadOnly", "TPUMeshTransformerGPTJ"]):
-        if(model == "GPT2Custom"):
-            with open(os.path.join(directory, "config.json"), "r") as f:
-                model_config = json.load(f)
-        # Get the model_type from the config or assume a model type if it isn't present
-        else:
-            if(directory):
-                model = directory
-            from hf_bleeding_edge import AutoConfig
-            if(os.path.isdir(model.replace('/', '_'))):
-                model_config = AutoConfig.from_pretrained(model.replace('/', '_'), revision=koboldai_vars.revision, cache_dir="cache")
-            elif(is_model_downloaded(model)):
-                model_config = AutoConfig.from_pretrained("models/{}".format(model.replace('/', '_')), revision=koboldai_vars.revision, cache_dir="cache")
-            elif(os.path.isdir(directory)):
-                model_config = AutoConfig.from_pretrained(directory, revision=koboldai_vars.revision, cache_dir="cache")
-            elif(os.path.isdir(koboldai_vars.custmodpth.replace('/', '_'))):
-                model_config = AutoConfig.from_pretrained(koboldai_vars.custmodpth.replace('/', '_'), revision=koboldai_vars.revision, cache_dir="cache")
-            else:
-                model_config = AutoConfig.from_pretrained(model, revision=koboldai_vars.revision, cache_dir="cache")
-        try:
-            if (model_config.model_type != 'gpt2' or model_config.model_type in ("gpt_neo", "gptj", "xglm", "opt")) and not koboldai_vars.nobreakmodel:
-                return utils.num_layers(model_config)
-            else:
-                return None
-        except:
-            return None
-    else:
-        return None
-
-@socketio.on('OAI_Key_Update')
-def get_oai_models(data):
-    key = data['key']
-    model = data['model']
-    koboldai_vars.oaiapikey = key
-    if model == 'OAI':
-        url = "https://api.openai.com/v1/engines"
-    elif model == 'GooseAI':
-        url = "https://api.goose.ai/v1/engines"
-    else:
-        return
-        
-    # Get list of models from OAI
-    logger.init("OAI Engines", status="Retrieving")
-    req = requests.get(
-        url, 
-        headers = {
-            'Authorization': 'Bearer '+key
-            }
-        )
-    if(req.status_code == 200):
-        r = req.json()
-        engines = r["data"]
-        try:
-            engines = [[en["id"], "{} ({})".format(en['id'], "Ready" if en["ready"] == True else "Not Ready")] for en in engines]
-        except:
-            logger.error(engines)
-            raise
-=======
         #If we're on colab we'll set everything to GPU0
         if args.colab and args.model_backend == 'Huggingface' and koboldai_vars.on_colab:
             arg_parameters['use_gpu'] = True
->>>>>>> f1d0be3a
         
         
         for parameter in parameters:
@@ -1899,27 +1729,9 @@
         #Have to add a sleep so the server will send the emit for some reason
         time.sleep(0.1)
 
-<<<<<<< HEAD
-    if gpu_layers is not None:
-        args.breakmodel_gpulayers = gpu_layers
-    elif use_breakmodel_args:
-        gpu_layers = args.breakmodel_gpulayers
-    if breakmodel_args_default_to_cpu and gpu_layers is None:
-        gpu_layers = args.breakmodel_gpulayers = []
-    if disk_layers is not None:
-        args.breakmodel_disklayers = int(disk_layers)
-    elif use_breakmodel_args:
-        disk_layers = args.breakmodel_disklayers
-    if breakmodel_args_default_to_cpu and disk_layers is None:
-        disk_layers = args.breakmodel_disklayers = 0
-
-    unload_model()
-=======
     if 'model' in globals():
         model.unload()
->>>>>>> f1d0be3a
-    
-    
+
     # If transformers model was selected & GPU available, ask to use CPU or GPU
     if(not koboldai_vars.use_colab_tpu and koboldai_vars.model not in ["InferKit", "Colab", "API", "CLUSTER", "OAI", "GooseAI" , "ReadOnly", "TPUMeshTransformerGPTJ", "TPUMeshTransformerGPTNeoX"]):
         # loadmodelsettings()
@@ -1941,97 +1753,6 @@
     else:
         koboldai_vars.default_preset = koboldai_settings.default_preset
 
-                    
-<<<<<<< HEAD
-    # Swap OAI Server if GooseAI was selected
-    if koboldai_vars.model == "GooseAI":
-        koboldai_vars.oaiengines = "https://api.goose.ai/v1/engines"
-        koboldai_vars.model = "OAI"
-        koboldai_vars.configname = "GooseAI"
-
-    # Ask for API key if OpenAI was selected
-    if koboldai_vars.model == "OAI" and not koboldai_vars.configname:
-        koboldai_vars.configname = "OAI"
-        
-    if koboldai_vars.model == "ReadOnly":
-        koboldai_vars.noai = True
-
-    # TODO: InferKit
-    if koboldai_vars.model == "ReadOnly" or koboldai_vars.noai:
-        pass
-    elif koboldai_vars.model in ["Colab", "API", "CLUSTER", "OAI"]:
-        koboldai_vars.colaburl = url or koboldai_vars.colaburl
-        koboldai_vars.usegpu = False
-        koboldai_vars.breakmodel = False
-
-        if koboldai_vars.model == "Colab":
-            from modeling.inference_models.basic_api import BasicAPIInferenceModel
-            model = BasicAPIInferenceModel()
-        elif koboldai_vars.model == "API":
-            from modeling.inference_models.api import APIInferenceModel
-            model = APIInferenceModel(koboldai_vars.colaburl.replace("/request", ""))
-        elif koboldai_vars.model == "CLUSTER":
-            from modeling.inference_models.horde import HordeInferenceModel
-            model = HordeInferenceModel()
-        elif koboldai_vars.model == "OAI":
-            from modeling.inference_models.openai import OpenAIAPIInferenceModel
-            model = OpenAIAPIInferenceModel()
-
-        model.load(initial_load=initial_load)
-    # TODO: This check sucks, make a model object or somethign
-    elif "rwkv" in koboldai_vars.model:
-        if koboldai_vars.use_colab_tpu:
-            raise RuntimeError("RWKV is not supported on the TPU.")
-        from modeling.inference_models.rwkv import RWKVInferenceModel
-        model = RWKVInferenceModel(koboldai_vars.model)
-        model.load()
-    elif not koboldai_vars.use_colab_tpu and not koboldai_vars.noai:
-        # HF Torch
-        logger.init("Transformers", status='Starting')
-        for m in ("GPTJModel", "XGLMModel"):
-            try:
-                globals()[m] = getattr(__import__("transformers"), m)
-            except:
-                pass
-
-        # Run generic HF model load_config first to check what model it is
-        from modeling.inference_models.generic_hf_torch import GenericHFTorchInferenceModel
-        model = GenericHFTorchInferenceModel(
-            koboldai_vars.model,
-            lazy_load=koboldai_vars.lazy_load,
-            low_mem=args.lowmem
-        )
-        model.load_config()
-
-        load_model_gptq_settings()
-
-        if koboldai_vars.gptq_model:
-            if not koboldai_vars.bit_4_available:
-                raise RuntimeError("4-bit not available")
-
-            from modeling.inference_models.hf_torch_4bit import HFTorch4BitInferenceModel
-            model = HFTorch4BitInferenceModel(
-                koboldai_vars.model,
-                lazy_load=koboldai_vars.lazy_load,
-                low_mem=args.lowmem
-            )
-        model.load(
-            save_model=not (args.colab or args.cacheonly) or args.savemodel,
-            initial_load=initial_load,
-        )
-        logger.info(f"Pipeline created: {koboldai_vars.model}")
-    else:
-        # TPU
-        from modeling.inference_models.hf_mtj import HFMTJInferenceModel
-        model = HFMTJInferenceModel(
-            koboldai_vars.model
-        )
-        model.load(
-            save_model=not (args.colab or args.cacheonly) or args.savemodel,
-            initial_load=initial_load,
-        )
-=======
-    
     with use_custom_unpickler(RestrictedUnpickler):
         model = model_backends[model_backend]
         model.load(initial_load=initial_load, save_model=not (args.colab or args.cacheonly) or args.savemodel)
@@ -2040,8 +1761,7 @@
         koboldai_vars.model = os.path.basename(os.path.normpath(model.path))
         logger.info(koboldai_vars.model)
     logger.debug("Model Type: {}".format(koboldai_vars.model_type))
->>>>>>> f1d0be3a
-    
+
     # TODO: Convert everywhere to use model.tokenizer
     if model:
         tokenizer = model.tokenizer
