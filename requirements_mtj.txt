--- conflicted
+++ resolved
@@ -5,12 +5,8 @@
 dm-haiku == 0.0.5
 jax == 0.2.21
 jaxlib >= 0.1.69, <= 0.3.7
-<<<<<<< HEAD
-transformers >=4.20.1
-=======
 transformers == 4.24.0
 huggingface_hub >= 0.10.1
->>>>>>> d0cb463c
 progressbar2
 git+https://github.com/VE-FORBRYDERNE/mesh-transformer-jax@ck
 flask
