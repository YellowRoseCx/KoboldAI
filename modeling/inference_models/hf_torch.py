--- conflicted
+++ resolved
@@ -252,20 +252,12 @@
 
         def new_sample(self, *args, **kwargs):
             assert kwargs.pop("logits_warper", None) is not None
-<<<<<<< HEAD
-            kwargs["logits_warper"] = new_get_logits_warper(
-                beams=1,
-            )
+            kwargs["logits_warper"] = KoboldLogitsWarperList()
 
             if (
                 utils.koboldai_vars.newlinemode in ["s", "ns"]
                 and not m_self.gen_state["allow_eos"]
             ):
-=======
-            kwargs["logits_warper"] = KoboldLogitsWarperList()
-
-            if utils.koboldai_vars.newlinemode in ["s", "ns"]:
->>>>>>> 30495cf8
                 kwargs["eos_token_id"] = -1
                 kwargs.setdefault("pad_token_id", 2)
             return new_sample.old_sample(self, *args, **kwargs)
