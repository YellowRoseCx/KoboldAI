from __future__ import annotations

import os
import json
import torch
import shutil
from typing import Union

from transformers import GPTNeoForCausalLM, GPT2LMHeadModel, BitsAndBytesConfig
try:
    from hf_bleeding_edge import AutoModelForCausalLM
except ImportError:
    from transformers import AutoModelForCausalLM

from transformers.utils import WEIGHTS_NAME, WEIGHTS_INDEX_NAME, TF2_WEIGHTS_NAME, TF2_WEIGHTS_INDEX_NAME, TF_WEIGHTS_NAME, FLAX_WEIGHTS_NAME, FLAX_WEIGHTS_INDEX_NAME, SAFE_WEIGHTS_NAME, SAFE_WEIGHTS_INDEX_NAME

import utils
import modeling.lazy_loader as lazy_loader
import koboldai_settings
import importlib
from logger import logger


from modeling.inference_models.hf_torch import HFTorchInferenceModel

model_backend_name = "Huggingface"
model_backend_type = "Huggingface" #This should be a generic name in case multiple model backends are compatible (think Hugging Face Custom and Basic Hugging Face)

class model_backend(HFTorchInferenceModel):
<<<<<<< HEAD
    def __init__(self) -> None:
        super().__init__()
        self.use_4_bit = False
=======
    def is_valid(self, model_name, model_path, menu_path):
        base_is_valid = super().is_valid(model_name, model_path, menu_path)
        path = False
        gen_path = "models/{}".format(model_name.replace('/', '_'))
        if model_path is not None and os.path.exists(model_path):
            path = model_path
        elif os.path.exists(gen_path):
            path = gen_path

        fnames = [WEIGHTS_NAME, WEIGHTS_INDEX_NAME, TF2_WEIGHTS_NAME, TF2_WEIGHTS_INDEX_NAME, TF_WEIGHTS_NAME, FLAX_WEIGHTS_NAME, FLAX_WEIGHTS_INDEX_NAME, SAFE_WEIGHTS_NAME, SAFE_WEIGHTS_INDEX_NAME]

        return base_is_valid and any(os.path.exists(os.path.join(path, fname)) for fname in fnames)
>>>>>>> 82405047

    def _initialize_model(self):
        return

    def get_requested_parameters(self, model_name, model_path, menu_path, parameters = {}):
        requested_parameters = super().get_requested_parameters(model_name, model_path, menu_path, parameters)
        dependency_exists = importlib.util.find_spec("bitsandbytes")
        if dependency_exists:
            if model_name != 'customhuggingface' or "custom_model_name" in parameters:
                if os.path.exists("settings/{}.generic_hf_torch.model_backend.settings".format(model_name.replace("/", "_"))) and 'base_url' not in vars(self):
                    with open("settings/{}.generic_hf_torch.model_backend.settings".format(model_name.replace("/", "_")), "r") as f:
                        temp = json.load(f)
                else:
                    temp = {}
                requested_parameters.append({
                                            "uitype": "dropdown",
                                            "unit": "text",
                                            "label": "Quantization",
                                            "id": "quantization",
                                            "default": temp['quantization'] if 'quantization' in temp else '4bit' if dependency_exists else '16-bit',
                                            "tooltip": "Whether or not to use BnB's 4-bit or 8-bit mode",
                                            "menu_path": "Layers",
                                            "children": [{'text': '4-bit', 'value': '4bit'}, {'text': '8-bit', 'value': '8bit'}, {'text': '16-bit', 'value':'16-bit'}],
                                            "extra_classes": "",
                                            "refresh_model_inputs": False
                                        })
        else:
            logger.warning("Bitsandbytes is not installed, you can not use Quantization for Huggingface models")
        return requested_parameters
 
    def set_input_parameters(self, parameters):
        super().set_input_parameters(parameters)
        self.quantization = parameters['quantization'] if 'quantization' in parameters else False

    def _load(self, save_model: bool, initial_load: bool) -> None:
        utils.koboldai_vars.allowsp = True

        # Make model path the same as the model name to make this consistent
        # with the other loading method if it isn't a known model type. This
        # code is not just a workaround for below, it is also used to make the
        # behavior consistent with other loading methods - Henk717
        # if utils.koboldai_vars.model not in ["NeoCustom", "GPT2Custom"]:
        #     utils.koboldai_vars.custmodpth = utils.koboldai_vars.model
        
        if self.model_name == "NeoCustom":
            self.model_name = os.path.basename(os.path.normpath(self.path))
        utils.koboldai_vars.model = self.model_name

        # If we specify a model and it's in the root directory, we need to move
        # it to the models directory (legacy folder structure to new)
        if self.get_local_model_path(legacy=True):
            shutil.move(
                self.get_local_model_path(legacy=True, ignore_existance=True),
                self.get_local_model_path(ignore_existance=True),
            )

        self.init_model_config()

        tf_kwargs = {
            "low_cpu_mem_usage": True,
        }
        
        if self.quantization == "8bit":
            tf_kwargs.update({
                "quantization_config":BitsAndBytesConfig(
                    load_in_8bit=True,
                    llm_int8_enable_fp32_cpu_offload=True
                ),
            })

        if self.quantization == "4bit" or utils.koboldai_vars.colab_arg:
            tf_kwargs.update({
                "quantization_config":BitsAndBytesConfig(
                    load_in_4bit=True,
                    bnb_4bit_compute_dtype=torch.float16,
                    bnb_4bit_use_double_quant=True,
                    bnb_4bit_quant_type='nf4',
                    llm_int8_enable_fp32_cpu_offload=True
                ),
            })

        if self.model_type == "gpt2":
            # We must disable low_cpu_mem_usage and if using a GPT-2 model
            # because GPT-2 is not compatible with this feature yet.
            tf_kwargs.pop("low_cpu_mem_usage", None)
            tf_kwargs.pop("quantization_config", None)
            
            # Also, lazy loader doesn't support GPT-2 models
            self.lazy_load = False

        if self.model_type == "llama":
            tf_kwargs.update({
                "pretraining_tp": 1 # Workaround recommended by HF to fix their mistake on the config.json tuners adopted
            })
        
        logger.debug(
            "lazy_load: {} hascuda: {} breakmodel: {} nobreakmode: {}".format(
                self.lazy_load,
                utils.koboldai_vars.hascuda,
                self.breakmodel,
                self.nobreakmodel,
            )
        )

        # If we're using torch_lazy_loader, we need to get breakmodel config
        # early so that it knows where to load the individual model tensors
        if (
            self.lazy_load
            and utils.koboldai_vars.hascuda
            and utils.koboldai_vars.breakmodel
            and not utils.koboldai_vars.nobreakmodel
        ):
            self.breakmodel_device_config(self.model_config)

        if self.lazy_load:
            # torch_lazy_loader.py and low_cpu_mem_usage can't be used at the same time
            tf_kwargs.pop("low_cpu_mem_usage", None)

            # If we're using lazy loader, we need to figure out what the model's hidden layers are called
            with lazy_loader.use_lazy_load(dematerialized_modules=True):
                try:
                    metamodel = AutoModelForCausalLM.from_config(self.model_config)
                    utils.layers_module_names = utils.get_layers_module_names(metamodel)
                    utils.module_names = list(metamodel.state_dict().keys())
                    utils.named_buffers = list(metamodel.named_buffers(recurse=True))
                except Exception as e:
                    if utils.args.panic:
                        raise e
                    logger.warning(f"Gave up on lazy loading due to {e}")
                    self.lazy_load = False

        # Download model from Huggingface if it does not exist, otherwise load locally
        if self.get_local_model_path():
            # Model is stored locally, load it.
            self.model = self._get_model(self.get_local_model_path(), tf_kwargs)
            self.tokenizer = self._get_tokenizer(self.get_local_model_path())
        else:
            # Model not stored locally, we need to download it.

            # _rebuild_tensor patch for casting dtype and supporting LazyTensors
            old_rebuild_tensor = torch._utils._rebuild_tensor

            def new_rebuild_tensor(
                storage: Union[lazy_loader.LazyTensor, torch.Storage],
                storage_offset,
                shape,
                stride,
            ):
                if not isinstance(storage, lazy_loader.LazyTensor):
                    dtype = storage.dtype
                else:
                    dtype = storage.storage_type.dtype
                    if not isinstance(dtype, torch.dtype):
                        dtype = storage.storage_type(0).dtype
                if dtype is torch.float32 and len(shape) >= 2:
                    utils.koboldai_vars.fp32_model = True
                return old_rebuild_tensor(storage, storage_offset, shape, stride)

            torch._utils._rebuild_tensor = new_rebuild_tensor
            self.model = self._get_model(self.model_name, tf_kwargs)
            self.tokenizer = self._get_tokenizer(self.model_name)
            torch._utils._rebuild_tensor = old_rebuild_tensor

            if save_model:
                self.tokenizer.save_pretrained(
                    self.get_local_model_path(ignore_existance=True)
                )

                if utils.koboldai_vars.fp32_model:
                    # Use save_pretrained to convert fp32 models to fp16,
                    # unless we are using disk cache because save_pretrained
                    # is not supported in that case
                    self.model = self.model.half()
                    self.model.save_pretrained(
                        self.get_local_model_path(ignore_existance=True),
                        max_shard_size="500MiB",
                    )

                else:
                    # For fp16 models, we can just copy the model files directly
                    import transformers.configuration_utils
                    import transformers.modeling_utils
                    import transformers.file_utils
                    import huggingface_hub

                    # Save the config.json
                    shutil.move(
                        os.path.realpath(
                            huggingface_hub.hf_hub_download(
                                self.model_name,
                                transformers.configuration_utils.CONFIG_NAME,
                                revision=utils.koboldai_vars.revision,
                                cache_dir="cache",
                                local_files_only=True,
                                legacy_cache_layout=False,
                            )
                        ),
                        os.path.join(
                            self.get_local_model_path(ignore_existance=True),
                            transformers.configuration_utils.CONFIG_NAME,
                        ),
                    )

                    if utils.num_shards is None:
                        # Save the pytorch_model.bin or model.safetensors of an unsharded model
                        any_success = False
                        possible_checkpoint_names = [
                            transformers.modeling_utils.WEIGHTS_NAME,
                            "model.safetensors",
                        ]

                        for possible_checkpoint_name in possible_checkpoint_names:
                            try:
                                shutil.move(
                                    os.path.realpath(
                                        huggingface_hub.hf_hub_download(
                                            self.model_name,
                                            possible_checkpoint_name,
                                            revision=utils.koboldai_vars.revision,
                                            cache_dir="cache",
                                            local_files_only=True,
                                            legacy_cache_layout=False,
                                        )
                                    ),
                                    os.path.join(
                                        self.get_local_model_path(
                                            ignore_existance=True
                                        ),
                                        possible_checkpoint_name,
                                    ),
                                )
                                any_success = True
                            except Exception:
                                pass

                        if not any_success:
                            raise RuntimeError(
                                f"Couldn't find any of {possible_checkpoint_names} in cache for {self.model_name} @ '{utils.koboldai_vars.revisison}'"
                            )
                    else:
                        # Handle saving sharded models

                        with open(utils.from_pretrained_index_filename) as f:
                            map_data = json.load(f)
                        filenames = set(map_data["weight_map"].values())
                        # Save the pytorch_model.bin.index.json of a sharded model
                        shutil.move(
                            os.path.realpath(utils.from_pretrained_index_filename),
                            os.path.join(
                                self.get_local_model_path(ignore_existance=True),
                                transformers.modeling_utils.WEIGHTS_INDEX_NAME,
                            ),
                        )
                        # Then save the pytorch_model-#####-of-#####.bin files
                        for filename in filenames:
                            shutil.move(
                                os.path.realpath(
                                    huggingface_hub.hf_hub_download(
                                        self.model_name,
                                        filename,
                                        revision=utils.koboldai_vars.revision,
                                        cache_dir="cache",
                                        local_files_only=True,
                                        legacy_cache_layout=False,
                                    )
                                ),
                                os.path.join(
                                    self.get_local_model_path(ignore_existance=True),
                                    filename,
                                ),
                            )
                shutil.rmtree("cache/")

        self.patch_embedding()

        self.model.kai_model = self
        utils.koboldai_vars.modeldim = self.get_hidden_size()

    def _save_settings(self):
        with open(
            "settings/{}.generic_hf_torch.model_backend.settings".format(
                self.model_name.replace("/", "_")
            ),
            "w",
        ) as f:
            json.dump(
                {
                    "layers": self.layers if "layers" in vars(self) else [],
                    "disk_layers": self.disk_layers
                    if "disk_layers" in vars(self)
                    else 0,
                    "quantization": self.quantization,
                },
                f,
                indent="",
            )<|MERGE_RESOLUTION|>--- conflicted
+++ resolved
@@ -27,11 +27,10 @@
 model_backend_type = "Huggingface" #This should be a generic name in case multiple model backends are compatible (think Hugging Face Custom and Basic Hugging Face)
 
 class model_backend(HFTorchInferenceModel):
-<<<<<<< HEAD
     def __init__(self) -> None:
         super().__init__()
         self.use_4_bit = False
-=======
+
     def is_valid(self, model_name, model_path, menu_path):
         base_is_valid = super().is_valid(model_name, model_path, menu_path)
         path = False
@@ -44,7 +43,6 @@
         fnames = [WEIGHTS_NAME, WEIGHTS_INDEX_NAME, TF2_WEIGHTS_NAME, TF2_WEIGHTS_INDEX_NAME, TF_WEIGHTS_NAME, FLAX_WEIGHTS_NAME, FLAX_WEIGHTS_INDEX_NAME, SAFE_WEIGHTS_NAME, SAFE_WEIGHTS_INDEX_NAME]
 
         return base_is_valid and any(os.path.exists(os.path.join(path, fname)) for fname in fnames)
->>>>>>> 82405047
 
     def _initialize_model(self):
         return
