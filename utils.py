--- conflicted
+++ resolved
@@ -297,11 +297,7 @@
 
     def is_cached(filename):
         try:
-<<<<<<< HEAD
             huggingface_hub.hf_hub_download(pretrained_model_name_or_path, filename, cache_dir=cache_dir, local_files_only=True, revision=revision)
-=======
-            huggingface_hub.hf_hub_download(pretrained_model_name_or_path, filename, cache_dir=cache_dir, local_files_only=True, revision=_revision)
->>>>>>> cc01ad73
         except ValueError:
             return False
         return True
