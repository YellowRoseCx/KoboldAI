--- conflicted
+++ resolved
@@ -2035,7 +2035,6 @@
         return wi_entry
     
     def load_json(self, data, folder=None):
-<<<<<<< HEAD
         if "images" in data:
             self.image_store = data["images"]
         
@@ -2044,8 +2043,6 @@
         if folder is None:
             self.world_info = {int(x): data['entries'][x] for x in data['entries']}
             self.world_info_folder = data['folders']
-=======
->>>>>>> 8f3120f1
         
         #Add the item
         for uid, item in data['entries'].items():
