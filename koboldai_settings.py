--- conflicted
+++ resolved
@@ -249,10 +249,6 @@
         self.selected_preset = ""
         self.uid_presets = []
         self.default_preset = {}
-<<<<<<< HEAD
-=======
-        self.biases      = {} # should look like {"phrase": [score, completion_threshold]}
->>>>>>> fa5a2363
         
     #dummy class to eat the tqdm output
     class ignore_tqdm(object):
@@ -364,7 +360,7 @@
         self.dynamicscan = False
         self.recentedit  = False
         self.notes       = ""    #Notes for the story. Does nothing but save
-        self.biases      = {} # should look like {"phrase": [percent, max_occurances]}
+        self.biases      = {} # should look like {"phrase": [score, completion_threshold]}
         
     def save_story(self):
         print("Saving")
