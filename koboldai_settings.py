--- conflicted
+++ resolved
@@ -1400,18 +1400,6 @@
         ignore = self.koboldai_vars.calc_ai_text()
         self.set_game_saved()
         self.gen_all_audio()
-<<<<<<< HEAD
-        
-    def append_submission(self, text, action_id_offset=0, recalc=True):
-        self._append(text, action_id_offset=action_id_offset, recalc=recalc)
-        self.submission_id = self.action_count + action_id_offset
-
-    def append(self, text, action_id_offset=0, recalc=True):
-        self._append(text, action_id_offset=action_id_offset, recalc=recalc)
-        self.submission_id = 0
-
-    def _append(self, text, action_id_offset=0, recalc=True):
-=======
 
     def append(self, text, action_id_offset=0, recalc=True, submission=False):
         """Create a new action and append it to the table of actions.
@@ -1421,7 +1409,6 @@
         recalc: If True, recalculate the context and generate audio.
         submission: If True, mark this action as a user submission.
         """
->>>>>>> 71418881
         if self.koboldai_vars.remove_double_space:
             while "  " in text:
                 text = text.replace("  ", " ")
