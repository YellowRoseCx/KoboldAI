--- conflicted
+++ resolved
@@ -83,11 +83,8 @@
 var dirty_chunks = [];
 var initial_socketio_connection_occured = false;
 var selected_model_data;
-<<<<<<< HEAD
+var privacy_mode_enabled = false;
 var attention_wanting_wi_bar = null;
-=======
-var privacy_mode_enabled = false;
->>>>>>> a963c97a
 
 // Each entry into this array should be an object that looks like:
 // {class: "class", key: "key", func: callback}
