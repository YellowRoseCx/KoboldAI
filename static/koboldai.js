--- conflicted
+++ resolved
@@ -252,12 +252,8 @@
 }
 
 function reset_story() {
-<<<<<<< HEAD
 	console.log("Resetting story");
-=======
-	//console.log("Resetting story");
 	disruptStoryState();
->>>>>>> 818cc619
 	clearTimeout(calc_token_usage_timeout);
 	clearTimeout(game_text_scroll_timeout);
 	clearTimeout(font_size_cookie_timout);
@@ -4116,7 +4112,7 @@
 		// display the draggable element
 		draggable.classList.remove('hidden');
 		
-		console.log("Drop_ID = "+drop_id);
+		if (element.getAttribute("folder") == draggable.getAttribute("folder")) {
 		if (drop_id == "-1") {
 			folder = element.parentElement.id.split("_").slice(-1)[0];
 			socket.emit("wi_set_folder", {'dragged_id': dragged_id, 'folder': folder});
