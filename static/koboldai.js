var socket;
socket = io.connect(window.location.origin, {transports: ['polling', 'websocket'], closeOnBeforeunload: false, query:{"ui":  "2"}});


//Let's register our server communications
socket.on('connect', function(){connect();});
socket.on("disconnect", (reason, details) => {
  console.log("Lost connection from: "+reason); // "transport error"
  disconnect();
});
socket.on('reset_story', function(){reset_story();});
socket.on('var_changed', function(data){var_changed(data);});
socket.on('load_popup', function(data){load_popup(data);});
socket.on('popup_items', function(data){popup_items(data);});
socket.on('popup_breadcrumbs', function(data){popup_breadcrumbs(data);});
socket.on('popup_edit_file', function(data){popup_edit_file(data);});
//socket.on('show_model_menu', function(data){show_model_menu(data);});
socket.on('open_model_load_menu', function(data){show_model_menu(data);});
socket.on('selected_model_info', function(data){selected_model_info(data);});
socket.on('oai_engines', function(data){oai_engines(data);});
socket.on('buildload', function(data){buildload(data);});
socket.on('error_popup', function(data){error_popup(data);});
socket.on("world_info_entry", function(data){process_world_info_entry(data);});
socket.on("world_info_entry_used_in_game", function(data){world_info_entry_used_in_game(data);});
socket.on("world_info_folder", function(data){world_info_folder(data);});
socket.on("delete_new_world_info_entry", function(data){document.getElementById("world_info_-1").remove();});
socket.on("delete_world_info_entry", function(data){document.getElementById("world_info_"+data).remove();});
socket.on("delete_world_info_folder", function(data){document.getElementById("world_info_folder_"+data).remove();});
socket.on("error", function(data){show_error_message(data);});
socket.on("message", function(data){show_message(data);});
socket.on('load_cookies', function(data){load_cookies(data);});
socket.on('load_tweaks', function(data){load_tweaks(data);});
socket.on("wi_results", updateWISearchListings);
socket.on("request_prompt_config", configurePrompt);
socket.on("log_message", function(data){process_log_message(data);});
socket.on("debug_message", function(data){console.log(data);});
socket.on("scratchpad_response", recieveScratchpadResponse);
socket.on("show_error_notification", function(data) { reportError(data.title, data.text) });
socket.on("generated_wi", showGeneratedWIData);
socket.on("stream_tokens", stream_tokens);
socket.on("show_options", show_options);
//socket.onAny(function(event_name, data) {console.log({"event": event_name, "class": data.classname, "data": data});});

// Must be done before any elements are made; we track their changes.
initalizeTooltips();

//setup an observer on the game text
var chunk_delete_observer = new MutationObserver(function (records) {gametextwatcher(records)});


var vars_sync_time = {};
var presets = {};
var current_chunk_number = null;
var ai_busy_start = Date.now();
var popup_deleteable = false;
var popup_editable = false;
var popup_renameable = false;
var rename_return_emit_name = "popup_rename";
var popup_rows = [];
var popup_style = "";
var popup_sort = {};
var shift_down = false;
var world_info_data = {};
var world_info_folder_data = {};
var saved_settings = {};
var biases_data = {};
var finder_selection_index = -1;
var colab_cookies = null;
var wi_finder_data = [];
var wi_finder_offset = 0;
var selected_game_chunk = null;
var log = [];
var on_new_wi_item = null;
var finder_mode = "ui";
var finder_waiting_id = null;
var control_held = false;
var actions_data = {};
var setup_wi_toggles = [];
var scroll_trigger_element = undefined; //undefined means not currently set. If set to null, it's disabled.
var drag_id = null;
var story_commentary_characters = {};
var generating_summary = false;
const on_colab = $el("#on_colab").textContent == "true";
let story_id = -1;
var dirty_chunks = [];
var initial_socketio_connection_occured = false;
var selected_model_data;
var supported_gen_modes = [];
var privacy_mode_enabled = false;
<<<<<<< HEAD
var attention_wanting_wi_bar = null;
=======
var ai_busy = false;
var can_show_options = false;

var streaming = {
	windowOpen: false,
	buffer: "",
	time: {
		msBuffer: [10],
		preTime: null,
	},
	typeyTimeout: null,
};
>>>>>>> 21d20854

// Each entry into this array should be an object that looks like:
// {class: "class", key: "key", func: callback}
let sync_hooks = [];

// name, desc, icon, func
var finder_actions = [
	{name: "Load Model", icon: "folder_open", type: "action", func: function() { socket.emit('load_model_button', {}); }},
	{name: "New Story", icon: "description", type: "action", func: function() { socket.emit('new_story', ''); }},
	{name: "Load Story", icon: "folder_open", type: "action", func: load_story_list},
	{name: "Save Story", icon: "save", type: "action", func: save_story},
	{name: "Download Story", icon: "file_download", type: "action", func: function() { document.getElementById('download_iframe').src = 'json'; }},
	{name: "Import Story", icon: "file_download", desc: "Import a prompt from aetherroom.club, formerly prompts.aidg.club", type: "action", func: openClubImport },

	// Imggen
	{name: "Download Generated Image", icon: "file_download", type: "action", func: imgGenDownload},
	{name: "View Generated Image", icon: "image", type: "action", func: imgGenView},
	{name: "Clear Generated Image", icon: "image_not_supported", type: "action", func: imgGenClear},

	// Locations
	{name: "Setting Presets", icon: "open_in_new", type: "location", func: function() { highlightEl(".var_sync_model_selected_preset") }},
	{name: "Memory", icon: "open_in_new", type: "location", func: function() { highlightEl("#memory") }},
	{name: "Author's Note", icon: "open_in_new", type: "location", func: function() { highlightEl("#authors_notes") }},
	{name: "Notes", icon: "open_in_new", type: "location", func: function() { highlightEl(".var_sync_story_notes") }},
	{name: "World Info", icon: "open_in_new", type: "location", func: function() { highlightEl("#WI_Area") }},
	
	// TODO: Direct theme selection
	// {name: "", icon: "palette", func: function() { highlightEl("#biasing") }},
];

const context_menu_actions = {
	gamescreen: [
		{label: "Speak", icon: "record_voice_over", enabledOn: "CARET", click: speak_audio, shouldShow: function () {return document.getElementById("story_gen_audio").checked;}},
		null,
		{label: "Cut", icon: "content_cut", enabledOn: "SELECTION", click: cut},
		{label: "Copy", icon: "content_copy", enabledOn: "SELECTION", click: copy},
		{label: "Paste", icon: "content_paste", enabledOn: "SELECTION", click: paste},
		// Null makes a seperation bar
		null,
		{label: "Add to Memory", icon: "assignment", enabledOn: "SELECTION", click: push_selection_to_memory},
		{label: "Add to World Info Entry", icon: "auto_stories", enabledOn: "SELECTION", click: push_selection_to_world_info},
		{label: "Add as Bias", icon: "insights", enabledOn: "SELECTION", click: push_selection_to_phrase_bias},
		{label: "Retry from here", icon: "refresh", enabledOn: "CARET", click: retry_from_here},
		null,
		{label: "Take Screenshot", icon: "screenshot_monitor", enabledOn: "SELECTION", click: screenshot_selection},
		// Not implemented! See view_selection_probabiltiies
		// null,
		// {label: "View Token Probabilities", icon: "assessment", enabledOn: "SELECTION", click: view_selection_probabilities},
		// {label: "View Token Probabilities", icon: "account_tree", enabledOn: "SELECTION", click: view_selection_probabilities},
	],
	"wi-img": [
		{label: "View", icon: "search", enabledOn: "ALWAYS", click: wiImageView},
		{label: "Replace", icon: "swap_horiz", enabledOn: "ALWAYS", click: wiImageReplace},
		{label: "Clear", icon: "clear", enabledOn: "ALWAYS", click: wiImageClear},
	],
	"generated-image": [
		{label: "View", icon: "search", enabledOn: "ALWAYS", click: imgGenView},
		{label: "Download", icon: "download", enabledOn: "ALWAYS", click: imgGenDownload},
		{label: "Retry", icon: "refresh", enabledOn: "ALWAYS", click: imgGenRetry},
		{label: "Clear", icon: "clear", enabledOn: "ALWAYS", click: imgGenClear},
	],
	"wi-img-upload-button": [
		{label: "Upload Image", icon: "file_upload", enabledOn: "ALWAYS", click: wiImageReplace},
		{label: "Use Generated Image", icon: "image", enabledOn: "GENERATED-IMAGE", click: wiImageUseGeneratedImage},
	],
	"submit-button": [
		{label: "Generate", icon: "edit", enabledOn: "ALWAYS", click: () => storySubmit()},
		null,
		{
			label: "Generate Forever",
			icon: "edit_off",
			enabledOn: () => supported_gen_modes.includes("forever"),
			click: () => storySubmit("forever")
		},
		{
			label: "Generate Until EOS",
			icon: "edit_off",
			enabledOn: () => supported_gen_modes.includes("until_eos"),
			click: () => storySubmit("until_eos")
		},
		null,
		{
			label: "Finish Line",
			icon: "edit_off",
			enabledOn: () => supported_gen_modes.includes("until_newline"),
			click: () => storySubmit("until_newline")
		},
		{
			label: "Finish Sentence",
			icon: "edit_off",
			enabledOn: () => supported_gen_modes.includes("until_sentence_end"),
			click: () => storySubmit("until_sentence_end")
		},
	],
};

let context_menu_cache = [];

const shortcuts = [
	{mod: "ctrl", key: "s", desc: "Save Story", func: save_story},
	{mod: "ctrl", key: "o", desc: "Open Story", func: load_story_list},
	{mod: "alt", key: "z", desc: "Undoes last story action", func: storyBack, criteria: canNavigateStoryHistory},
	{mod: "alt", key: "y", desc: "Redoes last story action", func: storyRedo, criteria: canNavigateStoryHistory},
	{mod: "alt", key: "r", desc: "Retries last story action", func: storyRetry, criteria: canNavigateStoryHistory},
	{mod: "ctrl", key: "m", desc: "Focuses Memory", func: () => focusEl("#memory")},
	{mod: "ctrl", key: "u", desc: "Focuses Author's Note", func: () => focusEl("#authors_notes")}, // CTRL-N is reserved :^(
	{mod: "ctrl", key: "g", desc: "Focuses game text", func: () => focusEl("#input_text")},
	{mod: "ctrl", key: "l", desc: '"Lock" screen (Not secure)', func: maybe_enable_privacy_mode},
	{mod: "ctrl", key: "k", desc: "Finder", func: open_finder},
	{mod: "ctrl", key: "/", desc: "Help screen", func: () => openPopup("shortcuts-popup")},
]

const chat = {
	STYLES: {LEGACY: 0, MESSAGES: 1, BUBBLES: 2},
	style: "legacy",
	lastEdit: null,

	get useV2() {
		return [
			this.STYLES.MESSAGES,
			this.STYLES.BUBBLES
		].includes(this.style) && story.mode === story.MODES.CHAT
	}
}

const story = {
	MODES: {STORY: 0, ADVENTURE: 1, CHAT: 2},
	mode: null,
}

function $el(selector) {
	// We do not preemptively fetch all elements upon execution (wall of consts)
	// due to the layer of mental overhead it adds to debugging and reading
	// code in general.
	return document.querySelector(selector);
}

const map1 = new Map()
map1.set('Top K Sampling', 0)
map1.set('Top A Sampling', 1)
map1.set('Top P Sampling', 2)
map1.set('Tail Free Sampling', 3)
map1.set('Typical Sampling', 4)
map1.set('Temperature', 5)
map1.set('Repetition Penalty', 6)
const map2 = new Map()
map2.set(0, 'Top K Sampling')
map2.set(1, 'Top A Sampling')
map2.set(2, 'Top P Sampling')
map2.set(3, 'Tail Free Sampling')
map2.set(4, 'Typical Sampling')
map2.set(5, 'Temperature')
map2.set(6, 'Repetition Penalty')
var calc_token_usage_timeout;
var game_text_scroll_timeout;
var auto_loader_timeout;
var world_info_scroll_timeout;
var font_size_cookie_timout;
var colab_cookie_timeout;
var setup_missing_wi_toggles_timeout;
var var_processing_time = 0;
var finder_last_input;
var current_action;
//-----------------------------------Server to UI  Functions-----------------------------------------------
function connect() {
	console.log("connected");
	//reset_story();
	if (initial_socketio_connection_occured) {
		location.reload();
	}
	initial_socketio_connection_occured = true;
	for (item of document.getElementsByTagName("body")) {
		item.classList.remove("NotConnected");
	}
	document.getElementById("disconnect_message").classList.add("hidden");
}

function disconnect() {
	console.log("disconnected");
	for (item of document.getElementsByTagName("body")) {
		item.classList.add("NotConnected");
	}
	document.getElementById("disconnect_message").classList.remove("hidden");
}

function storySubmit(genMode=null) {
	const textInput = document.getElementById("input_text");
	const themeInput = document.getElementById("themetext");
	disruptStoryState();
	socket.emit('submit', {
		data: textInput.value,
		theme: themeInput.value,
		gen_mode: genMode,
	});

	textInput.value = '';
	document.getElementById('themetext').value = '';
}

function storyBack() {
	disruptStoryState();
	socket.emit('back', {});
}

function storyRedo() {
	disruptStoryState();
	socket.emit('redo', {});
}

function storyRetry() {
	disruptStoryState();
	socket.emit('retry', {});
}

function disruptStoryState() {
	// This function is responsible for wiping things away which are sensitive
	// to story state
	$el("#story-review").classList.add("hidden");
}

function reset_story() {
	console.log("Resetting story");
	location.reload();
	disruptStoryState();
	chunk_delete_observer.disconnect();
	clearTimeout(calc_token_usage_timeout);
	clearTimeout(game_text_scroll_timeout);
	clearTimeout(font_size_cookie_timout);
	clearTimeout(world_info_scroll_timeout);
	clearTimeout(auto_loader_timeout);
	finder_last_input = null;
	on_new_wi_item = null;
	current_chunk_number = null;
	scroll_trigger_element = undefined;
	
	//clear actions
	actions_data = {};
	var story_area = document.getElementById('Selected Text');
	let temp = []
	for (child of story_area.children) {
		if (child.id != 'story_prompt') {
			temp.push(child);
		}
	}
	for (const item of temp) { 
		item.remove();
	}
	
	//clear any options
	var option_area = document.getElementById("option-container");
	while (option_area.firstChild) {
		option_area.removeChild(option_area.firstChild);
	}
	
	//clear world info
	world_info_data = {};
	world_info_folder({"root": []});
	var world_info_area = document.getElementById("WI_Area");
	while (world_info_area.firstChild) {
		world_info_area.removeChild(world_info_area.firstChild);
	}

	
	const storyPrompt = $el("#story_prompt");

	if (storyPrompt) {
		storyPrompt.setAttribute("world_info_uids", "");
	}
	document.getElementById('themerow').classList.remove("hidden");
	document.getElementById('input_text').placeholder = "Enter Prompt Here (shift+enter for new line)";
	text = "";
	for (i=0;i<70;i++) {
		text += "\xa0 ";
	}
	document.getElementById("welcome_text").innerText = text;
	document.getElementById("Selected Text").setAttribute("contenteditable", "false");
	if (document.getElementById("story_prompt").innerText == "") {
		document.getElementById("welcome_container").classList.remove("hidden");
		document.getElementById("Selected Text").setAttribute("contenteditable", "true");
		
	}
	document.getElementById('main-grid').setAttribute("hide-options", true);

	$(".chat-message").remove();
	addInitChatMessage();
	
	chunk_delete_observer.observe(document.getElementById('Selected Text'), { subtree: true, childList: true, characterData: true });
}

function fix_text(val) {
	if (typeof val === 'string' || val instanceof String) {
		if (val.includes("{")) {
			return JSON.stringify(val);
		} else {
			return val;
		}
	} else {
		return val;
	}
}

function create_option_element(text, optionId, actionId, type, itemPinned=false) {
	// Type must be "gen" or "history"
	const optionContainer = $el("#option-container");
	const row = $e("div", optionContainer, {
		classes: ["sequence_row"],
		"option_id": optionId,
		"action_id": actionId,
	});

	const textcell = document.createElement("span");
	textcell.textContent = text;
	textcell.classList.add("sequence");
	textcell.setAttribute("option_id", optionId);
	textcell.setAttribute("option_chunk", actionId);

	const iconcell = document.createElement("span");
	iconcell.setAttribute("option_id", optionId);
	iconcell.setAttribute("option_chunk", actionId);
	iconcell.classList.add("sequnce_icon");

	const icon = document.createElement("span");
	icon.id = "Pin_"+optionId;
	icon.classList.add("material-icons-outlined");
	icon.classList.add("option_icon");
	icon.classList.add("cursor");

	if (type === "gen") {
		icon.classList.add("pin");
		icon.textContent = "push_pin";

		if (itemPinned) {
			icon.classList.add('rotate_45');
		} else {
			icon.setAttribute('style', "filter: brightness(50%);");
		}

		iconcell.addEventListener("click", function() {
			socket.emit("Pinning", {
				chunk: actionId,
				option: optionId
			});
		});
	} else if (type === "history") {
		icon.textContent = "cached";

		const delete_icon = $e("span", iconcell, {
			classes: ["material-icons-outlined", "cursor", 'option_icon'],
			tooltip: "Delete Option",
			option_id: optionId,
			option_chunk: actionId,
			textContent: 'delete'
		});

		delete_icon.addEventListener("click", function() {
			socket.emit("delete_option", {
				chunk: actionId,
				option: optionId
			});
		});
	}


	iconcell.append(icon);

	textcell.addEventListener("click", function() {
		socket.emit("Use Option Text", {
			chunk: actionId,
			option: optionId,
		});
	});

	row.append(textcell);
	row.append(iconcell);
	optionContainer.append(row);
	return row;
}

function action_count_changed() {
	// Delete all options before the next chunk to hidden
	const option_container = document.getElementById("option-container");
	const current_chunk = parseInt(document.getElementById("action_count").textContent) + 1;

	for (const chunk of Array.from(option_container.children)) {
		if (parseInt(chunk.getAttribute("action_id")) === current_chunk) {
			// good
		} else {
			chunk.remove();
		}
	}
}

function visible_options_present() {
	const optionContainer = $el("#option-container");
	for (const el of optionContainer.childNodes) {
		if (el.classList.contains("hidden")) continue;
		return true;
	}
	return false;
}

function show_options(doShow) {
	can_show_options = doShow;
	let show = doShow;// && visible_options_present();
	$el("#option-container").classList.toggle("hidden", !show);
	$el("#main-grid").setAttribute("hide-options", !show);

	if (show) {
		const action = actions_data[current_action + 1];
		if (!action) return;

		create_options({
			id: current_action+1,
			action: action
		});
	}
}

function create_options(action) {
	//Set all options before the next chunk to hidden
	if (action.id != current_action+1) {
		return;
	}

	if (!can_show_options) {
		return;
	}

	// First, let's clear out our existing data. Note: use querySelectorAll to
	// iterate for deletion because other methods resize the list during iteration
	for (const option of document.querySelectorAll(".sequence_row")) {
		option.remove();
	}

	//Let's check if we only have a single redo option. In that case we din't show as the user can use the redo button
	let seen_prev_selection = false;
	let show_options = false;
	for (const item of action.action.Options) {
		if (!(item['Previous Selection']) && !(item['Edited'])) {
			show_options = true;
			break;
		} else if (item['Previous Selection']) {
			if (seen_prev_selection) {
				show_options = true;
				break;
			} else {
				seen_prev_selection = true;
			}
		}
	}

	const mainGrid = $el("#main-grid");
	const optionContainer = $el("#option-container");

	if (!show_options) {
		mainGrid.setAttribute("hide-options", true);
		optionContainer.classList.add("hidden");
		return;
	}

	// mainGrid.setAttribute("hide-options", false);
	// optionContainer.classList.toggle("hidden", action.action.Options.length < 1);

	// Gens
	let optionId = 0;
	for (const item of action.action.Options) {
		if (!item.text) continue;
		if (item.Edited) continue;
		if (item["Previous Selection"]) continue;

		create_option_element(item.text, optionId, action.id, "gen", item.Pinned);
		optionId++;
	}


	// History
	optionId = 0;
	for (const item of action.action.Options) {
		if (!item.text) continue;
		if (!item["Previous Selection"]) continue;

		create_option_element(item.text, optionId, action.id, "history");
		optionId++;
	}

	let anyOptions = visible_options_present();

	$el("#option-container").classList.toggle("hidden", !anyOptions);
	$el("#main-grid").setAttribute("hide-options", !anyOptions);

	//make sure our last updated chunk is in view
	//option_chunk.scrollIntoView();
}

function process_actions_data(data) {
	start_time = Date.now();
	if (Array.isArray(data.value)) {
		actions = data.value;
	} else {
		actions = [data.value];
	}
	if (actions.length == 0) {return;}
	let action_type = "????";
	let first_action = -100;
	//console.log('Chunk Exists: '+(document.getElementById("Selected Text Chunk " + actions[actions.length-1].id)));
	//console.log('Passed action has no selected text: '+(actions[actions.length-1].action['Selected Text'] == ""));
	//console.log('Old action has no selected text: '+(actions_data[Math.max.apply(null,Object.keys(actions_data).map(Number))]['Selected Text'] == ""));
	//console.log(actions_data[Math.max.apply(null,Object.keys(actions_data).map(Number))]['Selected Text']);
	//console.log('All action IDs already seen: '+((actions[0].id in actions_data) && (actions[actions.length-1].id in actions_data)));
	//we need to figure out if this is changes to existing text, added text at the end, or infinite scroll text at the begining
	if (!(document.getElementById("Selected Text Chunk " + actions[actions.length-1].id))) {
		//We don't have this item yet, either we're an append or an prepend
		if ((Object.keys(actions_data).length > 1) && (actions[actions.length-1].id < Math.min.apply(null,Object.keys(actions_data).map(Number).filter(function(x){return x>0})))) {
			//adding to the begining
			action_type = "prepend";
			first_action = Math.min.apply(null,Object.keys(actions_data).map(Number).filter(function(x){return x>0}));
		} else if (actions[actions.length-1].id > Math.max.apply(null,Object.keys(actions_data).map(Number))) {
			action_type = "append";
		}
	} else if (actions[actions.length-1].action['Selected Text'] == "") {
		action_type = "options text only or deleted chunk";
	} else if (actions_data[Math.max.apply(null,Object.keys(actions_data).map(Number))]['Selected Text'] == "") {
		action_type = "append";
	} else if ((actions[0].id in actions_data) && (actions[actions.length-1].id in actions_data)) {
		//update
		action_type = "update";
	}

	for (const action of actions) {
		actions_data[parseInt(action.id)] = action.action;
		do_story_text_updates(action);
		create_options(action);
	}
	
	clearTimeout(game_text_scroll_timeout);
	game_text_scroll_timeout = setTimeout(run_infinite_scroll_update.bind(null, action_type, actions, first_action), 200);
	clearTimeout(auto_loader_timeout);
	
	hide_show_prompt();
	//console.log("Took "+((Date.now()-start_time)/1000)+"s to process");
	
}

function parseChatMessages(text) {
	let messages = [];

	for (const line of text.split("\n")) {
		let [author, text] = line.split(":", 2);
		if (!author && !text) continue;

		// If there is no ":" in the text, it's a system message.
		if (!text) {
			text = author;
			author = "System";
		}

		messages.push({author: author, text: text});
	}
	return messages;
}

function do_story_text_updates(action) {
	story_area = document.getElementById('Selected Text');
	current_chunk_number = action.id;
	let item = null;

	if (chat.useV2) {
		//console.log(`[story_text_update] ${action.id}`)
		if (action.id === chat.lastEdit) {
			// Swallow update if we just caused it
			chat.lastEdit = null;
			return;
		}

		deleteChatPromptIfEmpty();

		const messageEl = $el(`[action-id="${action.id}"]`);
		let previous = messageEl ? messageEl.previousElementSibling : null;

		// Remove old ones
		$(`[action-id="${action.id}"]`).remove();

		for (const message of parseChatMessages(action.action["Selected Text"])) {
			previous = addMessage(message.author, message.text, action.id, previous);
		}
	} else {
		if (document.getElementById('Selected Text Chunk '+action.id)) {
			item = document.getElementById('Selected Text Chunk '+action.id);
			//clear out the item first
			while (item.firstChild) { 
				item.removeChild(item.firstChild);
			}
		} else {
			item = document.createElement("span");
			item.id = 'Selected Text Chunk '+action.id;
			item.classList.add("rawtext");
			item.setAttribute("chunk", action.id);
			item.setAttribute("tabindex", parseInt(action.id)+1);
			//item.addEventListener("focus", (event) => {
			//	set_edit(event.target);
			//});
			
			//need to find the closest element
			closest_element = document.getElementById("story_prompt");
			eval_element = 0
			while (eval_element < action.id ) {
				if (document.getElementById("Selected Text Chunk " + eval_element)) {
					closest_element = document.getElementById("Selected Text Chunk " + eval_element);
				}
				eval_element += 1;
			}
			if (closest_element.nextElementSibling) {
				story_area.insertBefore(item, closest_element.nextElementSibling);
			} else {
				story_area.append(item);
			}
		}

		item.classList.toggle(
			"action_mode_input",
			action.action['Selected Text'].replaceAll("\n", "")[0] === ">"
		);

		if ('wi_highlighted_text' in action.action) {
			for (chunk of action.action['wi_highlighted_text']) {
				chunk_element = document.createElement("span");
				chunk_element.innerText = chunk['text'];
				if (chunk['WI matches'] != null) {
					chunk_element.classList.add("wi_match");
					chunk_element.setAttribute("tooltip", chunk['WI Text']);
					chunk_element.setAttribute("wi-uid", chunk['WI matches']);
				}
				item.append(chunk_element);
			}
		} else {
			chunk_element = document.createElement("span");
			chunk_element.innerText = action.action['Selected Text'];
			item.append(chunk_element);
		}
		item.original_text = action.action['Selected Text'];
		item.classList.remove("pulse")
		item.classList.remove("single_pulse");
		item.classList.add("single_pulse");
	}
}

function do_prompt(data) {
	if (!document.getElementById("story_prompt")) {
		//Someone deleted our prompt. Just refresh to clean things up
		location.reload();
	}
	let full_text = "";
	for (chunk of data.value) {
		full_text += chunk['text'];
	}

	if (chat.useV2) {
		// We run do_prompt multiple times; delete old prompt messages
		$(".chat-message").remove();

		for (const message of parseChatMessages(full_text)) {
			addMessage(message.author, message.text, -1, null, null);
		}
	} else {
		// Normal
		let elements_to_change = document.getElementsByClassName("var_sync_story_prompt");
		for (item of elements_to_change) {
			//clear out the item first
			while (item.firstChild) { 
				item.removeChild(item.firstChild);
			}
			for (chunk of data.value) {
				chunk_element = document.createElement("span");
				chunk_element.innerText = chunk['text'];
				if (chunk['WI matches'] != null) {
					chunk_element.classList.add("wi_match");
					chunk_element.setAttribute("tooltip", chunk['WI Text']);
					chunk_element.setAttribute("wi-uid", chunk['WI matches']);
				}
				item.append(chunk_element);
			}
			item.original_text = full_text;
			item.classList.remove("pulse");
			assign_world_info_to_action(-1, null);
		}
	}

	// Sometimes full text ends up not being built
	if (!full_text) {
	}
	actions_data[-1] = {'Selected Text': full_text};

	//if we have a prompt we need to disable the theme area, or enable it if we don't
	if (data.value[0].text != "") {
		document.getElementById('input_text').placeholder = "Enter text here (shift+enter for new line)";
		document.getElementById('themerow').classList.add("hidden");
		document.getElementById('themetext').value = "";
		document.getElementById("welcome_container").classList.add("hidden");
		//enable editing
		document.getElementById("Selected Text").setAttribute("contenteditable", "true");
	} else {
		document.getElementById('input_text').placeholder = "Enter Prompt Here (shift+enter for new line)";
		document.getElementById('input_text').disabled = false;
		document.getElementById('themerow').classList.remove("hidden");
		addInitChatMessage();
	}
	
}

function do_story_text_length_updates(action) {
	if (document.getElementById('Selected Text Chunk '+action.id)) {
		document.getElementById('Selected Text Chunk '+action.id).setAttribute("token_length", action.action["Selected Text Length"]);
	//} else {
		//console.log('Selected Text Chunk '+action.id);
		//console.log(action);
	}
	
}


function save_story() { socket.emit("save_story", null, response => save_as_story(response)); }
function load_story_list() { socket.emit("load_story_list", ""); }

function do_presets(data) {
	for (select of document.getElementsByClassName('presets')) {
		//clear out the preset list
		while (select.firstChild) {
			select.removeChild(select.firstChild);
		}
		//add our blank option
		var option = document.createElement("option");
		option.value="";
		option.text="Presets";
		select.append(option);
		presets = data.value;
		
		
		for (const [key, value] of Object.entries(data.value)) {
			var option_group = document.createElement("optgroup");
			option_group.label = key;
			option_group.classList.add("preset_group");
			for (const [group, group_value] of Object.entries(value)) {
				var option = document.createElement("option");
				option.text=group;
				option.disabled = true;
				option.classList.add("preset_group");
				option_group.append(option);
				for (const [preset, preset_value] of Object.entries(group_value)) {
					var option = document.createElement("option");
					option.value=preset_value['preset'];
					option.text=preset_value.preset;
					// Don't think we can use custom tooltip here (yet)
					option.title = preset_value.description;
					option_group.append(option);
				}
			}
			select.append(option_group);
		}
	}
}

function update_status_bar(data) {
	var percent_complete = data.value;
	var percent_bar = document.getElementsByClassName("statusbar_inner");
	document.getElementById('status_bar_percent').textContent = Math.round(percent_complete,1)+"%"
	for (item of percent_bar) {
		item.setAttribute("style", "width:"+percent_complete+"%");
		
		if ((percent_complete == 0) || (percent_complete == 100)) {
			item.parentElement.classList.add("hidden");
			document.getElementById("inputrow_container").classList.remove("status_bar");
		} else {
			item.parentElement.classList.remove("hidden");
			document.getElementById("inputrow_container").classList.add("status_bar");
		}
	}
	if ((percent_complete == 0) || (percent_complete == 100)) {
		updateTitle();
	} else {
		document.title = `(${percent_complete}%) KoboldAI Client`;
	}
}

function do_ai_busy(data) {
	ai_busy = data.value;
	// Don't allow editing while Mr. Kobold is thinking
	document.getElementById("Selected Text").contentEditable = !ai_busy;

	if (data.value) {
		ai_busy_start = Date.now();
		favicon.start_swap()
		current_chunk = parseInt(document.getElementById("action_count").textContent)+1;
		if (document.getElementById("Select Options Chunk " + current_chunk)) {
			document.getElementById("Select Options Chunk " + current_chunk).classList.add("hidden")
		}
	} else {
		runtime = Date.now() - ai_busy_start;
		if (document.getElementById("Execution Time")) {
			document.getElementById("Execution Time").textContent = Math.round(runtime/1000).toString().toHHMMSS();
		}
		favicon.stop_swap()
		document.getElementById('btnsubmit').textContent = "Submit";
		for (item of document.getElementsByClassName('statusbar_outer')) {
			item.classList.add("hidden");
		}
		if (document.getElementById("user_beep_on_complete").checked) {
			beep();
		}
	}
}

function hide_show_prompt() {
	const promptEl = $el("#story_prompt");
	if (!promptEl) return;

	if (Math.min.apply(null,Object.keys(actions_data).map(Number).filter(function(x){return x>=0})) == Infinity) {
		promptEl.classList.remove("hidden");
	} else if (Math.min.apply(null,Object.keys(actions_data).map(Number).filter(function(x){return x>=0})) > 0) {
		//we have actions and our minimum action we have in the UI is above the start of the game
		//we need to keep the story prompt hidden
		promptEl.classList.add("hidden");
	} else {
		promptEl.classList.remove("hidden");
	}
}

function var_changed(data) {
	//if (data.name == "sp") {
	//	console.log({"name": data.name, "data": data});
	//}

	for (const entry of sync_hooks) {
		if (data.classname !== entry.class) continue;
		if (data.name !== entry.name) continue;
		entry.func(data.value);
	}
	
	if (data.name in vars_sync_time) {
		if (vars_sync_time[data.name] > Date.parse(data.transmit_time)) {
			return;
		}
	}
	vars_sync_time[data.name] = Date.parse(data.transmit_time);

	if ((data.classname == 'actions') && (data.name == 'Action Count')) {
		current_action = data.value;
		if (document.getElementsByClassName("action_image")[0]) {
			document.getElementsByClassName("action_image")[0].setAttribute("chunk", data.value);
		}
		if (current_action <= 0) {
			//console.log("setting action_count to "+current_action);
			const storyPrompt = $el("#story_prompt");
			if (storyPrompt) storyPrompt.classList.remove("hidden");
			scroll_trigger_element = undefined;
			document.getElementById("Selected Text").onscroll = undefined;
		}
		hide_show_prompt();
	}

	if (data.classname === "story" && data.name === "story_id") story_id = data.value;
	
	if ((data.classname == 'story') && (data.name == 'privacy_mode')) {
		privacy_mode(data.value);
	}

	if (data.classname === "story" && data.name === "storymode") {
		story.mode = data.value;
		updateChatStyle();
	} else if (data.classname == "story" && data.name == "chat_style") {
		chat.style = data.value;
		updateChatStyle();
	}
	
	if ((data.classname == "user") && (data.name == "ui_level")) {
		set_ui_level(data.value);
	}
	
	//Special Case for Actions
	if ((data.classname == "story") && (data.name == "actions")) {
		process_actions_data(data)
	//Special Case for Presets
	} else if ((data.classname == 'model') && (data.name == 'presets')) {
		do_presets(data);
	//Special Case for prompt
	} else if ((data.classname == 'story') && (data.name == 'prompt_wi_highlighted_text')) {
		do_prompt(data);
	//Special Case for phrase biasing
	} else if ((data.classname == 'story') && (data.name == 'biases')) {
		do_biases(data);
	//Special Case for substitutions
	} else if ((data.classname == 'story') && (data.name == 'substitutions')) {
		load_substitutions(data.value);
	//Special Case for sample_order
	} else if ((data.classname == 'model') && (data.name == 'sampler_order')) {
		for (const [index, item] of data.value.entries()) {
			Array.from(document.getElementsByClassName("sample_order"))[index].textContent = map2.get(item);
		}
	//Special Case for SP
	} else if ((data.classname == 'system') && (data.name == 'splist')) {
		item = document.getElementById("sp");
		while (item.firstChild) {
			item.removeChild(item.firstChild);
		}
		option = document.createElement("option");
		option.textContent = "Not in Use";
		option.value = "";
		item.append(option);
		for (sp of data.value) {
			option = document.createElement("option");
			option.textContent = sp[1][0];
			option.value = sp[0];
			option.setAttribute("title", sp[1][1]);
			item.append(option);
		}
	//Special case for context viewer
	} else if (data.classname == "story" && data.name == "context") {
		update_context(data.value);
	//special case for story_actionmode
	} else if (data.classname == "story" && data.name == "actionmode") {
		const button = document.getElementById('adventure_mode');
		if (data.value == 1) {
			button.childNodes[1].textContent = "Adventure";
		} else {
			button.childNodes[1].textContent = "Story";
		}
	//Special Case for story picture
	} else if (data.classname == "story" && data.name == "picture") {
		image_area = document.getElementById("action image");

		let maybeImage = image_area.getElementsByClassName("action_image")[0];
		if (maybeImage) maybeImage.remove();

		$el("#image-loading").classList.add("hidden");

		if (data.value != "") {
			var image = new Image();
			image.src = 'data:image/png;base64,'+data.value;
			image.classList.add("action_image");
			image.setAttribute("context-menu", "generated-image");
			image.addEventListener("click", imgGenView);
			image_area.appendChild(image);
		}
	}  else if (data.classname == "story" && data.name == "picture_prompt") {
		if (data.value) document.getElementById("action image").setAttribute("tooltip", data.value);
	//special case for welcome text since we want to allow HTML
	} else if (data.classname == 'model' && data.name == 'welcome') {
		document.getElementById('welcome_text').innerHTML = data.value;
	//Special case for permitted generation modes
	} else if (data.classname == 'model' && data.name == 'supported_gen_modes') {
		supported_gen_modes = data.value;
	//Basic Data Syncing
	} else {
		var elements_to_change = document.getElementsByClassName("var_sync_"+data.classname.replace(" ", "_")+"_"+data.name.replace(" ", "_"));
		for (item of elements_to_change) {
			if (Array.isArray(data.value)) {
				if (item.tagName.toLowerCase() === 'select') {
					while (item.firstChild) {
						item.removeChild(item.firstChild);
					}
					for (option_data of data.value) {
						option = document.createElement("option");
						option.textContent = option_data;
						option.value = option_data;
						item.append(option);
					}
					if (item.id == 'selected_theme') {
						//Fix the select box
						theme = getCookie("theme", "monochrome");
						for (element of item.childNodes) {
							if (element.value == theme) {
								element.selected = true;
							}
						}
					}
				} else if (item.tagName.toLowerCase() === 'input') {
					item.value = fix_text(data.value);
				} else {
					item.textContent = fix_text(data.value);
				}
			} else {
				if ((item.tagName.toLowerCase() === 'input') || (item.tagName.toLowerCase() === 'select')) {
					if (item.getAttribute("type") == "checkbox") {
						if (item.checked != data.value) {
							//not sure why the bootstrap-toggle won't respect a standard item.checked = true/false, so....
							item.parentNode.click();
						}
					} else {
						item.value = fix_text(data.value);
					}
				} else {
					item.textContent = fix_text(data.value);
				}
			}

			// TODO: Add old value and new value to detail?
			item.dispatchEvent(new CustomEvent("sync", {
				detail: {},
				bubbles: false,
				cancelable: true,
				composed: false,
			}));
		}
		//alternative syncing method
		var elements_to_change = document.getElementsByClassName("var_sync_alt_"+data.classname.replace(" ", "_")+"_"+data.name.replace(" ", "_"));
		for (item of elements_to_change) {
			item.setAttribute(data.classname.replace(" ", "_")+"_"+data.name.replace(" ", "_"), fix_text(data.value));
		}
		
		
		
	}
	
	//if we changed the gen amount, make sure our option area is set/not set
	//if ((data.classname == 'model') && (data.name == 'numseqs')) {
	//	if (data.value == 1) {
	//		//allow our options to collapse to 0%, but no more than 30% (in case there is a redo or the like)
	//		var r = document.querySelector(':root');
	//		r.style.setProperty('--story_options_size', 'fit-content(30%)');
	//	} else {
	//		//static 30%
	//		var r = document.querySelector(':root');
	//		r.style.setProperty('--story_options_size', 'fit-content(30%)');
	//	}
	//}
	
	//if we're updating generated tokens, let's show that in our status bar
	if ((data.classname == 'model') && (data.name == 'tqdm_progress')) {
		update_status_bar(data);
	}
	
	//If we have ai_busy, start the favicon swapping
	if ((data.classname == 'system') && (data.name == 'aibusy')) {
		do_ai_busy(data);
	}
	
	//set the selected theme to the cookie value
	//if ((data.classname == "system") && (data.name == "theme_list")) {
	//	Change_Theme(getCookie("theme", "Monochrome"));
	//}
	
	if ((data.classname == "actions") && (data.name == "Action Count")) {
		action_count_changed();
	}
	
	
	update_token_lengths();
}

function load_popup(data) {
	popup_deleteable = data.deleteable;
	popup_editable = data.editable;
	popup_renameable = data.renameable;
	rename_return_emit_name = data.rename_return_emit_name;
	var popup = document.getElementById("file-browser");
	var popup_title = document.getElementById("popup_title");
	popup_title.textContent = data.popup_title;
	if (data.popup_title == "Select Story to Load") {
		document.getElementById("import_story_button").classList.remove("hidden");
	} else {
		document.getElementById("import_story_button").classList.add("hidden");
	}
	var popup_list = document.getElementById("popup_list");
	//first, let's clear out our existing data
	while (popup_list.firstChild) {
		popup_list.removeChild(popup_list.firstChild);
	}
	var breadcrumbs = document.getElementById('popup_breadcrumbs');
	while (breadcrumbs.firstChild) {
		breadcrumbs.removeChild(breadcrumbs.firstChild);
	}
	
	if (data.upload) {
		const dropArea = document.getElementById('popup_list');
		dropArea.addEventListener('dragover', (event) => {
			event.stopPropagation();
			event.preventDefault();
			// Style the drag-and-drop as a "copy file" operation.
			event.dataTransfer.dropEffect = 'copy';
		});

		dropArea.addEventListener('drop', (event) => {
			event.stopPropagation();
			event.preventDefault();
			const fileList = event.dataTransfer.files;
			for (file of fileList) {
				reader = new FileReader();
				reader.onload = function (event) {
					socket.emit("upload_file", {'filename': file.name, "data": event.target.result, 'upload_no_save': true});
				};
				reader.readAsArrayBuffer(file);
			}
		});
	} else {
		
	}
	
	openPopup("file-browser");
	
	//adjust accept button
	if (data.call_back == "") {
		document.getElementById("popup_load_cancel").classList.add("hidden");
	} else {
		document.getElementById("popup_load_cancel").classList.remove("hidden");
		var accept = document.getElementById("popup_accept");
		accept.classList.add("disabled");
		accept.setAttribute("emit", data.call_back);
		accept.setAttribute("selected_value", "");
		accept.onclick = function () {
								socket.emit(this.getAttribute("emit"), this.getAttribute("selected_value"));
								closePopups();
						  };
	}
					  
}

function redrawPopup() {
	// This is its own function as it's used to show newly-sorted rows as well.

	// Clear old items, not anything else
	$(".item").remove();

	// Create lines
	for (const row of popup_rows) {
		let tr = document.createElement("div");
		tr.classList.add("item");
		tr.setAttribute("folder", row.isFolder);
		tr.setAttribute("valid", row.isValid);
		tr.style = popup_style;

		let icon_area = document.createElement("span");
		icon_area.style = "grid-area: icons;";
		
		// Create the folder icon
		let folder_icon = document.createElement("span");
		folder_icon.classList.add("folder_icon");
		if (row.isFolder) {
			folder_icon.classList.add("oi");
			folder_icon.setAttribute('data-glyph', "folder");
		}
		icon_area.append(folder_icon);
		
		// Create the edit icon
		let edit_icon = document.createElement("span");
		edit_icon.classList.add("edit_icon");
		if (popup_editable && !row.isValid) {
			edit_icon.classList.add("oi");
			edit_icon.setAttribute('data-glyph', "spreadsheet");
			edit_icon.setAttribute("tooltip", "Edit");
			edit_icon.id = row.path;
			edit_icon.onclick = function () {
				socket.emit("popup_edit", this.id);
			};
		}
		icon_area.append(edit_icon);
		
		// Create the rename icon
		let rename_icon = document.createElement("span");
		rename_icon.classList.add("rename_icon");
		if (popup_renameable && !row.isFolder) {
			rename_icon.classList.add("oi");
			rename_icon.setAttribute('data-glyph', "pencil");
			rename_icon.setAttribute("tooltip", "Rename");
			rename_icon.id = row.path;
			rename_icon.setAttribute("filename", row.fileName);
			rename_icon.onclick = function () {
				let new_name = prompt("Please enter new filename for \n"+ this.getAttribute("filename"));
				if (new_name != null) {
					socket.emit(rename_return_emit_name, {"file": this.id, "new_name": new_name});
				}
			};
		}
		icon_area.append(rename_icon);
		
		// Create the delete icon
		let delete_icon = document.createElement("span");
		delete_icon.classList.add("delete_icon");
		if (popup_deleteable) {
			delete_icon.classList.add("oi");
			delete_icon.setAttribute('data-glyph', "x");
			delete_icon.setAttribute("tooltip", "Delete");
			delete_icon.id = row.path;
			delete_icon.setAttribute("folder", row.isFolder);
			delete_icon.onclick = function () {
				const message = this.getAttribute("folder") == "true" ?  "Do you really want to delete this folder and ALL files under it?" : "Do you really want to delete this file?";
				const delId = this.id;

				deleteConfirmation(
					[{text: message}],
					confirmText="Go for it.",
					denyText="I've changed my mind!",
					confirmCallback=function() {
						socket.emit("popup_delete", delId);
					}
				);
			};
		}
		icon_area.append(delete_icon);
		tr.append(icon_area);
		
		//create the actual item
		let gridIndex = 0;
		if (row.showFilename) {
			let popup_item = document.createElement("span");
			popup_item.style = `overflow-x: hidden; grid-area: file;`;

			popup_item.id = row.path;
			popup_item.setAttribute("folder", row.isFolder);
			popup_item.setAttribute("valid", row.isValid);
			popup_item.textContent = row.fileName;
			popup_item.onclick = function () {
				let accept = document.getElementById("popup_accept");

				if (this.getAttribute("valid") == "true") {
					accept.classList.remove("disabled");
					accept.disabled = false;
					accept.setAttribute("selected_value", this.id);
				} else {
					accept.setAttribute("selected_value", "");
					accept.classList.add("disabled");
					accept.disabled = true;
					if (this.getAttribute("folder") == "true") {
						socket.emit("popup_change_folder", this.id);
					}
				}

				let popup_list = document.getElementById('popup_list').getElementsByClassName("selected");
				for (const item of popup_list) {
					item.classList.remove("selected");
				}
				this.parentElement.classList.add("selected");
			};
			tr.append(popup_item);
		}
		
		let dataIndex = -1;
		for (const columnName of Object.keys(row.data)) {
			const dataValue = row.data[columnName];

			let td = document.createElement("span");
			td.style = `overflow-x: hidden; grid-area: p${gridIndex};`;

			gridIndex += 1;
			dataIndex++;

			td.id = row.path;
			td.setAttribute("folder", row.isFolder);
			td.setAttribute("valid", row.isValid);

			if (columnName === "Last Loaded") {
				let timestamp = parseInt(dataValue);

				if (timestamp) {
					// Date expects unix timestamps to be in milligilliaseconds or something
					const date = new Date(timestamp * 1000)
					td.textContent = date.toLocaleString();
				}
			} else {
				td.textContent = dataValue;
			}

			td.onclick = function () {
				let accept = document.getElementById("popup_accept");
				if (this.getAttribute("valid") == "true") {
					accept.classList.remove("disabled");
					accept.disabled = false;
					accept.setAttribute("selected_value", this.id);
				} else {
					accept.setAttribute("selected_value", "");
					accept.classList.add("disabled");
					accept.disabled = true;
					if (this.getAttribute("folder") == "true") {
						socket.emit("popup_change_folder", this.id);
					}
				}

				let popup_list = document.getElementById('popup_list').getElementsByClassName("selected");
				for (item of popup_list) {
					item.classList.remove("selected");
				}
				this.parentElement.classList.add("selected");
			};
			tr.append(td);
		}

		popup_list.append(tr);
	}
}

function sortPopup(key) {
	// Nullify the others
	for (const sKey of Object.keys(popup_sort)) {
		if (sKey === key) continue;
		popup_sort[sKey] = null;

		document.getElementById(`sort-icon-${sKey.toLowerCase().replaceAll(" ", "-")}`).innerText = "filter_list";
	}

	// True is asc, false is asc
	let sortState = !popup_sort[key];

	popup_sort[key] = sortState;

	popup_rows.sort(function(x, y) {
		let xDat = x.data[key];
		let yDat = y.data[key];

		if (typeof xDat == "string" && typeof yDat == "string") return xDat.toLowerCase().localeCompare(yDat.toLowerCase());

		if (xDat < yDat) return -1;
		if (xDat > yDat) return 1;
		return 0;
	});
	if (sortState) popup_rows.reverse();
	
	// Change icons
	let icon = document.getElementById(`sort-icon-${key.toLowerCase().replaceAll(" ", "-")}`);
	icon.innerText = sortState ? "arrow_drop_up" : "arrow_drop_down";

	redrawPopup();
}

function popup_items(data) {
	// The data as we recieve it is not very fit for sorting, let's do some cleaning.
	popup_rows = [];
	popup_sort = {};

	for (const name of data.column_names) {
		popup_sort[name] = null;
	}

	for (const item of data.items) {
		let itemData = item[4];
		let dataRow = {data: {}};

		for (const i in data.column_names) {
			dataRow.data[data.column_names[i]] = itemData[i];
		}

		dataRow.isFolder = item[0];
		dataRow.path = item[1];
		dataRow.fileName = item[2];
		dataRow.isValid = item[3];
		dataRow.showFilename = data.show_filename;

		popup_rows.push(dataRow);
	}


	var popup_list = document.getElementById('popup_list');
	//first, let's clear out our existing data
	while (popup_list.firstChild) {
		popup_list.removeChild(popup_list.firstChild);
	}
	document.getElementById('popup_upload_input').value = "";
	
	//create the column widths
	popup_style = 'display: grid; grid-template-areas: "icons';
	if (data.show_filename) {
		popup_style += ' file';
	}
	for (let i=0; i < data.column_widths.length; i++) {
		popup_style += ` p${i}`;
	}

	popup_style += '"; grid-template-columns: 50px';
	if (data.show_filename) {
		popup_style += ' 100px';
	}
	for (const column_width of data.column_widths) {
		popup_style += " "+column_width;
	}
	popup_style += ';';
	
	//create titles
	var tr = document.createElement("div");
	tr.style = popup_style;
	tr.classList.add("header");
	//icon area
	var td = document.createElement("span");
	td.style = "grid-area: icons;";
	tr.append(td)
	
	//add dynamic columns
	var i = 0;
	if (data.show_filename) {
		td = document.createElement("span");
		td.textContent = "File Name";
		td.classList.add("table-header-container")
		td.style = "overflow-x: hidden; grid-area: file;";
		tr.append(td)
	}

	for (const columnName of data.column_names) {
		const container = document.createElement("div");
		const td = document.createElement("span");
		const icon = document.createElement("span");

		container.addEventListener("click", function(c) {
			return (function() {
				sortPopup(c);
			});
		}(columnName));
		container.classList.add("table-header-container")
		container.style = `overflow-x: hidden; grid-area: p${i};`;

		td.classList.add("table-header-label");
		td.textContent = columnName;

		// TODO: Better unsorted icon
		icon.id = `sort-icon-${columnName.toLowerCase().replaceAll(" ", "-")}`;
		icon.innerText = "filter_list";
		icon.classList.add("material-icons-outlined");
		icon.classList.add("table-header-sort-icon");


		container.appendChild(document.createElement("spacer-dummy"));
		container.appendChild(td);
		container.appendChild(icon);

		tr.append(container);

		i++;
	}
	popup_list.append(tr);
	
	redrawPopup();
	
}

function popup_breadcrumbs(data) {
	var breadcrumbs = document.getElementById('popup_breadcrumbs')
	while (breadcrumbs.firstChild) {
		breadcrumbs.removeChild(breadcrumbs.firstChild);
	}
	
	for (item of data) {
		var button = document.createElement("button");
		button.id = item[0];
		button.textContent = item[1];
		button.classList.add("breadcrumbitem");
		button.onclick = function () {
							socket.emit("popup_change_folder", this.id);
					  };
		breadcrumbs.append(button);
		var span = document.createElement("span");
		span.textContent = "\\";
		breadcrumbs.append(span);
	}
}

function popup_edit_file(data) {
	var popup_list = document.getElementById('popup_list');
	//first, let's clear out our existing data
	while (popup_list.firstChild) {
		popup_list.removeChild(popup_list.firstChild);
	}
	var accept = document.getElementById("popup_accept");
	accept.setAttribute("selected_value", "");
	accept.onclick = function () {
							var textarea = document.getElementById("filecontents");
							socket.emit("popup_change_file", {"file": textarea.getAttribute("filename"), "data": textarea.value});
							closePopups();
					  };
	
	var textarea = document.createElement("textarea");
	textarea.classList.add("fullwidth");
	textarea.rows = 25;
	textarea.id = "filecontents"
	textarea.setAttribute("filename", data.file);
	textarea.value = data.text;
	textarea.onblur = function () {
						var accept = document.getElementById("popup_accept");
						accept.classList.remove("disabled");
					};
	popup_list.append(textarea);
	
}

function error_popup(data) {
	alert(data);
}

function oai_engines(data) {
	var oaimodel = document.getElementById("oaimodel")
	oaimodel.classList.remove("hidden")
	selected_item = 0;
	length = oaimodel.options.length;
	for (let i = 0; i < length; i++) {
		oaimodel.options.remove(1);
	}
	for (item of data.data) {
		var option = document.createElement("option");
		option.value = item[0];
		option.text = item[1];
		if(data.online_model == item[0]) {
			option.selected = true;
		}
		oaimodel.appendChild(option);
	}
}

function getModelParameterCount(modelName) {
	if (!modelName) return null;

	// The "T" and "K" may be a little optimistic...
	let paramsString = modelName.toUpperCase().match(/[\d.]+[TBMK]/)
	if (!paramsString) return null;
	paramsString = paramsString[0];

	let base = parseFloat(paramsString);
	let multiplier = {T: 1_000_000_000_000, B: 1_000_000_000, M: 1_000_000, K: 1_000}[paramsString[paramsString.length - 1]];

	return base * multiplier;
}

function show_model_menu(data) {
	//clear out the loadmodelsettings
	var loadmodelsettings = document.getElementById('loadmodelsettings')
	while (loadmodelsettings.firstChild) {
		loadmodelsettings.removeChild(loadmodelsettings.firstChild);
	}
	//Clear out plugin selector
	var model_plugin = document.getElementById('modelplugin');
	while (model_plugin.firstChild) {
		model_plugin.removeChild(model_plugin.firstChild);
	}
	model_plugin.classList.add("hidden");
	var accept = document.getElementById("btn_loadmodelaccept");
	accept.disabled = false;
	
	//clear out the breadcrumbs
	var breadcrumbs = document.getElementById('loadmodellistbreadcrumbs')
	while (breadcrumbs.firstChild) {
		breadcrumbs.removeChild(breadcrumbs.firstChild);
	}
	
	//add breadcrumbs
	if ('breadcrumbs' in data) {
		for (item of data.breadcrumbs) {
			var button = document.createElement("button");
			button.classList.add("breadcrumbitem");
			button.setAttribute("model", data.menu);
			button.setAttribute("folder", item[0]);
			button.textContent = item[1];
			button.onclick = function () {
						socket.emit('select_model', {'menu': "", 'name': this.getAttribute("model"), 'path': this.getAttribute("folder")});
					};
			breadcrumbs.append(button);
			var span = document.createElement("span");
			span.textContent = "\\";
			breadcrumbs.append(span);
		}
	}
	//clear out the items
	var model_list = document.getElementById('loadmodellistcontent')
	while (model_list.firstChild) {
		model_list.removeChild(model_list.firstChild);
	}
	//add items
	for (item of data.items) {
		var list_item = document.createElement("span");
		list_item.classList.add("model_item");
		
		//create the folder icon
		var folder_icon = document.createElement("span");
		folder_icon.classList.add("material-icons-outlined");
		folder_icon.classList.add("cursor");

		let isModel = !(
			item.isMenu ||
			item.label === "Load a model from its directory" ||
			item.label === "Load an old GPT-2 model (eg CloverEdition)"
		);

		folder_icon.textContent = isModel ? "psychology" : "folder";
		list_item.append(folder_icon);
		
		
		//create the actual item
		var popup_item = document.createElement("span");
		popup_item.classList.add("model");
		for (const key in item) {
			if (key == "name") {
				popup_item.id = item[key];
			} 
			popup_item.setAttribute(key, item[key]);
		}
		
		popup_item.onclick = function() { 
			var attributes = this.attributes;
			var obj = {};

			for (var i = 0, len = attributes.length; i < len; i++) {
				obj[attributes[i].name] = attributes[i].value;
			}
			//put the model data on the accept button so we can send it to the server when you accept
			var accept = document.getElementById("popup_accept");
			selected_model_data = obj;
			//send the data to the server so it can figure out what data we need from the user for the model
			socket.emit('select_model', obj); 
			
			//clear out the selected item and select this one visually
			for (const element of document.getElementsByClassName("model_menu_selected")) {
				element.classList.remove("model_menu_selected");
			}
			this.closest(".model_item").classList.add("model_menu_selected");
		}
		
		//name text
		var text = document.createElement("span");
		text.style="grid-area: item;";
		text.textContent = item.label;
		popup_item.append(text);
		//model size text
		var text = document.createElement("span");
		text.textContent = item.size;
		text.style="grid-area: gpu_size;padding: 2px;";
		popup_item.append(text);

		(function() {
			// Anon function to avoid unreasonable indentation
			if (!isModel) return;

			let parameterCount = getModelParameterCount(item.label);
			if (!parameterCount) return;

			let warningText = "";

			if (parameterCount > 25_000_000_000) warningText = "This is a very high-end model and will likely not run without a specialized setup."; // 25B
			if (parameterCount < 2_000_000_000) warningText = "This is a lower-end model and may perform poorly.";			// 2B
			if (parameterCount < 1_000_000_000) warningText = "This is a very low-end model and may perform incoherently.";	// 1B

			if (!warningText) return;
			$e("span", list_item, {
				classes: ["material-icons-outlined", "model-size-warning"],
				innerText: "warning",
				"style.grid-area": "warning_icon",
				tooltip: warningText
			});

		})();

		(function() {
			// Anon function to avoid unreasonable indentation
			if (!item.isDownloaded) return;
			if (!isModel) return;

			$e("span", list_item, {
				classes: ["material-icons-outlined", "model-download-notification"],
				innerText: "download_done",
				"style.grid-area": "downloaded_icon",
				tooltip: "This model is already downloaded."
			});
		})();
		
		list_item.append(popup_item);
		model_list.append(list_item);
	}
	
	
	openPopup("load-model");
	
}

function getOptions(id){
  let selectElement = document.getElementById(id);
  let optionNames = [...selectElement.options].map(o => o.text);
  return optionNames;
}

function model_settings_checker() {
	//get check value:
	missing_element = false;
	if (this.check_data != null) {
		if ('sum' in this.check_data) {
			check_value = 0
			for (const temp of this.check_data['sum']) {
				if (document.getElementById(this.id.split("|")[0] +"|"  + temp + "_value")) {
					check_value += parseInt(document.getElementById(this.id.split("|")[0] +"|"  + temp + "_value").value);
				} else {
					missing_element = true;
				}
			}
		} else {
			check_value = this.value
		}
		if (this.check_data['check'] == "=") {
			valid = (check_value == this.check_data['value']);
		} else if (this.check_data['check'] == "!=") {
			valid = (check_value != this.check_data['value']);
		} else if (this.check_data['check'] == ">=") {
			valid = (check_value >= this.check_data['value']);
		} else if (this.check_data['check'] == "<=") {	
			valid = (check_value <= this.check_data['value']);
		} else if (this.check_data['check'] == "<=") {	
			valid = (check_value > this.check_data['value']);
		} else if (this.check_data['check'] == "<=") {	
			valid = (check_value < this.check_data['value']);
		}
		if (valid || missing_element) {
			//if we are supposed to refresh when this value changes we'll resubmit
			if ((this.getAttribute("refresh_model_inputs") == "true") && !missing_element && !this.noresubmit) {
				//get an object of all the input settings from the user
				data = {}
				settings_area = document.getElementById(document.getElementById("modelplugin").value + "_settings_area");
				if (settings_area) {
					for (const element of settings_area.querySelectorAll(".model_settings_input:not(.hidden)")) {
						var element_data = element.value;
						if (element.getAttribute("data_type") == "int") {
							element_data = parseInt(element_data);
						} else if (element.getAttribute("data_type") == "float") {
							element_data = parseFloat(element_data);
						} else if (element.getAttribute("data_type") == "bool") {
							element_data = element.checked;
						}
						data[element.id.split("|")[1].replace("_value", "")] = element_data;
					}
				}
				data = {...data, ...selected_model_data};
				
				data['plugin'] = document.getElementById("modelplugin").value;
				data['valid_backends'] = getOptions("modelplugin");
				
				socket.emit("resubmit_model_info", data);
			}
			if ('sum' in this.check_data) {
				for (const temp of this.check_data['sum']) {
					if (document.getElementById(this.id.split("|")[0] +"|"  + temp + "_value")) {
						document.getElementById(this.id.split("|")[0] +"|"  + temp + "_value").closest(".setting_container_model").classList.remove('input_error');
						document.getElementById(this.id.split("|")[0] +"|"  + temp + "_value").closest(".setting_container_model").removeAttribute("tooltip");
					}
				}
			} else {
				this.closest(".setting_container_model").classList.remove('input_error');
				this.closest(".setting_container_model").removeAttribute("tooltip");
			}
		} else {
			if ('sum' in this.check_data) {
				for (const temp of this.check_data['sum']) {
					if (document.getElementById(this.id.split("|")[0] +"|"  + temp + "_value")) {
						document.getElementById(this.id.split("|")[0] +"|"  + temp + "_value").closest(".setting_container_model").classList.add('input_error');
						if (this.check_data['check_message']) {
							document.getElementById(this.id.split("|")[0] +"|"  + temp + "_value").closest(".setting_container_model").setAttribute("tooltip", this.check_data['check_message']);
						} else {
							document.getElementById(this.id.split("|")[0] +"|"  + temp + "_value").closest(".setting_container_model").removeAttribute("tooltip");
						}
					}
				}
			} else {
				this.closest(".setting_container_model").classList.add('input_error');
				if (this.check_data['check_message']) {
					this.closest(".setting_container_model").setAttribute("tooltip", this.check_data['check_message']);
				} else {
					this.closest(".setting_container_model").removeAttribute("tooltip");
				}
			}
		}
	}
	var accept = document.getElementById("btn_loadmodelaccept");
	ok_to_load = true;
	for (const item of document.getElementsByClassName("input_error")) {
		if (item.classList.contains("input_error") && !item.closest(".model_plugin_settings_area").classList.contains("hidden")) {
			ok_to_load = false;
			break;
		}
	}
	
	if (ok_to_load) {
		accept.classList.remove("disabled");
		accept.disabled = false;
	} else {
		accept.classList.add("disabled");
		accept.disabled = true;
	}
	
	
	//We now have valid display boxes potentially. We'll go through them and update the display
	for (const item of document.querySelectorAll(".model_settings_valid_display:not(#blank_model_settings_valid_display)")) {
		check_value = 0
		missing_element = false;
		for (const temp of item.check_data['sum']) {
			if (document.getElementById(item.id.split("|")[0] +"|"  + temp + "_value")) {
				check_value += parseInt(document.getElementById(item.id.split("|")[0] +"|"  + temp + "_value").value);
			} else {
				missing_element = true;
			}
		}
		if (!missing_element) {
			item.innerText = item.original_text.replace("%1", check_value);
		}
		
		
	}
}

function set_toggle(id) {
	$('#'+id).bootstrapToggle({size: "mini", onstyle: "success", toggle: "toggle"});
}

var temp;
function selected_model_info(sent_data) {
	temp = sent_data;
	const data = sent_data['model_backends'];
	//clear out the loadmodelsettings
	var loadmodelsettings = document.getElementById('loadmodelsettings')
	while (loadmodelsettings.firstChild) {
		loadmodelsettings.removeChild(loadmodelsettings.firstChild);
	}
	//Clear out plugin selector
	var model_plugin = document.getElementById('modelplugin');
	while (model_plugin.firstChild) {
		model_plugin.removeChild(model_plugin.firstChild);
	}
	
	var accept = document.getElementById("btn_loadmodelaccept");
	accept.disabled = false;
	
	modelplugin = document.getElementById("modelplugin");
	modelplugin.classList.remove("hidden");
	modelplugin.onchange = function () {
		for (const area of document.getElementsByClassName("model_plugin_settings_area")) {
				area.classList.add("hidden");
		}
		if (document.getElementById(this.value + "_settings_area")) {
			document.getElementById(this.value + "_settings_area").classList.remove("hidden");
		}
		model_settings_checker()
	}
	//create the content
	for (const [loader, items] of Object.entries(data)) {
		model_area = document.createElement("DIV");
		model_area.id = loader + "_settings_area";
		model_area.classList.add("model_plugin_settings_area");
		model_area.classList.add("hidden");
		modelpluginoption = document.createElement("option");
		modelpluginoption.innerText = loader;
		modelpluginoption.value = loader;
		modelplugin.append(modelpluginoption);
		
		//create the user input for each requested input
		for (item of items) {
			let new_setting = document.getElementById('blank_model_settings').cloneNode(true);
			new_setting.id = loader;
			new_setting.classList.remove("hidden");
			new_setting.querySelector('#blank_model_settings_label').innerText = item['label'];
			new_setting.querySelector('#blank_model_settings_tooltip').setAttribute("tooltip", item['tooltip']);
			
			onchange_event = model_settings_checker;
			if (item['uitype'] == "slider") {
				var slider_number = new_setting.querySelector('#blank_model_settings_value_slider_number');
				slider_number.value = item['default'];
				slider_number.id = loader + "|" + item['id'] + "_value_text";
				slider_number.onchange = function() { document.getElementById(this.id.replace("_text", "")).value = this.value;};

				var slider = new_setting.querySelector('#blank_model_settings_slider');
				slider.value = item['default'];
				slider.min = item['min'];
				slider.max = item['max'];
				slider.setAttribute("data_type", item['unit']);
				slider.id = loader + "|" + item['id'] + "_value";
				if ('check' in item) {
					slider.check_data = item['check'];
					slider_number.check_data = item['check'];
				} else {
					slider.check_data = null;
					slider_number.check_data = null;
				}
				slider.oninput = function() { document.getElementById(this.id+"_text").value = this.value;};
				slider.onchange = onchange_event;
				slider.setAttribute("refresh_model_inputs", item['refresh_model_inputs']);
				new_setting.querySelector('#blank_model_settings_min_label').innerText = item['min'];
				new_setting.querySelector('#blank_model_settings_max_label').innerText = item['max'];
				slider.noresubmit = true;
				slider.onchange();
				slider.noresubmit = false;
			} else {
				new_setting.querySelector('#blank_model_settings_slider').remove();
			}
			if (item['uitype'] == "toggle") {
				toggle = document.createElement("input");
				toggle.type='checkbox';
				toggle.classList.add("setting_item_input");
				toggle.classList.add("blank_model_settings_input");
				toggle.classList.add("model_settings_input");
				toggle.id = loader + "|" + item['id'] + "_value";
				toggle.checked = item['default'];
				toggle.onclick = onchange_event;
				toggle.setAttribute("data_type", item['unit']);
				toggle.setAttribute("refresh_model_inputs", item['refresh_model_inputs']);
				if ('check' in item) {
					toggle.check_data = item['check'];
				} else {
					toggle.check_data = null;
				}
				new_setting.querySelector('#blank_model_settings_toggle').append(toggle);
				setTimeout(set_toggle, 200, loader + "\\|" + item['id'] + "_value");
				toggle.noresubmit = true;
				toggle.onclick();
				toggle.noresubmit = false;
			} else {
				new_setting.querySelector('#blank_model_settings_toggle').remove();
			}
			if (item['uitype'] == "dropdown") {
				var select_element = new_setting.querySelector('#blank_model_settings_dropdown');
				select_element.id = loader + "|" + item['id'] + "_value";
				for (const dropdown_value of item['children']) {
					new_option = document.createElement("option");
					new_option.value = dropdown_value['value'];
					new_option.innerText = dropdown_value['text'];
					select_element.append(new_option);
				}
				select_element.value = item['default'];
				select_element.setAttribute("data_type", item['unit']);
				select_element.onchange = onchange_event;
				select_element.setAttribute("refresh_model_inputs", item['refresh_model_inputs']);
				if (('multiple' in item) && (item['multiple'])) {
					select_element.multiple = true;
					select_element.size = 10;
				}
				if ('check' in item) {
					select_element.check_data = item['check'];
				} else {
					select_element.check_data = null;
				}
				select_element.noresubmit = true;
				select_element.onchange();
				select_element.noresubmit = false;
			} else {
				new_setting.querySelector('#blank_model_settings_dropdown').remove();
			}
			if (item['uitype'] == "password") {
				var password_item = new_setting.querySelector('#blank_model_settings_password');
				password_item.id = loader + "|" + item['id'] + "_value";
				password_item.value = item['default'];
				password_item.setAttribute("data_type", item['unit']);
				password_item.onchange = onchange_event;
				password_item.setAttribute("refresh_model_inputs", item['refresh_model_inputs']);
				if ('check' in item) {
					password_item.check_data = item['check'];
				} else {
					password_item.check_data = null;
				}
				password_item.noresubmit = true;
				password_item.onchange();
				password_item.noresubmit = false;
			} else {
				new_setting.querySelector('#blank_model_settings_password').remove();
			}
			if (item['uitype'] == "text") {
				var text_item = new_setting.querySelector('#blank_model_settings_text');
				text_item.id = loader + "|" + item['id'] + "_value";
				text_item.value = item['default'];
				text_item.onchange = onchange_event;
				text_item.setAttribute("data_type", item['unit']);
				text_item.setAttribute("refresh_model_inputs", item['refresh_model_inputs']);
				if ('check' in item) {
					text_item.check_data = item['check'];
				} else {
					text_item.check_data = null;
				}
				text_item.noresubmit = true;
				text_item.onchange();
				text_item.noresubmit = false;
			} else {
				new_setting.querySelector('#blank_model_settings_text').remove();
			}
			
			if (item['uitype'] == "Valid Display") {
				new_setting = document.createElement("DIV");
				new_setting.classList.add("model_settings_valid_display");
				new_setting.id = loader + "|" + item['id'] + "_value";
				new_setting.innerText = item['label'];
				new_setting.check_data = item['check'];
				new_setting.original_text = item['label'];
			}
			
			model_area.append(new_setting);
			loadmodelsettings.append(model_area);
		}
	}
	
	if ('selected_model_backend' in sent_data) {
		document.getElementById("modelplugin").value = sent_data['selected_model_backend'];
	}
	
	//unhide the first plugin settings
	if (document.getElementById(document.getElementById("modelplugin").value + "_settings_area")) {
		document.getElementById(document.getElementById("modelplugin").value + "_settings_area").classList.remove("hidden");
	}
	
	model_settings_checker()
	
}

function update_gpu_layers() {
	var gpu_layers
	gpu_layers = 0;
	for (let i=0; i < document.getElementById("gpu_count").value; i++) {
		gpu_layers += parseInt(document.getElementById("gpu_layers_"+i).value);
	}
	if (document.getElementById("disk_layers")) {
		gpu_layers += parseInt(document.getElementById("disk_layers").value);
	}
	if (gpu_layers > parseInt(document.getElementById("gpu_layers_max").textContent)) {
		document.getElementById("gpu_layers_current").textContent = gpu_layers;
		document.getElementById("gpu_layers_current").classList.add("text_red");
		var accept = document.getElementById("btn_loadmodelaccept");
		accept.classList.add("disabled");
	} else {
		var accept = document.getElementById("btn_loadmodelaccept");
		accept.classList.remove("disabled");
		document.getElementById("gpu_layers_current").textContent = gpu_layers;
		document.getElementById("gpu_layers_current").classList.remove("text_red");
	}
}

function load_model() {
	var accept = document.getElementById('btn_loadmodelaccept');
	settings_area = document.getElementById(document.getElementById("modelplugin").value + "_settings_area");
	
	//get an object of all the input settings from the user
	data = {}
	if (settings_area) {
		for (const element of settings_area.querySelectorAll(".model_settings_input:not(.hidden)")) {
			var element_data = element.getAttribute("data_type") === "bool" ? element.checked : element.value;
			if ((element.tagName == "SELECT") && (element.multiple)) {
				element_data = [];
				for (var i=0, iLen=element.options.length; i<iLen; i++) {
					if (element.options[i].selected) {
						element_data.push(element.options[i].value);
					}
				}
			} else {
				if (element.getAttribute("data_type") == "int") {
					element_data = parseInt(element_data);
				} else if (element.getAttribute("data_type") == "float") {
					element_data = parseFloat(element_data);
				}
			}
			data[element.id.split("|")[1].replace("_value", "")] = element_data;
		}
	}
	data = {...data, ...selected_model_data};
	
	data['plugin'] = document.getElementById("modelplugin").value;
	
	socket.emit("load_model", data);
	closePopups();
}

function world_info_entry_used_in_game(data) {
	if (!(data.uid in world_info_data)) {
		world_info_data[data.uid] = {};
	}
	world_info_data[data.uid]['used_in_game'] = data['used_in_game'];
	world_info_card = document.getElementById("world_info_"+data.uid);
	if (world_info_card) {
		if (data.used_in_game) {
			world_info_card.classList.add("used_in_game");
		} else {
			world_info_card.classList.remove("used_in_game");
		}
	}
}

function process_world_info_entry(data) {
	let temp = []
	if (Array.isArray(data)) {
		temp = data;
	} else {
		temp = [data];
	}
	for (wi of temp) {
		world_info_entry(wi);
	}
}

function world_info_entry(data) {
	world_info_data[data.uid] = data;
	
	//First let's get the id of the element we're on so we can restore it after removing the object
	var original_focus = document.activeElement.id;
	
	if (!(document.getElementById("world_info_folder_"+data.folder))) {
		folder = document.createElement("div");
		//console.log("Didn't find folder " + data.folder);
	} else {
		folder = document.getElementById("world_info_folder_"+data.folder);
	}
	
	if (document.getElementById("world_info_"+data.uid)) {
		world_info_card = document.getElementById("world_info_"+data.uid);
	} else {
		world_info_card_template = document.getElementById("world_info_");
		world_info_card = world_info_card_template.cloneNode(true);
		world_info_card.id = "world_info_"+data.uid;
		world_info_card.setAttribute("uid", data.uid);
		folder.append(world_info_card);
	}
	if (data.used_in_game) {
		world_info_card.classList.add("used_in_game");
	} else {
		world_info_card.classList.remove("used_in_game");
	}

	const title = world_info_card.querySelector('.world_info_title');
	title.id = "world_info_title_"+data.uid;
	title.textContent = data.title;
	title.setAttribute("uid", data.uid);
	title.setAttribute("original_text", data.title);
	title.setAttribute("contenteditable", true);
	title.classList.remove("pulse");
	title.ondragstart=function(event) {event.preventDefault();event.stopPropagation();};
	title.onblur = function () {
				this.parentElement.parentElement.setAttribute('draggable', 'true');
				this.setAttribute('draggable', 'true');
				if (this.textContent != this.getAttribute("original_text")) {
					world_info_data[this.getAttribute('uid')]['title'] = this.textContent;
					send_world_info(this.getAttribute('uid'));
					this.classList.add("pulse");
				}
			}

	title.addEventListener("keydown", function(event) {
		if (event.key === "Enter") {
			event.preventDefault();
			this.blur();
		}
	});

	title.addEventListener('dragenter', dragEnter)
	title.addEventListener('dragover', dragOver);
	title.addEventListener('dragleave', dragLeave);
	title.addEventListener('drop', drop);

	world_info_card.addEventListener('dragstart', dragStart);
	world_info_card.addEventListener('dragend', dragend);

	const delete_icon = world_info_card.querySelector('.world_info_delete');
	delete_icon.id = "world_info_delete_"+data.uid;
	delete_icon.setAttribute("uid", data.uid);
	delete_icon.setAttribute("wi-title", data.title);
	delete_icon.onclick = function () {
		const wiTitle = this.getAttribute("wi-title");
		const wiUid = parseInt(this.getAttribute("uid"));
		const wiElement = this.parentElement.parentElement;
		deleteConfirmation([
				{text: "You're about to delete World Info entry "},
				{text: wiTitle, format: "bold"},
				{text: ". Are you alright with this?"},
			],
			confirmText="Go for it.",
			denyText="I've changed my mind!",
			confirmCallback=function() {
				if (wiUid < 0) {
					wiElement.remove();
				} else {
					socket.emit("delete_world_info", wiUid);
				}
			}
		);
	}

	const wiImgContainer = world_info_card.querySelector(".world_info_image_container");
	const wiImg = wiImgContainer.querySelector(".world_info_image");
	const wiImgPlaceholder = wiImgContainer.querySelector(".placeholder");
	const wiImgInput = $e("input", null, {type: "file", accept: "image/png,image/x-png,image/gif,image/jpeg"});

	wiImg.id = `world_info_image_${data.uid}`;
	wiImg.setAttribute("context-menu", "wi-img");

	wiImg.addEventListener("load", function() {
		wiImgPlaceholder.classList.add("hidden");
		wiImg.classList.remove("hidden");
		setChatPfps(title.innerText, wiImg.src);
	});

	wiImg.addEventListener("error", function() {
		wiImg.classList.add("hidden");
	});

	// Story id is used to invalidate cache from other stories
	if (data.uid > -1) wiImg.src = `/get_wi_image/${data.uid}?${story_id}`;

	wiImgContainer.addEventListener("click", function() {
		wiImgInput.click();
	});

	wiImgInput.addEventListener("change", function() {
		const file = wiImgInput.files[0];
		if (file.type.split("/")[0] !== "image") {
			reportError("Unable to upload WI image", `File type ${file.type} is not a compatible image type!`)
			return;
		}
		let objectUrl = URL.createObjectURL(file);
		wiImgPlaceholder.classList.add("hidden");
		wiImg.src = objectUrl;

		let reader = new FileReader();
		reader.addEventListener("loadend", async function() {
			let r = await fetch(`/set_wi_image/${data.uid}`, {
				method: "POST",
				body: reader.result
			});

			setChatPfps(title.innerText, reader.result);
		});
		reader.readAsDataURL(file);
	});

	const wiTypeSelector = world_info_card.querySelector(".world_info_type");

	// We may want to change the display names of these later
	wiTypeSelector.value = {
		chatcharacter: "Chat Character",
		wi: "Keywords",
		constant: "Always On",
		commentator: "Commentator",
	}[world_info_data[data.uid].type];

	wiTypeSelector.classList.remove("pulse");
	wiTypeSelector.addEventListener("change", function(event) {
		// If no change, don't do anything. Don't loop!!!
		if (world_info_data[data.uid].type === wiTypeSelector.value) {
			return;
		}

		switch (wiTypeSelector.value) {
			case "Chat Character":
				world_info_data[data.uid].constant = true;
				break;
			case "Always On":
				world_info_data[data.uid].constant = true;
				break;
			case "Keywords":
				world_info_data[data.uid].constant = false;
				break;
			case "Commentator":
				world_info_data[data.uid].constant = true;
				break;
			default:
				reportError("Error", `Unknown WI type ${wiTypeSelector.value}`);
				return;
		}
		world_info_data[data.uid].type = {
			"Chat Character": "chatcharacter",
			"Always On": "constant",
			"Keywords": "wi",
			"Commentator": "commentator",
		}[wiTypeSelector.value];
		send_world_info(data.uid);
		this.classList.add("pulse");
	})

	const tags = world_info_card.querySelector('.world_info_tag_primary_area');
	tags.id = "world_info_tags_"+data.uid;
	//add tag content here
	add_tags(tags, data, "primary");
	
	const secondarytags = world_info_card.querySelector('.world_info_tag_secondary_area');
	secondarytags.id = "world_info_secondtags_"+data.uid;
	//add second tag content here
	add_tags(secondarytags, data, "secondary");

	//w++ toggle
	wpp_toggle_area = world_info_card.querySelector('.world_info_wpp_toggle_area');
	wpp_toggle_area.id = "world_info_wpp_toggle_area_"+data.uid;
	if (document.getElementById("world_info_wpp_toggle_"+data.uid)) {
		wpp_toggle = document.getElementById("world_info_wpp_toggle_"+data.uid);
	} else {
		wpp_toggle = document.createElement("input");
		wpp_toggle.id = "world_info_wpp_toggle_"+data.uid;
		wpp_toggle.setAttribute("type", "checkbox");
		wpp_toggle.setAttribute("uid", data.uid);
		wpp_toggle.setAttribute("data-size", "mini");
		wpp_toggle.setAttribute("data-onstyle", "success"); 
		wpp_toggle.setAttribute("data-toggle", "toggle");
		wpp_toggle.onchange = function () {
								if (this.checked) {
									document.getElementById("world_info_wpp_area_"+this.getAttribute('uid')).classList.remove("hidden");
									document.getElementById("world_info_basic_text_"+this.getAttribute('uid')).classList.add("hidden");
								} else {
									document.getElementById("world_info_wpp_area_"+this.getAttribute('uid')).classList.add("hidden");
									document.getElementById("world_info_basic_text_"+this.getAttribute('uid')).classList.remove("hidden");
								}
								
								world_info_data[this.getAttribute('uid')]['use_wpp'] = this.checked;
								send_world_info(this.getAttribute('uid'));
								this.classList.add("pulse");
							}
		wpp_toggle_area.append(wpp_toggle);
	}
	wpp_toggle.checked = data.use_wpp;
	wpp_toggle.classList.remove("pulse");
	
	//w++ data
	let last_new_value = null
	world_info_wpp_area = world_info_card.querySelector('.world_info_wpp_area');
	world_info_wpp_area.id = "world_info_wpp_area_"+data.uid;
	world_info_wpp_area.setAttribute("uid", data.uid);
	wpp_attributes_area = world_info_card.querySelector('.wpp_attributes_area');
	while (wpp_attributes_area.firstChild) { 
		wpp_attributes_area.removeChild(wpp_attributes_area.firstChild);
	}
	wpp_format = world_info_card.querySelector('.wpp_format');
	wpp_format.id = "wpp_format_"+data.uid;
	wpp_format.setAttribute("uid", data.uid);
	wpp_format.setAttribute("data_type", "format");
	wpp_format.onchange = function () {
							do_wpp(this.parentElement);
						}
	if (data.wpp.format == "W++") {
		wpp_format.selectedIndex = 0;
	} else {
		wpp_format.selectedIndex = 1;
	}
	wpp_type = world_info_card.querySelector('.wpp_type');
	wpp_type.id = "wpp_type_"+data.uid;
	wpp_type.setAttribute("uid", data.uid);
	wpp_type.setAttribute("data_type", "type");
	wpp_type.value = data.wpp.type;
	wpp_name = world_info_card.querySelector('.wpp_name');
	wpp_name.id = "wpp_name_"+data.uid;
	wpp_name.setAttribute("uid", data.uid);
	wpp_name.setAttribute("data_type", "name");
	if ("wpp" in data) {
		wpp_name.value = data.wpp.name;
	}
	if ('attributes' in data.wpp) {
		i = -1;
		for (const [attribute, values] of Object.entries(data.wpp.attributes)) {
			if (attribute != '') {
				i += 1;
				attribute_area = document.createElement("div");
				let label = document.createElement("span");
				label.textContent = "\xa0\xa0\xa0\xa0Attribute: ";
				attribute_area.append(label);
				input = document.createElement("input");
				input.setAttribute("contenteditable", true);
				input.ondragstart=function() {event.preventDefault();event.stopPropagation();};
				input.onfocus=function() {this.parentElement.parentElement.parentElement.setAttribute('draggable', 'false');this.setAttribute('draggable', 'false');};
				input.onblur=function() {this.parentElement.parentElement.parentElement.setAttribute('draggable', 'true');this.setAttribute('draggable', 'true');};
				input.ondragstart=function() {event.preventDefault();event.stopPropagation();};
				input.value = attribute;
				input.type = "text";
				input.setAttribute("uid", data.uid);
				input.setAttribute("data_type", "attribute");
				input.id = "wpp_"+data.uid+"_attr_"+i
				input.onchange = function() {do_wpp(this.parentElement.parentElement.parentElement)};
				attribute_area.append(input);
				wpp_attributes_area.append(attribute_area);
				j=-1;
				for (value of values) {
					j+=1;
					value_area = document.createElement("div");
					label = document.createElement("span");
					label.textContent = "\xa0\xa0\xa0\xa0\xa0\xa0\xa0\xa0\xa0\xa0Value: ";
					value_area.append(label);
					input = document.createElement("input");
					input.type = "text";
					input.setAttribute("contenteditable", true);
					input.ondragstart=function() {event.preventDefault();event.stopPropagation();};
					input.onchange = function() {do_wpp(this.parentElement.parentElement.parentElement)};
					input.onfocus=function() {this.parentElement.parentElement.parentElement.setAttribute('draggable', 'false');this.setAttribute('draggable', 'false');};
					input.onblur=function() {this.parentElement.parentElement.parentElement.setAttribute('draggable', 'true');this.setAttribute('draggable', 'true');};
					input.ondragstart=function() {event.preventDefault();event.stopPropagation();};
					input.value = value;
					input.setAttribute("uid", data.uid);
					input.setAttribute("data_type", "value");
					input.id = "wpp_"+data.uid+"_value_"+i+"_"+j;
					value_area.append(input);
					wpp_attributes_area.append(value_area);
				}
				value_area = document.createElement("div");
				label = document.createElement("span");
				label.textContent = "\xa0\xa0\xa0\xa0\xa0\xa0\xa0\xa0\xa0\xa0Value: ";
				value_area.append(label);
				input = document.createElement("input");
				input.type = "text";
				input.setAttribute("contenteditable", true);
				input.ondragstart=function() {event.preventDefault();event.stopPropagation();};
				input.onfocus=function() {this.parentElement.parentElement.parentElement.setAttribute('draggable', 'false');this.setAttribute('draggable', 'false');};
				input.onblur=function() {this.parentElement.parentElement.parentElement.setAttribute('draggable', 'true');this.setAttribute('draggable', 'true');};
				input.ondragstart=function() {event.preventDefault();event.stopPropagation();};
				input.setAttribute("uid", data.uid);
				input.setAttribute("data_type", "value");
				input.id = "wpp_"+data.uid+"_value_"+i+"_blank";
				last_new_value = input;
				input.onchange = function() {if (this.value != "") {on_new_wi_item = this.id;do_wpp(this.parentElement.parentElement.parentElement)}};
				value_area.append(input);
				wpp_attributes_area.append(value_area);
			}
		}
	}
	attribute_area = document.createElement("div");
	let label = document.createElement("span");
	label.textContent = "\xa0\xa0\xa0\xa0Attribute: ";
	attribute_area.append(label);
	input = document.createElement("input");
	input.value = "";
	input.type = "text";
	input.setAttribute("contenteditable", true);
	input.ondragstart=function() {event.preventDefault();event.stopPropagation();};
	input.onfocus=function() {this.parentElement.parentElement.parentElement.setAttribute('draggable', 'false');this.setAttribute('draggable', 'false');};
	input.onblur=function() {this.parentElement.parentElement.parentElement.setAttribute('draggable', 'true');this.setAttribute('draggable', 'true');};
	input.setAttribute("uid", data.uid);
	input.setAttribute("value_num", i);
	input.setAttribute("data_type", "attribute");
	input.id = "wpp_"+data.uid+"_attr_blank";
	input.onchange = function() {if (this.value != "") {on_new_wi_item=this.id;do_wpp(this.parentElement.parentElement.parentElement)}};
	attribute_area.append(input);
	wpp_attributes_area.append(attribute_area);
	
	
	
	//regular data
	manual_text_area = world_info_card.querySelector('.world_info_basic_text_area');
	manual_text_area.id = "world_info_basic_text_"+data.uid;
	manual_text = world_info_card.querySelector('.world_info_entry_text');
	manual_text.id = "world_info_entry_text_"+data.uid;
	manual_text.setAttribute("uid", data.uid);
	manual_text.value = data.manual_text;
	manual_text.onchange = function () {
							world_info_data[this.getAttribute('uid')]['manual_text'] = this.value;
							send_world_info(this.getAttribute('uid'));
							this.classList.add("pulse");
						}
	manual_text.classList.remove("pulse");
	comment = world_info_card.querySelector('.world_info_comment');
	comment.id = "world_info_comment_"+data.uid;
	comment.setAttribute("uid", data.uid);
	comment.value = data.comment;
	comment.onchange = function () {
							world_info_data[data.uid].comment = this.value;
							send_world_info(data.uid);
							this.classList.add("pulse");
						}
	comment.classList.remove("pulse");

	//Let's figure out the order to insert this card
	var found = false;
	var moved = false;
	for (var i = 0; i < world_info_folder_data[data.folder].length; i++) {
		//first find where our current card is in the list
		if (!(found)) {
			if (world_info_folder_data[data.folder][i] == data.uid) {
				found = true;
			}
		} else {
			//We have more folders, so let's see if any of them exist so we can insert before that
			if (document.getElementById("world_info_"+world_info_folder_data[data.folder][i])) {
				moved = true;
				folder.insertBefore(world_info_card, document.getElementById("world_info_"+world_info_folder_data[data.folder][i]));
				break;
			}
		}
	}
	if (!(found) | !(moved)) {
		folder.append(world_info_card);
	}
	
	//hide keys if constant set
	if (data.constant || data.type === "commentator") {
		document.getElementById("world_info_tags_"+data.uid).classList.add("hidden");
		document.getElementById("world_info_secondtags_"+data.uid).classList.add("hidden");
	} else {
		document.getElementById("world_info_tags_"+data.uid).classList.remove("hidden");
		document.getElementById("world_info_secondtags_"+data.uid).classList.remove("hidden");
	}

	const genTypeInput = world_info_card.querySelector(".world_info_item_type");
	const generateDescButton = world_info_card.querySelector(".wi-lc-text > .generate-button");
	generateDescButton.addEventListener("click", function() {
		if (generating_summary) return;
		let type = genTypeInput.innerText;

		if (!type) {
			genTypeInput.classList.add("bad-input");
			return;
		} else {
			genTypeInput.classList.remove("bad-input");
		}

		// TODO: Make type input element
		let genAmount = parseInt($el("#user_wigen_amount").value);
		generateWIData(data.uid, "desc", title.innerText, type, null, genAmount);
		this.innerText = "autorenew";
		this.classList.add("spinner");
		manual_text.classList.add("disabled");
	});

	genTypeInput.addEventListener("focus", function() {
		this.classList.remove("bad-input");
	});

	genTypeInput.addEventListener("keydown", function(event) {
		if (event.key === "Enter") {
			event.preventDefault();
			this.blur();
		}
	});

	genTypeInput.addEventListener("blur", function() {
		this.innerText = this.innerText.trim();

		if (this.innerText == this.getAttribute("old-text")) return;
		this.setAttribute("old-text", this.innerText);

		world_info_data[data.uid].object_type = this.innerText;
		send_world_info(data.uid);
	});

	genTypeInput.innerText = data.object_type;
	
	//$('#world_info_constant_'+data.uid).bootstrapToggle();
	//$('#world_info_wpp_toggle_'+data.uid).bootstrapToggle();
	setup_wi_toggles.push(data.uid);
	
	//hide/unhide w++
	if (wpp_toggle.checked) {
		document.getElementById("world_info_wpp_area_"+wpp_toggle.getAttribute('uid')).classList.remove("hidden");
		document.getElementById("world_info_basic_text_"+wpp_toggle.getAttribute('uid')).classList.add("hidden");
	} else {
		document.getElementById("world_info_wpp_area_"+wpp_toggle.getAttribute('uid')).classList.add("hidden");
		document.getElementById("world_info_basic_text_"+wpp_toggle.getAttribute('uid')).classList.remove("hidden");
	}
	
	//resize comments/text boxes
	autoResize(comment, 60);
	autoResize(manual_text, 60);
	
	//put focus back where it was
	if (original_focus && document.getElementById(original_focus)) {
		if (document.getElementById(original_focus).tagName != "BUTTON") {
			//check if we were on a new line
			if ((on_new_wi_item != null) && (document.getElementById(on_new_wi_item))) {
				//if we're on a new wpp attribute, we want to move to the new value not the new attribute, so let's fix that
				if (on_new_wi_item.includes('wpp_') && on_new_wi_item.includes('_attr_blank') && (last_new_value != null)) { 
					on_new_wi_item = last_new_value.id;
				}
				original_focus = on_new_wi_item;
			}
			on_new_wi_item = null;
			//for some reason we have to wrap this in a timmer
			setTimeout(function() {document.getElementById(original_focus.replace("-1", data.uid)).click();document.getElementById(original_focus.replace("-1", data.uid)).focus()}, 0);
		}
	}
	
	assign_world_info_to_action(null, data.uid);
	
	update_token_lengths();
	
	clearTimeout(setup_missing_wi_toggles_timeout);
	setup_missing_wi_toggles_timeout = setTimeout(setup_missing_wi_toggles, 10);
	
	return world_info_card;
}

function setup_missing_wi_toggles() {
	for (item of setup_wi_toggles) {
		$('#world_info_constant_'+item).bootstrapToggle();
		$('#world_info_wpp_toggle_'+item).bootstrapToggle();
	}
	setup_wi_toggles = [];
}

function world_info_folder(data) {
	//console.log(data);
	world_info_folder_data = data;
	var folders = Object.keys(data)
	for (var i = 0; i < folders.length; i++) {
		folder_name = folders[i];
		//check to see if folder exists
		if (!(document.getElementById("world_info_folder_"+folder_name))) {
			var folder = document.createElement("span");
			folder.id = "world_info_folder_"+folder_name;
			folder.classList.add("WI_Folder");
			title = document.createElement("h3");
			title.addEventListener('dragenter', dragEnter)
			title.addEventListener('dragover', dragOver);
			title.addEventListener('dragleave', dragLeave);
			title.addEventListener('drop', drop);
			title.classList.add("WI_Folder_Header");
			collapse_icon = document.createElement("span");
			collapse_icon.id = "world_info_folder_collapse_"+folder_name;
			collapse_icon.classList.add("wi_folder_collapser");
			collapse_icon.classList.add("material-icons-outlined");
			collapse_icon.setAttribute("folder", folder_name);
			collapse_icon.textContent = "expand_more";
			collapse_icon.onclick = function () {
								hide_wi_folder(this.getAttribute("folder"));
								document.getElementById('world_info_folder_expand_'+this.getAttribute("folder")).classList.remove('hidden');
								this.classList.add("hidden");
							};
			collapse_icon.classList.add("expand")
			title.append(collapse_icon);
			expand_icon = document.createElement("span");
			expand_icon.id = "world_info_folder_expand_"+folder_name;
			expand_icon.classList.add("wi_folder_collapser");
			expand_icon.classList.add("material-icons-outlined");
			expand_icon.setAttribute("folder", folder_name);
			expand_icon.textContent = "chevron_right";
			expand_icon.onclick = function () {
								unhide_wi_folder(this.getAttribute("folder"));
								document.getElementById('world_info_folder_collapse_'+this.getAttribute("folder")).classList.remove('hidden');
								this.classList.add("hidden");
							};
			expand_icon.classList.add("expand")
			expand_icon.classList.add("hidden");
			title.append(expand_icon);
			icon = document.createElement("span");
			icon.classList.add("material-icons-outlined");
			icon.setAttribute("folder", folder_name);
			icon.textContent = "folder";
			icon.classList.add("folder");
			title.append(icon);
			title_text = document.createElement("span");
			title_text.classList.add("wi_title");
			title_text.setAttribute("contenteditable", true);
			title_text.setAttribute("original_text", folder_name);
			title_text.textContent = folder_name;
			title_text.onblur = function () {
				if (this.textContent != this.getAttribute("original_text")) {
					//Need to check if the new folder name is already in use
					socket.emit("Rename_World_Info_Folder", {"old_folder": this.getAttribute("original_text"), "new_folder": this.textContent});
				}
			}
			title_text.classList.add("title");
			title.append(title_text);
			
			//create delete button
			delete_button = document.createElement("span");
			delete_button.classList.add("material-icons-outlined");
			delete_button.classList.add("cursor");
			delete_button.setAttribute("folder", folder_name);
			delete_button.textContent = "delete";
			delete_button.onclick = function () {
				const folderName = this.getAttribute("folder");
				deleteConfirmation([
						{text: "You're about to delete World Info folder "},
						{text: folderName, format: "bold"},
						{text: " and the "},
						{text: countWIFolderChildren(folderName), format: "bold"},
						{text: " entries inside it. Are you sure?"},
					],
					confirmText="Go for it.",
					denyText="I've changed my mind!",
					confirmCallback=function() { socket.emit("delete_wi_folder", folderName); }
				);
			};
			delete_button.classList.add("delete");
			title.append(delete_button);
			
			//create download button
			download = document.createElement("span");
			download.classList.add("material-icons-outlined");
			download.classList.add("cursor");
			download.setAttribute("folder", folder_name);
			download.textContent = "file_download";
			download.onclick = function () {
								document.getElementById('download_iframe').src = 'export_world_info_folder?folder='+this.getAttribute("folder");
							};
			download.classList.add("download");
			title.append(download);
			
			//upload element
			upload_element = document.createElement("input");
			upload_element.id = "wi_upload_element_"+folder_name;
			upload_element.type = "file";
			upload_element.setAttribute("folder", folder_name);
			upload_element.classList.add("upload_box");
			upload_element.onchange = function () {
											var fileList = this.files;
											for (file of fileList) {
												reader = new FileReader();
												reader.folder = this.getAttribute("folder");
												reader.onload = function (event) {
													socket.emit("upload_world_info_folder", {'folder': event.target.folder, 'filename': file.name, "data": event.target.result});
												};
												reader.readAsArrayBuffer(file);
												
											}
										};
			title.append(upload_element);
			
			//create upload button
			upload = document.createElement("span");
			upload.classList.add("material-icons-outlined");
			upload.classList.add("cursor");
			upload.setAttribute("folder", folder_name);
			upload.textContent = "file_upload";
			upload.onclick = function () {
								document.getElementById('wi_upload_element_'+this.getAttribute("folder")).click();
								//document.getElementById('download_iframe').src = 'export_world_info_folder?folder='+this.getAttribute("folder");
							};
			upload.classList.add("upload");
			title.append(upload);
			folder.append(title);
			
			//create add button
			new_icon = document.createElement("span");
			new_icon.classList.add("wi_add_button");
			add_icon = document.createElement("span");
			add_icon.classList.add("material-icons-outlined");
			add_icon.textContent = "post_add";
			new_icon.append(add_icon);
			add_text = document.createElement("span");
			add_text.textContent = "Add World Info Entry";
			add_text.classList.add("wi_add_text");
			add_text.setAttribute("folder", folder_name);
			new_icon.onclick = function() {
				create_new_wi_entry(this.querySelector(".wi_add_text").getAttribute("folder"));
			}
			new_icon.append(add_text);
			folder.append(new_icon);
			
			//We want to insert this folder before the next folder
			if (i+1 < folders.length) {
				//We have more folders, so let's see if any of them exist so we can insert before that
				var found = false;
				for (var j = i+1; j < folders.length; j++) {
					if (document.getElementById("world_info_folder_"+folders[j])) {
						found = true;
						document.getElementById("WI_Area").insertBefore(folder, document.getElementById("world_info_folder_"+folders[j]));
						break;
					}
				}
				if (!(found)) {
					if (document.getElementById("new_world_info_button")) {
						document.getElementById("WI_Area").insertBefore(folder, document.getElementById("new_world_info_button"));
					} else {
						document.getElementById("WI_Area").append(folder);
					}
				}
			} else {
				if (document.getElementById("new_world_info_button")) {
					document.getElementById("WI_Area").insertBefore(folder, document.getElementById("new_world_info_button"));
				} else {
					document.getElementById("WI_Area").append(folder);
				}
			}
		} else {
			folder = document.getElementById("world_info_folder_"+folder_name);
		}
		for (uid of world_info_folder_data[folder_name]) {
			if (document.getElementById("world_info_"+uid)) {
				item = document.getElementById("world_info_"+uid);
				item.classList.remove("pulse");
				if (item.parentElement != folder) {
					item.classList.remove("hidden");
					folder.append(item);
				}
			}
		}
	}
	//Delete unused folders
	for (item of document.getElementsByClassName("WI_Folder")) {
		if (!(item.id.replace("world_info_folder_", "") in world_info_folder_data)) {
			item.parentNode.removeChild(item);
		}
	}
	
	//Add new world info folder button
	if (!(document.getElementById("new_world_info_button"))) {
		add_folder = document.createElement("div");
		add_folder.id = "new_world_info_button";
		temp = document.createElement("h3");
		add_icon = document.createElement("span");
		icon = document.createElement("span");
		icon.classList.add("material-icons-outlined");
		icon.textContent = "create_new_folder";
		add_icon.append(icon);
		text_span = document.createElement("span");
		text_span.textContent = "Add World Info Folder";
		text_span.classList.add("wi_title");
		add_icon.onclick = function() {
										socket.emit("create_world_info_folder", {});
									  }
		add_icon.append(text_span);
		temp.append(add_icon);
		add_folder.append(temp);
		document.getElementById("WI_Area").append(add_folder);
	}
}

function show_error_message(data) {
	const error_box_data = $el("#error-popup").querySelector("#popup_list_area");
	//clear out the error box
	while (error_box_data.firstChild) {
		error_box_data.removeChild(error_box_data.firstChild);
	}
	if (Array.isArray(data)) {
		for (item of data) {
			$e("div", error_box_data, {'innerHTML': item, 'classes': ['console_text']});
			$e("br", error_box_data);
		}
	} else {
		//console.log(item);
		$e("div", error_box_data, {'innerHTML': data, 'classes': ['console_text']});
	}
	openPopup("error-popup");
}

function show_message(data) {
	const message_box_data = $el("#message-popup").querySelector("#popup_list_area");
	const message_box_title = $el("#message-popup").querySelector("#popup_title");
	const message_box_ok = $el("#message-popup").querySelector("#ok");
	//clear out the error box
	while (message_box_data.firstChild) {
		message_box_data.removeChild(message_box_data.firstChild);
	}
	$e("div", message_box_data, {'innerHTML': data['message'], 'classes': ['console_text']})
	message_box_title.innerText = data['title'];
	message_box_ok.setAttribute("message_id", data['id'])
	
	openPopup("message-popup");
}

function do_wpp(wpp_area) {
	wpp = {};
	wpp['attributes'] = {};
	uid = wpp_area.getAttribute("uid");
	attribute = "";
	wpp['format'] = document.getElementById("wpp_format_"+uid).value;
	for (input of wpp_area.querySelectorAll('input')) {
		if (input.getAttribute("data_type") == "name") {
			wpp['name'] = input.value;
		} else if (input.getAttribute("data_type") == "type") {
			wpp['type'] = input.value;
		} else if (input.getAttribute("data_type") == "attribute") {
			attribute = input.value;
			if (!(input.value in wpp['attributes']) && (input.value != "")) {
				wpp['attributes'][input.value] = [];
			} 
			
		} else if ((input.getAttribute("data_type") == "value") && (attribute != "")) {
			if (input.value != "") {
				wpp['attributes'][attribute].push(input.value);
			}
		}
	}
	world_info_data[uid]['wpp'] = wpp;
	send_world_info(uid);
}

function load_cookies(data) {
	colab_cookies = data;
	for (const cookie of Object.keys(colab_cookies)) {
		setCookie(cookie, colab_cookies[cookie]);
	}
	colab_cookies = null;
	wait_for_tweaks_load();
}

function wait_for_tweaks_load() {
	if (document.readyState === 'complete') {
		process_cookies();
	} else {
		clearTimeout(colab_cookie_timeout);
		colab_cookie_timeout = setTimeout(wait_for_tweaks_load, 1000);
	}
}

function process_log_message(full_data) {
	debug_info['aiserver errors'] = []
	for (data of full_data) {
		let level = data['record']['level']['name'];
		let message = data['record']['message'];
		let time = data['record']['time']['repr'];
		let full_log = data['text'];
		//log.push({'level': level, 'message': message, 'time': time, 'full_log': full_log});
		if (level == 'ERROR') {
			show_error_message(data['html']);
		}
		
		
		let temp = JSON.parse(JSON.stringify(data.record));
		debug_info['aiserver errors'].push(temp);
		
		//put log message in log popup
		const log_popup = document.getElementById('log-popup');
		const log_popup_data = log_popup.querySelector("#popup_list_area")
		//clear out the error box
		for (item of data['html']) {
			$e("div", log_popup_data, {'innerHTML': item, 'classes': ['console_text']})
			$e("br", log_popup_data)
		}
	}
}

//--------------------------------------------UI to Server Functions----------------------------------
function create_new_softprompt() {
	socket.emit("create_new_softprompt", {"sp_title": document.getElementById("sp_title").value,
										  "sp_prompt": document.getElementById("sp_prompt").value,
										  "sp_dataset": document.getElementById("sp_dataset").value,
										  "sp_author": document.getElementById("sp_author").value,
										  "sp_description": document.getElementById("sp_description").value
										});
	closePopups();
}

async function download_story_to_json() {
	//document.getElementById('download_iframe').src = 'json';
	downloaded = false;
}

async function download_story() {
	if (socket.connected) {
		try {
			let name = $el(".var_sync_story_story_name").innerText;
			let r = await fetch("story_download");
			downloadBlob(await r.blob(), `${name}.kaistory`);
			return;
		}
		catch(err) {
			console.error("Error in online download");
			console.error(err);
		}
	}

	console.warn("Online download failed! Using offline download...")

	/* Offline Download - Compile JSON file from what we have in ram */
	
	//first we're going to find all the var_sync_story_ classes used in the document.
	let allClasses = [];
	const allElements = document.querySelectorAll('*');

	for (let i = 0; i < allElements.length; i++) {
		let classes = allElements[i].classList;
		for (let j = 0; j < classes.length; j++) {
		if (!(allClasses.includes(classes[j].replace("var_sync_story_", ""))) && (classes[j].includes("var_sync_story_"))) {
			allClasses.push(classes[j].replace("var_sync_story_", ""));
		}
		}
	}
	
	//OK, now we're going to go through each of those classes and get the values from the elements
	let j = {}
	for (class_name of allClasses) {
		for (item of document.getElementsByClassName("var_sync_story_"+class_name)) {
			if (['INPUT', 'TEXTAREA', 'SELECT'].includes(item.tagName)) {
				if ((item.tagName == 'INPUT') && (item.type == "checkbox")) {
					j[class_name] = item.checked;
				} else {
					j[class_name] = item.value;
				}
			} else {
				j[class_name] = item.textContent;
			}
			break;
		}
	}
	
	//We'll add actions and world info data next
	let temp = JSON.parse(JSON.stringify(actions_data));
	delete temp[-1];
	j['actions'] = {'action_count': document.getElementById('action_count').textContent, 'actions': temp};
	j['worldinfo_v2'] = {'entries': world_info_data, 'folders': world_info_folder_data};
	
	//Biases
	let bias = {};
	for (item of document.getElementsByClassName('bias')) {
		let bias_phrase = item.querySelector(".bias_phrase").children[0].value;
		let bias_score = parseInt(item.querySelector(".bias_score").querySelector(".bias_slider_cur").textContent);
		let bias_comp_threshold = parseInt(item.querySelector(".bias_comp_threshold").querySelector(".bias_slider_cur").textContent);
		if (bias_phrase != "") {
			bias[bias_phrase] = [bias_score, bias_comp_threshold];
		}
	}
	j['biases'] = bias;
	
	//substitutions
	substitutions = [];
	for (item of document.getElementsByClassName('substitution-card')) {
		let target = item.children[0].querySelector(".target").value;
		let sub = item.children[1].querySelector(".target").value;
		let enabled = (item.children[1].querySelector(".material-icons-outlined").getAttribute("title") == 'Enabled');
		substitutions.push({'target': target, 'substitution': sub, 'enabled': enabled});
	}
	j['substitutions'] = substitutions;
	
	j['file_version'] = 2;
	j['gamestarted'] = true;
	
	downloadString(JSON.stringify(j), j['story_name']+".json")
}

function unload_userscripts() {
	files_to_unload = document.getElementById('loaded_userscripts');
	for (var i=0; i<files_to_unload.options.length; i++) {
		if (files_to_unload.options[i].selected) {
			socket.emit("unload_userscripts", files_to_unload.options[i].value);
		}
	}
}

function save_theme() {
	var [cssVars, rules] = getAllCSSVariableNames();
	for (const [key, value] of Object.entries(cssVars)) {
		if (document.getElementById(key)) {
			if (document.getElementById(key+"_select").value == "") {
				cssVars[key] = document.getElementById(key).value;
			} else {
				cssVars[key] = "var(--"+document.getElementById(key+"_select").value+")";
			}
			
		}
	}
	for (item of document.getElementsByClassName("Theme_Input")) {
		cssVars["--"+item.id] = item.value;
	}
	socket.emit("theme_change", {"name": document.getElementById("save_theme_name").value, "theme": cssVars, 'special_rules': rules});
	document.getElementById("save_theme_name").value = "";
	socket.emit('theme_list_refresh', '');
}

function move_sample(direction) {
	var previous = null;
	//console.log(direction);
	for (const [index, temp] of Array.from(document.getElementsByClassName("sample_order")).entries()) {
		if (temp.classList.contains("selected")) {
			if ((direction == 'up') && (index > 0)) {
				temp.parentElement.insertBefore(temp, previous);
				break;
			} else if ((direction == 'down') && (index+1 < Array.from(document.getElementsByClassName("sample_order")).length)) {
				temp.parentElement.insertBefore(temp, Array.from(document.getElementsByClassName("sample_order"))[index+2]);
				break;
			}
		}
		previous = temp;
	}
	var sample_order = []
	for (item of document.getElementsByClassName("sample_order")) {
		sample_order.push(map1.get(item.textContent));
	}
	socket.emit("var_change", {"ID": 'model_sampler_order', "value": sample_order});
}

function new_story() {
	//check if the story is saved
	if (document.getElementById('save_story').getAttribute('story_gamesaved') == "false") {
		//ask the user if they want to continue
		deleteConfirmation([
				{text: "You asked for a new story but your current story has not been saved. If you continue you will loose your changes."},
			],
			confirmText="Go for it.",
			denyText="I've changed my mind!",
			confirmCallback=function() {
				socket.emit('new_story', '');
			}
		);
	} else {
		socket.emit('new_story', '');
	}
}

function save_as_story(response) {
	if (response === "overwrite?") openPopup("save-confirm");
}

function save_bias() {
	var biases = {};
	//get all of our biases

	for (const biasCard of document.getElementsByClassName("bias_card")) {
		//phrase
		var phrase = biasCard.querySelector(".bias_phrase").value;
		if (!phrase) continue;
		
		//Score
		var score = parseFloat(biasCard.querySelector(".bias_score input").value);
		
		//completion threshold
		var compThreshold = parseInt(biasCard.querySelector(".bias_comp_threshold input").value);
		
		biases[phrase] = [score, compThreshold];
	}

	// Because of course JS couldn't just support comparison in a core type
	// that would be silly and foolish
	if (JSON.stringify(biases) === JSON.stringify(biases_data)) {
		// No changes. :(
		return;
	}

	biases_data = biases;
	console.info("saving biases", biases)

	//send the biases to the backend
	socket.emit("phrase_bias_update", biases);
}

function sync_to_server(item) {
	//get value
	let value = null;
	let name = null;

	if ((item.tagName.toLowerCase() === 'checkbox') || (item.tagName.toLowerCase() === 'input') || (item.tagName.toLowerCase() === 'select') || (item.tagName.toLowerCase() == 'textarea')) {
		if (item.getAttribute("type") == "checkbox") {
			value = item.checked;
		} else {
			value = item.value;
			if (item.classList.contains("sync_as_float")) value = parseFloat(value);
		}
	} else {
		value = item.innerText;
	}
	
	//get name
	for (classlist_name of item.classList) {
		if (!classlist_name.includes("var_sync_alt_") && classlist_name.includes("var_sync_")) {
			name = classlist_name.replace("var_sync_", "");
		}
	}
	
	if (name != null) {
		item.classList.add("pulse");
		//send to server with ack
		socket.emit("var_change", {"ID": name, "value": value}, (response) => {
			if ('status' in response) {
				if (response['status'] == 'Saved') {
					for (item of document.getElementsByClassName("var_sync_"+response['id'])) {
						item.classList.remove("pulse");
					}
				}
			}
		});
	}
}

function upload_file(file_box) {
	var fileList = file_box.files;
	for (file of fileList) {
		reader = new FileReader();
		reader.onload = function (event) {
			socket.emit("upload_file", {'filename': file.name, "data": event.target.result, 'upload_no_save': false});
		};
		reader.readAsArrayBuffer(file);
	}
}

function upload_file_without_save(file_box) {
	var fileList = file_box.files;
	for (file of fileList) {
		reader = new FileReader();
		reader.onload = function (event) {
			socket.emit("upload_file", {'filename': file.name, "data": event.target.result, 'upload_no_save': true});
		};
		reader.readAsArrayBuffer(file);
	}
}

function send_world_info(uid) {
	socket.emit("edit_world_info", world_info_data[uid]);
}

function save_tweaks() {
	let out = [];

	for (const tweakContainer of document.getElementsByClassName("tweak-container")) {
		let toggle = tweakContainer.querySelector("input");
		let path = tweakContainer.getAttribute("tweak-path");
		if (toggle.checked) out.push(path);
	}
	setCookie("enabledTweaks", JSON.stringify(out));
}

function load_tweaks() {
	
	let enabledTweaks = JSON.parse(getCookie("enabledTweaks", "[]"));

	for (const tweakContainer of document.getElementsByClassName("tweak-container")) {
		let toggle = tweakContainer.querySelector("input");
		let path = tweakContainer.getAttribute("tweak-path");
		if (enabledTweaks.includes(path)) $(toggle).bootstrapToggle("on");
	}
}

function toggle_adventure_mode(button) {
	if (button.textContent == "Mode: Story") {
		button.childNodes[1].textContent = "Adventure";
		var actionmode = 1
	} else {
		button.childNodes[1].textContent = "Story";
		var actionmode = 0
	}
	button.classList.add("pulse");
	socket.emit("var_change", {"ID": "story_actionmode", "value": actionmode}, (response) => {
			if ('status' in response) {
				if (response['status'] == 'Saved') {
					document.getElementById("adventure_mode").classList.remove("pulse");
				}
			}
		});
	
}

function set_edit(event) {
	//get the element sitting on
	var game_text = document.getElementById("Selected Text");
	if ((event.key === undefined) || (event.key == 'ArrowDown') || (event.key == 'ArrowUp') || (event.key == 'ArrowLeft') || (event.key == 'ArrowRight')) {
		var chunk = window.getSelection().anchorNode;
		while (chunk != game_text) {
			if ((chunk instanceof HTMLElement) && (chunk.hasAttribute("chunk"))) {
				break;
			}
			chunk = chunk.parentNode;
		}
		for (item of document.getElementsByClassName("editing")) {
			item.classList.remove("editing");
		}
		if (chunk != game_text) {
			chunk.classList.add("editing");
		}
	}
	return true;
}

function check_game_after_paste() {
	setTimeout(function() {savegametextchanges();}, 500);
}

function gametextwatcher(records) {
	//Here we want to take care of two possible events
	//User deleted an action. For this we'll restore the action and set it's text to "" and mark it as dirty
	//User changes text. For this we simply mark it as dirty
	var game_text = document.getElementById("Selected Text");
	for (const record of records) {
		if ((record.type === "childList") && (record.removedNodes.length > 0)) {
			for (const chunk of record.removedNodes) {
				//we've deleted a node. Let's find the chunk span and put it back
				//Skip over deletes that are not chunks
				if ((chunk instanceof HTMLElement) && (chunk.hasAttribute("chunk"))) {
					if (!document.getElementById("Selected Text Chunk " + chunk.getAttribute("chunk"))) {
						//Node was actually deleted. 
						if (!dirty_chunks.includes(chunk.getAttribute("chunk"))) {
							dirty_chunks.push(chunk.getAttribute("chunk"));
							//Stupid firefox sometimes looses focus as you type after deleting stuff. Fix that here
							var sel = window.getSelection();
							if (sel.anchorNode instanceof HTMLElement) {
								sel.anchorNode.focus();
							} else {
								game_text.focus();
							}
						}
					}
				}
			}
		}
		//get the actual chunk rather than the sub-node
		//console.log(record);
		var chunk = record.target;
		var found_chunk = false;
		while (chunk != game_text) {
			if (chunk) {
				if ((chunk instanceof HTMLElement) && (chunk.hasAttribute("chunk"))) {
					found_chunk = true;
					break;
				}
				chunk = chunk.parentNode;
			} else {
				break;
			}
		}
		if ((found_chunk) && (chunk.original_text != chunk.innerText)) {;
			if (!dirty_chunks.includes(chunk.getAttribute("chunk"))) {
				dirty_chunks.push(chunk.getAttribute("chunk"));
			}
		} else if ((record.addedNodes.length > 0) && !(found_chunk) && !(record.addedNodes[0] instanceof HTMLElement)) {
			if (!dirty_chunks.includes("game_text")) {
				dirty_chunks.push("game_text");
			}
		}
	}
}

function fix_dirty_game_text() {
	//This should get fired if we have deleted chunks or have added text outside of a node.
	//We wait until after the game text has lost focus to fix things otherwise it messes with typing
	var game_text = document.getElementById("Selected Text");

	// Fix stray stream
	const streamBufferEl = document.getElementById("#token-stream-buffer");
	if (streamBufferEl) streamBufferEl.remove();

	//Fix missing story prompt
	if (dirty_chunks.includes("-1")) {
		if (!document.getElementById("story_prompt")) {
			story_prompt = document.createElement("span");
			story_prompt.id = "story_prompt";
			story_prompt.classList.add("var_sync_story_prompt");
			story_prompt.classList.add("var_sync_alt_story_prompt_in_ai");
			story_prompt.classList.add("rawtext");
			story_prompt.setAttribute("chunk", "-1");
			game_text.prepend(story_prompt);
		}
	}

	if (dirty_chunks.includes("game_text")) {
		dirty_chunks = dirty_chunks.filter(item => item != "game_text");
		console.log("Firing Fix messed up text");
		//Fixing text outside of chunks
		for (node of game_text.childNodes) {
			if ((!(node instanceof HTMLElement) || !node.hasAttribute("chunk")) && (node.textContent.trim() != "")) {
				//We have a text only node. It should be moved into the previous chunk if it is marked as dirty, next node if not and it's dirty, or the previous if neither is dirty
				var node_text = ""
				if (node instanceof HTMLElement) {
					node_text = node.innerText;
				} else {
					node_text = node.data;
				}
				if (!(node.nextElementSibling) || !(dirty_chunks.includes(node.nextElementSibling.getAttribute("chunk"))) || dirty_chunks.includes(node.previousElementSibling.getAttribute("chunk"))) {
					node.previousElementSibling.innerText = node.previousElementSibling.innerText + node_text;
					if (!dirty_chunks.includes(node.previousElementSibling.getAttribute("chunk"))) {
						dirty_chunks.push(node.previousElementSibling.getAttribute("chunk"));
					}
				} else {
					node.nextElementSibling.innerText = node.nextElementSibling.innerText + node_text;
				}
				
				//Looks like sometimes it splits the parent. Let's look for that and fix it too
				if (node.nextElementSibling && (node.nextElementSibling.getAttribute("chunk") == node.previousElementSibling.getAttribute("chunk"))) {
					node.previousElementSibling.innerText = node.previousElementSibling.innerText + node.nextElementSibling.innerText;
					node.nextElementSibling.remove();
				}
				node.remove();
			}
		}
	}
}

function savegametextchanges() {
	fix_dirty_game_text();
	for (const item of document.getElementsByClassName("editing")) {
		item.classList.remove("editing");
	}
	if (dirty_chunks.length > 0) {
		console.log("Firing save");
	}
	for (const chunk_id of dirty_chunks) {
		if (chunk_id == -1) {
			chunk = document.getElementById("story_prompt");
		} else {
			chunk = document.getElementById("Selected Text Chunk " + chunk_id);
		}
		if (chunk) {
			update_game_text(parseInt(chunk.getAttribute("chunk")), chunk.innerText);
		} else {
			update_game_text(parseInt(chunk_id), "");
		}
	}
	dirty_chunks = [];
}


function update_game_text(id, new_text) {
	let temp = null;
	if (id == -1) {
		if (document.getElementById("story_prompt")) {
			temp = document.getElementById("story_prompt");
			temp.original_text = new_text;
			temp.classList.add("pulse");
			sync_to_server(temp);
		} else {
			socket.emit("var_change", {"ID": 'story_prompt', "value": new_text});
		}
	} else {
		if (document.getElementById("Selected Text Chunk " + id)) {
			temp = document.getElementById("Selected Text Chunk " + id);
			temp.original_text = new_text;
			temp.classList.add("pulse");
			socket.emit("Set Selected Text", {"id": id, "text": new_text});
		} else {
			socket.emit("Set Selected Text", {"id": id, "text": ""});
		}
	}
}

function stream_tokens(tokens) {
	// NOTE: This is only for genamt/batch size 1.
	const smoothStreamingEnabled = $el("#user_smooth_streaming").checked;

	let streamBuffer = $el("#token-stream-buffer");

	if (tokens === true) {
		streaming.windowOpen = true;
		return;
	}

	if (!streaming.windowOpen) {
		// Reject tokens sent after the streaming window is closed
		return;
	}

	if (!tokens) {
		// Server told us to close up shop!
		streaming.windowOpen = false;
		streaming.buffer = "";
		clearTimeout(streaming.typeyTimeout);
		streaming.typeyTimeout = null;
		if (streamBuffer) streamBuffer.remove();
		return;
	}

	if (!streamBuffer) {
		// This should happen once at the beginning of the stream
		streamBuffer = $e("span", $el(".gametext"), {
			id: "token-stream-buffer",
			classes: ["within_max_length"]
		});
	}

	if (!smoothStreamingEnabled && streaming.typeyTimeout) {
		streaming.buffer = "";
		clearTimeout(streaming.typeyTimeout);
		streaming.typeyTimeout = null;
	}

	if (!streaming.typeyTimeout && smoothStreamingEnabled) {
		function _char() {
			const times = streaming.time.msBuffer;
			const avg = times.reduce((a, b) => a + b) / times.length;
			// Get the average time (ms) it took the last 5 tokens to generate

			if (!streaming.typeyTimeout) return;
			if (!streaming.windowOpen) return;
			if (!smoothStreamingEnabled) return;
			streaming.typeyTimeout = setTimeout(_char, avg);

			if (!streaming.buffer.length) return;

			streamBuffer.textContent += streaming.buffer[0];
			streaming.buffer = streaming.buffer.slice(1);
		}

		streaming.typeyTimeout = setTimeout(_char, 10);
	}

	if (!streaming.time.preTime) streaming.time.preTime = new Date();

	streaming.time.msBuffer.push(
		(new Date().getTime() - streaming.time.preTime.getTime()) / 5
		// 5 chosen because Concedo said something about 5 this morning and it seems to work
	);

	if (streaming.time.msBuffer.length > 5) streaming.time.msBuffer.shift();
	streaming.time.preTime = new Date();

	if (smoothStreamingEnabled) {
		streaming.buffer += tokens[0];
	} else {
		streamBuffer.textContent += tokens[0];
	}
}

function save_preset() {
	socket.emit("save_new_preset", {"preset": document.getElementById("new_preset_name").value, "description": document.getElementById("new_preset_description").value});
	closePopups();
}

//--------------------------------------------General UI Functions------------------------------------
function put_cursor_at_element(element) {
	var range = document.createRange();
	var sel = window.getSelection();
	if ((element.lastChild) && (element.lastChild instanceof HTMLElement)) {
		range.setStart(element.lastChild, element.lastChild.innerText.length);
	} else {
		range.setStart(element, element.innerText.length);
	}
	range.collapse(true);
	sel.removeAllRanges();
	sel.addRange(range);

}

function set_ui_level(level) {
	for (classname of ['setting_container', 'setting_container_single', 'setting_container_single_wide', 'biasing', 'palette_area', 'advanced_theme']) {
		for (element of document.getElementsByClassName(classname)) {
			if (parseInt(element.getAttribute('ui_level')) <= level) {
				element.classList.remove("hidden");
			} else {
				element.classList.add("hidden");
			}
		}
	}
	for (category of document.getElementsByClassName('collapsable_header')) {
		hide = true;
		for (element of category.nextElementSibling.children) {
			if ((!element.classList.contains('help_text')) && (!element.classList.contains('hidden'))) {
				hide = false;
				break;
			}
		}
		if (hide) {
			category.classList.add("hidden");
			category.nextElementSibling.classList.add("hidden");
		} else {
			category.classList.remove("hidden");
			category.nextElementSibling.classList.remove("hidden");
		}
	}
}

function update_story_picture(chunk_id) {
	const image = document.getElementsByClassName("action_image")[0];
	if (!image) return;
	image.src = "/action_image?id=" + chunk_id + "&ignore="+new Date().getTime();
	image.setAttribute("chunk", chunk_id);
}

function maybe_enable_privacy_mode() {
	const password = document.getElementById("user_privacy_password").value;

	if (!password) {
		showNotification(
			"Lock Failed",
			"Please set a password before locking KoboldAI.",
			"error"
		)
		return;
	}

	socket.emit("privacy_mode", {'enabled': true})
}

function privacy_mode(enabled) {
	privacy_mode_enabled = enabled;
	updateTitle();

	const sideMenu = document.getElementById("SideMenu");
	const mainGrid = document.getElementById("main-grid");
	const rightSideMenu = document.getElementById("rightSideMenu");

	for (const menu of [sideMenu, mainGrid, rightSideMenu]) {
		menu.classList.toggle("superblur", enabled);
	}

	if (enabled) {
		openPopup("privacy_mode");
	} else {
		if (!$el("#privacy_mode").classList.contains("hidden")) closePopups();
		document.getElementById('privacy_password').value = "";
	}
}

function set_font_size(element) {
	new_font_size = element.value;
	var r = document.querySelector(':root');
	r.style.setProperty("--game_screen_font_size_adjustment", new_font_size);
	clearTimeout(font_size_cookie_timout);
	font_size_cookie_timout = setTimeout(function() {setCookie("font_size", new_font_size)}, 2000);
}

function push_selection_to_memory() {
	document.getElementById("memory").value += "\n" + getSelectionText();
	document.getElementById("memory").onchange();
}

function push_selection_to_world_info() {
	let menu = document.getElementById("rightSideMenu");
	if ((~menu.classList.contains("open")) && (~menu.classList.contains("pinned"))) {
		menu.classList.add("open");
	}
	document.getElementById("story_flyout_tab_wi").onclick();
	
	if (~("root" in world_info_folder_data)) {
		world_info_folder_data["root"] = [];
		world_info_folder(world_info_folder_data);
	}
	create_new_wi_entry("root");
	document.getElementById("world_info_entry_text_-1").value = getSelectionText();
}

function push_selection_to_phrase_bias() {
	let menu = document.getElementById("SideMenu");
	if ((~menu.classList.contains("open")) && (~menu.classList.contains("pinned"))) {
		menu.classList.add("open");
	}
	document.getElementById("settings_flyout_tab_settings").onclick();
	document.getElementById("empty_bias_phrase").value = getSelectionText();
	document.getElementById("empty_bias_phrase").scrollIntoView(false)
	document.getElementById("empty_bias_phrase").onchange()
}

function retry_from_here() {
	// TODO: Make this from the caret position (get_caret_position()) instead
	// of per action. Actions may start out well, but go off the rails later, so
	// we should be able to retry from any position.
	let chunk = null;
	for (element of document.getElementsByClassName("editing")) {
		if (element.id == 'story_prompt') {
			chunk = -1
		} else {
			chunk = parseInt(element.id.split(" ").at(-1));
		}
		element.classList.remove("editing");
	}
	if (chunk != null) {
		action_count = parseInt(document.getElementById("action_count").textContent);
		//console.log(chunk);
		for (let i = 0; i < (action_count-chunk); i++) {
			storyBack();
		}
		socket.emit('submit', {'data': "", 'theme': ""});
		document.getElementById('input_text').value = '';
		document.getElementById('themetext').value = '';
	}
}

function speak_audio(summonEvent) {
	let action_id = null;
	if (summonEvent.target.parentElement.id == "story_prompt") {
		action_id = -1;
	} else {
		action_id = summonEvent.target.parentElement.id.split(" ").at(-1);
	}
	if (action_id != null) {
		//console.log(chunk);
		document.getElementById("reader").src = "/audio?id="+action_id;
		document.getElementById("reader").setAttribute("action_id", action_id);
		document.getElementById("reader").play();
		document.getElementById("play_tts").textContent = "pause";
	}
}

function play_pause_tts() {
	if (document.getElementById("reader").paused) {
		document.getElementById("reader").play();
		document.getElementById("play_tts").textContent = "pause";
	} else {
		document.getElementById("reader").pause();
		document.getElementById("play_tts").textContent = "play_arrow";
	}
}

function stop_tts() {
	document.getElementById("reader").src="";
	document.getElementById("reader").src="/audio";
	document.getElementById("play_tts").textContent = "play_arrow";
	for (item of document.getElementsByClassName("tts_playing")) {
		item.classList.remove("tts_playing");
	}
}

function finished_tts() {
	next_action = parseInt(document.getElementById("reader").getAttribute("action_id"))+1;
	action_count = parseInt(document.getElementById("action_count").textContent);
	if (next_action-1 == "-1") {
		action = document.getElementById("story_prompt");
	} else {
		action = document.getElementById("Selected Text Chunk "+(next_action-1));
	}
	if (action) {
		action.classList.remove("tts_playing");
	}
	if (next_action <= action_count) {
		document.getElementById("reader").src = "/audio?id="+next_action;
		document.getElementById("reader").setAttribute("action_id", next_action);
		document.getElementById("reader").play();
		document.getElementById("play_tts").textContent = "pause";
	} else {
		document.getElementById("play_tts").textContent = "play_arrow";
	}
}

function tts_playing() {
	action_id = document.getElementById("reader").getAttribute("action_id");
	if (action_id == "-1") {
		action = document.getElementById("story_prompt");
	} else {
		action = document.getElementById("Selected Text Chunk "+action_id);
	}
	if (action) {
		action.classList.add("tts_playing");
	}
}

function view_selection_probabilities() {
	// Not quite sure how this should work yet. Probabilities are obviously on
	// the token level, which we have no UI representation of. There are other
	// token-level visualization features I'd like to implement (like something
	// for self-attention), so if that works out it might be best to have a
	// modifier key (i.e. alt) enter a "token selection mode" when held.
	console.log("Not implemented! :(");
}

function copy() {
	document.execCommand("copy");
}

function paste() {
	document.execCommand("paste");
}

function cut() {
	document.execCommand("cut");
}

function getSelectionText() {
    var text = "";
    var activeEl = document.activeElement;
    var activeElTagName = activeEl ? activeEl.tagName.toLowerCase() : null;
    if (
      (activeElTagName == "textarea") || (activeElTagName == "input" &&
      /^(?:text|search|password|tel|url)$/i.test(activeEl.type)) &&
      (typeof activeEl.selectionStart == "number")
    ) {
        text = activeEl.value.slice(activeEl.selectionStart, activeEl.selectionEnd);
    } else if (window.getSelection) {
        text = window.getSelection().toString();
    }
    return text;
}

function get_caret_position(target) {
	if (
		document.activeElement !== target &&
		!$.contains(target, document.activeElement)
	) return null;

	return getSelection().focusOffset;
}

function show_save_preset() {
	openPopup("save-preset");
}

function autoResize(element, min_size=200) {
	//console.log(min_size);
	element.style.height = 'auto';
	if (min_size > element.scrollHeight) {
		element.style.height = min_size + "px";
	} else {
		element.style.height = (element.scrollHeight + 5) + 'px';
	}
}


function calc_token_usage(
	soft_prompt_length,
	genre_length,
	memory_length,
	authors_note_length,
	prompt_length,
	game_text_length,
	world_info_length,
	submit_length
) {
	let total_tokens = parseInt(document.getElementById('model_max_length_cur').value);
	let unused_token_count = total_tokens - memory_length - authors_note_length - world_info_length - prompt_length - game_text_length - submit_length;

	const data = [
		{id: "soft_prompt_tokens", tokenCount: soft_prompt_length, label: "Soft Prompt"},
		{id: "genre_tokens", tokenCount: genre_length, label: "Genre"},
		{id: "memory_tokens", tokenCount: memory_length, label: "Memory"},
		{id: "authors_notes_tokens", tokenCount: authors_note_length, label: "Author's Note"},
		{id: "world_info_tokens", tokenCount: world_info_length, label: "World Info"},
		{id: "prompt_tokens", tokenCount: prompt_length, label: "Prompt"},
		{id: "game_text_tokens", tokenCount: game_text_length, label: "Game Text"},
		{id: "submit_tokens", tokenCount: submit_length, label: "Submit Text"},
		{id: "unused_tokens", tokenCount: unused_token_count, label: "Remaining"},
	]

	for (const dat of data) {
		const el = document.getElementById(dat.id);
		el.style.width = ((dat.tokenCount / total_tokens) * 100) + "%";
		el.setAttribute("tooltip", `${dat.label}: ${dat.tokenCount}`);
	}
}

function Change_Theme(theme) {
	setCookie("theme", theme);
	var elements_to_change = document.getElementsByClassName("var_sync_system_theme_list");
	for (item of elements_to_change) {
		for (element of item.childNodes) {
			if (element.value == theme) {
				element.selected = true;
			}
		}
	}

	const Acss  = document.getElementById("CSSTheme_A");
	const Bcss  = document.getElementById("CSSTheme_B");
	let new_css = 'CSSTheme_B';
	if (Bcss) {
		new_css = 'CSSTheme_A';
	}

	const css = $e(
		"link",
		document.head,
		{
			id: new_css,
			rel: "stylesheet",
			href: `/themes/${theme}.css`
		}
		
	);

	// We must wait for the style to load before we read it
	css.onload = function() {
		//Delete the old CSS item
		if (new_css == 'CSSTheme_A') {
			if (Bcss) {
				Bcss.remove();
			}
		} else {
			if (Acss) {
				Acss.remove();
			}
		}
		recolorTokens();
		create_theming_elements();
	}
}

function palette_color(item) {
	var r = document.querySelector(':root');
	r.style.setProperty("--"+item.id, item.value);
}

function getAllCSSVariableNames(styleSheets = document.styleSheets){
	let cssVars = {};
	let rules = [];
	// loop each stylesheet
	for(let i = 0; i < styleSheets.length; i++){
		// loop stylesheet's cssRules
		if ((styleSheets[i].href != null) && (styleSheets[i].href.includes("/themes/"))) {
		  //if we're in the theme css, grab all the non root variables in case there are som
		  for( let j = 0; j < styleSheets[i].cssRules.length; j++){
				if (styleSheets[i].cssRules[j].selectorText != ":root") {
					rules.push(styleSheets[i].cssRules[j].cssText);
				}
			}
		}
		try{ // try/catch used because 'hasOwnProperty' doesn't work
			for( let j = 0; j < styleSheets[i].cssRules.length; j++){
				try{
					// loop stylesheet's cssRules' style (property names)
					for(let k = 0; k < styleSheets[i].cssRules[j].style.length; k++){
						let name = styleSheets[i].cssRules[j].style[k];
						// test name for css variable signiture and uniqueness
						if(name.startsWith('--') && (styleSheets[i].ownerNode.id.includes("CSSTheme"))){
							let value = styleSheets[i].cssRules[j].style.getPropertyValue(name);
							value.replace(/(\r\n|\r|\n){2,}/g, '$1\n');
							value = value.replaceAll("\t", "").trim();
							cssVars[name] = value;
						}
					}
				} catch (error) {}
			}
		} catch (error) {}
	}
	return [cssVars, rules];
}

function create_theming_elements() {
	//console.log("Running theme editor");
	var [cssVars, rules] = getAllCSSVariableNames();
	palette_table = document.createElement("table");
	advanced_table = document.getElementById("advanced_theme_editor_table");
	theme_area = document.getElementById("Palette");
	theme_area.append(palette_table);
	
	//clear advanced_table
	while (advanced_table.firstChild) {
		advanced_table.removeChild(advanced_table.firstChild);
	}
	
	for (const [css_item, css_value] of Object.entries(cssVars)) {
		if (css_item.includes("_palette")) {
			if (document.getElementById(css_item.replace("--", ""))) {
				input = document.getElementById(css_item.replace("--", ""));
				input.setAttribute("title", css_item.replace("--", "").replace("_palette", ""));
				input.value = css_value;
			}
		} else {
			tr = document.createElement("tr");
			tr.style = "width:100%;";
			title = document.createElement("td");
			title.textContent = css_item.replace("--", "").replace("_palette", "");
			tr.append(title);
			select = document.createElement("select");
			select.style = "width: 150px; color:black;";
			var option = document.createElement("option");
			option.value="";
			option.text="User Value ->";
			select.append(option);
			select.id = css_item+"_select";
			select.onchange = function () {
									var r = document.querySelector(':root');
									r.style.setProperty(this.id.replace("_select", ""), this.value);
								}
			for (const [css_item2, css_value2] of Object.entries(cssVars)) {
			   if (css_item2 != css_item) {
					var option = document.createElement("option");
					option.value=css_item2;
					option.text=css_item2.replace("--", "");
					if (css_item2 == css_value.replace("var(", "").replace(")", "")) {
						option.selected = true;
					}
					select.append(option);
			   }
			}
			select_td = document.createElement("td");
			select_td.append(select);
			tr.append(select_td);
			td = document.createElement("td");
			tr.append(td);
			if (css_value.includes("#")) {
				input = document.createElement("input");
				input.setAttribute("type", "color");
				input.id = css_item;
				input.setAttribute("title", css_item.replace("--", "").replace("_palette", ""));
				input.value = css_value;
				input.onchange = function () {
									var r = document.querySelector(':root');
									r.style.setProperty(this.id, this.value);
								}
				td.append(input);
			} else {
			   input = document.createElement("input");
				input.setAttribute("type", "text");
				input.id = css_item;
				input.setAttribute("title", css_item.replace("--", "").replace("_palette", ""));
				if (select.value != css_value.replace("var(", "").replace(")", "")) {
					input.value = css_value;
				}
				input.onchange = function () {
									var r = document.querySelector(':root');
									r.style.setProperty(this.id, this.value);
								}
				td.append(input);
			}
			
			advanced_table.append(tr);
		}
	}
}

function select_sample(item) {
	for (temp of document.getElementsByClassName("sample_order")) {
		temp.classList.remove("selected");
	}
	item.classList.add("selected");
}

function toggle_setting_category(element) {
	item = element.nextSibling.nextSibling;
	if (item.classList.contains('hidden')) {
		item.classList.remove("hidden");
		element.firstChild.nextSibling.firstChild.textContent = "expand_more";
	} else {
		item.classList.add("hidden");
		element.firstChild.nextSibling.firstChild.textContent = "navigate_next";
	}
}

function preserve_game_space(preserve) {
	var r = document.querySelector(':root');
	if (preserve) {
		setCookie("preserve_game_space", "true");
		r.style.setProperty('--setting_menu_closed_width_no_pins_width', '0px');
		if (!(document.getElementById('preserve_game_space_setting').checked)) {
			//not sure why the bootstrap-toggle won't respect a standard item.checked = true/false, so....
			document.getElementById('preserve_game_space_setting').parentNode.click();
		}
		document.getElementById('preserve_game_space_setting').checked = true;
	} else {
		setCookie("preserve_game_space", "false");
		r.style.setProperty('--setting_menu_closed_width_no_pins_width', 'var(--flyout_menu_width)');
		if (document.getElementById('preserve_game_space_setting').checked) {
			//not sure why the bootstrap-toggle won't respect a standard item.checked = true/false, so....
			document.getElementById('preserve_game_space_setting').parentNode.click();
		}
		document.getElementById('preserve_game_space_setting').checked = false;
	}
}

function options_on_right(data) {
	var r = document.querySelector(':root');
	//console.log("Setting cookie to: "+data);
	if (data) {
		setCookie("options_on_right", "true");
		r.style.setProperty('--story_pinned_areas', 'var(--story_pinned_areas_right)');
		r.style.setProperty('--story_pinned_area_widths', 'var(--story_pinned_area_widths_right)');
		document.getElementById('preserve_game_space_setting').checked = true;
	} else {
		setCookie("options_on_right", "false");
		r.style.setProperty('--story_pinned_areas', 'var(--story_pinned_areas_left)');
		r.style.setProperty('--story_pinned_area_widths', 'var(--story_pinned_area_widths_left)');
		document.getElementById('preserve_game_space_setting').checked = false;
	}
}

function makeBiasCard(phrase="", score=0, compThreshold=10) {
	function updateBias(origin, input, save=true) {
		const textInput = input.closest(".bias_slider").querySelector(".bias_slider_cur");
		let value = (origin === "slider") ? input.value : parseFloat(textInput.innerText);
		textInput.innerText = value;
		input.value = value;

		// Only save on "commitful" actions like blur or mouseup to not spam
		// the poor server
		if (save) save_bias();
	}

	const biasContainer = $el("#bias-container");
	const biasCard = $el(".bias_card.template").cloneNode(true);
	biasCard.classList.remove("template");

	const closeButton = biasCard.querySelector(".close_button");
	closeButton.addEventListener("click", function(event) {
		biasCard.remove();

		// We just deleted the last bias, we probably don't want to keep seeing
		// them pop up
		if (!biasContainer.firstChild) biasContainer.setAttribute(
			"please-stop-adding-biases-whenever-i-delete-them",
			"i mean it"
		);
		save_bias();
	});

	const phraseInput = biasCard.querySelector(".bias_phrase");
	phraseInput.addEventListener("change", save_bias);

	const scoreInput = biasCard.querySelector(".bias_score input");
	const compThresholdInput = biasCard.querySelector(".bias_comp_threshold input");

	phraseInput.value = phrase;
	scoreInput.value = score;
	compThresholdInput.value = compThreshold;

	for (const input of [scoreInput, compThresholdInput]) {
		// Init sync
		updateBias("slider", input, false);

		// Visual update on each value change
		input.addEventListener("input", function() { updateBias("slider", this, false) });

		// Only when we leave do we sync to server
		input.addEventListener("change", function() { updateBias("slider", this) });

		// Personally I don't want to press a key 100 times to add one
		const nudge = parseFloat(input.getAttribute("keyboard-step") ?? input.getAttribute("step"));
		const min = parseFloat(input.getAttribute("min"));
		const max = parseFloat(input.getAttribute("max"));

		const currentHitbox = input.closest(".hitbox");
		const currentLabel = input.closest(".bias_slider").querySelector(".bias_slider_cur");

		// TODO: Prevent paste of just non-number characters
		currentLabel.addEventListener("paste", function(event) { event.preventDefault(); })

		currentLabel.addEventListener("keydown", function(event) {
			// Nothing special for numbers
			if (
				[".", "-", "ArrowLeft", "ArrowRight", "Backspace", "Delete"].includes(event.key)
				|| event.ctrlKey
				|| (parseInt(event.key) || parseInt(event.key) === 0)
			) return;

			// Either we are special keys or forbidden keys
			event.preventDefault();

			switch (event.key) {
				case "Enter":
					currentLabel.blur();
					break;
				// This feels very nice :^)
				case "ArrowDown":
				case "ArrowUp":
					let delta = (event.key === "ArrowUp") ? nudge : -nudge;
					let currentValue = parseFloat(currentLabel.innerText);

					event.preventDefault();
					if (!currentValue && currentValue !== 0) return;

					// toFixed because 1.1 + 0.1 !== 1.2 yay rounding errors.
					// Although the added decimal place(s) look cleaner now
					// that I think about it.
					let value = Math.min(max, Math.max(min, currentValue + delta));
					currentLabel.innerText = value.toFixed(2);

					updateBias("text", input, false);
					break;
			}
		});

		currentHitbox.addEventListener("wheel", function(event) {
			// Only when focused! (May drop this requirement later, browsers seem to behave when scrolling :] )
			if (currentLabel !== document.activeElement) return;
			if (event.deltaY === 0) return;

			let delta = (event.deltaY > 0) ? -nudge : nudge;
			let currentValue = parseFloat(currentLabel.innerText);

			event.preventDefault();
			if (!currentValue && currentValue !== 0) return;
			let value = Math.min(max, Math.max(min, currentValue + delta));
			currentLabel.innerText = value.toFixed(2);

			updateBias("text", input, false);
		});

		currentLabel.addEventListener("blur", function(event) {
			updateBias("text", input);
		});
	}

	biasContainer.appendChild(biasCard);
	return biasCard;
}
$el("#bias-add").addEventListener("click", function(event) {
	const card = makeBiasCard();
	card.querySelector(".bias_phrase").focus();
});

function do_biases(data) {
	console.info("Taking inventory of biases")
	biases_data = data.value;

	// Clear out our old bias cards, weird recursion because remove sometimes
	// doesn't work (???)
	const biasContainer = $el("#bias-container");
	for (let i=0;i<10000;i++) {
		if (!biasContainer.firstChild) break;
		biasContainer.firstChild.remove();
	}
	if(biasContainer.firstChild) reportError("We are doomed", "Undead zombie bias, please report this");

	//add our bias lines
	for (const [key, value] of Object.entries(data.value)) {
		makeBiasCard(key, value[0], value[1]);
	}

	// Add seed card if we have no bias cards and we didn't just delete the
	// last bias card
	if (
		!biasContainer.firstChild &&
		!biasContainer.getAttribute("please-stop-adding-biases-whenever-i-delete-them")
	) makeBiasCard();
}


function distortColor(rgb) {
	// rgb are 0..255, NOT NORMALIZED!!!!!!
	const brightnessTamperAmplitude = 0.1;
	const psuedoHue = 12;

	let brightnessDistortion = Math.random() * (255 * brightnessTamperAmplitude);
	rgb = rgb.map(x => x + brightnessDistortion);

	// Cheap hack to imitate hue rotation
	rgb = rgb.map(x => x += (Math.random() * psuedoHue * 2) - psuedoHue);

	// Clamp and round
	rgb = rgb.map(x => Math.round(Math.max(0, Math.min(255, x))));
	return rgb;
}

function dec2Hex2(number) {
	// Two padded hex number hack
	let x = number.toString(16);
	if (x.length === 1) return `0${x}`;
	return x;
}

function recolorTokens() {
	for (const contextContainer of document.querySelectorAll(".context-block")) {
		let rgb = window.getComputedStyle(contextContainer)["background-color"].match(/(\d+), (\d+), (\d+)/).slice(1, 4).map(Number);
		for (const tokenEl of contextContainer.querySelectorAll(".context-token")) {
			let tokenColor = distortColor(rgb);
			tokenColor = "#" + (tokenColor.map(dec2Hex2).join(""));
			tokenEl.style.backgroundColor = tokenColor;
		}
	}
}

function update_context(data) {
	$(".context-block").remove();

	let memory_length = 0;
	let genre_length = 0;
	let authors_notes_length = 0;
	let prompt_length = 0;
	let game_text_length = 0;
	let world_info_length = 0;
	let soft_prompt_length = 0;
	let submit_length = 0;
	
	//clear out within_max_length class
	for (action of document.getElementsByClassName("within_max_length")) {
		action.classList.remove("within_max_length");
	}
	for (wi of document.getElementsByClassName("used_in_game")) {
		wi.classList.remove("used_in_game");
	}
	

	for (const entry of data) {
		let contextClass = "context-" + ({
			soft_prompt: "sp",
			prompt: "prompt",
			world_info: "wi",
			genre: "genre",
			memory: "memory",
			authors_note: "an",
			action: "action",
			submit: 'submit'
		}[entry.type]);

		let el = $e(
			"span",
			$el("#context-container"),
			{classes: ["context-block", contextClass]}
		);

		let rgb = window.getComputedStyle(el)["background-color"].match(/(\d+), (\d+), (\d+)/).slice(1, 4).map(Number);

		for (const [tokenId, token] of entry.tokens) {
			let tokenColor = distortColor(rgb);
			tokenColor = "#" + (tokenColor.map(dec2Hex2).join(""));

			let tokenEl = $e("span", el, {
				classes: ["context-token"],
				"tooltip": tokenId === -1 ? "Soft" : tokenId,
				innerText: token.replaceAll(String.fromCharCode(0), '<span class="material-icons-outlined context-symbol">dangerous</span>'),
				"style.backgroundColor": tokenColor,
			});

			tokenEl.innerHTML = tokenEl.innerHTML.replaceAll("<br>", '<span class="material-icons-outlined context-symbol">keyboard_return</span>');
		}
		document.getElementById("context-container").appendChild(el);
		
		switch (entry.type) {
			case 'soft_prompt':
				soft_prompt_length += entry.tokens.length;
				break;
			case 'prompt':
				const promptEl = document.getElementById('story_prompt');
				prompt_length += entry.tokens.length;
				if (prompt_length > 0 && promptEl) {
					promptEl.classList.add("within_max_length");
				}
				break;
			case 'world_info':
				world_info_length += entry.tokens.length;
				if (document.getElementById('world_info_'+entry.uid)) {
					document.getElementById('world_info_'+entry.uid).classList.add("used_in_game");
				}
				break;
			case 'genre':
				genre_length += entry.tokens.length;
				break;
			case 'memory':
				memory_length += entry.tokens.length;
				break;
			case 'authors_note':
				authors_notes_length += entry.tokens.length;
				break;
			case 'action':
				game_text_length += entry.tokens.length;
				if ('action_ids' in entry) {
					for (action_id of entry.action_ids) {
						if (document.getElementById('Selected Text Chunk '+action_id)) {
							document.getElementById('Selected Text Chunk '+action_id).classList.add("within_max_length");
						}
					}
				}
				break;
			case 'submit':
				submit_length += entry.tokens.length;
				break;
		}
	}

	calc_token_usage(
		soft_prompt_length,
		genre_length,
		memory_length,
		authors_notes_length,
		prompt_length,
		game_text_length,
		world_info_length,
		submit_length
	);


}

function save_model_settings(settings = saved_settings) {
	for (item of document.getElementsByClassName('setting_item_input')) {
		if (item.id.includes("model")) {
			if ((item.tagName.toLowerCase() === 'checkbox') || (item.tagName.toLowerCase() === 'input') || (item.tagName.toLowerCase() === 'select') || (item.tagName.toLowerCase() == 'textarea')) {
				if (item.getAttribute("type") == "checkbox") {
					value = item.checked;
				} else {
					value = item.value;
				}
			} else {
				value = item.textContent;
			}
			settings[item.id] = value;
		}
	}
	for (item of document.getElementsByClassName('settings_select')) {
		if (item.id.includes("model")) {
			settings[item.id] = item.value;
		}
	}
}

function restore_model_settings(settings = saved_settings) {
	for (const [key, value] of Object.entries(settings)) {
		item = document.getElementById(key);
		if ((item.tagName.toLowerCase() === 'input') || (item.tagName.toLowerCase() === 'select')) {
			if (item.getAttribute("type") == "checkbox") {
				if (item.checked != value) {
					//not sure why the bootstrap-toggle won't respect a standard item.checked = true/false, so....
					item.parentNode.click();
				}
			} else {
				item.value = fix_text(value);
			}
		} else {
			item.textContent = fix_text(value);
		}
		if (typeof item.onclick == "function") {
			item.onclick.apply(item);
		}
		if (typeof item.onblur == "function") {
			item.onblur.apply(item);
		}
		if (typeof item.onchange == "function") {
			item.onchange.apply(item);
		}
		if (typeof item.oninput == "function") {
			item.oninput.apply(item);
		}
	}
}

function removeA(arr) {
    var what, a = arguments, L = a.length, ax;
    while (L > 1 && arr.length) {
        what = a[--L];
        while ((ax= arr.indexOf(what)) !== -1) {
            arr.splice(ax, 1);
        }
    }
    return arr;
}

function create_tag_element(tagText, uid, tagType) {
	// tagText is string, or null for empty tag at end.
	// barType should be "primary" or "secondary"
	const isPlaceholderTag = tagText === null;

	const wiCardEl = document.querySelector(`.world_info_card[uid="${uid}"]`)
	const keyField = {primary: "key", secondary: "keysecondary"}[tagType];
	const tagClassFragment = {primary: "tags", primary: "secondtags"}[tagType];

	const tagEl = document.createElement("span");
	tagEl.classList.add("tag");
	if (isPlaceholderTag) tagEl.classList.add("placeholder_tag");

	const xEl = document.createElement("span");
	xEl.classList.add("material-icons-outlined");
	xEl.classList.add("tag_button");

	if (!isPlaceholderTag) {
		xEl.classList.add("delete_icon");
		xEl.textContent = "close";
	} else {
		xEl.classList.add("add_icon");
		xEl.textContent = "add";
	}

	xEl.setAttribute("uid", uid);
	xEl.setAttribute("tag", tagText);
	xEl.addEventListener("click", function() {
		removeA(
			world_info_data[uid][keyField],
			tagText
		);
		send_world_info(uid);
		this.classList.add("pulse");
	});

	const textEl = document.createElement("span");
	textEl.classList.add("tag_text");
	textEl.textContent = tagText;

	textEl.setAttribute("data-placeholder", "Tag")
	textEl.setAttribute("contenteditable", true);
	textEl.setAttribute("uid", uid);
	textEl.setAttribute("tag", tagText);
	textEl.setAttribute("draggable", "true");
	textEl.id = `world_info_${tagClassFragment}_text_${uid}_${tagText || "blank"}`;

	textEl.addEventListener("dragstart", function(event) {
		event.preventDefault();
		event.stopPropagation();
	});

	textEl.addEventListener("focus", function(event) {
		wiCardEl.setAttribute('draggable', 'false');
		this.setAttribute('draggable', 'false');
	});

	textEl.addEventListener("blur", function () {
		wiCardEl.setAttribute('draggable', 'true');
		this.setAttribute('draggable', 'true');

		if (!isPlaceholderTag) {
			// Normal tag
			for (var i = 0; i < world_info_data[uid][keyField].length; i++) {
				if (world_info_data[uid][keyField][i] !== tagText) {
					world_info_data[uid][keyField][i] = this.innerText;
				}
			}
		} else {
			// Placeholder tag
			if (!this.textContent.trim()) return;

			on_new_wi_item = this.id;
			world_info_data[uid][keyField].push(this.textContent);
		}

		send_world_info(uid);
		this.classList.add("pulse");
	});

	textEl.addEventListener("keydown", function(event) {
		if (event.key === "Enter") {
			// Press Enter to save tag and focus next one
			event.preventDefault();

			// HACK: Work around the fact that the server is in control of
			// placing these elements
			attention_wanting_wi_bar = tagType;
			// And don't wait for like 10000 years to randomly take focus from
			// the user
			setTimeout(() => attention_wanting_wi_bar = null, 500);

			this.blur();
		} else if (event.key === "Escape") {

		}
	})

	tagEl.append(xEl);
	tagEl.append(textEl);
	tagEl.id = `world_info_${tagClassFragment}_${uid}_${tagText || "new"}`;

	return tagEl;
}

function add_tags(tagBarEl, data, tagType) {
	// tagType is either "primary" or "secondary"

	// Remove existing tags
	while (tagBarEl.firstChild) {
		tagBarEl.removeChild(tagBarEl.firstChild);
	}

	const tagList = {
		primary: data.key,
		secondary: data.keysecondary
	}[tagType];

	for (tag of tagList) {
		tagBarEl.append(create_tag_element(tag, data.uid, tagType));
	}

	//add the blank tag
	const placeholderTagEl = create_tag_element(null, data.uid, tagType);
	tagBarEl.append(placeholderTagEl);

	if (attention_wanting_wi_bar === tagType) {
		const textEl = placeholderTagEl.querySelector(".tag_text");
		// HACK: Please don't ask because I do not know
		setTimeout(() => textEl.focus(), 1);
	}
}

function create_new_wi_entry(folder) {
	var uid = -1;
	for (item of document.getElementsByClassName('world_info_card')) {
		if (parseInt(item.getAttribute("uid")) <= uid) {
			uid = parseInt(item.getAttribute("uid")) - 1;
		}
	}
	data = {"uid": uid,
                                    "title": "New World Info Entry",
                                    "key": [],
                                    "keysecondary": [],
                                    "folder": folder,
                                    "constant": false,
                                    "content": "",
									"manual_text": "",
                                    "comment": "",
                                    "token_length": 0,
                                    "selective": false,
									"wpp": {'name': "", 'type': "", 'format': 'W++', 'attributes': {}},
									'use_wpp': false,
									"object_type": null,
                                    };
	var card = world_info_entry(data);
	//card.scrollIntoView(false);
	clearTimeout(world_info_scroll_timeout);
	world_info_scroll_timeout = setTimeout(function() {card.scrollIntoView(false);}, 200);
	
}

function hide_wi_folder(folder) {
	if (document.getElementById("world_info_folder_"+folder)) {
		folder_item = document.getElementById("world_info_folder_"+folder);
		for (card of folder_item.children) {
			if (card.tagName != "H3") {
				card.classList.add("hidden");
			}
		}
	}
}

function unhide_wi_folder(folder) {
	if (document.getElementById("world_info_folder_"+folder)) {
		folder_item = document.getElementById("world_info_folder_"+folder);
		for (card of folder_item.children) {
			if (card.tagName != "H3") {
				card.classList.remove("hidden");
			}
		}
	}
}

function dragStart(e) {
    drag_id = e.target.id;
	e.dataTransfer.dropEffect = "move";
    setTimeout(() => {
        e.target.classList.add('hidden');
    }, 0);
}

function find_wi_container(e) {
	
	while (true) {
		if (e.parentElement == document) {
			return e;
		} else if (e.classList.contains('WI_Folder')) {
			return e;
		} else if (e.tagName == 'H2') {
			return e.parentElement;
		} else if (typeof e.id == 'undefined') {
			e = e.parentElement;
		} else if (e.id.replace(/[^a-z_]/gi, '') == 'world_info_') {
			return e
		} else {
			e = e.parentElement;
		}
	}
}

function dragEnter(e) {
    e.preventDefault();
	element = find_wi_container(e.target);
    element.classList.add('drag-over');
}

function dragOver(e) {
    e.preventDefault();
	//console.log(e.target);
	element = find_wi_container(e.target);
    element.classList.add('drag-over');
}

function dragLeave(e) {
	element = find_wi_container(e.target);
    element.classList.remove('drag-over');
}

function drop(e) {
	e.preventDefault();
    // get the drop element
	element = find_wi_container(e.target);
    element.classList.remove('drag-over');

    // get the draggable element
    const id = drag_id;
    const draggable = document.getElementById(id);
	//console.log(id);
	dragged_id = draggable.id.split("_").slice(-1)[0];
	drop_id = element.id.split("_").slice(-1)[0];

	
	//check if we're droping on a folder, and then append it to the folder
	if (element.classList.contains('WI_Folder')) {
		//element.append(draggable);
		socket.emit("wi_set_folder", {'dragged_id': dragged_id, 'folder': drop_id});
	} else {
		//insert the draggable element before the drop element
		console.log(element);
		element.parentElement.insertBefore(draggable, element);
		draggable.classList.add("pulse");

		// display the draggable element
		draggable.classList.remove('hidden');
		
		if (drop_id == "-1") {
			folder = element.parentElement.id.split("_").slice(-1)[0];
			socket.emit("wi_set_folder", {'dragged_id': dragged_id, 'folder': folder});
		} else if (element.getAttribute("folder") == draggable.getAttribute("folder")) {
			socket.emit("move_wi", {'dragged_id': dragged_id, 'drop_id': drop_id, 'folder': null});
		} else {
			socket.emit("move_wi", {'dragged_id': dragged_id, 'drop_id': drop_id, 'folder': element.getAttribute("folder")});
		}
	}
}

function dragend(e) {
	// get the draggable element
    const id = drag_id;
    const draggable = document.getElementById(id);
	// display the draggable element
	if (draggable) {
		draggable.classList.remove('hidden');
	}
	e.preventDefault();
}

function checkifancestorhasclass(element, classname) {
    if (element.classList.contains(classname)) {
		return true;
	} else {
		return hasSomeParentTheClass(element.parentNode, classname);
	}
}

function assign_world_info_to_action(action_item, uid) {
	return
	if (Object.keys(world_info_data).length > 0) {
		if (uid != null) {
			var worldinfo_to_check = {};
			worldinfo_to_check[uid] = world_info_data[uid];
		} else {
			var worldinfo_to_check = world_info_data;
		}
		if (action_item != null) {
			var actions = {};
			actions[action_item] = actions_data[action_item]
		} else {
			var actions = actions_data;
		}
		
		for (const [action_id, action] of  Object.entries(actions)) {
			//First check to see if we have a key in the text
			for (const [key, worldinfo] of  Object.entries(worldinfo_to_check)) {
				//remove any world info tags on the overall chunk
				if (worldinfo['constant'] == false) {
					//for (tag of action.getElementsByClassName("tag_uid_"+uid)) {
					//	tag.classList.remove("tag_uid_"+uid);
					//	tag.removeAttribute("title");
					//	current_ids = tag.parentElement.getAttribute("world_info_uids").split(",");
					//	removeA(current_ids, uid);
					//	tag.parentElement.setAttribute("world_info_uids", current_ids.join(","));
					//}
					for (keyword of worldinfo['key']) {
						if (action['WI Search Text'].includes(keyword)) {
							//Ok we have a key match, but we need to check for secondary keys if applicable
							if (worldinfo['keysecondary'].length > 0) {
								for (second_key of worldinfo['keysecondary']) {
									if (action['WI Search Text'].includes(second_key)) {
										highlight_world_info_text_in_chunk(action_id, worldinfo);
										break;
									}
								}
							} else {
								highlight_world_info_text_in_chunk(action_id, worldinfo);
								break;
							}
							
						}
					}
				}
			}
		}
	}
}

function highlight_world_info_text_in_chunk(action_id, wi) {
	//First let's assign our world info id to the action so we know to count the tokens for the world info
	let uid = wi['uid'];
	let action = undefined;
	if (action_id < 0) {
		action = document.getElementById("story_prompt");
	} else {
		action = document.getElementById("Selected Text Chunk "+action_id);
	}
	let words = action.innerText.split(" ");
	current_ids = action.getAttribute("world_info_uids")?action.getAttribute("world_info_uids").split(','):[];
	if (!(current_ids.includes(uid))) {
		current_ids.push(uid);
	}
	action.setAttribute("world_info_uids", current_ids.join(","));
	//OK we have the phrase in our action. 
	//First let's find the largest key that matches
	let largest_key = "";
	for (keyword of wi['key']) {
		if ((keyword.length > largest_key.length) && (action.getAttribute('WI_Search_Text').includes(keyword))) {
			largest_key = keyword;
		}
	}
	//console.log(largest_key);
	
	
	//Let's see if we can identify the word(s) that are triggering
	var len_of_keyword = largest_key.split(" ").length;
	//go through each word to see where we get a match
	for (var i = 0; i < words.length; i++) {
		//get the words from the ith word to the i+len_of_keyword. Get rid of non-letters/numbers/'/"
		var to_check = words.slice(i, i+len_of_keyword).join(" ").replace(/[^0-9a-z \'\"]/gi, '').trim();
		if (largest_key == to_check) {
			var start_word = i;
			var end_word = i+len_of_keyword-1;
			var passed_words = 0;
			//console.log("Finding "+to_check);
			for (span of action.childNodes) {
				//console.log(span);
				//console.log("passed_words("+passed_words+")+span("+(span.textContent.trim().split(" ").length)+")<start_word("+start_word+"): "+(passed_words + span.textContent.trim().split(" ").length < start_word));
				if (passed_words + span.innerText.trim().split(" ").length < start_word+1) {
					passed_words += span.innerText.trim().split(" ").length;
				} else if (passed_words <= end_word) {
					//OK, we have text that matches, let's do the highlighting
					//we can skip the highlighting if it's already done though
					//console.log(span.textContent.trim().split(" "));
					//console.log("start_word: "+start_word+" end_word: "+end_word+" passed_words: "+passed_words);
					//console.log(span.textContent.trim().split(" ").slice(start_word-passed_words, end_word-passed_words+1).join(" "));
					if (~(span.classList.contains('wi_match'))) {
						var span_text = span.innerText.trim().split(" ");
						//console.log(span_text);
						if (start_word-passed_words == 0) {
							var before_highlight_text = "";
						} else {
							var before_highlight_text = span_text.slice(0, start_word-passed_words).join(" ")+" ";
						}
						var highlight_text = span_text.slice(start_word-passed_words, end_word-passed_words+1).join(" ");
						if (end_word-passed_words-1 <= span_text.length) {
							highlight_text += " ";
						}
						var after_highlight_text = span_text.slice((end_word-passed_words+1)).join(" ")+" ";
						if (after_highlight_text[0] == ' ') {
							after_highlight_text = after_highlight_text.substring(1);
						}
						if (before_highlight_text != "") {
							//console.log("Before Text:'"+before_highlight_text+"'");
							var before_span = document.createElement("span");
							before_span.innerText = before_highlight_text;
							action.insertBefore(before_span, span);
						}
						//console.log("Highlight Text: '"+highlight_text+"'");
						var highlight_span = document.createElement("span");
						highlight_span.classList.add("wi_match");
						highlight_span.innerText = highlight_text;
						highlight_span.setAttribute("tooltip", wi['content']);
						highlight_span.setAttribute("wi-uid", wi.uid);
						action.insertBefore(highlight_span, span);
						if (after_highlight_text != "") {
							//console.log("After Text: '"+after_highlight_text+"'");
							var after_span = document.createElement("span");
							after_span.innerText = after_highlight_text;
							action.insertBefore(after_span, span);
						}
						//console.log("Done");
						span.remove();
					}
					passed_words += span.innerText.trim().split(" ").length;
				}
			}
		}
	}
}

function update_token_lengths() {
	clearTimeout(calc_token_usage_timeout);
	calc_token_usage_timeout = setTimeout(function() {socket.emit("update_tokens", document.getElementById("input_text").value);}, 500);
}

String.prototype.toHHMMSS = function () {
    var sec_num = parseInt(this, 10); // don't forget the second param
    var hours   = Math.floor(sec_num / 3600);
    var minutes = Math.floor((sec_num - (hours * 3600)) / 60);
    var seconds = sec_num - (hours * 3600) - (minutes * 60);

    if (hours   < 10) {hours   = "0"+hours;}
    if (minutes < 10) {minutes = "0"+minutes;}
    if (seconds < 10) {seconds = "0"+seconds;}
    return hours+':'+minutes+':'+seconds;
}

function close_menus() {
	//close settings menu
	document.getElementById("setting_menu_icon").classList.remove("change");
	document.getElementById("SideMenu").classList.remove("open");
	document.getElementById("main-grid").classList.remove("menu-open");
	
	//close story menu
	document.getElementById("story_menu_icon").classList.remove("change");
	document.getElementById("rightSideMenu").classList.remove("open");
	document.getElementById("main-grid").classList.remove("story_menu-open");
	
	//close popup menus
	closePopups(true);
	
	//unselect sampler items
	for (temp of document.getElementsByClassName("sample_order")) {
		temp.classList.remove("selected");
	}
}

function toggle_flyout(x) {
	if (document.getElementById("SideMenu").classList.contains("open")) {
		x.classList.remove("change");
		document.getElementById("SideMenu").classList.remove("open");
		document.getElementById("main-grid").classList.remove("menu-open");
	} else {
		x.classList.add("change");
		document.getElementById("SideMenu").classList.add("open");
		document.getElementById("main-grid").classList.add("menu-open");
		document.getElementById("menu_pin").classList.remove("hidden");
	}
}

function toggle_flyout_right(x) {
	if (document.getElementById("rightSideMenu").classList.contains("open")) {
		x.classList.remove("change");
		document.getElementById("rightSideMenu").classList.remove("open");
		document.getElementById("main-grid").classList.remove("story_menu-open");
	} else {
		x.classList.add("change");
		document.getElementById("rightSideMenu").classList.add("open");
		document.getElementById("main-grid").classList.add("story_menu-open");
		document.getElementById("story_menu_pin").classList.remove("hidden");
	}
}

function toggle_settings_pin_flyout() {
	if (document.getElementById("SideMenu").classList.contains("pinned")) {
		settings_unpin();
	} else {
		settings_pin();
	}
}

function settings_pin() {
	setCookie("Settings_Pin", "true");
	document.getElementById("SideMenu").classList.remove("open");
	document.getElementById("main-grid").classList.remove("menu-open");
	document.getElementById("setting_menu_icon").classList.remove("change");
	document.getElementById("setting_menu_icon").classList.add("hidden");
	document.getElementById("SideMenu").classList.add("pinned");
	document.getElementById("main-grid").classList.add("settings_pinned");
}

function settings_unpin() {
	setCookie("Settings_Pin", "false");
	document.getElementById("SideMenu").classList.remove("pinned");
	document.getElementById("main-grid").classList.remove("settings_pinned");
	document.getElementById("setting_menu_icon").classList.remove("hidden");
}	

function toggle_story_pin_flyout() {
	if (document.getElementById("rightSideMenu").classList.contains("pinned")) {
		story_unpin();
	} else {
		story_pin();
	}
}

function story_pin() {
	setCookie("Story_Pin", "true");
	document.getElementById("rightSideMenu").classList.remove("open");
	document.getElementById("main-grid").classList.remove("story_menu-open");
	document.getElementById("rightSideMenu").classList.add("pinned");
	document.getElementById("main-grid").classList.add("story_pinned");
	document.getElementById("story_menu_icon").classList.remove("change");
	document.getElementById("story_menu_icon").classList.add("hidden");
}

function story_unpin() {
	setCookie("Story_Pin", "false");
	document.getElementById("rightSideMenu").classList.remove("pinned");
	document.getElementById("main-grid").classList.remove("story_pinned");
	document.getElementById("story_menu_icon").classList.remove("hidden");
}

function setCookie(cname, cvalue, exdays=60) {
  const d = new Date();
  d.setTime(d.getTime() + (exdays * 24 * 60 * 60 * 1000));
  let expires = "expires="+d.toUTCString();
  if (document.getElementById("on_colab").textContent == "true") {
	socket.emit("save_cookies", {[cname]: cvalue});
  }
  document.cookie = cname + "=" + cvalue + ";" + expires + ";";
}

function getCookie(cname, default_return=null) {
  let name = cname + "=";
  let ca = document.cookie.split(';');
  for(let i = 0; i < ca.length; i++) {
	let c = ca[i];
	while (c.charAt(0) == ' ') {
	  c = c.substring(1);
	}
	if (c.indexOf(name) == 0) {
	  return c.substring(name.length, c.length);
	}
  }
  return default_return;
}

function detect_enter_submit(e) {
	if (((e.code == "Enter") || (e.code == "NumpadEnter")) && !(shift_down)) {
		if (typeof e.stopPropagation != "undefined") {
			e.stopPropagation();
		} else {
			e.cancelBubble = true;
		}
		//console.log("submitting");
		document.getElementById("btnsubmit").onclick();
		setTimeout(function() {document.getElementById('input_text').value = '';}, 1);
	}
}

function detect_enter_text(e) {
	if (((e.code == "Enter") || (e.code == "NumpadEnter")) && !(shift_down)) {
		if (typeof e.stopPropagation != "undefined") {
			e.stopPropagation();
		} else {
			e.cancelBubble = true;
		}
		//get element
		//console.log("Doing Text Enter");
		//console.log(e.currentTarget.activeElement);
		if (e.currentTarget.activeElement != undefined) {
			var item = $(e.currentTarget.activeElement);
			item.onchange();
		}
	}
}

function detect_key_down(e) {
	if ((e.code == "ShiftLeft") || (e.code == "ShiftRight")) {
		shift_down = true;
	} else if (e.code == "Escape") {
		close_menus();
	}
}

function detect_key_up(e) {
	if ((e.code == "ShiftLeft") || (e.code == "ShiftRight")) {
		shift_down = false;
	}
}

function selectTab(tab) {
	let tabTarget = document.getElementById(tab.getAttribute("tab-target"));
	let tabClass = Array.from(tab.classList).filter((c) => c.startsWith("tab-"))[0];
	let targetClass = Array.from(tabTarget.classList).filter((c) => c.startsWith("tab-target-"))[0];
	
	$(`.${tabClass}`).removeClass("selected");
	tab.classList.add("selected");
	
	$(`.${targetClass}`).addClass("hidden");
	tabTarget.classList.remove("hidden");
}

function beep() {
    var snd = new Audio("data:audio/wav;base64,//uQRAAAAWMSLwUIYAAsYkXgoQwAEaYLWfkWgAI0wWs/ItAAAGDgYtAgAyN+QWaAAihwMWm4G8QQRDiMcCBcH3Cc+CDv/7xA4Tvh9Rz/y8QADBwMWgQAZG/ILNAARQ4GLTcDeIIIhxGOBAuD7hOfBB3/94gcJ3w+o5/5eIAIAAAVwWgQAVQ2ORaIQwEMAJiDg95G4nQL7mQVWI6GwRcfsZAcsKkJvxgxEjzFUgfHoSQ9Qq7KNwqHwuB13MA4a1q/DmBrHgPcmjiGoh//EwC5nGPEmS4RcfkVKOhJf+WOgoxJclFz3kgn//dBA+ya1GhurNn8zb//9NNutNuhz31f////9vt///z+IdAEAAAK4LQIAKobHItEIYCGAExBwe8jcToF9zIKrEdDYIuP2MgOWFSE34wYiR5iqQPj0JIeoVdlG4VD4XA67mAcNa1fhzA1jwHuTRxDUQ//iYBczjHiTJcIuPyKlHQkv/LHQUYkuSi57yQT//uggfZNajQ3Vmz+Zt//+mm3Wm3Q576v////+32///5/EOgAAADVghQAAAAA//uQZAUAB1WI0PZugAAAAAoQwAAAEk3nRd2qAAAAACiDgAAAAAAABCqEEQRLCgwpBGMlJkIz8jKhGvj4k6jzRnqasNKIeoh5gI7BJaC1A1AoNBjJgbyApVS4IDlZgDU5WUAxEKDNmmALHzZp0Fkz1FMTmGFl1FMEyodIavcCAUHDWrKAIA4aa2oCgILEBupZgHvAhEBcZ6joQBxS76AgccrFlczBvKLC0QI2cBoCFvfTDAo7eoOQInqDPBtvrDEZBNYN5xwNwxQRfw8ZQ5wQVLvO8OYU+mHvFLlDh05Mdg7BT6YrRPpCBznMB2r//xKJjyyOh+cImr2/4doscwD6neZjuZR4AgAABYAAAABy1xcdQtxYBYYZdifkUDgzzXaXn98Z0oi9ILU5mBjFANmRwlVJ3/6jYDAmxaiDG3/6xjQQCCKkRb/6kg/wW+kSJ5//rLobkLSiKmqP/0ikJuDaSaSf/6JiLYLEYnW/+kXg1WRVJL/9EmQ1YZIsv/6Qzwy5qk7/+tEU0nkls3/zIUMPKNX/6yZLf+kFgAfgGyLFAUwY//uQZAUABcd5UiNPVXAAAApAAAAAE0VZQKw9ISAAACgAAAAAVQIygIElVrFkBS+Jhi+EAuu+lKAkYUEIsmEAEoMeDmCETMvfSHTGkF5RWH7kz/ESHWPAq/kcCRhqBtMdokPdM7vil7RG98A2sc7zO6ZvTdM7pmOUAZTnJW+NXxqmd41dqJ6mLTXxrPpnV8avaIf5SvL7pndPvPpndJR9Kuu8fePvuiuhorgWjp7Mf/PRjxcFCPDkW31srioCExivv9lcwKEaHsf/7ow2Fl1T/9RkXgEhYElAoCLFtMArxwivDJJ+bR1HTKJdlEoTELCIqgEwVGSQ+hIm0NbK8WXcTEI0UPoa2NbG4y2K00JEWbZavJXkYaqo9CRHS55FcZTjKEk3NKoCYUnSQ0rWxrZbFKbKIhOKPZe1cJKzZSaQrIyULHDZmV5K4xySsDRKWOruanGtjLJXFEmwaIbDLX0hIPBUQPVFVkQkDoUNfSoDgQGKPekoxeGzA4DUvnn4bxzcZrtJyipKfPNy5w+9lnXwgqsiyHNeSVpemw4bWb9psYeq//uQZBoABQt4yMVxYAIAAAkQoAAAHvYpL5m6AAgAACXDAAAAD59jblTirQe9upFsmZbpMudy7Lz1X1DYsxOOSWpfPqNX2WqktK0DMvuGwlbNj44TleLPQ+Gsfb+GOWOKJoIrWb3cIMeeON6lz2umTqMXV8Mj30yWPpjoSa9ujK8SyeJP5y5mOW1D6hvLepeveEAEDo0mgCRClOEgANv3B9a6fikgUSu/DmAMATrGx7nng5p5iimPNZsfQLYB2sDLIkzRKZOHGAaUyDcpFBSLG9MCQALgAIgQs2YunOszLSAyQYPVC2YdGGeHD2dTdJk1pAHGAWDjnkcLKFymS3RQZTInzySoBwMG0QueC3gMsCEYxUqlrcxK6k1LQQcsmyYeQPdC2YfuGPASCBkcVMQQqpVJshui1tkXQJQV0OXGAZMXSOEEBRirXbVRQW7ugq7IM7rPWSZyDlM3IuNEkxzCOJ0ny2ThNkyRai1b6ev//3dzNGzNb//4uAvHT5sURcZCFcuKLhOFs8mLAAEAt4UWAAIABAAAAAB4qbHo0tIjVkUU//uQZAwABfSFz3ZqQAAAAAngwAAAE1HjMp2qAAAAACZDgAAAD5UkTE1UgZEUExqYynN1qZvqIOREEFmBcJQkwdxiFtw0qEOkGYfRDifBui9MQg4QAHAqWtAWHoCxu1Yf4VfWLPIM2mHDFsbQEVGwyqQoQcwnfHeIkNt9YnkiaS1oizycqJrx4KOQjahZxWbcZgztj2c49nKmkId44S71j0c8eV9yDK6uPRzx5X18eDvjvQ6yKo9ZSS6l//8elePK/Lf//IInrOF/FvDoADYAGBMGb7FtErm5MXMlmPAJQVgWta7Zx2go+8xJ0UiCb8LHHdftWyLJE0QIAIsI+UbXu67dZMjmgDGCGl1H+vpF4NSDckSIkk7Vd+sxEhBQMRU8j/12UIRhzSaUdQ+rQU5kGeFxm+hb1oh6pWWmv3uvmReDl0UnvtapVaIzo1jZbf/pD6ElLqSX+rUmOQNpJFa/r+sa4e/pBlAABoAAAAA3CUgShLdGIxsY7AUABPRrgCABdDuQ5GC7DqPQCgbbJUAoRSUj+NIEig0YfyWUho1VBBBA//uQZB4ABZx5zfMakeAAAAmwAAAAF5F3P0w9GtAAACfAAAAAwLhMDmAYWMgVEG1U0FIGCBgXBXAtfMH10000EEEEEECUBYln03TTTdNBDZopopYvrTTdNa325mImNg3TTPV9q3pmY0xoO6bv3r00y+IDGid/9aaaZTGMuj9mpu9Mpio1dXrr5HERTZSmqU36A3CumzN/9Robv/Xx4v9ijkSRSNLQhAWumap82WRSBUqXStV/YcS+XVLnSS+WLDroqArFkMEsAS+eWmrUzrO0oEmE40RlMZ5+ODIkAyKAGUwZ3mVKmcamcJnMW26MRPgUw6j+LkhyHGVGYjSUUKNpuJUQoOIAyDvEyG8S5yfK6dhZc0Tx1KI/gviKL6qvvFs1+bWtaz58uUNnryq6kt5RzOCkPWlVqVX2a/EEBUdU1KrXLf40GoiiFXK///qpoiDXrOgqDR38JB0bw7SoL+ZB9o1RCkQjQ2CBYZKd/+VJxZRRZlqSkKiws0WFxUyCwsKiMy7hUVFhIaCrNQsKkTIsLivwKKigsj8XYlwt/WKi2N4d//uQRCSAAjURNIHpMZBGYiaQPSYyAAABLAAAAAAAACWAAAAApUF/Mg+0aohSIRobBAsMlO//Kk4soosy1JSFRYWaLC4qZBYWFRGZdwqKiwkNBVmoWFSJkWFxX4FFRQWR+LsS4W/rFRb/////////////////////////////////////////////////////////////////////////////////////////////////////////////////////////////////////////////////////////////////////////////////////////////////////////////////////////////////////////////////////////////////////////////////////////////////////////////////////////////////////////////////////////////////////////////////////////////////////////////////////////////////VEFHAAAAAAAAAAAAAAAAAAAAAAAAAAAAAAAAAAAAAAAAU291bmRib3kuZGUAAAAAAAAAAAAAAAAAAAAAAAAAAAAAAAAAAAAAAAAAAAAAAAAAAAAAAAAAAAAAAAAAMjAwNGh0dHA6Ly93d3cuc291bmRib3kuZGUAAAAAAAAAACU=");  
    snd.play();
}

function downloadString(string, fileName) {
	let a = document.createElement("a");
	a.setAttribute("download", fileName);
	a.href = URL.createObjectURL(new Blob([string]));
	a.click();
}

function downloadBlob(blob, fileName) {
	const a = $e("a", null, {
		href: URL.createObjectURL(blob),
		download: fileName
	});
	a.click();
}

function getRedactedValue(value) {
	if (typeof value === "string") return `[Redacted string with length ${value.length}]`;
	if (value instanceof Array) return `[Redacted array with length ${value.length}]`;

	if (typeof value === "object") {
		if (value === null) return null;

		let built = {};
		for (const key of Object.keys(value)) {
			built[getRedactedValue(key)] = getRedactedValue(value[key]);
		}

		return built;
	}

	return "[Redacted value]"
}

async function downloadDebugFile(redact=true) {
	let r = await fetch("/vars");
	let varsData = await r.json();
	
	r = await fetch("/get_log");
	let aiserver_log = await r.json();
	console.log(aiserver_log);
	
	debug_info['aiserver errors'] = []
	for (data of aiserver_log.aiserver_log) {
		let temp = JSON.parse(JSON.stringify(data.record));
		temp = {"level": temp.level.name, 'message': temp.message, 'record': temp};
		delete temp.record.message;
		debug_info['aiserver errors'].push(temp);
	}

	// Redact sensitive user info

	// [redacted string n characters long]
	// [redacted array with n elements]

	let redactables = [
		"model_settings.apikey",
		"model_settings.colaburl",
		"model_settings.oaiapikey",
		"system_settings.story_loads",
		"user_settings.username",
		"system_settings.savedir", // Can reveal username
		"story_settings.last_story_load",
	];
	
	if (redact) {
		// TODO: genseqs, splist(?)
		redactables = redactables.concat([
			"story_settings.authornote",
			"story_settings.chatname",
			"story_settings.lastact",
			"story_settings.lastctx",
			"story_settings.memory",
			"story_settings.notes",
			"story_settings.prompt",
			"story_settings.story_name",
			"story_settings.submission",
			"story_settings.biases",
			"story_settings.genseqs",

			// System
			"system_settings.spfilename",
			"system_settings.spname",
		]);
		

		// Redact more complex things

		// wifolders_d - name
		for (const key of Object.keys(varsData.story_settings.wifolders_d)) {
			varsData.story_settings.wifolders_d[key].name = getRedactedValue(varsData.story_settings.wifolders_d[key].name);
		}

		// worldinfo - comment, content, key, keysecondary
		for (const key of Object.keys(varsData.story_settings.worldinfo)) {
			for (const redactKey of ["comment", "content", "key", "keysecondary"]) {
				varsData.story_settings.worldinfo[key][redactKey] = getRedactedValue(varsData.story_settings.worldinfo[key][redactKey]);
			}
		}

		// worldinfo_i - comment, content, key, keysecondary
		for (const key of Object.keys(varsData.story_settings.worldinfo_i)) {
			for (const redactKey of ["comment", "content", "key", "keysecondary"]) {
				varsData.story_settings.worldinfo_i[key][redactKey] = getRedactedValue(varsData.story_settings.worldinfo_i[key][redactKey]);
			}
		}

		// worldinfo_u - comment, content, key, keysecondary
		for (const key of Object.keys(varsData.story_settings.worldinfo_u)) {
			for (const redactKey of ["comment", "content", "key", "keysecondary"]) {
				varsData.story_settings.worldinfo_u[key][redactKey] = getRedactedValue(varsData.story_settings.worldinfo_u[key][redactKey]);
			}
		}

		// worldinfo_v2 entries - comment, content, folder, key, keysecondary, manual_text, title, wpp
		for (const key of Object.keys(varsData.story_settings.worldinfo_v2.entries)) {
			for (const redactKey of ["comment", "content", "folder", "key", "keysecondary", "manual_text", "title", "wpp"]) {
				varsData.story_settings.worldinfo_v2.entries[key][redactKey] = getRedactedValue(varsData.story_settings.worldinfo_v2.entries[key][redactKey]);
			}
		}

		varsData.story_settings.worldinfo_v2.folders = getRedactedValue(varsData.story_settings.worldinfo_v2.folders);

		// actions - "Selected Text", Options, Probabilities
		for (const key of Object.keys(varsData.story_settings.actions.actions)) {
			for (const redactKey of ["Selected Text", "Options", "Probabilities", "Original Text"]) {
				varsData.story_settings.actions.actions[key][redactKey] = getRedactedValue(varsData.story_settings.actions.actions[key][redactKey]);
			}
		}

	}

	for (const varPath of redactables) {
		let ref = varsData;
		const parts = varPath.split(".");

		for (const part of parts.slice(0, -1)) {
			ref = ref[part];
		}

		const lastPart = parts[parts.length - 1];

		ref[lastPart] = getRedactedValue(ref[lastPart]);
	}

	debug_info.currentVars = varsData;
	
	//redact aiserver log messages
	for (log_item of debug_info['aiserver errors']) {
		if (['PROMPT', 'GENERATION'].includes(log_item.level)) {
			log_item.message = getRedactedValue(log_item.message);
		}
	}
	
	console.log(debug_info);

	downloadString(JSON.stringify(debug_info, null, 4), "kobold_debug.json");
}

function configurePrompt(placeholderData) {
	openPopup("prompt-config");

	const placeholders = document.querySelector("#prompt-config-placeholders");

	for (const phData of placeholderData) {
		let placeholder = $e("div", placeholders, {classes: ["prompt-config-ph"]});


		// ${character.name} is an AI Dungeon thing, although I believe NAI
		// supports it as well. Many prompts use it. I think this is the only
		// hardcoded thing like this.
		let titleText = phData.title || phData.id;
		if (titleText === "character.name") titleText = "Character Name";

		let title = $e("span", placeholder, {classes: ["prompt-config-title"], innerText: titleText});

		if (phData.description) $e("span", placeholder, {
			classes: ["prompt-config-desc", "help_text"],
			innerText: phData.description
		});

		let input = $e("input", placeholder, {
			classes: ["prompt-config-value"],
			value: phData.default || "",
			placeholder: phData.default || "",
			"placeholder-id": phData.id
		});
	}
}

function sendPromptConfiguration() {
	let data = {};
	for (const configInput of document.querySelectorAll(".prompt-config-value")) {
		data[configInput.getAttribute("placeholder-id")] = configInput.value;
	}

	socket.emit("configure_prompt", data);

	closePopups();
	$(".prompt-config-ph").remove();
}

async function postWI(wiData) {
	let r = await fetch("/upload_wi", {
		method: "POST",
		headers: {
			"Content-Type": "application/json"
		},
		body: JSON.stringify(wiData)
	});

	if (!r.ok) {
		reportError("WI Upload Error", `WI upload failed with status code ${r.status}. Please report this.`);
		return;
	}
}

async function loadNAILorebook(data, filename, image=null) {
	let lorebookVersion = data.lorebookVersion;
	let wi_data = {folders: {[filename]: []}, entries: {}};
	console.log(`Loading NAI lorebook version ${lorebookVersion}`);

	let base = Math.max(...Object.keys(world_info_data).map(Number)) + 1;
	if (base < 0) base = 0;

	let i = 0;
	for (const entry of data.entries) {
		// contextConfig: Object { suffix: "\n", tokenBudget: 2048, reservedTokens: 0, … }
		// displayName: "Aboleth"
		// enabled: true
		// forceActivation: false
		// keys: Array [ "Aboleth" ]
		// lastUpdatedAt: 1624443329051
		// searchRange: 1000
		// text

		wi_data.entries[i.toString()] = {
			"uid": i,
			"title": entry.displayName,
			"key": entry.keys,
			"keysecondary": [],
			"folder": filename,
			"constant": entry.forceActivation,
			"content": "",
			"manual_text": entry.text,
			"comment": "",
			"token_length": 0,
			"selective": false,
			"wpp": {"name": "", "type": "", "format": "W++", "attributes": {}},
			"use_wpp": false,
		};
		wi_data.folders[filename].push(i);


		i++;
	}

	await postWI(wi_data);

	if (image) {
		for (let offset=0;offset<i;offset++) {
			let uid = base+offset;

			const imageEl = $el(`#world_info_image_${uid}`);
			if (imageEl) imageEl.src = image;

			let r = await fetch(`/set_wi_image/${uid}`, {
				method: "POST",
				body: image
			});
		}
	}
}

async function loadKoboldJSON(data, filename) {
	if (data.gamestarted !== undefined) {
		// Story
		socket.emit("upload_file", {
			filename: filename,
			data: new Blob([JSON.stringify(data)]),
			upload_no_save: true
		});
		socket.emit("load_story_list", "");
		load_story_list();
	} else if (data.folders !== undefined && data.entries !== undefined) {
		// World Info Folder
		await postWI(data);
	} else {
		// Bad data
		reportError("Error loading file", `Unable to detect ${filename} as a valid KoboldAI file.`);
		console.error("Bad data!");
		return;
	}
}

async function blob2Base64(blob) {
	return new Promise(function(resolve, reject) {
		const reader = new FileReader();
		reader.readAsDataURL(blob);
		reader.onload = () => resolve(reader.result);
		reader.onerror = error => reject(error);
	});
}

async function blob2ArrayBuffer(blob) {
	return new Promise(function(resolve, reject) {
		const reader = new FileReader();
		reader.readAsArrayBuffer(blob);
		reader.onload = () => resolve(reader.result);
		reader.onerror = error => reject(error);
	});
}

async function readLoreCard(file) {
	// "naidata"
	const magicNumber = new Uint8Array([0x6e, 0x61, 0x69, 0x64, 0x61, 0x74, 0x61]);
	
	let filename = file.name;
	let reader = new FileReader();

	let bin = new Uint8Array(await blob2ArrayBuffer(file))

	// naidata is prefixed with magic number
	let offset = bin.findIndex(function(item, possibleIndex, array) {
		for (let i=0;i<magicNumber.length;i++) {
			if (bin[i + possibleIndex] !== magicNumber[i]) return false;
		}
		return true;
	});

	if (offset === null) {
		reportError("Error reading Lorecard", "Unable to find NAIDATA offset. Is this a valid Lorecard?");
		throw Error("Couldn't find offset!");
	}
	
	let lengthBytes = bin.slice(offset - 8, offset - 4);
	let length = 0;
	
	for (const byte of lengthBytes) {
		length = (length << 8) + byte;
	}
	
	let binData = bin.slice(offset + 8, offset + length);
	
	// Encoded in base64
	let data = atob(new TextDecoder().decode(binData));
	let j = JSON.parse(data);
	let b64Image = await blob2Base64(file);
	loadNAILorebook(j, filename, b64Image);
}

async function processDroppedFile(file) {
	let extension = /.*\.(.*)/.exec(file.name)[1];
	console.log("file is", file)
	let data;

	switch (extension) {
		case "png":
			// NovelAI lorecard, a png with a lorebook file embedded inside it.
			readLoreCard(file);
			break;
		case "json":
			// KoboldAI file (old story, etc)
			data = JSON.parse(await file.text());
			loadKoboldJSON(data, file.name);
			break;
		case "kaistory":
			// KoboldAI story file
			let r = await fetch(`/upload_kai_story/${file.name}`, {
				method: "POST",
				body: file
			});
			break;
		case "lorebook":
			// NovelAI lorebook, JSON encoded.
			data = JSON.parse(await file.text());
			loadNAILorebook(data, file.name);
			break;
		case "css":
			console.warn("TODO: THEME");
			reportError("Unsupported", "Theme drag and drop is not implemented yet. Check back later!");
			break;
		case "lua":
			console.warn("TODO: USERSCRIPT");
			reportError("Unsupported", "Userscript drag and drop is not implemented yet. Check back later!");
			break
	}
}

function highlightEl(element) {
	if (typeof element === "string") element = document.querySelector(element);
	if (!element) {
		console.error("Bad jump!")
		return;
	}
	
	const area = $(element).closest(".tab-target")[0];
	if (area) {
		// If we need to click a tab to make the element visible, do so.
		let tab = Array.from($(".tab")).filter((c) => c.getAttribute("tab-target") === area.id)[0];
		tab.click();
	}

	element.scrollIntoView();
	return element;
}

function focusEl(element) {
	const el = highlightEl(element);
	if (el) el.focus();
}

function addSearchListing(action, highlight) {
	const finder = document.getElementById("finder");

	let result = document.createElement("div");
	result.classList.add("finder-result");
	result.addEventListener("click", function(event) {
		closePopups();
		action.func();
	});

	let textblock = document.createElement("div");
	textblock.classList.add("result-textbox");
	result.appendChild(textblock);

	let titleEl = document.createElement("span");
	titleEl.classList.add("result-title");
	titleEl.innerText = action.name;

	// TODO: Sanitation
	titleEl.innerHTML = titleEl.innerHTML.replace(
		new RegExp(`(${highlight})`, "i"),
		'<span class="result-highlight">$1</span>'
	);
	textblock.appendChild(titleEl);

	if (action.desc) {
		let descriptionEl = document.createElement("span");
		descriptionEl.classList.add("result-details");
		descriptionEl.innerText = action.desc;
		descriptionEl.innerHTML = descriptionEl.innerHTML.replace(
			new RegExp(`(${highlight})`, "i"),
			'<span class="result-highlight">$1</span>'
		);

		// It can get cut off by CSS, so let's add a tooltip.
		descriptionEl.setAttribute("title", action.desc);
		textblock.appendChild(descriptionEl);
	}

	let icon = document.createElement("span");
	icon.classList.add("result-icon");
	icon.classList.add("material-icons-outlined");

	// TODO: Change depending on what pressing enter does
	icon.innerText = action.icon;
	result.appendChild(icon)

	finder.appendChild(result);

	return result;
}

function updateStandardSearchListings(query) {
	const maxResultCount = 5;
	const actionMatches = {name: [], desc: []};

	for (const action of finder_actions) {
		if (action.name.toLowerCase().includes(query)) {
			actionMatches.name.push(action);
		} else if (action.desc && action.desc.toLowerCase().includes(query)) {
			actionMatches.desc.push(action);
		}
	}

	// Title matches over desc matches
	const matchingActions = actionMatches.name.concat(actionMatches.desc);


	for (let i=0;i<maxResultCount && i<matchingActions.length;i++) {
		let action = matchingActions[i];
		addSearchListing(action, query);
	}
}

function $e(tag, parent, attributes, insertionLocation=null) {
	// Small helper function for dynamic UI creation

	let element = document.createElement(tag);

	if (!attributes) attributes = {};

	if ("classes" in attributes) {
		if (!Array.isArray(attributes.classes)) throw Error("Classes was not array!");
		for (const className of attributes.classes) {
			element.classList.add(className);
		}
		delete attributes.classes;
	}


	for (const [attribute, value] of Object.entries(attributes)) {
		if (attribute.includes(".")) {
			let ref = element;
			const parts = attribute.split(".");

			for (const part of parts.slice(0, -1)) {
				ref = ref[part];
			}

			ref[parts[parts.length - 1]] = value;
			continue;
		}

		if (attribute in element) {
			element[attribute] = value;
		} else {
			element.setAttribute(attribute, value);
		}
	}

	if (!parent) return element;

	if (insertionLocation && Object.keys(insertionLocation).length) {
		let [placement, target] = Object.entries(insertionLocation)[0];
		if (placement === "before") {
			parent.insertBefore(element, target);
		} else if (placement === "after") {
			parent.insertBefore(element, target.nextSibling);
		} else {
			throw Error(`I have no clue what placement ${placement} is`);
		}
	} else {
		parent.appendChild(element);
	}

	return element;
}

function makeFinderWITag(name, container, isPrimary, uid) {
	let wiTag = $e("span", container, {classes: ["tag"]});
	let wiTagIcon = $e("span", wiTag, {classes: ["finder-wi-tag-icon", "material-icons-outlined"], innerText: "close"});
	let wiTagText = $e("span", wiTag, {innerText: name, contenteditable: true});

	wiTagIcon.addEventListener("click", function(e) {
		socket.emit(
			"update_wi_keys",
			{uid: parseInt(uid), key: name, is_secondary: !isPrimary, operation: "remove"}
		);
		wiTag.remove();
	});
}

function updateWIInfo(event) {
	// Should be a change event or something similar. This WILL send an update
	// packet on each unfocus in some cases. It's not that big of a deal, right? :p

	let key = event.target.getAttribute("wi-sync");

	if ("checked" in event.target) {
		// checkbox / toggle
		value = event.target.checked;
	} else if ("value" in event.target) {
		// standard inputs
		value = event.target.value;
	} else {
		// contenteditable
		value = event.target.innerText
	}

	let uid = $(event.target).closest(".finder-wi-block")[0].getAttribute("wi-uid");
	socket.emit("update_wi_attribute", {uid: parseInt(uid), key: key, value: value});
}

function updateWISearchListings(data) {
	wi_finder_offset = 0;
	wi_finder_data = Object.values(data).flat();
	renderWISearchListings();
}

function renderWISearchListings() {
	const wiCarousel = document.getElementById("finder-wi-carousel");
	$(".finder-wi-block").remove();

	let data = Array.from(wi_finder_data);

	// No need for excessive shifting
	let realOffset = wi_finder_offset % data.length;

	// Make first be central
	if (data.length > 2) realOffset--;

	// Wrap around
	if (realOffset < 0) realOffset += data.length;

	// Actual data wrap
	for (let i=0;i<realOffset;i++) {
		data.push(data.shift());
	}
	let entries = data.slice(0, 3);

	// Visual spacing-- this kinda sucks
	if (entries.length == 1) entries = [null, entries[0], null];
	if (entries.length == 2) entries = [null, ...entries];

	for (const [i, entry] of entries.entries()) {
		let wiBlock = $e("div", wiCarousel, {classes: ["finder-wi-block"], "wi-uid": entry ? entry.uid : "null"});

		// Spacer hack
		if (!entry) {
			wiBlock.style.visibility = "hidden";
			continue;
		}

		// The "position" relative to others.
		let current = "center";

		if (entries.length == 3) {
			if (i !== 1) current = (i == 0) ? "left" : "right";
		} else if (entries.length == 2) {
			if (i === 1) current = "right";
		}

		if (current !== "center") {
			let blanket = $e("div", wiBlock, {classes: ["finder-wi-blanket"]});
		}

		if (current === "left") {
			wiBlock.addEventListener("click", function(event) {
				wi_finder_offset--;
				renderWISearchListings();
				event.preventDefault();
			});
		} else if (current === "right") {
			wiBlock.addEventListener("click", function(event) {
				wi_finder_offset++;
				renderWISearchListings();
				event.preventDefault();
			});
		} else if (current === "center") {
			// Focus is the center highlighted one. If there is 3 entries (max),
			// the important one is at the center. Otherwise, the important one
			// is in the front.
			wiBlock.classList.add("finder-wi-focus");
		}


		let wiTitle = $e("span", wiBlock, {
			classes: ["finder-wi-title"],
			innerText: entry.title,
			contenteditable: true,
			"data-placeholder": "Entry",
			"wi-sync": "title",
		});
		wiTitle.addEventListener("keydown", function(e) {
			if (e.key === "Enter") {
				e.preventDefault();
				wiTitle.blur();
			}
		});
		wiTitle.addEventListener("blur", updateWIInfo);

		let wiTextLabel = $e("h3", wiBlock, {innerText: "Info", "style.margin": "10px 0px 5px 0px"});
		let wiContent = $e("textarea", wiBlock, {
			classes: ["finder-wi-content"],
			value: entry.content,
			placeholder: "Write your World Info here!",
			"wi-sync": "content",
		});
		wiContent.addEventListener("blur", updateWIInfo);

		let wiComment = $e("textarea", wiBlock, {
			placeholder: "Comment",
			value: entry.comment,
			"wi-sync": "comment",
		});
		wiComment.addEventListener("blur", updateWIInfo);

		let wiActivationHeaderContainer = $e("div", wiBlock, {classes: ["finder-wi-activation-header-container"]});
		let wiActivationLabel = $e("h3", wiActivationHeaderContainer, {innerText: "Activation", "style.display": "inline"});
		let wiAlwaysContainer = $e("div", wiActivationHeaderContainer, {classes: ["finder-wi-always-container"]});
		let wiAlwaysLabel = $e("span", wiAlwaysContainer, {innerText: "Always Activate"});

		let wiActivationHelp = $e("span", wiBlock, {classes: ["help_text"], innerText: "Change when the AI reads this World Info entry"})
		let wiTagActivationContainer = $e("div", wiBlock);

		let wiAlways = $e("input", wiAlwaysContainer, {
			type: "checkbox",
			"wi-sync": "constant",
		});
		$(wiAlways).change(function(e) {
			updateWIInfo(e);
			if (this.checked) {
				wiTagActivationContainer.classList.add("disabled");
			} else {
				wiTagActivationContainer.classList.remove("disabled");
			}
		});
		$(wiAlways).bootstrapToggle({
			size: "mini",
			onstyle: "success",
		});
		$(wiAlways).bootstrapToggle(entry.constant ? "on" : "off");

		for (const isPrimary of [true, false]) {
			let wiTagLabel = $e("span", wiTagActivationContainer, {
				"style.display": "block",
				innerText: isPrimary ? "Requires one of:" : "And (if present):"
			});

			let wiTagContainer = $e("div", wiTagActivationContainer, {
				id: isPrimary ? "finder-wi-required-keys" : "finder-wi-secondary-keys",
				classes: ["finder-wi-keys"]
			});
			let wiAddedTagContainer = $e("div", wiTagContainer, {classes: ["finder-wi-added-keys"]});

			// Existing keys
			for (const key of entry.key) {
				makeFinderWITag(key, wiAddedTagContainer, isPrimary, entry.uid);
			}

			// The "fake key" add button
			let wiNewTag = $e("span", wiTagContainer, {classes: ["tag"]});
			let wiNewTagIcon = $e("span", wiNewTag, {classes: ["finder-wi-tag-icon", "material-icons-outlined"], innerText: "add"});
			let wiNewTagText = $e("span", wiNewTag, {classes: ["tag-text"], contenteditable: true, "data-placeholder": "Key"});

			function newTag() {
				let tagName = wiNewTagText.innerText;
				wiNewTagText.innerText = "";
				if (!tagName.trim()) return;
				makeFinderWITag(tagName, wiAddedTagContainer, isPrimary, entry.uid)

				socket.emit(
					"update_wi_keys",
					{uid: parseInt(entry.uid), key: tagName, is_secondary: !isPrimary, operation: "add"}
				);
			}

			wiNewTagText.addEventListener("blur", newTag);
			wiNewTagText.addEventListener("keydown", function(e) {
				if (e.key === "Enter") {
					newTag();
					e.preventDefault();
				}
			});
		}
	}
}

function recieveScratchpadResponse(data) {
	const scratchpadResponse = document.querySelector("#finder-scratchpad-response");

	clearInterval(finder_waiting_id);
	finder_waiting_id = null;

	scratchpadResponse.innerText = data;
}

function sendScratchpadPrompt(prompt) {
	// Already waiting on prompt...
	if (finder_waiting_id) return;

	const scratchpad = document.querySelector("#finder-scratchpad");
	const scratchpadPrompt = document.querySelector("#finder-scratchpad-prompt");
	const scratchpadResponse = document.querySelector("#finder-scratchpad-response");

	scratchpadPrompt.innerText = prompt;
	scratchpadResponse.innerText = "...";

	scratchpad.classList.remove("hidden");

	finder_waiting_id = setInterval(function() {
		// Little loading animation so user doesn't think nothing is happening.
		// TODO: Replace this with token streaming WHEN AVAILABLE.

		let index = scratchpadResponse.innerText.indexOf("|");
		if (index === 2) {
			scratchpadResponse.innerText = "...";
			return;
		}
		let buf = "";

		index++;

		for (let i=0;i<index;i++) buf += ".";
		buf += "|";
		for (let i=0;i<2-index;i++) buf += ".";

		scratchpadResponse.innerText = buf;
	}, 1000);

	socket.emit("scratchpad_prompt", prompt);
}

function finderSendImgPrompt(prompt) {
	closePopups();
	$el("#image-loading").classList.remove("hidden");
	socket.emit("generate_image_from_prompt", prompt);
}

function updateSearchListings() {
	if (["scratchpad", "imgPrompt"].includes(finder_mode)) return;
	if (this.value === finder_last_input) return;
	finder_last_input = this.value;
	finder_selection_index = -1;

	const wiCarousel = document.getElementById("finder-wi-carousel");
	wiCarousel.classList.add("hidden");

	let query = this.value.toLowerCase();

	// TODO: Maybe reuse the element? Would it give better performance?
	$(".finder-result").remove();

	if (!query) return;

	if (finder_mode === "wi") {
		wiCarousel.classList.remove("hidden");
		$(".finder-wi-block").remove();
		socket.emit("search_wi", {query: query});
	} else if (finder_mode === "ui") {
		updateStandardSearchListings(query)
	}
}

function updateFinderSelection() {
	let former = document.getElementsByClassName("result-selected")[0];
	if (former) former.classList.remove("result-selected");

	let newSelection = document.getElementsByClassName("finder-result")[finder_selection_index];
	newSelection.classList.add("result-selected");
}

function updateFinderMode(mode) {
	const finderIcon = document.querySelector("#finder-icon");
	const finderInput = document.querySelector("#finder-input");
	const finderScratchpad = document.querySelector("#finder-scratchpad");

	finderIcon.innerText = {ui: "search", wi: "auto_stories", scratchpad: "speaker_notes", "imgPrompt": "image"}[mode];
	finderInput.placeholder = {
		ui: "Search for something...",
		wi: "Search for a World Info entry...",
		scratchpad: "Prompt the AI...",
		imgPrompt: "Generate an image..."
	}[mode];
	finderScratchpad.classList.add("hidden");

	finder_mode = mode;
}

function cycleFinderMode() {
	// Initiated by clicking on icon
	updateFinderMode({ui: "wi", wi: "scratchpad", scratchpad: "imgPrompt", imgPrompt: "ui"}[finder_mode]);
}

function open_finder() {
	const finderInput = document.getElementById("finder-input");
	finderInput.value = "";
	$(".finder-result").remove();
	finder_selection_index = -1;
	updateFinderMode("ui");
	
	openPopup("finder");
	finderInput.focus();
}

function process_cookies() {
	if (getCookie("Settings_Pin") == "false") {
		settings_unpin();
	} else if (getCookie("Settings_Pin") == "true") {
		settings_pin();
	}
	if (getCookie("Story_Pin") == "true") {
		story_pin();
	} else if (getCookie("Story_Pin") == "false") {
		story_unpin();
	}
	if (getCookie("preserve_game_space") == "false") {
		preserve_game_space(false);
	} else if (getCookie("preserve_game_space") == "true") {
		preserve_game_space(true);
	}
	if (getCookie("options_on_right") == "false") {
		options_on_right(false);
	} else if (getCookie("options_on_right") == "true") {
		options_on_right(true);
	}
	
	Change_Theme(getCookie("theme", "Monochrome"));
	
	//set font size
	new_font_size = getCookie("font_size", 1);
	var r = document.querySelector(':root');
	r.style.setProperty("--game_screen_font_size_adjustment", new_font_size);
	document.getElementById('font_size_cur').value = new_font_size;
	document.getElementById('font_size').value = new_font_size;
	
	
	load_tweaks();
}

function position_context_menu(contextMenu, x, y) {
	// Calculate where to position context menu based on window confines and
	// menu size.

	let height = contextMenu.clientHeight;
	let width = contextMenu.clientWidth;

	let bounds = {
		top: 0,
		bottom: window.innerHeight,
		left: 0,
		right: window.innerWidth,
	};

	let farMenuBounds = {
		top: y,
		bottom: y + height,
		left: x,
		right: x + width,
	};

	// Slide over if running against the window bounds.
	if (farMenuBounds.right > bounds.right) x -= farMenuBounds.right - bounds.right;

	if (farMenuBounds.bottom > bounds.bottom) {
		// We've hit the bottom.

		// The old algorithm pushed the menu against the wall, similar to what's
		// done on the x-axis:
		// y -= farMenuBounds.bottom - bounds.bottom;
		// But now, we make the box change its emission direction from the cursor:
		y -= (height + 5);
		// The main advantage of this approach is that the cursor is never directly
		// placed above a context menu item immediately after activating the context
		// menu. (Thus the 5px offset also added)
	}

	contextMenu.style.left = `${x}px`;
	contextMenu.style.top = `${y}px`;
}

function updateTitle() {
	const titleInput = $el(".var_sync_story_story_name");
	let titleText = "Story";

	if (!privacy_mode_enabled && titleInput.innerText) {
		titleText = titleInput.innerText;
	} else {
		titleText = "[🔒]"
	}

	document.title = `${titleText} - KoboldAI Client`;
}

function openClubImport() {
	$el("#aidgpromptnum").value = "";
	openPopup("aidg-import-popup");
}

//// INIT ////

document.onkeydown = detect_key_down;
document.onkeyup = detect_key_up;
document.getElementById("input_text").onkeydown = detect_enter_submit;

/* -- Popups -- */
function openPopup(id) {
	closePopups();

	const container = $el("#popup-container");
	container.classList.remove("hidden");

	for (const popupWindow of container.children) {
		popupWindow.classList.add("hidden");
	}

	const popup = $el(`#${id}`);
	popup.classList.remove("hidden");

	// Sometimes we want to instantly focus on certain elements when a menu opens.
	for (const noticeMee of popup.getElementsByClassName("focus-on-me")) {
		noticeMee.focus();
		break;
	}
}

function closePopups(userAction=false) {
	// userAction specifies if a user tried to close the popup by normal means
	// (ESC, clicking outside the menu, etc).
	const container = $el("#popup-container");
	let allHidden = true;

	for (const popupWindow of container.children) {
		// Do not let the user close windows they shouldn't be! Sneaky devils!
		if (userAction && popupWindow.getAttribute("allow-close") === "false") {
			allHidden = false;
			continue;
		}

		popupWindow.classList.add("hidden");
	}

	if (allHidden) container.classList.add("hidden");
}

$el("#popup-container").addEventListener("click", function(event) {
	if (event.target === this) closePopups(true);
});

/* -- Colab Cookie Handling -- */
if (colab_cookies != null) {
	for (const cookie of Object.keys(colab_cookies)) {
		setCookie(cookie, colab_cookies[cookie]);
	}	
	colab_cookies = null;
}

//create_theming_elements();

/* -- Tweak Registering -- */
for (const tweakContainer of document.getElementsByClassName("tweak-container")) {
	let toggle = tweakContainer.querySelector("input");

	$(toggle).change(function(e) {
		let path = $(this).closest(".tweak-container")[0].getAttribute("tweak-path");
		let id = `tweak-${path}`;

		if (this.checked) {
			let style = document.createElement("link");
			style.rel = "stylesheet";
			style.href = `/themes/tweaks/${path}.css`;
			style.id = id;
			document.head.appendChild(style);
		} else {
			let el = document.getElementById(id);
			if (el) el.remove();
		}

		save_tweaks();
	});
}

process_cookies();

/* -- Drag and Drop -- */
(function() {
	let lastTarget = null;

	document.body.addEventListener("drop", function(e) {
		e.preventDefault();
		$("#file-upload-notice")[0].classList.add("hidden");

		// items api
		if (e.dataTransfer.items) {
			for (const item of e.dataTransfer.items) {
				if (item.kind !== "file") continue;
				let file = item.getAsFile();
				processDroppedFile(file);
			}
		} else {
			for (const file of e.dataTransfer.files) {
				processDroppedFile(file);
			}
		}
	});

	document.body.addEventListener("dragover", function(e) {
		e.preventDefault();
	});

	document.body.addEventListener("dragenter", function(e) {
		if (!e.dataTransfer.types.includes("Files")) return;
		lastTarget = e.target;
		$("#file-upload-notice")[0].classList.remove("hidden");
	});

	document.body.addEventListener("dragleave", function(e) {
		if (!(e.target === document || e.target === lastTarget)) return;

		$("#file-upload-notice")[0].classList.add("hidden");
	});
})();

/* -- Finder -- */
(function() {
	const finderInput = document.getElementById("finder-input");
	const finderIcon = document.getElementById("finder-icon");

	// Parse settings for Finder
	for (const el of $(".setting_label")) {
		let name = el.children[0].innerText;

		let tooltipEl = el.getElementsByClassName("helpicon")[0];
		let tooltip = tooltipEl ? tooltipEl.getAttribute("tooltip") : null;

		finder_actions.push({
			name: name,
			desc: tooltip,
			icon: "open_in_new",
			type: "setting",
			func: function () { highlightEl(el.parentElement) },
		});
	}

	const themeSelector = $el("#selected_theme");

	function updateThemes() {
		finder_actions = finder_actions.filter(x => x.type !== "theme")
		// Parse themes for Finder
		for (const select of themeSelector.children) {
			let themeName = select.value;
			//console.log(themeName)
			//console.log("curve")
			finder_actions.push({
				name: themeName,
				desc: "Apply this theme to change how KoboldAI looks!",
				icon: "palette",
				type: "theme",
				func: function () {
					themeSelector.value = themeName;
					themeSelector.onchange();
				},
			});
		}
	}

	updateThemes();
	themeSelector.addEventListener("sync", updateThemes);

	for (const el of $(".collapsable_header")) {
		// https://stackoverflow.com/a/11347962
		let headerText = $(el.children[0]).contents().filter(function() {
			return this.nodeType == 3;
		}).text().trim();
		
		finder_actions.push({
			name: headerText,
			icon: "open_in_new",
			func: function () { highlightEl(el) },
		});
	}

	finderIcon.addEventListener("click", cycleFinderMode);
	finderInput.addEventListener("keyup", updateSearchListings);
	finderInput.addEventListener("keydown", function(event) {
		let delta = 0;
		const actions = document.getElementsByClassName("finder-result");

		let newMode = {">": "wi", "#": "ui", "!": "scratchpad", "?": "imgPrompt"}[event.key];
		if (newMode && !finderInput.value) {
			event.preventDefault();
			updateFinderMode(newMode);
			return;
		}

		if (event.key === "Enter") {
			if (finder_mode === "scratchpad") {
				sendScratchpadPrompt(finderInput.value);
				return;
			} else if (finder_mode === "imgPrompt") {
				finderSendImgPrompt(finderInput.value);
				return;
			} else if (finder_mode === "ui") {
				let index = finder_selection_index >= 0 ? finder_selection_index : 0;
				if (!actions[index]) return;
				actions[index].click();
			} else {
				return;
			}
		} else if (event.key === "ArrowUp") {
			delta = -1;
		} else if (event.key === "ArrowDown") {
			delta = 1
		} else if (event.key === "Tab") {
			delta = event.shiftKey ? -1 : 1;
		} else {
			return;
		}

		if (finder_mode !== "ui") return;

		const actionsCount = actions.length;
		let future = finder_selection_index + delta;

		event.preventDefault();

		if (future >= actionsCount) {
			future = 0;
		} else if (future < 0) {
			future = actionsCount - 1;
		}

		finder_selection_index = future;
		updateFinderSelection(delta);
	});
})();

/* -- Context Menu -- */
(function() {
	const contextMenu = $e("div", document.body, {id: "context-menu", classes: ["hidden"]});
	let summonEvent = null;

	for (const [key, actions] of Object.entries(context_menu_actions)) {
		for (const action of actions) {
			// Null adds horizontal rule
			if (!action) {
				$e("hr", contextMenu, {classes: [`context-menu-${key}`]});
				continue;
			}

			const enableCriteriaIsFunction = typeof action.enabledOn === "function"

			const itemEl = $e("div", contextMenu, {
				classes: ["context-menu-item", "noselect", `context-menu-${key}`],
				"enabled-on": enableCriteriaIsFunction ? "CALLBACK" : action.enabledOn,
				"cache-index": context_menu_cache.length
			});
			itemEl.enabledOnCallback = action.enabledOn;

			context_menu_cache.push({shouldShow: action.shouldShow});

			const icon = $e("span", itemEl, {classes: ["material-icons-outlined"], innerText: action.icon});
			$e("span", itemEl, {classes: ["context-menu-label"], innerText: action.label});

			itemEl.addEventListener("mousedown", e => e.preventDefault());
			// Expose the "summonEvent" to enable access to original context menu target.
			itemEl.addEventListener("click", () => action.click(summonEvent));
		}
	}

	// When we make a browser context menu, close ours.
	document.addEventListener("contextmenu", function(event) {
		let target = event.target;
		while (!target.hasAttribute("context-menu")) {
			target = target.parentElement;
			if (!target) break;
		}

		// If no custom context menu or control is held, do not run our custom
		// logic or cancel the browser's.
		if (!target || event.ctrlKey) {
			contextMenu.classList.add("hidden");
			return;
		}

		summonEvent = event;

		// Show only applicable actions in the context menu
		let contextMenuType = target.getAttribute("context-menu");

		// If context menu is not present, return
		if (!context_menu_actions[contextMenuType]) return;

		for (const contextMenuItem of contextMenu.childNodes) {
			let shouldShow = contextMenuItem.classList.contains(`context-menu-${contextMenuType}`);

			if (shouldShow) {
				let cacheIndex = parseInt(contextMenuItem.getAttribute("cache-index"));
				let cacheEntry = context_menu_cache[cacheIndex];
				if (cacheEntry && cacheEntry.shouldShow) shouldShow = cacheEntry.shouldShow();
			}

			if (shouldShow) {
				contextMenuItem.classList.remove("hidden");
			} else {
				contextMenuItem.classList.add("hidden");
			}
		}

		// Don't open browser context menu
		event.preventDefault();

		// Close if open
		if (!contextMenu.classList.contains("hidden")) {
			contextMenu.classList.add("hidden");
			return;
		}

		// Disable non-applicable items
		$(".context-menu-item").addClass("disabled");

		// A selection is made
		if (getSelectionText()) $(".context-menu-item[enabled-on=SELECTION]").removeClass("disabled");

		// The caret is placed
		if (get_caret_position(target) !== null) $(".context-menu-item[enabled-on=CARET]").removeClass("disabled");

		// The generated image is present
		if ($el(".action_image")) $(".context-menu-item[enabled-on=GENERATED-IMAGE]").removeClass("disabled");

		$(".context-menu-item[enabled-on=ALWAYS]").removeClass("disabled");

		for (const contextMenuItem of document.querySelectorAll(".context-menu-item[enabled-on=CALLBACK]")) {
			if (!contextMenuItem.enabledOnCallback()) continue;
			contextMenuItem.classList.remove("disabled");
		}

		// Make sure hr isn't first or last visible element
		let visibles = [];
		for (const item of contextMenu.children) {
			if (!item.classList.contains("hidden")) visibles.push(item);
		}
		let lastIndex = visibles.length - 1;
		if (visibles[0].tagName === "HR") visibles[0].classList.add("hidden");
		if (visibles[lastIndex].tagName === "HR") visibles[lastIndex].classList.add("hidden");

		contextMenu.classList.remove("hidden");

		// Set position to click position
		position_context_menu(contextMenu, event.x, event.y);

		// Don't let the document contextmenu catch us and close our context menu
		event.stopPropagation();
	});

	// When we click outside of our context menu, close ours.
	document.addEventListener("click", function(event) {
		contextMenu.classList.add("hidden");
	});

	window.addEventListener("blur", function(event) {
		contextMenu.classList.add("hidden");
	});
})();


/* -- WI Ctrl+Click To Jump -- */
(function() {
	document.addEventListener("keydown", function(event) {
		// Change appearance of WI when holding control
		if (event.key !== "Control") return;
		control_held = true;

		const style = ".wi_match { text-decoration: underline; cursor: pointer; }";
		$e("style", document.head, {id: "wi-link-style", innerText: style})
	});

	// Remove on up
	document.addEventListener("keyup", function(event) {
		if (event.key !== "Control") return;
		control_held = false;

		const style = document.querySelector("#wi-link-style")
		if (style) style.remove();
	});

	document.getElementById("Selected Text").addEventListener("click", function(event) {
		// Control click on WI entry to jump
		if (!event.target.classList.contains("wi_match")) return;
		if (!control_held) return;

		let uid = event.target.getAttribute("wi-uid");
		let wiCard = document.getElementById(`world_info_${uid}`);
		highlightEl(wiCard);
	});
})();

/* -- Update Tab Title on Input and Sync -- */
(function() {
	const titleInput = $el(".var_sync_story_story_name");
	titleInput.addEventListener("input", updateTitle);
	titleInput.addEventListener("sync", updateTitle);

	// Title may not have been sent by this point. Fear not; We abort if
	// there's no title. If we have missed the title sync, however, this will
	// save us.
	updateTitle();
})();

/* Substitution */
let load_substitutions;
[load_substitutions] = (function() {
	// TODO: Don't allow multiple substitutions for one target
	
	// Defaults
	let substitutions = [];
	const substitutionContainer = $el("#substitution-container");
	let charMap = [];
	
	function getTrueTarget(bareBonesTarget) {
		// If -- is converted to the 2dash, we make a "true target" so that a 2dash and - is the 3dash.
		if (!bareBonesTarget) return bareBonesTarget;

		let tries = 0;
		let whatWeGot = bareBonesTarget;
		
		// eehhhh this kinda sucks but it's the best I can think of at the moment
		while (true) {
			// Sanity check; never 100% cpu!
			tries++;
			if (tries > 2000) {
				reportError("Substitution error", "Some Substitution shenanigans are afoot; please send the developers your substitutions!");
				throw Error("Substitution shenanigans!")
				return;
			}
			
			let escape = true;
			for (const c of substitutions) {
				if (c.target === bareBonesTarget) continue;
				if (!c.enabled) continue;

				if (whatWeGot.includes(c.target)) {
					whatWeGot = whatWeGot.replaceAll(c.target, c.substitution);
					escape = false;
					break;
				}
			}
			
			if (escape) break;
		}
		
		return whatWeGot;
	}
	
	function getSubstitutionIndex(cardElement) {
		for (const i in substitutions) {
			if (substitutions[i].card === cardElement) {
				return i
			}
		}

		reportError("Substitution error", "Couldn't find substitution index from card.");
		throw Error("Didn't find substitution!");
	}
	
	function getDuplicateCards(target) {
		let duplicates = [];
		
		for (const c of substitutions) {
			if (c.target === target) duplicates.push(c.card);
		}
		
		console.log(duplicates)
		return duplicates.length > 1 ? duplicates : [];
	}
	
	function makeCard(c) {
		// How do we differentiate -- and ---? Convert stuff!
		
		let card = $e("div", substitutionContainer, {classes: ["substitution-card"]});
		let leftContainer = $e("div", card, {classes: ["card-section", "card-left"]});
		let deleteIcon = $e("span", leftContainer, {classes: ["material-icons-outlined", "cursor"], innerText: "clear"});
		let targetInput = $e("input", leftContainer, {classes: ["target"], value: c.target});
		let rightContainer = $e("div", card, {classes: ["card-section"]});
		let substitutionInput = $e("input", rightContainer, {classes: ["target"], value: c.substitution});
		
		// HACK
		let checkboxId = "sbcb" + Math.round(Math.random() * 9999).toString();
		
		let enabledCheckbox = $e("input", rightContainer, {id: checkboxId, classes: ["true-t"], type: "checkbox", checked: c.enabled});
		let initCheckTooltip = c.enabled ? "Enabled" : "Disabled";

		// HACK: We don't use in-house tooltip as it's cut off by container :(
		let enabledVisual = $e("label", rightContainer, {for: checkboxId, "title": initCheckTooltip, classes: ["material-icons-outlined"]});
		
		targetInput.addEventListener("change", function() {
			let card = this.parentElement.parentElement;
			let i = getSubstitutionIndex(card);

			substitutions[i].target = this.value;

			// Don't do a full rebake
			substitutions[i].trueTarget = getTrueTarget(this.value);
			
			for (const duplicateCard of getDuplicateCards(this.value)) {
				if (duplicateCard === card) continue;
				console.log("DUPE", duplicateCard)
				substitutions.splice(getSubstitutionIndex(duplicateCard), 1);
				duplicateCard.remove();
			}

			rebuildCharMap();
			updateSubstitutions();
		});

		substitutionInput.addEventListener("change", function() {
			let card = this.parentElement.parentElement;
			let i = getSubstitutionIndex(card);

			substitutions[i].substitution = this.value;
			// No rebaking at all is needed, that all hinges on target value; not edited here.
			updateSubstitutions();
		});
		
		deleteIcon.addEventListener("click", function() {
			let card = this.parentElement.parentElement;
			
			// Find and remove from substitution array
			substitutions.splice(getSubstitutionIndex(card), 1);
			updateSubstitutions();
			rebakeSubstitutions();
			card.remove();
		});
		
		enabledCheckbox.addEventListener("change", function() {
			let card = this.parentElement.parentElement;
			let i = getSubstitutionIndex(card);
			console.log(this.checked)

			substitutions[i].enabled = this.checked;
			enabledVisual.setAttribute("title", this.checked ? "Enabled" : "Disabled")
			rebakeSubstitutions();
			updateSubstitutions();
		});
		
		return card;
	}
	
	function updateSubstitutions() {
		let subs = substitutions.map(x => ({target: x.target, substitution: x.substitution, trueTarget: x.trueTarget, enabled: x.enabled}));
		socket.emit("substitution_update", subs);
	}
	
	function rebakeSubstitutions() {
		for (const c of substitutions) {
			c.trueTarget = getTrueTarget(c.target);
		}
		rebuildCharMap();
	}
	
	function rebuildCharMap() {
		charMap = [];
		for (const c of substitutions) {
			if (!c.enabled) continue;
			for (const char of c.target) {
				if (!charMap.includes(char)) charMap.push(char)
			}
		}
	}
	
	const newCardButton = $el("#new-sub-card");
	newCardButton.addEventListener("click", function() {
		let c = {target: "", substitution: "", enabled: true}
		substitutions.push(c);
		c.card = makeCard(c);
		//newCardButton.scrollIntoView(false);
	});
	
	// Event handler on input
	// TODO: Apply to all of gametext
	const inputText = $el("#input_text");
	inputText.addEventListener("keydown", function(event) {
		if (event.ctrlKey) return;
		if (event.ctrlKey) return;
		if (!charMap.includes(event.key)) return;

		let caretPosition = inputText.selectionStart;
		// We don't have to worry about special keys due to charMap (hopefully)
		let futureValue = inputText.value.slice(0, caretPosition) + event.key + inputText.value.slice(caretPosition);

		for (const c of substitutions) {
			if (!c.target) continue;
			if (!c.enabled) continue;

			let t = c.trueTarget;
			let preCaretPosition = caretPosition - t.length + 1;
			let bit = futureValue.slice(caretPosition - t.length + 1, caretPosition + 1)
			
			if (bit === t) {
				// We're doing it!!!!
				event.preventDefault();
				
				// Assemble the new text value
				let before = inputText.value.slice(0, caretPosition - t.length + 1);
				let after = inputText.value.slice(caretPosition);
				let newText = before + c.substitution + after;
				
				inputText.value = newText;
				
				// Move cursor back after setting text
				let sLength = c.substitution.length;
				inputText.selectionStart = preCaretPosition + sLength;
				inputText.selectionEnd = preCaretPosition + sLength;

				break;
			}
		}
	});
	
	let firstLoad = true;
	
	function load_substitutions(miniSubs) {
		// HACK: Does the same "replace all on load" thing that WI does; tab
		// support is broken and overall that kinda sucks. Would be nice to
		// make a robust system for syncing multiple entries.
		
		//console.log("load", miniSubs)

		$(".substitution-card").remove();
		// we only get target, trueTarget, and such
		for (const c of miniSubs) {
			if (!c.trueTarget) c.trueTarget = getTrueTarget(c.target);
			//if (!c.enabled) c.enabled = false;
			c.card = makeCard(c);
		}
		substitutions = miniSubs;
		rebuildCharMap();
		
		// We build trueTarget on the client, and it's not initalized on the server because I'm lazy.
		// May want to do that on the server in the future.
		if (firstLoad) updateSubstitutions();
		firstLoad = false;
	}

	return [load_substitutions];
})();

/* -- Tooltips -- */
function initalizeTooltips() {
	const tooltip = $e("span", document.body, {id: "tooltip-text", "style.display": "none"});
	let tooltipTarget = null;

	function alterTooltipState(target, specialClass=null) {
		tooltipTarget = target;
		tooltip.style.display = target ? "block" : "none";
		tooltip.className = specialClass || "";
	}

	function registerElement(el) {
		// el should have attribute "tooltip"
		let text = el.getAttribute("tooltip");

		el.addEventListener("mouseenter", function(event) {
			if (!el.hasAttribute("tooltip")) return;
			tooltip.innerText = text;
			let specialClass = "tooltip-standard";

			// Kinda lame
			if (this.classList.contains("context-token")) specialClass = "tooltip-context-token";

			alterTooltipState(el, specialClass);
		});

		el.addEventListener("mouseleave", function(event) {
			alterTooltipState(null);
		});
	}

	const xOffset = 10;
	const yOffset = 15;

	document.addEventListener("mousemove", function(event) {
		if (!tooltipTarget) return;

		let [x, y] = [event.x, event.y];

		// X + the tooltip's width is the farthest point right we will display;
		// let's account for it. If we will render outside of the window,
		// subtract accordingly.
		let xOverflow = (x + tooltip.clientWidth) - window.innerWidth;
		if (xOverflow > 0) x -= xOverflow;

		if (xOverflow + xOffset < 0) x += xOffset;

		// Same for Y!
		let yOverflow = (y + tooltip.clientHeight) - window.innerHeight;
		if (yOverflow > 0) y -= yOverflow;

		if (yOverflow + yOffset < 0) y += yOffset;

		tooltip.style.left = `${x}px`;
		tooltip.style.top = `${y}px`;
	});

	// Inital scan
	for (const element of document.querySelectorAll("[tooltip]")) {
		registerElement(element);
	}

	// Use a MutationObserver to catch future tooltips
	const observer = new MutationObserver(function(records, observer) {
		for (const record of records) {
			
			if (record.type === "attributes") {
				// Sanity check
				if (record.attributeName !== "tooltip") continue;
				registerElement(record.target);
				continue;
			}
			
			// If we remove the tooltip target, stop showing the tooltip. Maybe a little ineffecient.
			if (!document.body.contains(tooltipTarget)) alterTooltipState(null);

			for (const node of record.addedNodes) {
				if (node.nodeType !== 1) continue;

				if (node.hasAttribute("tooltip")) registerElement(node);

				// Register for descendants (Slow?)
				for (const element of node.querySelectorAll("[tooltip]")) {
					registerElement(element);
				}
			}
		}
	});
	observer.observe(document.body, {
		childList: true,
		subtree: true,
		attributeFilter: ["tooltip"],
	});
}

/* -- Shortcuts -- */
(function() {
	document.addEventListener("keydown", function(event) {
		for (const shortcut of shortcuts) {
			if (!(event.ctrlKey || event.altKey)) continue;
			if (event.ctrlKey && shortcut.mod !== "ctrl") continue;
			if (event.altKey && shortcut.mod !== "alt") continue;

			if (shortcut.key !== event.key) continue;
			if (shortcut.criteria && !shortcut.criteria()) continue;
			event.preventDefault();
			shortcut.func();
		}
	});

	// Display shortcuts in popup
	const shortcutContainer = $el("#shortcut-container");
	for (const shortcut of shortcuts) {
		const shortcutRow = $e("div", shortcutContainer, {classes: ["shortcut-item"]});
		const shortcutEl = $e("div", shortcutRow, {classes: ["shortcut-keys"]});
		const pretty = shortcut.mod[0].toUpperCase() + shortcut.mod.slice(1);

		for (const key of [pretty, shortcut.key.toUpperCase()]) {
			$e("span", shortcutEl, {classes: ["shortcut-key"], innerText: key});
		}
		const shortcutDesc = $e("div", shortcutRow, {classes: ["shortcut-desc"], innerText: shortcut.desc});
	}
})();

function showNotification(title, text, type) {
	if (!["error", "info"].includes(type)) return;
	const nContainer = $el("#notification-container");
	const notification = $e("div", nContainer, {classes: ["notification", `notification-${type}`]});
	const nTextContainer = $e("div", notification, {classes: ["notif-text"]});
	const titleEl = $e("span", nTextContainer, {classes: ["notif-title"], innerText: title});
	const bodyEl = $e("span", nTextContainer, {classes: ["notif-body"], innerText: text});
	const bar = $e("div", notification, {classes: ["notif-bar"]});
	notification.style.left = "0px";

	setTimeout(function() {
		notification.remove();
	}, 10_000);
}

function reportError(title, text) {
	// TODO: Send to server and log there?
	console.error(`${title}: ${text}`);
	showNotification(title, text, "error");
}

function canNavigateStoryHistory() {
	return !["TEXTAREA", "INPUT"].includes(document.activeElement.tagName);
}

//function to load more actions if nessisary
function infinite_scroll() {
	if (scroll_trigger_element != undefined) {
		if(scroll_trigger_element.getBoundingClientRect().bottom >= 0){
			socket.emit("get_next_100_actions", parseInt(scroll_trigger_element.getAttribute("chunk")));
			scroll_trigger_element = undefined;
		}
	}
}

function run_infinite_scroll_update(action_type, actions, first_action) {
	//console.log("first_action: "+first_action);
	const promptEl = $el("#story_prompt");
	if (!promptEl) return;

	if (action_type == "append") {
		if (document.getElementById('Selected Text Chunk '+actions[actions.length-1].id)) {
			document.getElementById('Selected Text Chunk '+actions[actions.length-1].id).scrollIntoView(false);
			document.getElementById("Selected Text").scrollBy(0, 25);
		}
		//Check to see if we need to have the scrolling in place or not
		if (promptEl.classList.contains("hidden")) {
			if (Math.min.apply(null,Object.keys(actions_data).map(Number).filter(function(x){return x>=0})) <= 0) {
				promptEl.classList.remove("hidden");
			} else {
				//console.log("Appending, but adding infinite scroll");
				//console.log(document.getElementById('Selected Text Chunk '+Math.min.apply(null,Object.keys(actions_data).map(Number).filter(function(x){return x>=0}))));
				document.getElementById("Selected Text").onscroll = infinite_scroll;
				scroll_trigger_element = document.getElementById('Selected Text Chunk '+Math.min.apply(null,Object.keys(actions_data).map(Number).filter(function(x){return x>=0})));
			}
		}
	} else if (action_type == "prepend") {
		if (Math.min.apply(null,Object.keys(actions_data).map(Number).filter(function(x){return x>=0})) == 0) {
			//We've hit our prompt, so let's unhide it, move it to the begining, and kill the infinite_scroll
			scroll_trigger_element = undefined;
			document.getElementById("Selected Text").onscroll = undefined;
			document.getElementById("Selected Text").prepend(promptEl);
			promptEl.classList.remove("hidden");
		} else {
			//we just added more text and didn't hit the prompt. Move the scroll trigger back to the first non-prompt element
			let item_in_view = false;
			if ((scroll_trigger_element != undefined) && (scroll_trigger_element)) {
				if(scroll_trigger_element.getBoundingClientRect().bottom >= 0){
					let item_in_view = true;
				}
			}
			for (id of Object.keys(actions_data).map(Number).filter(function(x){return x>0}).sort(function(a, b) {return a - b;})) {
				//console.log("Checking for "+id);
				if (document.getElementById('Selected Text Chunk '+id)) {
					scroll_trigger_element = document.getElementById('Selected Text Chunk '+id);
					break;
				}
			}
			if (document.getElementById('Selected Text Chunk '+first_action)) {
				if (item_in_view) {
					document.getElementById('Selected Text Chunk '+first_action).scrollIntoView(true);
				}
			}
			
		}
	}
	
	if (scroll_trigger_element != undefined) {
		auto_loader_timeout = setTimeout(function() {socket.emit("get_next_100_actions", parseInt(scroll_trigger_element.getAttribute("chunk")));}, 1000);
	}
}

function countWIFolderChildren(folder) {
	let count = 0;
	for (const wi of Object.values(world_info_data)) {
		if (wi.folder === folder) count += 1;
	}
	return count;
}

function sFormatted2HTML(sFormatted) {
	// "sFormatted" is a rudimentary solution to safe formatting
	let outHTML = "";

	for (const chunk of sFormatted) {
		// Expand as needed
		let format = {
			bold: "<b>%s</b>",
			italic: "<i>%s</i>"
		}[chunk.format] || "%s";
		
		// This actually sucks but apparently the best recognized way to escape
		// HTML in JavaScript is just "make an element real quick and slap some
		// text in it."
		let escaped = new Option(chunk.text).innerHTML;

		outHTML += format.replace("%s", escaped);
	}
	return outHTML;
}

function deleteConfirmation(sFormatted, confirmText, denyText, confirmCallback, denyCallback) {
	$el("#confirm-text").innerHTML = sFormatted2HTML(sFormatted);
	
	$el("#confirm-confirm-button > .text").innerText = confirmText;
	$el("#confirm-deny-button > .text").innerText = denyText;

	const confirmButton = $el("#confirm-confirm-button")
	confirmButton.onclick = function() {
		confirmCallback();
		closePopups();
		confirmButton.onclick = undefined;
	}

	const denyButton = $el("#confirm-deny-button")
	denyButton.onclick = function() {
		// No-op if no deny callback
		(denyCallback || function(){})();
		closePopups();
		confirmButton.onclick = undefined;
	}

	openPopup("confirm-delete-dialog");
}

function attemptClubLoad() {
	const input = $el("#aidgpromptnum");
	let val = input.value;
	if (!/^\d+$/.test(val)) {
		// Not an id, is it a full URL?
		const matches = val.match(/aetherroom\.club\/([0-9]+)/)
		if (!matches) {
			reportError("Malformed club import", "That doesn't look like a valid club URL or ID. Please check your input and try again.");
			return;
		}
		val = matches[1];
	}
	socket.emit("load_aidg_club", val);
	closePopups();
}


$el("#aidgpromptnum").addEventListener("keydown", function(event) {
	if (event.key !== "Enter") return;
	attemptClubLoad();
	event.preventDefault();
});

$el("#generate-image-button").addEventListener("click", function() {
	$el("#image-loading").classList.remove("hidden");
	socket.emit("generate_image", {});
});

/* -- Shiny New Chat -- */
function addMessage(author, content, actionId, afterMsgEl=null, time=null) {
	if (!time) time = Number(new Date());
	const gameScreen = $el("#gamescreen");

	let insertionLocation = afterMsgEl ? {after: afterMsgEl} : null
	const message = $e(
		"div",
		gameScreen,
		{classes: ["chat-message", "chat-style-channel"], "action-id": actionId},
		// Insertion location
		insertionLocation,
	);

	const leftContainer = $e("div", message, {classes: ["chat-left-container"]});

	const profilePicture = $e("img", leftContainer, {
		classes: ["chat-pfp"],
		src: getChatPfp(author),
		draggable: false
	});

	const addAfterButton = $e("span", leftContainer, {classes: ["chat-add", "chat-button", "material-icons-outlined"], innerText: "add"});
	const deleteButton = $e("span", leftContainer, {classes: ["chat-delete", "chat-button", "material-icons-outlined"], innerText: "delete"});

	const textContainer = $e("div", message, {classes: ["chat-text-container"]});

	const messageHeader = $e("div", textContainer, {classes: ["chat-header"]});

	const messageAuthor = $e("span", messageHeader, {classes: ["chat-author"], innerText: author, contenteditable: true, spellcheck: false, "data-placeholder": "Author"});

	// TODOB4PUSH: Better formatting
	const messageTime = $e("span", messageHeader, {classes: ["chat-timestamp", "noselect"], innerText: formatChatDate(time)});

	// TODO: In-house less intrusive spellcheck?
	const messageText = $e("span", textContainer, {classes: ["chat-text"], innerText: content, contenteditable: true, spellcheck: false, "data-placeholder": "Message"});

	// When we edit it we need to recompute the context
	// NOTE: `focusout` may not always trigger! `change` is not a thing on
	// `contenteditable` and `input` fires way to often, so we'll hope this works!

	for (const box of [messageAuthor, messageText]) {
		box.addEventListener("focusout", () => computeChatGametext(actionId));
		box.addEventListener("keydown", function(event) {
			if (event.key === "Enter") {
				event.preventDefault();
				this.blur();
			}
		});
	}

	messageAuthor.addEventListener("keyup", function() {
		profilePicture.src = getChatPfp(messageAuthor.innerText);
	})

	addAfterButton.addEventListener("click", function() {
		addMessage(null, null, actionId, message);
	});

	deleteButton.addEventListener("click", function() {
		message.remove();
		computeChatGametext(actionId);
	});

	message.scrollIntoView();
	return message;
}

function formatChatDate(unixTimestamp) {
	let date = new Date(unixTimestamp);
	let now = new Date();

	// TODO: Support 24 hour time
	let timeString = date.toLocaleString("en-US").replace(/:[0-9]+\s/, " ").split(", ").splice(-1)[0];
	let dateString = date.toLocaleString("en-US").split(", ")[0];

	let hourDelta = (now.getTime() - date.getTime()) / 1000 / 60 / 60;

	if (hourDelta >= 48) {
		return dateString;
	} else if (hourDelta >= 24) {
		return `Yesterday at ${timeString}`;
	} else {
		return `Today at ${timeString}`;
	}
}

function addInitChatMessage() {
	if (!chat.useV2) return;

	// Already exists!
	if ($el("#init-message")) return;

	let message = addMessage(null, null, -1);
	message.id = "init-message";
}

function deleteChatPromptIfEmpty() {
	if (!chat.useV2) return;

	const prompt = $el("#init-message");
	if (!prompt) return;

	let author = prompt.getElementsByClassName("chat-author")[0].innerText;
	let content = prompt.getElementsByClassName("chat-text")[0].innerText;
	if (author || content) return;

	prompt.remove();
}

function computeChatGametext(actionId) {
	// TODO: Customizable format?
	let lines = [];
	for (const message of document.querySelectorAll(`[action-id="${actionId}"]`)) {
		const name = message.getElementsByClassName("chat-author")[0].innerText;
		const text = message.getElementsByClassName("chat-text")[0].innerText;
		lines.push(`${name}: ${text}`);
	}

	let text = lines.join("\n");
	console.log(actionId, text);
	socket.emit("Set Selected Text", {id: actionId, text: text});
	chat.lastEdit = actionId;
}

function updateChatStyle() {
	const storyArea = document.getElementById("Selected Text");

	if (chat.useV2) {
		// Already v2, do nothing
		if (document.getElementsByClassName("chat-message").length) {
			return;
		}

		// Delete normal text

		while (storyArea.firstChild) {
			storyArea.removeChild(storyArea.firstChild);
		}

		let addedMessages = 0;

		for (let [chunkId, chunk] of Object.entries(actions_data).sort((a, b) => parseInt(a) > parseInt(b))) {
			chunkId = parseInt(chunkId);
			for (const message of parseChatMessages(chunk["Selected Text"])) {
				// JS Time uses milliseconds, thus the * 1000
				addMessage(message.author, message.text, chunkId, null, chunk["Time"] * 1000);
				addedMessages++;
			}
		}
		
		// If we are empty, add an init message
		if (!addedMessages) addInitChatMessage();
	} else {
		if (!storyArea.querySelectorAll(".rawtext").length) {
			for (const [chunkId, action] of Object.entries(actions_data)) {
				let item = document.createElement("span");
				item.id = 'Selected Text Chunk '+chunkId;
				item.classList.add("rawtext");
				item.setAttribute("chunk", chunkId);
				//need to find the closest element
				next_id = chunkId+1;
				if (Math.max.apply(null,Object.keys(actions_data).map(Number)) <= next_id) {
					storyArea.append(item);
				} else {
					storyArea.prepend(item);
				}

				chunk_element = document.createElement("span");
				chunk_element.innerText = action['Selected Text'];
				item.append(chunk_element);

				item.original_text = action['Selected Text'];
			}
		}

		const jQCM = $(".chat-message");
		if (jQCM.length) jQCM.remove();
	}
}

function getChatPfp(chatName) {
	if (chatName) {
		chatName = chatName.toLowerCase();
		for (const entry of Object.values(world_info_data)) {
			if (entry.type !== "chatcharacter") continue;
			if (entry.title.toLowerCase() !== chatName) continue;
			let img = $el(`#world_info_image_${entry.uid}`);

			// Not sure why this would happen, but better safe than sorry.
			if (!img) continue;
			if (!img.src) return "/static/default_pfp.png";

			return img.src;
		}
	}

	return "/static/default_pfp.png";
}

function setChatPfps(chatName, src) {
	// Refresh pfps for one user
	for (const chatEl of document.getElementsByClassName("chat-message")) {
		let author = chatEl.querySelector(".chat-author").innerText;
		if (author !== chatName) continue;

		chatEl.querySelector(".chat-pfp").src = src;
	}
}

/* -- WI Image Context Menu -- */
function wiImageView(summonEvent) {
	$el("#big-image").src = summonEvent.target.src;
	openPopup("big-image");
}

function wiImageReplace(summonEvent) {
	// This is also used for the "Upload" context menu action on the placeholder.

	// NOTE: WI image context menu stuff is pretty reliant on the current
	// element structure, be sure to update this code if that's changed.
	summonEvent.target.parentElement.click();
}

async function wiImageClear(summonEvent) {
	let uid = parseInt(summonEvent.target.id.replace("world_info_image_", ""));
	summonEvent.target.src = "";
	summonEvent.target.parentElement.querySelector(".placeholder").classList.remove("hidden");
	let r = await fetch(`/set_wi_image/${uid}`, {
		method: "POST",
		body: null
	});
}

async function wiImageUseGeneratedImage(summonEvent) {
	// summonEvent is placeholder icon
	const generatedImage = $el(".action_image");
	if (!generatedImage) return;

	let uid = parseInt(summonEvent.target.closest(".world_info_card").getAttribute("uid"));
	summonEvent.target.classList.add("hidden");

	let image = summonEvent.target.parentElement.getElementsByTagName("img")[0];
	image.src = generatedImage.src;

	let r = await fetch(`/set_wi_image/${uid}`, {
		method: "POST",
		body: generatedImage.src
	});
}

function imgGenView() {
	const image = $el(".action_image");
	if (!image) return;
	$el("#big-image").src = image.src;
	openPopup("big-image");
}

function imgGenDownload() {
	const image = $el(".action_image");
	if (!image) return;
	const a = $e("a", null, {href: image.src, download: "generated.png"});
	a.click();
}

function imgGenClear() {
	const image = $el(".action_image");
	if (!image) return;
	image.remove();

	const container = $el("#action\\ image");
	container.removeAttribute("tooltip");
	socket.emit("clear_generated_image", {});
}

function imgGenRetry() {
	const image = $el(".action_image");
	if (!image) return;
	$el("#image-loading").classList.remove("hidden");
	socket.emit("retry_generated_image");
}

/* Genres */
(async function() {
	const genreContainer = $el("#genre-container");
	const genreInput = $el("#genre-input");
	const genreSuggestionContainer = $el("#genre-suggestion-container");
	let genreData = await (await fetch("/genre_data.json")).json();
	let allGenres = genreData.list;
	let genres = genreData.init;
	let highlightIndex = -1;

	sync_hooks.push({
		class: "story",
		name: "genres",
		func: function(passedGenres) {
			genres = passedGenres;
			$(".genre").remove();
			for (const g of genres) {
				addGenreUI(g);
			}
		}
	})

	function addGenreUI(genre) {
		let div = $e("div", genreContainer, {classes: ["genre"]});
		let inner = $e("div", div, {classes: ["genre-inner"]});
		let xIcon = $e("span", inner, {innerText: "clear", classes: ["x", "material-icons-outlined"]});
		let label = $e("span", inner, {innerText: genre, classes: ["genre-label"]});

		xIcon.addEventListener("click", function() {
			div.remove();
			genres = genres.filter(x => x !== genre);
			socket.emit("var_change", {"ID": "story_genres", "value": genres});
		});
	}

	for (const initGenre of genreData.init) {
		addGenreUI(initGenre);
	}

	function addGenre(genre) {
		if (genres.includes(genre)) return;

		addGenreUI(genre);
		genreInput.value = "";
		nukeSuggestions();

		genres.push(genre);
		socket.emit("var_change", {"ID": "story_genres", "value": genres});
	}

	function nukeSuggestions() {
		genreSuggestionContainer.innerHTML = "";
		highlightIndex = -1;
	}

	document.addEventListener("click", function(event) {
		// Listening for clicks all over the document kinda sucks but blur
		// fires you can click a suggestion so...
		if (!genreSuggestionContainer.children.length) return;
		if (event.target === genreInput) return;
		if (event.target.classList.contains("genre-suggestion")) return;
		nukeSuggestions();
	});

	genreInput.addEventListener("keydown", function(event) {
		switch (event.key) {
			case "ArrowUp":
				highlightIndex--;
				break;
			case "Tab":
				highlightIndex += event.shiftKey ? -1 : 1;
				break;
			case "ArrowDown":
				highlightIndex++;
				break;
			case "Enter":
				if (highlightIndex === -1) {
					if (!genreInput.value.trim()) return;
					addGenre(genreInput.value);
				} else {
					genreSuggestionContainer.children[highlightIndex].click();
				}
				return;
			case "Escape":
				genreInput.value = "";
				nukeSuggestions();
				event.preventDefault();
				event.stopPropagation();
				return;
			default:
				return;
		}

		event.preventDefault();

		if (!genreSuggestionContainer.children.length) return;

		const oldHighlighted = $el(".genre-suggestion.highlighted");
		if (oldHighlighted) oldHighlighted.classList.remove("highlighted");

		// Wrap around
		let maxIndex = genreSuggestionContainer.children.length - 1;
		if (highlightIndex < 0) highlightIndex = maxIndex;
		if (highlightIndex > maxIndex) highlightIndex = 0;

		const highlighted = genreSuggestionContainer.children[highlightIndex];
		highlighted.classList.add("highlighted");
		highlighted.scrollIntoView({
            behavior: "auto",
            block: "center",
            inline: "center"
        });
	});

	genreInput.addEventListener("input", function() {
		let showList = [];
		let lowerMatch = genreInput.value.toLowerCase();

		nukeSuggestions();
		if (!lowerMatch) return;

		for (const genre of allGenres) {
			if (!genre.toLowerCase().includes(lowerMatch)) continue;
			showList.push(genre);
		}

		for (const genre of showList) {
			let suggestion = $e("span", genreSuggestionContainer, {
				innerText: genre,
				classes: ["genre-suggestion"]
			});

			suggestion.addEventListener("click", function() {
				addGenre(this.innerText);
			});
		}
	});


})();

(function() {
	const characterContainer = $el(".story-commentary-characters");
	const settingsContainer = $el("#story-commentary-settings");
	const storyReviewImg = $el("#story-review-img");

	async function showStoryReview(data) {
		// Story id is used to invalidate cache from other stories
		storyReviewImg.src = `/get_wi_image/${data.uid}?${story_id}`;
		$el("#story-review-author").innerText = data.who;
		$el("#story-review-content").innerText = data.review;
		
		$el("#story-review").classList.remove("hidden");
	}
	socket.on("show_story_review", showStoryReview);

	// Bootstrap toggle requires jQuery for events
	$($el("#story-commentary-enable").querySelector("input")).change(function() {
		socket.emit("var_change", {
			ID: "story_commentary_enabled",
			value: this.checked
		});
	});

	sync_hooks.push({
		class: "story",
		name: "commentary_enabled",
		func: function(commentaryEnabled) {
			this.checked = commentaryEnabled;
			if (commentaryEnabled) {
				settingsContainer.classList.remove("disabled");
			} else {
				settingsContainer.classList.add("disabled");
			}
		}
	});

	storyReviewImg.addEventListener("error", function() {
		if (storyReviewImg.src === "/static/default_pfp.png") {
			// Something has gone horribly wrong
			return;
		}
		storyReviewImg.src = "/static/default_pfp.png";
	});

	$el("#story-review-img").addEventListener
})();

for (const el of document.querySelectorAll("[sync-var]")) {
	let varName = el.getAttribute("sync-var");

	el.addEventListener("change", function() {
		sync_to_server(this);
	});



	const proxy = $el(`[sync-proxy-host="${varName}"]`);
	if (proxy) {
		el.addEventListener("input", function() {
			proxy.value = this.value;
		});

		el.addEventListener("sync", function() {
			proxy.value = this.value;
		});
	}

	let slug = varName.replaceAll(".", "_");
	el.classList.add("var_sync_" + slug);
}

for (const proxy of document.querySelectorAll("[sync-proxy-host]")) {
	let varName = proxy.getAttribute("sync-proxy-host");
	const hostEl = $el(`[sync-var="${varName}"]`);
	if (!hostEl) {
		throw Error(`Bad sync proxy host ${varName}`)
	}

	proxy.addEventListener("change", function() {
		hostEl.value = this.value;
		socket.emit("var_change", {
			ID: varName.replaceAll(".", "_"),
			value: this.value
		});
	});
}

function generateWIData(uid, field, title=null, type=null, desc=null, genAmount=80) {
	if (generating_summary) return;
	generating_summary = true;

	socket.emit("generate_wi", {
		uid: uid,
		field: field,
		genAmount: genAmount || 80,
		existing: {title: title, type: type, desc: desc}
	});
}

function showGeneratedWIData(data) {
	generating_summary = false;
	const card = $el(`.world_info_card[uid="${data.uid}"]`);
	const manualTextEl = card.querySelector(".world_info_entry_text");
	manualTextEl.classList.remove("disabled");

	// Stop spinning!
	for (const littleRobotFriend of card.querySelectorAll(".generate-button.spinner")) {
		littleRobotFriend.classList.remove("spinner");
		littleRobotFriend.innerText = "smart_toy";
	}

	if (data.field === "desc") {
		world_info_data[data.uid].manual_text = data.out;
		send_world_info(data.uid);
	}
}

$el(".gametext").addEventListener("keydown", function(event) {
	if (event.key !== "Enter") return;
	// execCommand is deprecated but until Firefox supports
	// contentEditable="plaintext-only" we're just gonna have to roll with it
	document.execCommand("insertLineBreak");
	event.preventDefault();
});

/* Screenshot */
const screenshotTarget = $el("#screenshot-target");
const screenshotImagePicker = $el("#screenshot-image-picker");
const screenshotImageContainer = $el("#screenshot-images");
const robotAttribution = $el("#robot-attribution");
const screenshotTextContainer = $el("#screenshot-text-container");

sync_hooks.push({
	class: "story",
	name: "story_name",
	func: function(title) {
		$el("#story-attribution").innerText = title;
	}
});

sync_hooks.push({
	class: "model",
	name: "model",
	func: function(modelName) {
		$el("#model-name").innerText = modelName
	}
})

sync_hooks.push({
	class: "user",
	name: "screenshot_author_name",
	func: function(name) {
		$el("#human-attribution").innerText = name;
	}
});

sync_hooks.push({
	class: "user",
	name: "screenshot_show_story_title",
	func: function(show) {
		$el("#story-title-vis").classList.toggle("hidden", !show);
		robotAttribution.scrollIntoView();
	}
});

sync_hooks.push({
	class: "user",
	name: "screenshot_show_author_name",
	func: function(show) {
		$el("#author-name-vis").classList.toggle("hidden", !show);
		$el("#screenshot-options-author-name").classList.toggle("disabled", !show);
		robotAttribution.scrollIntoView();
	}
});

sync_hooks.push({
	class: "user",
	name: "screenshot_use_boring_colors",
	func: function(boring) {
		screenshotTarget.classList.toggle("boring-colors", boring);
	}
});

async function showScreenshotWizard(actionComposition, startDebt, endDebt) {
	// startDebt is the amount we need to shave off the front, and endDebt the
	// same for the end
	
	screenshotTextContainer.innerHTML = "";
	let charCount = startDebt;
	let i = 0;
	for (const action of actionComposition) {
		for (const chunk of action) {
			// Account for debt
			if (startDebt > 0) {
				if (chunk.content.length <= startDebt) {
					startDebt -= chunk.content.length;
					continue;
				} else {
					// Slice up chunk
					chunk.content = chunk.content.slice(startDebt);
					startDebt = 0;
				}
			}

			if (charCount > endDebt) {
				break;
			} else if (charCount + chunk.content.length > endDebt) {
				let charsLeft = endDebt - charCount
				chunk.content = chunk.content.slice(0, charsLeft).trimEnd();
				endDebt = -1;
			}


			if (i == 0) chunk.content = chunk.content.trimStart();
			i++;

			charCount += chunk.content.length;

			let actionClass = {
				ai: "ai-text",
				user: "human-text",
				edit: "edit-text",
				prompt: "prompt-text",
			}[chunk.type];

			$e("span", screenshotTextContainer, {
				innerText: chunk.content,
				classes: ["action-text", actionClass]
			});
		}
	}

	let imageData = await (await fetch("/image_db.json")).json();
	screenshotImagePicker.innerHTML = "";

	for (const image of imageData) {
		if (!image) continue;

		const imgContainer = $e("div", screenshotImagePicker, {classes: ["img-container"]});
		const checkbox = $e("input", imgContainer, {type: "checkbox"});
		const imageEl = $e("img", imgContainer, {
			src: `/generated_images/${image.fileName}`,
			draggable: false,
			tooltip: image.displayPrompt
		});

		imgContainer.addEventListener("click", function(event) {
			// TODO: Preventdefault if too many images selected and checked is false
			checkbox.click();
		});

		checkbox.addEventListener("click", function(event) {
			event.stopPropagation();
			screenshotWizardUpdateShownImages();
		});
	}
	openPopup("screenshot-wizard");
}

function screenshotWizardUpdateShownImages() {
	screenshotImageContainer.innerHTML = "";

	for (const imgCont of screenshotImagePicker.children) {
		const checked = imgCont.querySelector("input").checked;
		if (!checked) continue;
		const src = imgCont.querySelector("img").src;
		$e("img", screenshotImageContainer, {src: src});
	}
}

async function downloadScreenshot() {
	// TODO: Upscale (eg transform with given ratio like 1.42 to make image
	// bigger via screenshotTarget cloning)
	const canvas = await html2canvas(screenshotTarget, {
		width: screenshotTarget.clientWidth,
		height: screenshotTarget.clientHeight - 1
	});

	canvas.style.display = "none";
	document.body.appendChild(canvas);
	$e("a", null, {download: "screenshot.png", href: canvas.toDataURL("image/png")}).click();
	canvas.remove();
}
$el("#sw-download").addEventListener("click", downloadScreenshot);

// Other side of screenshot-options hack
for (const el of document.getElementsByClassName("screenshot-setting")) {
	// yeah this really sucks but bootstrap toggle only works with this
	el.setAttribute("onchange", "sync_to_server(this);")
}

async function screenshot_selection(summonEvent) {
	// Adapted from https://stackoverflow.com/a/4220888
	let selection = window.getSelection();
	let range = selection.getRangeAt(0);
	let commonAncestorContainer = range.commonAncestorContainer;

	if (commonAncestorContainer.nodeName === "#text") commonAncestorContainer = commonAncestorContainer.parentNode;

	let rangeParentChildren = commonAncestorContainer.childNodes;
	// Array of STRING actions ids
	let selectedActionIds = [];

	for (let el of rangeParentChildren) {
		if (!selection.containsNode(el, true)) continue;
		// When selecting a portion of a singular action, el can be a text
		// node rather than an action span
		if (el.nodeName === "#text") el = el.parentNode.closest("[chunk]");
		let actionId = el.getAttribute("chunk");

		if (!actionId) continue;
		if (selectedActionIds.includes(actionId)) continue;

		selectedActionIds.push(actionId);
	}

	let actionComposition = await (await fetch(`/action_composition.json?actions=${selectedActionIds.join(",")}`)).json();

	let totalText = "";

	for (const action of actionComposition) {
		for (const chunk of action) totalText += chunk.content;
	}

	let selectionContent = selection.toString();
	let startDebt = totalText.indexOf(selectionContent);
	// lastIndexOf??
	// endDebt is distance from the end of selection.
	let endDebt = totalText.indexOf(selectionContent) + selectionContent.length;

	await showScreenshotWizard(actionComposition, startDebt=startDebt, endDebt=endDebt, totalText);
}

$el("#gamescreen").addEventListener("paste", function(event) {
	// Get rid of rich text, it messes with actions. Not a great fix since it
	// relies on execCommand but it'll have to do
	event.preventDefault();
	document.execCommand(
		"insertHTML",
		false,
		event.clipboardData.getData("text/plain")
	);
});

const gameText = document.getElementById("Selected Text");
gameText.addEventListener("click", function(event) {
	if (ai_busy) {
		event.stopPropagation();
		return;
	};

	set_edit(event);
});

gameText.addEventListener("focusout", function(event) {
	if (ai_busy) {
		event.stopPropagation();
		return;
	};

	savegametextchanges();
});

gameText.addEventListener("paste", function(event) {
	if (ai_busy) {
		event.stopPropagation();
		return;
	};

	check_game_after_paste();
});<|MERGE_RESOLUTION|>--- conflicted
+++ resolved
@@ -87,9 +87,7 @@
 var selected_model_data;
 var supported_gen_modes = [];
 var privacy_mode_enabled = false;
-<<<<<<< HEAD
 var attention_wanting_wi_bar = null;
-=======
 var ai_busy = false;
 var can_show_options = false;
 
@@ -102,7 +100,6 @@
 	},
 	typeyTimeout: null,
 };
->>>>>>> 21d20854
 
 // Each entry into this array should be an object that looks like:
 // {class: "class", key: "key", func: callback}
