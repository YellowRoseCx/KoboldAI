--- conflicted
+++ resolved
@@ -84,9 +84,7 @@
 var dirty_chunks = [];
 var initial_socketio_connection_occured = false;
 var selected_model_data;
-<<<<<<< HEAD
 var supported_gen_modes = [];
-=======
 var privacy_mode_enabled = false;
 
 var streaming = {
@@ -98,7 +96,6 @@
 	},
 	typeyTimeout: null,
 };
->>>>>>> 30495cf8
 
 // Each entry into this array should be an object that looks like:
 // {class: "class", key: "key", func: callback}
