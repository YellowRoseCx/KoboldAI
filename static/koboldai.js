var socket;
socket = io.connect(window.location.origin, {transports: ['polling', 'websocket'], closeOnBeforeunload: false, query:{"ui":  "2"}});


//Let's register our server communications
socket.on('connect', function(){connect();});
socket.on("disconnect", (reason, details) => {
  console.log("Lost connection from: "+reason); // "transport error"
  disconnect();
});
socket.on('reset_story', function(){reset_story();});
socket.on('var_changed', function(data){var_changed(data);});
socket.on('load_popup', function(data){load_popup(data);});
socket.on('popup_items', function(data){popup_items(data);});
socket.on('popup_breadcrumbs', function(data){popup_breadcrumbs(data);});
socket.on('popup_edit_file', function(data){popup_edit_file(data);});
socket.on('show_model_menu', function(data){show_model_menu(data);});
socket.on('selected_model_info', function(data){selected_model_info(data);});
socket.on('oai_engines', function(data){oai_engines(data);});
socket.on('buildload', function(data){buildload(data);});
socket.on('error_popup', function(data){error_popup(data);});
socket.on("world_info_entry", function(data){process_world_info_entry(data);});
socket.on("world_info_entry_used_in_game", function(data){world_info_entry_used_in_game(data);});
socket.on("world_info_folder", function(data){world_info_folder(data);});
socket.on("delete_new_world_info_entry", function(data){document.getElementById("world_info_-1").remove();});
socket.on("delete_world_info_entry", function(data){document.getElementById("world_info_"+data).remove();});
socket.on("delete_world_info_folder", function(data){document.getElementById("world_info_folder_"+data).remove();});
socket.on("error", function(data){show_error_message(data);});
socket.on('load_cookies', function(data){load_cookies(data);});
socket.on('load_tweaks', function(data){load_tweaks(data);});
socket.on("wi_results", updateWISearchListings);
socket.on("request_prompt_config", configurePrompt);
socket.on("log_message", function(data){process_log_message(data);});
socket.on("debug_message", function(data){console.log(data);});
socket.on("scratchpad_response", recieveScratchpadResponse);
socket.on("show_error_notification", function(data) { reportError(data.title, data.text) });
//socket.onAny(function(event_name, data) {console.log({"event": event_name, "class": data.classname, "data": data});});

// Must be done before any elements are made; we track their changes.
initalizeTooltips();

var vars_sync_time = {};
var presets = {};
var current_chunk_number = null;
var ai_busy_start = Date.now();
var popup_deleteable = false;
var popup_editable = false;
var popup_renameable = false;
var rename_return_emit_name = "popup_rename";
var popup_rows = [];
var popup_style = "";
var popup_sort = {};
var shift_down = false;
var world_info_data = {};
var world_info_folder_data = {};
var saved_settings = {};
var finder_selection_index = -1;
var colab_cookies = null;
var wi_finder_data = [];
var wi_finder_offset = 0;
var selected_game_chunk = null;
var log = [];
var on_new_wi_item = null;
var finder_mode = "ui";
var finder_waiting_id = null;
var control_held = false;
var actions_data = {};
var setup_wi_toggles = [];
var scroll_trigger_element = undefined; //undefined means not currently set. If set to null, it's disabled.
var drag_id = null;
const on_colab = $el("#on_colab").textContent == "true";

// Each entry into this array should be an object that looks like:
// {class: "class", key: "key", func: callback}
let sync_hooks = [];

// name, desc, icon, func
var finder_actions = [
	{name: "Load Model", icon: "folder_open", type: "action", func: function() { socket.emit('load_model_button', {}); }},
	{name: "New Story", icon: "description", type: "action", func: function() { socket.emit('new_story', ''); }},
	{name: "Load Story", icon: "folder_open", type: "action", func: load_story_list},
	{name: "Save Story", icon: "save", type: "action", func: save_story},
	{name: "Download Story", icon: "file_download", type: "action", func: function() { document.getElementById('download_iframe').src = 'json'; }},
	{name: "Import Story", icon: "file_download", desc: "Import a prompt from aetherroom.club, formerly prompts.aidg.club", type: "action", func: openClubImport },

	// Imggen
	{name: "Download Generated Image", icon: "file_download", type: "action", func: imgGenDownload},
	{name: "View Generated Image", icon: "image", type: "action", func: imgGenView},
	{name: "Clear Generated Image", icon: "image_not_supported", type: "action", func: imgGenClear},

	// Locations
	{name: "Setting Presets", icon: "open_in_new", type: "location", func: function() { highlightEl(".var_sync_model_selected_preset") }},
	{name: "Memory", icon: "open_in_new", type: "location", func: function() { highlightEl("#memory") }},
	{name: "Author's Note", icon: "open_in_new", type: "location", func: function() { highlightEl("#authors_notes") }},
	{name: "Notes", icon: "open_in_new", type: "location", func: function() { highlightEl(".var_sync_story_notes") }},
	{name: "World Info", icon: "open_in_new", type: "location", func: function() { highlightEl("#WI_Area") }},
	
	// TODO: Direct theme selection
	// {name: "", icon: "palette", func: function() { highlightEl("#biasing") }},
];

const context_menu_actions = {
	gamescreen: [
		{label: "Cut", icon: "content_cut", enabledOn: "SELECTION", click: cut},
		{label: "Copy", icon: "content_copy", enabledOn: "SELECTION", click: copy},
		{label: "Paste", icon: "content_paste", enabledOn: "SELECTION", click: paste},
		// Null makes a seperation bar
		null,
		{label: "Add to Memory", icon: "assignment", enabledOn: "SELECTION", click: push_selection_to_memory},
		{label: "Add to World Info Entry", icon: "auto_stories", enabledOn: "SELECTION", click: push_selection_to_world_info},
		{label: "Add as Bias", icon: "insights", enabledOn: "SELECTION", click: push_selection_to_phrase_bias},
		{label: "Retry from here", icon: "refresh", enabledOn: "CARET", click: retry_from_here},
		// Not implemented! See view_selection_probabiltiies
		// null,
		// {label: "View Token Probabilities", icon: "assessment", enabledOn: "SELECTION", click: view_selection_probabilities},
		// {label: "View Token Probabilities", icon: "account_tree", enabledOn: "SELECTION", click: view_selection_probabilities},
	],
	"wi-img": [
		{label: "View", icon: "search", enabledOn: "ALWAYS", click: wiImageView},
		{label: "Replace", icon: "swap_horiz", enabledOn: "ALWAYS", click: wiImageReplace},
		{label: "Clear", icon: "clear", enabledOn: "ALWAYS", click: wiImageClear},
	],
	"generated-image": [
		{label: "View", icon: "search", enabledOn: "ALWAYS", click: imgGenView},
		{label: "Download", icon: "download", enabledOn: "ALWAYS", click: imgGenDownload},
		{label: "Retry", icon: "refresh", enabledOn: "ALWAYS", click: imgGenRetry},
		{label: "Clear", icon: "clear", enabledOn: "ALWAYS", click: imgGenClear},
	],
	"wi-img-upload-button": [
		{label: "Upload Image", icon: "file_upload", enabledOn: "ALWAYS", click: wiImageReplace},
		{label: "Use Generated Image", icon: "image", enabledOn: "GENERATED-IMAGE", click: wiImageUseGeneratedImage},
	]
};

// CTRL-[X]
const shortcuts = [
	{key: "s", desc: "Save Story", func: save_story},
	{key: "o", desc: "Open Story", func: load_story_list},
	{key: "z", desc: "Undoes last story action", func: () => socket.emit("back", {}), criteria: canNavigateStoryHistory},
	{key: "y", desc: "Redoes last story action", func: () => socket.emit("redo", {}), criteria: canNavigateStoryHistory},
	{key: "e", desc: "Retries last story action", func: () => socket.emit("retry", {}), criteria: canNavigateStoryHistory},
	{key: "m", desc: "Focuses Memory", func: () => focusEl("#memory")},
	{key: "u", desc: "Focuses Author's Note", func: () => focusEl("#authors_notes")}, // CTRL-N is reserved :^(
	{key: "g", desc: "Focuses game text", func: () => focusEl("#input_text")},
	{key: "l", desc: '"Lock" screen (Not secure)', func: () => socket.emit("privacy_mode", {'enabled': true})},
	{key: "k", desc: "Finder", func: open_finder},
	{key: "/", desc: "Help screen", func: () => openPopup("shortcuts-popup")},
]

const chat = {
	STYLES: {LEGACY: 0, MESSAGES: 1, BUBBLES: 2},
	style: "legacy",
	lastEdit: null,

	get useV2() {
		return [
			this.STYLES.MESSAGES,
			this.STYLES.BUBBLES
		].includes(this.style) && story.mode === story.MODES.CHAT
	}
}

const story = {
	MODES: {STORY: 0, ADVENTURE: 1, CHAT: 2},
	mode: null,
}

function $el(selector) {
	// We do not preemptively fetch all elements upon execution (wall of consts)
	// due to the layer of mental overhead it adds to debugging and reading
	// code in general.
	return document.querySelector(selector);
}

const map1 = new Map()
map1.set('Top K Sampling', 0)
map1.set('Top A Sampling', 1)
map1.set('Top P Sampling', 2)
map1.set('Tail Free Sampling', 3)
map1.set('Typical Sampling', 4)
map1.set('Temperature', 5)
map1.set('Repetition Penalty', 6)
const map2 = new Map()
map2.set(0, 'Top K Sampling')
map2.set(1, 'Top A Sampling')
map2.set(2, 'Top P Sampling')
map2.set(3, 'Tail Free Sampling')
map2.set(4, 'Typical Sampling')
map2.set(5, 'Temperature')
map2.set(6, 'Repetition Penalty')
var calc_token_usage_timeout;
var game_text_scroll_timeout;
var auto_loader_timeout;
var world_info_scroll_timeout;
var font_size_cookie_timout;
var colab_cookie_timeout;
var setup_missing_wi_toggles_timeout;
var var_processing_time = 0;
var finder_last_input;
var current_action;
//-----------------------------------Server to UI  Functions-----------------------------------------------
function connect() {
	console.log("connected");
	//reset_story();
	for (item of document.getElementsByTagName("body")) {
		item.classList.remove("NotConnected");
	}
	document.getElementById("disconnect_message").classList.add("hidden");
}

function disconnect() {
	console.log("disconnected");
	for (item of document.getElementsByTagName("body")) {
		item.classList.add("NotConnected");
	}
	document.getElementById("disconnect_message").classList.remove("hidden");
}

function reset_story() {
	//console.log("Resetting story");
	clearTimeout(calc_token_usage_timeout);
	clearTimeout(game_text_scroll_timeout);
	clearTimeout(font_size_cookie_timout);
	clearTimeout(world_info_scroll_timeout);
	clearTimeout(auto_loader_timeout);
	finder_last_input = null;
	on_new_wi_item = null;
	current_chunk_number = null;
	//console.log("resetting scroll_trigger_element");
	scroll_trigger_element = undefined;
	actions_data = {};
	world_info_data = {};
	world_info_folder({"root": []});
	var story_area = document.getElementById('Selected Text');
	let temp = []
	for (child of story_area.children) {
		if (child.id != 'story_prompt') {
			temp.push(child);
		}
	}
	for (const item of temp) { 
		item.remove();
	}
	document.getElementById("Selected Text").setAttribute("contenteditable", "false");
	var option_area = document.getElementById("Select Options");
	while (option_area.firstChild) {
		option_area.removeChild(option_area.firstChild);
	}
	var world_info_area = document.getElementById("WI_Area");
	while (world_info_area.firstChild) {
		world_info_area.removeChild(world_info_area.firstChild);
	}

	const storyPrompt = $el("#story_prompt");

	if (storyPrompt) {
		storyPrompt.setAttribute("world_info_uids", "");
	}
	document.getElementById('themerow').classList.remove("hidden");
	document.getElementById('input_text').placeholder = "Enter Prompt Here (shift+enter for new line)";
	text = "";
	for (i=0;i<70;i++) {
		text += "\xa0 ";
	}
	document.getElementById("welcome_text").innerText = text;
	document.getElementById("welcome_container").classList.remove("hidden");
	document.getElementById('main-grid').setAttribute('option_length', 0);

	$(".chat-message").remove();
	addInitChatMessage();
}

function fix_text(val) {
	if (typeof val === 'string' || val instanceof String) {
		if (val.includes("{")) {
			return JSON.stringify(val);
		} else {
			return val;
		}
	} else {
		return val;
	}
}

function create_options(action) {
	//Set all options before the next chunk to hidden
	if (action.id  != current_action+1) {
		return;
	}
	var option_chunk = document.getElementById("Select Options");
	
	//first, let's clear out our existing data
	while (option_chunk.firstChild) {
		option_chunk.removeChild(option_chunk.firstChild);
	}
	
	//Let's check if we only have a single redo option. In that case we din't show as the user can use the redo button
	seen_prev_selection = false;
	show_options = false;
	for (item of action.action.Options) {
		if (!(item['Previous Selection'])) {
			show_options = true;
			break;
		} else if (item['Previous Selection']) {
			if (seen_prev_selection) {
				show_options = true;
				break;
			} else {
				seen_prev_selection = true;
			}
		}
	}
	if (!(show_options)) {
		document.getElementById('main-grid').setAttribute('option_length', 0);
		return;
	}
	
	document.getElementById('main-grid').setAttribute('option_length', action.action.Options.length);
	
	var table = document.createElement("div");
	table.classList.add("sequences");
	//Add Redo options
	let added_options=0;
	i=0;
	for (item of action.action.Options) {
		if ((item['Previous Selection'])) {
			var row = document.createElement("div");
			row.classList.add("sequence_row");
			var textcell = document.createElement("span");
			textcell.textContent = item.text;
			textcell.classList.add("sequence");
			textcell.setAttribute("option_id", i);
			textcell.setAttribute("option_chunk", action.id);
			var iconcell = document.createElement("span");
			iconcell.setAttribute("option_id", i);
			iconcell.setAttribute("option_chunk", action.id);
			iconcell.classList.add("sequnce_icon");
			var icon = document.createElement("span");
			icon.id = "Pin_"+i;
			icon.classList.add("material-icons-outlined");
			icon.classList.add("option_icon");
			icon.classList.add("cursor");
			icon.textContent = "cached";
			iconcell.append(icon);
			delete_icon = $e("span", iconcell, {"classes": ["material-icons-outlined", "cursor", 'option_icon'], 
												"tooltip": "Delete Option", 'option_id': i,
												'option_chunk': action.id, 'textContent': 'delete'});
			delete_icon.onclick = function () {
									socket.emit("delete_option", {"chunk": this.getAttribute("option_chunk"), "option": this.getAttribute("option_id")});
							  };
			textcell.onclick = function () {
									socket.emit("Use Option Text", {"chunk": this.getAttribute("option_chunk"), "option": this.getAttribute("option_id")});
							  };
			row.append(textcell);
			row.append(iconcell);
			table.append(row);
			added_options+=1;
		}
		i+=1;
	}
	//Add general options
	i=0;
	for (item of action.action.Options) {
		if (!(item.Edited) && !(item['Previous Selection'])) {
			var row = document.createElement("div");
			row.classList.add("sequence_row");
			var textcell = document.createElement("span");
			textcell.textContent = item.text;
			textcell.classList.add("sequence");
			textcell.setAttribute("option_id", i);
			textcell.setAttribute("option_chunk", action.id);
			var iconcell = document.createElement("span");
			iconcell.setAttribute("option_id", i);
			iconcell.setAttribute("option_chunk", action.id);
			iconcell.classList.add("sequnce_icon");
			var icon = document.createElement("span");
			icon.id = "Pin_"+i;
			icon.classList.add("material-icons-outlined");
			icon.classList.add("option_icon");
			icon.classList.add("cursor");
			icon.classList.add("pin");
			icon.textContent = "push_pin";
			if (!(item.Pinned)) {
				icon.setAttribute('style', "filter: brightness(50%);");
			} else {
				icon.classList.add('rotate_45');
			}
			iconcell.append(icon);
			iconcell.onclick = function () {
									socket.emit("Pinning", {"chunk": this.getAttribute("option_chunk"), "option": this.getAttribute("option_id")});
							   };
			textcell.onclick = function () {
									socket.emit("Use Option Text", {"chunk": this.getAttribute("option_chunk"), "option": this.getAttribute("option_id")});
							  };
			row.append(textcell);
			row.append(iconcell);
			table.append(row);
			added_options+=1;
		}
		i+=1;
	}
	if (added_options > 0) {
		option_chunk.append(table);
	}
	
	
	//make sure our last updated chunk is in view
	//option_chunk.scrollIntoView();
}

function process_actions_data(data) {
	start_time = Date.now();
	if (Array.isArray(data.value)) {
		actions = data.value;
	} else {
		actions = [data.value];
	}
	if (actions.length == 0) {return;}
	let action_type = "????";
	let first_action = -100;
	//console.log('Chunk Exists: '+(document.getElementById("Selected Text Chunk " + actions[actions.length-1].id)));
	//console.log('Passed action has no selected text: '+(actions[actions.length-1].action['Selected Text'] == ""));
	//console.log('Old action has no selected text: '+(actions_data[Math.max.apply(null,Object.keys(actions_data).map(Number))]['Selected Text'] == ""));
	//console.log(actions_data[Math.max.apply(null,Object.keys(actions_data).map(Number))]['Selected Text']);
	//console.log('All action IDs already seen: '+((actions[0].id in actions_data) && (actions[actions.length-1].id in actions_data)));
	//we need to figure out if this is changes to existing text, added text at the end, or infinite scroll text at the begining
	if (!(document.getElementById("Selected Text Chunk " + actions[actions.length-1].id))) {
		//We don't have this item yet, either we're an append or an prepend
		if ((Object.keys(actions_data).length > 1) && (actions[actions.length-1].id < Math.min.apply(null,Object.keys(actions_data).map(Number).filter(function(x){return x>0})))) {
			//adding to the begining
			action_type = "prepend";
			first_action = Math.min.apply(null,Object.keys(actions_data).map(Number).filter(function(x){return x>0}));
		} else if (actions[actions.length-1].id > Math.max.apply(null,Object.keys(actions_data).map(Number))) {
			action_type = "append";
		}
	} else if (actions[actions.length-1].action['Selected Text'] == "") {
		action_type = "options text only or deleted chunk";
	} else if (actions_data[Math.max.apply(null,Object.keys(actions_data).map(Number))]['Selected Text'] == "") {
		action_type = "append";
	} else if ((actions[0].id in actions_data) && (actions[actions.length-1].id in actions_data)) {
		//update
		action_type = "update";
	}
	for (action of actions) {
		actions_data[parseInt(action.id)] = action.action;
		do_story_text_updates(action);
		create_options(action);
		if ('Probabilities' in action.action) {
			do_probabilities(action);
		}
	}
	
	clearTimeout(game_text_scroll_timeout);
	game_text_scroll_timeout = setTimeout(run_infinite_scroll_update.bind(null, action_type, actions, first_action), 200);
	clearTimeout(auto_loader_timeout);
	
	
	hide_show_prompt();
	//console.log("Took "+((Date.now()-start_time)/1000)+"s to process");
	
}

function parseChatMessages(text) {
	let messages = [];

	for (const line of text.split("\n")) {
		let [author, text] = line.split(":", 2);
		if (!author && !text) continue;

		// If there is no ":" in the text, it's a system message.
		if (!text) {
			text = author;
			author = "System";
		}

		messages.push({author: author, text: text});
	}
	return messages;
}

function do_story_text_updates(action) {
	story_area = document.getElementById('Selected Text');
	current_chunk_number = action.id;
	let item = null;

	if (chat.useV2) {
		//console.log(`[story_text_update] ${action.id}`)
		if (action.id === chat.lastEdit) {
			// Swallow update if we just caused it
			chat.lastEdit = null;
			return;
		}

		deleteChatPromptIfEmpty();

		const messageEl = $el(`[action-id="${action.id}"]`);
		let previous = messageEl ? messageEl.previousElementSibling : null;

		// Remove old ones
		$(`[action-id="${action.id}"]`).remove();

		for (const message of parseChatMessages(action.action["Selected Text"])) {
			previous = addMessage(message.author, message.text, action.id, previous);
		}
	} else {
		if (document.getElementById('Selected Text Chunk '+action.id)) {
			item = document.getElementById('Selected Text Chunk '+action.id);
			//clear out the item first
			while (item.firstChild) { 
				item.removeChild(item.firstChild);
			}
		} else {
			item = document.createElement("span");
			item.id = 'Selected Text Chunk '+action.id;
			item.classList.add("rawtext");
			item.setAttribute("chunk", action.id);
			//need to find the closest element
			next_id = action.id+1;
			if (Math.max.apply(null,Object.keys(actions_data).map(Number)) <= next_id) {
				story_area.append(item);
			} else {
				story_area.prepend(item);
			}
		}

		if ('wi_highlighted_text' in action.action) {
			for (chunk of action.action['wi_highlighted_text']) {
				chunk_element = document.createElement("span");
				chunk_element.textContent = chunk['text'];
				if (chunk['WI matches'] != null) {
					chunk_element.classList.add("wi_match");
					chunk_element.setAttribute("tooltip", chunk['WI Text']);
					chunk_element.setAttribute("wi-uid", chunk['WI matches']);
				}
				item.append(chunk_element);
			}
		} else {
			chunk_element = document.createElement("span");
			chunk_element.textContent = action.action['Selected Text'];
			item.append(chunk_element);
		}
		item.original_text = action.action['Selected Text'];
		item.classList.remove("pulse")
		item.classList.remove("single_pulse");
		item.classList.add("single_pulse");
	}
}

function do_prompt(data) {
	let full_text = "";
	for (chunk of data.value) {
		full_text += chunk['text'];
	}

	if (chat.useV2) {
		// We run do_prompt multiple times; delete old prompt messages
		$(".chat-message").remove();

		for (const message of parseChatMessages(full_text)) {
			addMessage(message.author, message.text, -1, null, null);
		}
	} else {
		// Normal
		let elements_to_change = document.getElementsByClassName("var_sync_story_prompt");
		for (item of elements_to_change) {
			//clear out the item first
			while (item.firstChild) { 
				item.removeChild(item.firstChild);
			}
			for (chunk of data.value) {
				chunk_element = document.createElement("span");
				chunk_element.textContent = chunk['text'];
				if (chunk['WI matches'] != null) {
					chunk_element.classList.add("wi_match");
					chunk_element.setAttribute("tooltip", chunk['WI Text']);
					chunk_element.setAttribute("wi-uid", chunk['WI matches']);
				}
				item.append(chunk_element);
			}
			item.setAttribute("old_text", full_text);
			item.classList.remove("pulse");
			assign_world_info_to_action(-1, null);
		}
	}

	// Sometimes full text ends up not being built
	if (!full_text) {
	}
	actions_data[-1] = {'Selected Text': full_text};

	//if we have a prompt we need to disable the theme area, or enable it if we don't
	if (data.value[0].text != "") {
		document.getElementById('input_text').placeholder = "Enter text here (shift+enter for new line)";
		document.getElementById('themerow').classList.add("hidden");
		document.getElementById('themetext').value = "";
		document.getElementById("welcome_container").classList.add("hidden");
		//enable editing
		document.getElementById("Selected Text").setAttribute("contenteditable", "true");
	} else {
		document.getElementById('input_text').placeholder = "Enter Prompt Here (shift+enter for new line)";
		document.getElementById('input_text').disabled = false;
		document.getElementById('themerow').classList.remove("hidden");
		addInitChatMessage();
	}
	
}

function do_story_text_length_updates(action) {
	if (document.getElementById('Selected Text Chunk '+action.id)) {
		document.getElementById('Selected Text Chunk '+action.id).setAttribute("token_length", action.action["Selected Text Length"]);
	} else {
		console.log('Selected Text Chunk '+action.id);
		console.log(action);
	}
	
}

function do_probabilities(action) {
	//console.log(data);
	if (document.getElementById('probabilities_'+action.id)) {
		prob_area = document.getElementById('probabilities_'+action.id)
	} else {
		probabilities = document.getElementById('probabilities');
		prob_area = document.createElement('span');
		prob_area.id = 'probabilities_'+action.id;
		probabilities.append(prob_area);
	}
	//Clear
	while (prob_area.firstChild) { 
		prob_area.removeChild(prob_area.lastChild);
	}
	//create table
	table = document.createElement("table");
	table.border=1;
	if ("Probabilities" in action.action) {
		for (token of action.action.Probabilities) {
			actual_text = document.createElement("td");
			actual_text.setAttribute("rowspan", token.length);
			actual_text.textContent = "Word Goes Here";
			for (const [index, word] of token.entries()) {
				tr = document.createElement("tr");
				if (index == 0) {
					tr.append(actual_text);
				}
				decoded = document.createElement("td");
				decoded.textContent = word.decoded;
				tr.append(decoded);
				score = document.createElement("td");
				score.textContent = (word.score*100).toFixed(2)+"%";
				tr.append(score);
				table.append(tr);
			}
		}
	}
	prob_area.append(table);
	
	//prob_area.textContent = data.value.action["Probabilities"];
	
}

function save_story() { socket.emit("save_story", null, response => save_as_story(response)); }
function load_story_list() { socket.emit("load_story_list", ""); }

function do_presets(data) {
	for (select of document.getElementsByClassName('presets')) {
		//clear out the preset list
		while (select.firstChild) {
			select.removeChild(select.firstChild);
		}
		//add our blank option
		var option = document.createElement("option");
		option.value="";
		option.text="Presets";
		select.append(option);
		presets = data.value;
		
		
		for (const [key, value] of Object.entries(data.value)) {
			var option_group = document.createElement("optgroup");
			option_group.label = key;
			option_group.classList.add("preset_group");
			for (const [group, group_value] of Object.entries(value)) {
				var option = document.createElement("option");
				option.text=group;
				option.disabled = true;
				option.classList.add("preset_group");
				option_group.append(option);
				for (const [preset, preset_value] of Object.entries(group_value)) {
					var option = document.createElement("option");
					option.value=preset_value['preset'];
					option.text=preset_value.preset;
					// Don't think we can use custom tooltip here (yet)
					option.title = preset_value.description;
					option_group.append(option);
				}
			}
			select.append(option_group);
		}
	}
}

function update_status_bar(data) {
	var percent_complete = data.value;
	var percent_bar = document.getElementsByClassName("statusbar_inner");
	document.getElementById('status_bar_percent').textContent = Math.round(percent_complete,1)+"%"
	for (item of percent_bar) {
		item.setAttribute("style", "width:"+percent_complete+"%");
		
		if ((percent_complete == 0) || (percent_complete == 100)) {
			item.parentElement.classList.add("hidden");
			document.getElementById("inputrow_container").classList.remove("status_bar");
		} else {
			item.parentElement.classList.remove("hidden");
			document.getElementById("inputrow_container").classList.add("status_bar");
		}
	}
	if ((percent_complete == 0) || (percent_complete == 100)) {
		updateTitle();
	} else {
		document.title = `(${percent_complete}%) KoboldAI Client`;
	}
}

function do_ai_busy(data) {
	if (data.value) {
		ai_busy_start = Date.now();
		favicon.start_swap()
		current_chunk = parseInt(document.getElementById("action_count").textContent)+1;
		if (document.getElementById("Select Options Chunk " + current_chunk)) {
			document.getElementById("Select Options Chunk " + current_chunk).classList.add("hidden")
		}
	} else {
		runtime = Date.now() - ai_busy_start;
		if (document.getElementById("Execution Time")) {
			document.getElementById("Execution Time").textContent = Math.round(runtime/1000).toString().toHHMMSS();
		}
		favicon.stop_swap()
		document.getElementById('btnsubmit').textContent = "Submit";
		for (item of document.getElementsByClassName('statusbar_outer')) {
			item.classList.add("hidden");
		}
		if (document.getElementById("user_beep_on_complete").checked) {
			beep();
		}
	}
}

function hide_show_prompt() {
	const promptEl = $el("#story_prompt");
	if (!promptEl) return;

	if (Math.min.apply(null,Object.keys(actions_data).map(Number).filter(function(x){return x>=0})) == Infinity) {
		promptEl.classList.remove("hidden");
	} else if (Math.min.apply(null,Object.keys(actions_data).map(Number).filter(function(x){return x>=0})) > 0) {
		//we have actions and our minimum action we have in the UI is above the start of the game
		//we need to keep the story prompt hidden
		promptEl.classList.add("hidden");
	} else {
		promptEl.classList.remove("hidden");
	}
}

function var_changed(data) {
	//if (data.name == "sp") {
	//	console.log({"name": data.name, "data": data});
	//}

	for (const entry of sync_hooks) {
		if (data.classname !== entry.class) continue;
		if (data.name !== entry.name) continue;
		entry.func(data.value);
	}
	
	if (data.name in vars_sync_time) {
		if (vars_sync_time[data.name] > Date.parse(data.transmit_time)) {
			return;
		}
	}
	vars_sync_time[data.name] = Date.parse(data.transmit_time);

	if ((data.classname == 'actions') && (data.name == 'Action Count')) {
		current_action = data.value;
		if (current_action <= 0) {
			//console.log("setting action_count to "+current_action);
			const storyPrompt = $el("#story_prompt");
			if (storyPrompt) storyPrompt.classList.remove("hidden");
			scroll_trigger_element = undefined;
			document.getElementById("Selected Text").onscroll = undefined;
		}
		hide_show_prompt();
	}
	
	if ((data.classname == 'story') && (data.name == 'privacy_mode')) {
		privacy_mode(data.value);
	}

	if (data.classname === "story" && data.name === "storymode") {
		story.mode = data.value;
		updateChatStyle();
	} else if (data.classname == "story" && data.name == "chat_style") {
		chat.style = data.value;
		updateChatStyle();
	}
	
	if ((data.classname == "user") && (data.name == "ui_level")) {
		set_ui_level(data.value);
	}
	
	//Special Case for Actions
	if ((data.classname == "story") && (data.name == "actions")) {
		process_actions_data(data)
	//Special Case for Presets
	} else if ((data.classname == 'model') && (data.name == 'presets')) {
		do_presets(data);
	//Special Case for prompt
	} else if ((data.classname == 'story') && (data.name == 'prompt_wi_highlighted_text')) {
		do_prompt(data);
	//Special Case for phrase biasing
	} else if ((data.classname == 'story') && (data.name == 'biases')) {
		do_biases(data);
	//Special Case for substitutions
	} else if ((data.classname == 'story') && (data.name == 'substitutions')) {
		load_substitutions(data.value);
	//Special Case for sample_order
	} else if ((data.classname == 'model') && (data.name == 'sampler_order')) {
		for (const [index, item] of data.value.entries()) {
			Array.from(document.getElementsByClassName("sample_order"))[index].textContent = map2.get(item);
		}
	//Special Case for SP
	} else if ((data.classname == 'system') && (data.name == 'splist')) {
		item = document.getElementById("sp");
		while (item.firstChild) {
			item.removeChild(item.firstChild);
		}
		option = document.createElement("option");
		option.textContent = "Not in Use";
		option.value = "";
		item.append(option);
		for (sp of data.value) {
			option = document.createElement("option");
			option.textContent = sp[1][0];
			option.value = sp[0];
			option.setAttribute("title", sp[1][1]);
			item.append(option);
		}
	//Special case for context viewer
	} else if (data.classname == "story" && data.name == "context") {
		update_context(data.value);
	//special case for story_actionmode
	} else if (data.classname == "story" && data.name == "actionmode") {
		const button = document.getElementById('adventure_mode');
		if (data.value == 1) {
			button.childNodes[1].textContent = "Adventure";
		} else {
			button.childNodes[1].textContent = "Story";
		}
	//Special Case for story picture
	} else if (data.classname == "story" && data.name == "picture") {
		image_area = document.getElementById("action image");

		let maybeImage = image_area.getElementsByClassName("action_image")[0];
		if (maybeImage) maybeImage.remove();

		$el("#image-loading").classList.add("hidden");

		if (data.value != "") {
			var image = new Image();
			image.src = 'data:image/png;base64,'+data.value;
			image.classList.add("action_image");
			image.setAttribute("context-menu", "generated-image");
			image.addEventListener("click", imgGenView);
			image_area.appendChild(image);
		}
	}  else if (data.classname == "story" && data.name == "picture_prompt") {
		if (data.value) document.getElementById("action image").setAttribute("tooltip", data.value);
	//special case for welcome text since we want to allow HTML
	} else if (data.classname == 'model' && data.name == 'welcome') {
		document.getElementById('welcome_text').innerHTML = data.value;
	//Basic Data Syncing
	} else {
		var elements_to_change = document.getElementsByClassName("var_sync_"+data.classname.replace(" ", "_")+"_"+data.name.replace(" ", "_"));
		for (item of elements_to_change) {
			if (Array.isArray(data.value)) {
				if (item.tagName.toLowerCase() === 'select') {
					while (item.firstChild) {
						item.removeChild(item.firstChild);
					}
					for (option_data of data.value) {
						option = document.createElement("option");
						option.textContent = option_data;
						option.value = option_data;
						item.append(option);
					}
					if (item.id == 'selected_theme') {
						//Fix the select box
						theme = getCookie("theme", "monochrome");
						for (element of item.childNodes) {
							if (element.value == theme) {
								element.selected = true;
							}
						}
					}
				} else if (item.tagName.toLowerCase() === 'input') {
					item.value = fix_text(data.value);
				} else {
					item.textContent = fix_text(data.value);
				}
			} else {
				if ((item.tagName.toLowerCase() === 'input') || (item.tagName.toLowerCase() === 'select')) {
					if (item.getAttribute("type") == "checkbox") {
						if (item.checked != data.value) {
							//not sure why the bootstrap-toggle won't respect a standard item.checked = true/false, so....
							item.parentNode.click();
						}
					} else {
						item.value = fix_text(data.value);
					}
				} else {
					item.textContent = fix_text(data.value);
				}
			}

			// TODO: Add old value and new value to detail?
			item.dispatchEvent(new CustomEvent("sync", {
				detail: {},
				bubbles: false,
				cancelable: true,
				composed: false,
			}));
		}
		//alternative syncing method
		var elements_to_change = document.getElementsByClassName("var_sync_alt_"+data.classname.replace(" ", "_")+"_"+data.name.replace(" ", "_"));
		for (item of elements_to_change) {
			item.setAttribute(data.classname.replace(" ", "_")+"_"+data.name.replace(" ", "_"), fix_text(data.value));
		}
		
		
		
	}
	
	//if we changed the gen amount, make sure our option area is set/not set
	//if ((data.classname == 'model') && (data.name == 'numseqs')) {
	//	if (data.value == 1) {
	//		//allow our options to collapse to 0%, but no more than 30% (in case there is a redo or the like)
	//		var r = document.querySelector(':root');
	//		r.style.setProperty('--story_options_size', 'fit-content(30%)');
	//	} else {
	//		//static 30%
	//		var r = document.querySelector(':root');
	//		r.style.setProperty('--story_options_size', 'fit-content(30%)');
	//	}
	//}
	
	//if we're updating generated tokens, let's show that in our status bar
	if ((data.classname == 'model') && (data.name == 'tqdm_progress')) {
		update_status_bar(data);
	}
	
	//If we have ai_busy, start the favicon swapping
	if ((data.classname == 'system') && (data.name == 'aibusy')) {
		do_ai_busy(data);
	}
	
	//set the selected theme to the cookie value
	//if ((data.classname == "system") && (data.name == "theme_list")) {
	//	Change_Theme(getCookie("theme", "Monochrome"));
	//}
	
	//Set all options before the next chunk to hidden
	if ((data.classname == "actions") && (data.name == "Action Count")) {
		var option_container = document.getElementById("Select Options");
		var current_chunk = parseInt(document.getElementById("action_count").textContent)+1;
		var children = option_container.children;
		for (var i = 0; i < children.length; i++) {
			var chunk = children[i];
			if (chunk.id == "Select Options Chunk " + current_chunk) {
				chunk.classList.remove("hidden");
			} else {
				chunk.classList.add("hidden");
			}
		}
	}
	
	
	update_token_lengths();
}

function load_popup(data) {
	popup_deleteable = data.deleteable;
	popup_editable = data.editable;
	popup_renameable = data.renameable;
	rename_return_emit_name = data.rename_return_emit_name;
	var popup = document.getElementById("file-browser");
	var popup_title = document.getElementById("popup_title");
	popup_title.textContent = data.popup_title;
	if (data.popup_title == "Select Story to Load") {
		document.getElementById("import_story_button").classList.remove("hidden");
	} else {
		document.getElementById("import_story_button").classList.add("hidden");
	}
	var popup_list = document.getElementById("popup_list");
	//first, let's clear out our existing data
	while (popup_list.firstChild) {
		popup_list.removeChild(popup_list.firstChild);
	}
	var breadcrumbs = document.getElementById('popup_breadcrumbs');
	while (breadcrumbs.firstChild) {
		breadcrumbs.removeChild(breadcrumbs.firstChild);
	}
	
	if (data.upload) {
		const dropArea = document.getElementById('popup_list');
		dropArea.addEventListener('dragover', (event) => {
			event.stopPropagation();
			event.preventDefault();
			// Style the drag-and-drop as a "copy file" operation.
			event.dataTransfer.dropEffect = 'copy';
		});

		dropArea.addEventListener('drop', (event) => {
			event.stopPropagation();
			event.preventDefault();
			const fileList = event.dataTransfer.files;
			for (file of fileList) {
				reader = new FileReader();
				reader.onload = function (event) {
					socket.emit("upload_file", {'filename': file.name, "data": event.target.result, 'upload_no_save': true});
				};
				reader.readAsArrayBuffer(file);
			}
		});
	} else {
		
	}
	
	openPopup("file-browser");
	
	//adjust accept button
	if (data.call_back == "") {
		document.getElementById("popup_load_cancel").classList.add("hidden");
	} else {
		document.getElementById("popup_load_cancel").classList.remove("hidden");
		var accept = document.getElementById("popup_accept");
		accept.classList.add("disabled");
		accept.setAttribute("emit", data.call_back);
		accept.setAttribute("selected_value", "");
		accept.onclick = function () {
								socket.emit(this.getAttribute("emit"), this.getAttribute("selected_value"));
								closePopups();
						  };
	}
					  
}

function redrawPopup() {
	// This is its own function as it's used to show newly-sorted rows as well.

	// Clear old items, not anything else
	$(".item").remove();

	// Create lines
	for (const row of popup_rows) {
		let tr = document.createElement("div");
		tr.classList.add("item");
		tr.setAttribute("folder", row.isFolder);
		tr.setAttribute("valid", row.isValid);
		tr.style = popup_style;

		let icon_area = document.createElement("span");
		icon_area.style = "grid-area: icons;";
		
		// Create the folder icon
		let folder_icon = document.createElement("span");
		folder_icon.classList.add("folder_icon");
		if (row.isFolder) {
			folder_icon.classList.add("oi");
			folder_icon.setAttribute('data-glyph', "folder");
		}
		icon_area.append(folder_icon);
		
		// Create the edit icon
		let edit_icon = document.createElement("span");
		edit_icon.classList.add("edit_icon");
		if (popup_editable && !row.isValid) {
			edit_icon.classList.add("oi");
			edit_icon.setAttribute('data-glyph', "spreadsheet");
			edit_icon.setAttribute("tooltip", "Edit");
			edit_icon.id = row.path;
			edit_icon.onclick = function () {
				socket.emit("popup_edit", this.id);
			};
		}
		icon_area.append(edit_icon);
		
		// Create the rename icon
		let rename_icon = document.createElement("span");
		rename_icon.classList.add("rename_icon");
		if (popup_renameable && !row.isFolder) {
			rename_icon.classList.add("oi");
			rename_icon.setAttribute('data-glyph', "pencil");
			rename_icon.setAttribute("tooltip", "Rename");
			rename_icon.id = row.path;
			rename_icon.setAttribute("filename", row.fileName);
			rename_icon.onclick = function () {
				let new_name = prompt("Please enter new filename for \n"+ this.getAttribute("filename"));
				if (new_name != null) {
					socket.emit(rename_return_emit_name, {"file": this.id, "new_name": new_name});
				}
			};
		}
		icon_area.append(rename_icon);
		
		// Create the delete icon
		let delete_icon = document.createElement("span");
		delete_icon.classList.add("delete_icon");
		if (popup_deleteable) {
			delete_icon.classList.add("oi");
			delete_icon.setAttribute('data-glyph', "x");
			delete_icon.setAttribute("tooltip", "Delete");
			delete_icon.id = row.path;
			delete_icon.setAttribute("folder", row.isFolder);
			delete_icon.onclick = function () {
				const message = this.getAttribute("folder") == "true" ?  "Do you really want to delete this folder and ALL files under it?" : "Do you really want to delete this file?";
				const delId = this.id;

				deleteConfirmation(
					[{text: message}],
					confirmText="Go for it.",
					denyText="I've changed my mind!",
					confirmCallback=function() {
						socket.emit("popup_delete", delId);
					}
				);
			};
		}
		icon_area.append(delete_icon);
		tr.append(icon_area);
		
		//create the actual item
		let gridIndex = 0;
		if (row.showFilename) {
			let popup_item = document.createElement("span");
			popup_item.style = `overflow-x: hidden; grid-area: file;`;

			popup_item.id = row.path;
			popup_item.setAttribute("folder", row.isFolder);
			popup_item.setAttribute("valid", row.isValid);
			popup_item.textContent = row.fileName;
			popup_item.onclick = function () {
				let accept = document.getElementById("popup_accept");

				if (this.getAttribute("valid") == "true") {
					accept.classList.remove("disabled");
					accept.disabled = false;
					accept.setAttribute("selected_value", this.id);
				} else {
					accept.setAttribute("selected_value", "");
					accept.classList.add("disabled");
					accept.disabled = true;
					if (this.getAttribute("folder") == "true") {
						socket.emit("popup_change_folder", this.id);
					}
				}

				let popup_list = document.getElementById('popup_list').getElementsByClassName("selected");
				for (const item of popup_list) {
					item.classList.remove("selected");
				}
				this.parentElement.classList.add("selected");
			};
			tr.append(popup_item);
		}
		
		let dataIndex = -1;
		for (const columnName of Object.keys(row.data)) {
			const dataValue = row.data[columnName];

			let td = document.createElement("span");
			td.style = `overflow-x: hidden; grid-area: p${gridIndex};`;

			gridIndex += 1;
			dataIndex++;

			td.id = row.path;
			td.setAttribute("folder", row.isFolder);
			td.setAttribute("valid", row.isValid);

			if (columnName === "Last Loaded") {
				let timestamp = parseInt(dataValue);

				if (timestamp) {
					// Date expects unix timestamps to be in milligilliaseconds or something
					const date = new Date(timestamp * 1000)
					td.textContent = date.toLocaleString();
				}
			} else {
				td.textContent = dataValue;
			}

			td.onclick = function () {
				let accept = document.getElementById("popup_accept");
				if (this.getAttribute("valid") == "true") {
					accept.classList.remove("disabled");
					accept.disabled = false;
					accept.setAttribute("selected_value", this.id);
				} else {
					accept.setAttribute("selected_value", "");
					accept.classList.add("disabled");
					accept.disabled = true;
					if (this.getAttribute("folder") == "true") {
						socket.emit("popup_change_folder", this.id);
					}
				}

				let popup_list = document.getElementById('popup_list').getElementsByClassName("selected");
				for (item of popup_list) {
					item.classList.remove("selected");
				}
				this.parentElement.classList.add("selected");
			};
			tr.append(td);
		}

		popup_list.append(tr);
	}
}

function sortPopup(key) {
	// Nullify the others
	for (const sKey of Object.keys(popup_sort)) {
		if (sKey === key) continue;
		popup_sort[sKey] = null;

		document.getElementById(`sort-icon-${sKey.toLowerCase().replaceAll(" ", "-")}`).innerText = "filter_list";
	}

	// True is asc, false is asc
	let sortState = !popup_sort[key];

	popup_sort[key] = sortState;

	popup_rows.sort(function(x, y) {
		let xDat = x.data[key];
		let yDat = y.data[key];

		if (typeof xDat == "string" && typeof yDat == "string") return xDat.toLowerCase().localeCompare(yDat.toLowerCase());

		if (xDat < yDat) return -1;
		if (xDat > yDat) return 1;
		return 0;
	});
	if (sortState) popup_rows.reverse();
	
	// Change icons
	let icon = document.getElementById(`sort-icon-${key.toLowerCase().replaceAll(" ", "-")}`);
	icon.innerText = sortState ? "arrow_drop_up" : "arrow_drop_down";

	redrawPopup();
}

function popup_items(data) {
	// The data as we recieve it is not very fit for sorting, let's do some cleaning.
	popup_rows = [];
	popup_sort = {};

	for (const name of data.column_names) {
		popup_sort[name] = null;
	}

	for (const item of data.items) {
		let itemData = item[4];
		let dataRow = {data: {}};

		for (const i in data.column_names) {
			dataRow.data[data.column_names[i]] = itemData[i];
		}

		dataRow.isFolder = item[0];
		dataRow.path = item[1];
		dataRow.fileName = item[2];
		dataRow.isValid = item[3];
		dataRow.showFilename = data.show_filename;

		popup_rows.push(dataRow);
	}


	var popup_list = document.getElementById('popup_list');
	//first, let's clear out our existing data
	while (popup_list.firstChild) {
		popup_list.removeChild(popup_list.firstChild);
	}
	document.getElementById('popup_upload_input').value = "";
	
	//create the column widths
	popup_style = 'display: grid; grid-template-areas: "icons';
	if (data.show_filename) {
		popup_style += ' file';
	}
	for (let i=0; i < data.column_widths.length; i++) {
		popup_style += ` p${i}`;
	}

	popup_style += '"; grid-template-columns: 50px';
	if (data.show_filename) {
		popup_style += ' 100px';
	}
	for (const column_width of data.column_widths) {
		popup_style += " "+column_width;
	}
	popup_style += ';';
	
	//create titles
	var tr = document.createElement("div");
	tr.style = popup_style;
	tr.classList.add("header");
	//icon area
	var td = document.createElement("span");
	td.style = "grid-area: icons;";
	tr.append(td)
	
	//add dynamic columns
	var i = 0;
	if (data.show_filename) {
		td = document.createElement("span");
		td.textContent = "File Name";
		td.classList.add("table-header-container")
		td.style = "overflow-x: hidden; grid-area: file;";
		tr.append(td)
	}

	for (const columnName of data.column_names) {
		const container = document.createElement("div");
		const td = document.createElement("span");
		const icon = document.createElement("span");

		container.addEventListener("click", function(c) {
			return (function() {
				sortPopup(c);
			});
		}(columnName));
		container.classList.add("table-header-container")
		container.style = `overflow-x: hidden; grid-area: p${i};`;

		td.classList.add("table-header-label");
		td.textContent = columnName;

		// TODO: Better unsorted icon
		icon.id = `sort-icon-${columnName.toLowerCase().replaceAll(" ", "-")}`;
		icon.innerText = "filter_list";
		icon.classList.add("material-icons-outlined");
		icon.classList.add("table-header-sort-icon");


		container.appendChild(document.createElement("spacer-dummy"));
		container.appendChild(td);
		container.appendChild(icon);

		tr.append(container);

		i++;
	}
	popup_list.append(tr);
	
	redrawPopup();
	
}

function popup_breadcrumbs(data) {
	var breadcrumbs = document.getElementById('popup_breadcrumbs')
	while (breadcrumbs.firstChild) {
		breadcrumbs.removeChild(breadcrumbs.firstChild);
	}
	
	for (item of data) {
		var button = document.createElement("button");
		button.id = item[0];
		button.textContent = item[1];
		button.classList.add("breadcrumbitem");
		button.onclick = function () {
							socket.emit("popup_change_folder", this.id);
					  };
		breadcrumbs.append(button);
		var span = document.createElement("span");
		span.textContent = "\\";
		breadcrumbs.append(span);
	}
}

function popup_edit_file(data) {
	var popup_list = document.getElementById('popup_list');
	//first, let's clear out our existing data
	while (popup_list.firstChild) {
		popup_list.removeChild(popup_list.firstChild);
	}
	var accept = document.getElementById("popup_accept");
	accept.setAttribute("selected_value", "");
	accept.onclick = function () {
							var textarea = document.getElementById("filecontents");
							socket.emit("popup_change_file", {"file": textarea.getAttribute("filename"), "data": textarea.value});
							closePopups();
					  };
	
	var textarea = document.createElement("textarea");
	textarea.classList.add("fullwidth");
	textarea.rows = 25;
	textarea.id = "filecontents"
	textarea.setAttribute("filename", data.file);
	textarea.value = data.text;
	textarea.onblur = function () {
						var accept = document.getElementById("popup_accept");
						accept.classList.remove("disabled");
					};
	popup_list.append(textarea);
	
}

function error_popup(data) {
	alert(data);
}

function oai_engines(data) {
	var oaimodel = document.getElementById("oaimodel")
	oaimodel.classList.remove("hidden")
	selected_item = 0;
	length = oaimodel.options.length;
	for (let i = 0; i < length; i++) {
		oaimodel.options.remove(1);
	}
	for (item of data.data) {
		var option = document.createElement("option");
		option.value = item[0];
		option.text = item[1];
		if(data.online_model == item[0]) {
			option.selected = true;
		}
		oaimodel.appendChild(option);
	}
}

function getModelParameterCount(modelName) {
	if (!modelName) return null;

	// The "T" and "K" may be a little optimistic...
	let paramsString = modelName.toUpperCase().match(/[\d.]+[TBMK]/)
	if (!paramsString) return null;
	paramsString = paramsString[0];

	let base = parseFloat(paramsString);
	let multiplier = {T: 1_000_000_000_000, B: 1_000_000_000, M: 1_000_000, K: 1_000}[paramsString[paramsString.length - 1]];

	return base * multiplier;
}

function show_model_menu(data) {
	//clear old options
	document.getElementById("modelkey").classList.add("hidden");
	document.getElementById("modelkey").value = "";
	document.getElementById("modelurl").classList.add("hidden");
	document.getElementById("use_gpu_div").classList.add("hidden");
	document.getElementById("use_8_bit_div").classList.add("hidden");
	document.getElementById("modellayers").classList.add("hidden");
	document.getElementById("oaimodel").classList.add("hidden");
	var model_layer_bars = document.getElementById('model_layer_bars');
	while (model_layer_bars.firstChild) {
		model_layer_bars.removeChild(model_layer_bars.firstChild);
	}
	
	//clear out the breadcrumbs
	var breadcrumbs = document.getElementById('loadmodellistbreadcrumbs')
	while (breadcrumbs.firstChild) {
		breadcrumbs.removeChild(breadcrumbs.firstChild);
	}
	//add breadcrumbs
	//console.log(data.breadcrumbs);
	for (item of data.breadcrumbs) {
		var button = document.createElement("button");
		button.classList.add("breadcrumbitem");
		button.setAttribute("model", data.menu);
		button.setAttribute("folder", item[0]);
		button.textContent = item[1];
		button.onclick = function () {
					socket.emit('select_model', {'menu': "", 'model': this.getAttribute("model"), 'path': this.getAttribute("folder")});
				};
		breadcrumbs.append(button);
		var span = document.createElement("span");
		span.textContent = "\\";
		breadcrumbs.append(span);
	}
	
	//clear out the items
	var model_list = document.getElementById('loadmodellistcontent')
	while (model_list.firstChild) {
		model_list.removeChild(model_list.firstChild);
	}
	//add items
	for (item of data.data) {
		var list_item = document.createElement("span");
		list_item.classList.add("model_item");
		
		//create the folder icon
		var folder_icon = document.createElement("span");
		folder_icon.classList.add("material-icons-outlined");
		folder_icon.classList.add("cursor");

		let isModel = !(
			item.isMenu ||
			item.label === "Load a model from its directory" ||
			item.label === "Load an old GPT-2 model (eg CloverEdition)"
		);

		folder_icon.textContent = isModel ? "psychology" : "folder";
		list_item.append(folder_icon);
		
		
		//create the actual item
		var popup_item = document.createElement("span");
		popup_item.classList.add("model");
		popup_item.setAttribute("display_name", item.label);
		popup_item.id = item.name;
		
		popup_item.setAttribute("Menu", data.menu)
		//name text
		var text = document.createElement("span");
		text.style="grid-area: item;";
		text.textContent = item.label;
		popup_item.append(text);
		//model size text
		var text = document.createElement("span");
		text.textContent = item.size;
		text.style="grid-area: gpu_size;padding: 2px;";
		popup_item.append(text);

		(function() {
			// Anon function to avoid unreasonable indentation
			if (!isModel) return;

			let parameterCount = getModelParameterCount(item.label);
			if (!parameterCount) return;

			let warningText = "";

			if (parameterCount > 25_000_000_000) warningText = "This is a very high-end model and will likely not run without a specialized setup."; // 25B
			if (parameterCount < 2_000_000_000) warningText = "This is a lower-end model and may perform poorly.";			// 2B
			if (parameterCount < 1_000_000_000) warningText = "This is a very low-end model and may perform incoherently.";	// 1B

			if (!warningText) return;
			$e("span", list_item, {
				classes: ["material-icons-outlined", "model-size-warning"],
				innerText: "warning",
				"style.grid-area": "warning_icon",
				tooltip: warningText
			});

		})();

		(function() {
			// Anon function to avoid unreasonable indentation
			if (!item.isDownloaded) return;
			if (!isModel) return;

			$e("span", list_item, {
				classes: ["material-icons-outlined", "model-download-notification"],
				innerText: "download_done",
				"style.grid-area": "downloaded_icon",
				tooltip: "This model is already downloaded."
			});
		})();
		
		popup_item.onclick = function () {
						var accept = document.getElementById("btn_loadmodelaccept");
						accept.classList.add("disabled");
						socket.emit("select_model", {"model": this.id, "menu": this.getAttribute("Menu"), "display_name": this.getAttribute("display_name")});
						var model_list = document.getElementById('loadmodellistcontent').getElementsByClassName("selected");
						for (model of model_list) {
							model.classList.remove("selected");
						}
						this.classList.add("selected");
						accept.setAttribute("selected_model", this.id);
						accept.setAttribute("menu", this.getAttribute("Menu"));
						accept.setAttribute("display_name", this.getAttribute("display_name"));
					};
		list_item.append(popup_item);
		
		
		model_list.append(list_item);
	}
	var accept = document.getElementById("btn_loadmodelaccept");
	accept.disabled = true;
	
	openPopup("load-model");
}

function selected_model_info(data) {
	var accept = document.getElementById("btn_loadmodelaccept");
	//hide or unhide key
	if (data.key) {
		document.getElementById("modelkey").classList.remove("hidden");
		document.getElementById("modelkey").value = data.key_value;
	} else {
		document.getElementById("modelkey").classList.add("hidden");
		document.getElementById("modelkey").value = "";
	}
	//hide or unhide URL
	if  (data.url) {
		document.getElementById("modelurl").classList.remove("hidden");
	} else {
		document.getElementById("modelurl").classList.add("hidden");
	}
	
	//hide or unhide 8 bit mode
	if (data.bit_8_available) {
		document.getElementById("use_8_bit_div").classList.remove("hidden");
	} else {
		document.getElementById("use_8_bit_div").classList.add("hidden");
		document.getElementById("use_8_bit").checked = false;
	}
	
	//default URL loading
	if (data.default_url != null) {
		document.getElementById("modelurl").value = data.default_url;
	}
	
	//change model loading on url if needed
	if (data.models_on_url) {
		document.getElementById("modelurl").onchange = function () {socket.emit('get_cluster_models', {'model': document.getElementById('btn_loadmodelaccept').getAttribute('selected_model'), 'key': document.getElementById("modelkey").value, 'url': this.value});};
		document.getElementById("modelkey").onchange = function () {socket.emit('get_cluster_models', {'model': document.getElementById('btn_loadmodelaccept').getAttribute('selected_model'), 'key': this.value, 'url': document.getElementById("modelurl").value});};
	} else {
		document.getElementById("modelkey").ochange = function () {socket.emit('OAI_Key_Update', {'model': document.getElementById('btn_loadmodelaccept').getAttribute('selected_model'), 'key': this.value});};
		document.getElementById("modelurl").ochange = null;
	}
	
	//show model select for APIs
	if (data.show_online_model_select) {
		document.getElementById("oaimodel").classList.remove("hidden");
	} else {
		document.getElementById("oaimodel").classList.add("hidden");
	}
	
	//Multiple Model Select?
	if (data.multi_online_models) {
		document.getElementById("oaimodel").setAttribute("multiple", "");
		document.getElementById("oaimodel").options[0].textContent = "All"
	} else {
		document.getElementById("oaimodel").removeAttribute("multiple");
		document.getElementById("oaimodel").options[0].textContent = "Select Model(s)"
	}
	
	//hide or unhide the use gpu checkbox
	if  (data.gpu) {
		document.getElementById("use_gpu_div").classList.remove("hidden");
	} else {
		document.getElementById("use_gpu_div").classList.add("hidden");
	}
	//setup breakmodel
	if (data.breakmodel) {
		document.getElementById("modellayers").classList.remove("hidden");
		//setup model layer count
		document.getElementById("gpu_layers_current").textContent = data.break_values.reduce((a, b) => a + b, 0);
		document.getElementById("gpu_layers_max").textContent = data.layer_count;
		document.getElementById("gpu_count").value = data.gpu_count;
		
		//create the gpu load bars
		var model_layer_bars = document.getElementById('model_layer_bars');
		while (model_layer_bars.firstChild) {
			model_layer_bars.removeChild(model_layer_bars.firstChild);
		}
		
		//Add the bars
		for (let i = 0; i < data.gpu_names.length; i++) {
			var div = document.createElement("div");
			div.classList.add("model_setting_container");
			//build GPU text
			var span = document.createElement("span");
			span.classList.add("model_setting_label");
			span.textContent = "GPU " + i + " " + data.gpu_names[i] + ": "
			//build layer count box
			var input = document.createElement("input");
			input.classList.add("model_setting_value");
			input.classList.add("setting_value");
			input.inputmode = "numeric";
			input.id = "gpu_layers_box_"+i;
			input.value = data.break_values[i];
			input.onblur = function () {
								document.getElementById(this.id.replace("_box", "")).value = this.value;
								update_gpu_layers();
							}
			span.append(input);
			div.append(span);
			//build layer count slider
			var input = document.createElement("input");
			input.classList.add("model_setting_item");
			input.type = "range";
			input.min = 0;
			input.max = data.layer_count;
			input.step = 1;
			input.value = data.break_values[i];
			input.id = "gpu_layers_" + i;
			input.onchange = function () {
								document.getElementById(this.id.replace("gpu_layers", "gpu_layers_box")).value = this.value;
								update_gpu_layers();
							}
			div.append(input);
			//build slider bar #s
			//min
			var span = document.createElement("span");
			span.classList.add("model_setting_minlabel");
			var span2 = document.createElement("span");
			span2.style="top: -4px; position: relative;";
			span2.textContent = 0;
			span.append(span2);
			div.append(span);
			//max
			var span = document.createElement("span");
			span.classList.add("model_setting_maxlabel");
			var span2 = document.createElement("span");
			span2.style="top: -4px; position: relative;";
			span2.textContent = data.layer_count;
			span.append(span2);
			div.append(span);
			
			model_layer_bars.append(div);
		}
		
		//add the disk layers
		if (data.disk_break) {
			var div = document.createElement("div");
			div.classList.add("model_setting_container");
			//build GPU text
			var span = document.createElement("span");
			span.classList.add("model_setting_label");
			span.textContent = "Disk cache: "
			//build layer count box
			var input = document.createElement("input");
			input.classList.add("model_setting_value");
			input.classList.add("setting_value");
			input.inputmode = "numeric";
			input.id = "disk_layers_box";
			input.value = data.disk_break_value;
			input.onblur = function () {
								document.getElementById(this.id.replace("_box", "")).value = this.value;
								update_gpu_layers();
							}
			span.append(input);
			div.append(span);
			//build layer count slider
			var input = document.createElement("input");
			input.classList.add("model_setting_item");
			input.type = "range";
			input.min = 0;
			input.max = data.layer_count;
			input.step = 1;
			input.value = data.disk_break_value;
			input.id = "disk_layers";
			input.onchange = function () {
								document.getElementById(this.id+"_box").value = this.value;
								update_gpu_layers();
							}
			div.append(input);
			//build slider bar #s
			//min
			var span = document.createElement("span");
			span.classList.add("model_setting_minlabel");
			var span2 = document.createElement("span");
			span2.style="top: -4px; position: relative;";
			span2.textContent = 0;
			span.append(span2);
			div.append(span);
			//max
			var span = document.createElement("span");
			span.classList.add("model_setting_maxlabel");
			var span2 = document.createElement("span");
			span2.style="top: -4px; position: relative;";
			span2.textContent = data.layer_count;
			span.append(span2);
			div.append(span);
		}
		
		model_layer_bars.append(div);
		
		update_gpu_layers();
	} else {
		document.getElementById("modellayers").classList.add("hidden");
		accept.classList.remove("disabled");
	}
	accept.disabled = false;
	
	
}

function update_gpu_layers() {
	var gpu_layers
	gpu_layers = 0;
	for (let i=0; i < document.getElementById("gpu_count").value; i++) {
		gpu_layers += parseInt(document.getElementById("gpu_layers_"+i).value);
	}
	if (document.getElementById("disk_layers")) {
		gpu_layers += parseInt(document.getElementById("disk_layers").value);
	}
	if (gpu_layers > parseInt(document.getElementById("gpu_layers_max").textContent)) {
		document.getElementById("gpu_layers_current").textContent = gpu_layers;
		document.getElementById("gpu_layers_current").classList.add("text_red");
		var accept = document.getElementById("btn_loadmodelaccept");
		accept.classList.add("disabled");
	} else {
		var accept = document.getElementById("btn_loadmodelaccept");
		accept.classList.remove("disabled");
		document.getElementById("gpu_layers_current").textContent = gpu_layers;
		document.getElementById("gpu_layers_current").classList.remove("text_red");
	}
}

function load_model() {
	var accept = document.getElementById('btn_loadmodelaccept');
	gpu_layers = []
	disk_layers = 0;
	if (!(document.getElementById("modellayers").classList.contains("hidden"))) {
		for (let i=0; i < document.getElementById("gpu_count").value; i++) {
			gpu_layers.push(document.getElementById("gpu_layers_"+i).value);
		}
		if (document.getElementById("disk_layers")) {
			disk_layers = document.getElementById("disk_layers").value;
		}
	}
	//Need to do different stuff with custom models
	if ((accept.getAttribute('menu') == 'GPT2Custom') || (accept.getAttribute('menu') == 'NeoCustom')) {
		var model = document.getElementById("btn_loadmodelaccept").getAttribute("menu");
		var path = document.getElementById("btn_loadmodelaccept").getAttribute("display_name");
	} else {
		var model = document.getElementById("btn_loadmodelaccept").getAttribute("selected_model");
		var path = "";
	}
	
	let selected_models = [];
	for (item of document.getElementById("oaimodel").selectedOptions) {
		selected_models.push(item.value);
	}
	if (selected_models == ['']) {

		selected_models = [];
	} else if (selected_models.length == 1) {
		selected_models = selected_models[0];
	}
	
	message = {'model': model, 'path': path, 'use_gpu': document.getElementById("use_gpu").checked, 
			   'key': document.getElementById('modelkey').value, 'gpu_layers': gpu_layers.join(), 
			   'disk_layers': disk_layers, 'url': document.getElementById("modelurl").value, 
			   'online_model': selected_models,
			   'use_8_bit': document.getElementById('use_8_bit').checked};
	socket.emit("load_model", message);
	closePopups();
}

function world_info_entry_used_in_game(data) {
	if (!(data.uid in world_info_data)) {
		world_info_data[data.uid] = {};
	}
	world_info_data[data.uid]['used_in_game'] = data['used_in_game'];
	world_info_card = document.getElementById("world_info_"+data.uid);
	if (world_info_card) {
		if (data.used_in_game) {
			world_info_card.classList.add("used_in_game");
		} else {
			world_info_card.classList.remove("used_in_game");
		}
	}
}

function process_world_info_entry(data) {
	let temp = []
	if (Array.isArray(data)) {
		temp = data;
	} else {
		temp = [data];
	}
	for (wi of temp) {
		world_info_entry(wi);
	}
}

function world_info_entry(data) {
	world_info_data[data.uid] = data;
	
	//First let's get the id of the element we're on so we can restore it after removing the object
	var original_focus = document.activeElement.id;
	
	if (!(document.getElementById("world_info_folder_"+data.folder))) {
		folder = document.createElement("div");
		//console.log("Didn't find folder " + data.folder);
	} else {
		folder = document.getElementById("world_info_folder_"+data.folder);
	}
	
	if (document.getElementById("world_info_"+data.uid)) {
		world_info_card = document.getElementById("world_info_"+data.uid);
	} else {
		world_info_card_template = document.getElementById("world_info_");
		world_info_card = world_info_card_template.cloneNode(true);
		world_info_card.id = "world_info_"+data.uid;
		world_info_card.setAttribute("uid", data.uid);
		folder.append(world_info_card);
	}
	if (data.used_in_game) {
		world_info_card.classList.add("used_in_game");
	} else {
		world_info_card.classList.remove("used_in_game");
	}
	const title = world_info_card.querySelector('.world_info_title');
	title.id = "world_info_title_"+data.uid;
	title.textContent = data.title;
	title.setAttribute("uid", data.uid);
	title.setAttribute("original_text", data.title);
	title.setAttribute("contenteditable", true);
	title.classList.remove("pulse");
	title.ondragstart=function() {event.preventDefault();event.stopPropagation();};
	title.onblur = function () {
				this.parentElement.parentElement.setAttribute('draggable', 'true');
				this.setAttribute('draggable', 'true');
				if (this.textContent != this.getAttribute("original_text")) {
					world_info_data[this.getAttribute('uid')]['title'] = this.textContent;
					send_world_info(this.getAttribute('uid'));
					this.classList.add("pulse");
				}
			}
	world_info_card.addEventListener('dragstart', dragStart);
	world_info_card.addEventListener('dragend', dragend);
	title.addEventListener('dragenter', dragEnter)
	title.addEventListener('dragover', dragOver);
	title.addEventListener('dragleave', dragLeave);
	title.addEventListener('drop', drop);
	delete_icon = world_info_card.querySelector('.world_info_delete');
	delete_icon.id = "world_info_delete_"+data.uid;
	delete_icon.setAttribute("uid", data.uid);
	delete_icon.setAttribute("wi-title", data.title);
	delete_icon.onclick = function () {
		const wiTitle = this.getAttribute("wi-title");
		const wiUid = parseInt(this.getAttribute("uid"));
		const wiElement = this.parentElement.parentElement;
		deleteConfirmation([
				{text: "You're about to delete World Info entry "},
				{text: wiTitle, format: "bold"},
				{text: ". Are you alright with this?"},
			],
			confirmText="Go for it.",
			denyText="I've changed my mind!",
			confirmCallback=function() {
				if (wiUid < 0) {
					wiElement.remove();
				} else {
					socket.emit("delete_world_info", wiUid);
				}
			}
		);
	}

	const wiImgContainer = world_info_card.querySelector(".world_info_image_container");
	const wiImg = wiImgContainer.querySelector(".world_info_image");
	const wiImgPlaceholder = wiImgContainer.querySelector(".placeholder");
	const wiImgInput = $e("input", null, {type: "file", accept: "image/png,image/x-png,image/gif,image/jpeg"});

	wiImg.id = `world_info_image_${data.uid}`;
	wiImg.setAttribute("context-menu", "wi-img");

	if (data.uid > -1) {
		fetch(`/get_wi_image/${data.uid}`, {
			method: "GET",
		}).then(async function(r) {
			if (!r.ok) return;
			// 204 is used instead of 404 because 404 SPAMS THE CONSOLE WAY TOO MUCH!!!!!!!!!
			if (r.status == 204) return;
			wiImgPlaceholder.classList.add("hidden");
			wiImg.src = await r.text();
			setChatPfps(title.innerText, wiImg.src);
		});
	}

	wiImgContainer.addEventListener("click", function() {
		wiImgInput.click();
	});

	wiImgInput.addEventListener("change", function() {
		const file = wiImgInput.files[0];
		if (file.type.split("/")[0] !== "image") {
			reportError("Unable to upload WI image", `File type ${file.type} is not a compatible image type!`)
			return;
		}
		let objectUrl = URL.createObjectURL(file);
		wiImgPlaceholder.classList.add("hidden");
		wiImg.src = objectUrl;

		let reader = new FileReader();
		reader.addEventListener("loadend", async function() {
			let r = await fetch(`/set_wi_image/${data.uid}`, {
				method: "POST",
				body: reader.result
			});

			setChatPfps(title.innerText, reader.result);
		});
		reader.readAsDataURL(file);
	});

	const wiTypeSelector = world_info_card.querySelector(".world_info_type");

	// We may want to change the display names of these later
	wiTypeSelector.value = {
		chatcharacter: "Chat Character",
		wi: "Keywords",
		constant: "Always On",
	}[world_info_data[data.uid].type];

	wiTypeSelector.classList.remove("pulse");
	wiTypeSelector.addEventListener("change", function(event) {
		// If no change, don't do anything. Don't loop!!!
		if (world_info_data[data.uid].type === wiTypeSelector.value) {
			return;
		}

		switch (wiTypeSelector.value) {
			case "Chat Character":
				world_info_data[data.uid].constant = true;
				break;
			case "Always On":
				world_info_data[data.uid].constant = true;
				break;
			case "Keywords":
				world_info_data[data.uid].constant = false;
				break;
			default:
				reportError("Error", `Unknown WI type ${wiTypeSelector.value}`);
				return;
		}
		world_info_data[data.uid].type = {
			"Chat Character": "chatcharacter",
			"Always On": "constant",
			"Keywords": "wi",
		}[wiTypeSelector.value];
		send_world_info(data.uid);
		this.classList.add("pulse");
	})

	tags = world_info_card.querySelector('.world_info_tag_primary_area');
	tags.id = "world_info_tags_"+data.uid;
	//add tag content here
	add_tags(tags, data);
	
	secondarytags = world_info_card.querySelector('.world_info_tag_secondary_area');
	secondarytags.id = "world_info_secondtags_"+data.uid;
	//add second tag content here
	add_secondary_tags(secondarytags, data);
	//w++ toggle
	wpp_toggle_area = world_info_card.querySelector('.world_info_wpp_toggle_area');
	wpp_toggle_area.id = "world_info_wpp_toggle_area_"+data.uid;
	if (document.getElementById("world_info_wpp_toggle_"+data.uid)) {
		wpp_toggle = document.getElementById("world_info_wpp_toggle_"+data.uid);
	} else {
		wpp_toggle = document.createElement("input");
		wpp_toggle.id = "world_info_wpp_toggle_"+data.uid;
		wpp_toggle.setAttribute("type", "checkbox");
		wpp_toggle.setAttribute("uid", data.uid);
		wpp_toggle.setAttribute("data-size", "mini");
		wpp_toggle.setAttribute("data-onstyle", "success"); 
		wpp_toggle.setAttribute("data-toggle", "toggle");
		wpp_toggle.onchange = function () {
								if (this.checked) {
									document.getElementById("world_info_wpp_area_"+this.getAttribute('uid')).classList.remove("hidden");
									document.getElementById("world_info_basic_text_"+this.getAttribute('uid')).classList.add("hidden");
								} else {
									document.getElementById("world_info_wpp_area_"+this.getAttribute('uid')).classList.add("hidden");
									document.getElementById("world_info_basic_text_"+this.getAttribute('uid')).classList.remove("hidden");
								}
								
								world_info_data[this.getAttribute('uid')]['use_wpp'] = this.checked;
								send_world_info(this.getAttribute('uid'));
								this.classList.add("pulse");
							}
		wpp_toggle_area.append(wpp_toggle);
	}
	wpp_toggle.checked = data.use_wpp;
	wpp_toggle.classList.remove("pulse");
	
	//w++ data
	let last_new_value = null
	world_info_wpp_area = world_info_card.querySelector('.world_info_wpp_area');
	world_info_wpp_area.id = "world_info_wpp_area_"+data.uid;
	world_info_wpp_area.setAttribute("uid", data.uid);
	wpp_attributes_area = world_info_card.querySelector('.wpp_attributes_area');
	while (wpp_attributes_area.firstChild) { 
		wpp_attributes_area.removeChild(wpp_attributes_area.firstChild);
	}
	wpp_format = world_info_card.querySelector('.wpp_format');
	wpp_format.id = "wpp_format_"+data.uid;
	wpp_format.setAttribute("uid", data.uid);
	wpp_format.setAttribute("data_type", "format");
	wpp_format.onchange = function () {
							do_wpp(this.parentElement);
						}
	if (data.wpp.format == "W++") {
		wpp_format.selectedIndex = 0;
	} else {
		wpp_format.selectedIndex = 1;
	}
	wpp_type = world_info_card.querySelector('.wpp_type');
	wpp_type.id = "wpp_type_"+data.uid;
	wpp_type.setAttribute("uid", data.uid);
	wpp_type.setAttribute("data_type", "type");
	wpp_type.value = data.wpp.type;
	wpp_name = world_info_card.querySelector('.wpp_name');
	wpp_name.id = "wpp_name_"+data.uid;
	wpp_name.setAttribute("uid", data.uid);
	wpp_name.setAttribute("data_type", "name");
	if ("wpp" in data) {
		wpp_name.value = data.wpp.name;
	}
	if ('attributes' in data.wpp) {
		i = -1;
		for (const [attribute, values] of Object.entries(data.wpp.attributes)) {
			if (attribute != '') {
				i += 1;
				attribute_area = document.createElement("div");
				let label = document.createElement("span");
				label.textContent = "\xa0\xa0\xa0\xa0Attribute: ";
				attribute_area.append(label);
				input = document.createElement("input");
				input.setAttribute("contenteditable", true);
				input.ondragstart=function() {event.preventDefault();event.stopPropagation();};
				input.onfocus=function() {this.parentElement.parentElement.parentElement.setAttribute('draggable', 'false');this.setAttribute('draggable', 'false');};
				input.onblur=function() {this.parentElement.parentElement.parentElement.setAttribute('draggable', 'true');this.setAttribute('draggable', 'true');};
				input.ondragstart=function() {event.preventDefault();event.stopPropagation();};
				input.value = attribute;
				input.type = "text";
				input.setAttribute("uid", data.uid);
				input.setAttribute("data_type", "attribute");
				input.id = "wpp_"+data.uid+"_attr_"+i
				input.onchange = function() {do_wpp(this.parentElement.parentElement.parentElement)};
				attribute_area.append(input);
				wpp_attributes_area.append(attribute_area);
				j=-1;
				for (value of values) {
					j+=1;
					value_area = document.createElement("div");
					label = document.createElement("span");
					label.textContent = "\xa0\xa0\xa0\xa0\xa0\xa0\xa0\xa0\xa0\xa0Value: ";
					value_area.append(label);
					input = document.createElement("input");
					input.type = "text";
					input.setAttribute("contenteditable", true);
					input.ondragstart=function() {event.preventDefault();event.stopPropagation();};
					input.onchange = function() {do_wpp(this.parentElement.parentElement.parentElement)};
					input.onfocus=function() {this.parentElement.parentElement.parentElement.setAttribute('draggable', 'false');this.setAttribute('draggable', 'false');};
					input.onblur=function() {this.parentElement.parentElement.parentElement.setAttribute('draggable', 'true');this.setAttribute('draggable', 'true');};
					input.ondragstart=function() {event.preventDefault();event.stopPropagation();};
					input.value = value;
					input.setAttribute("uid", data.uid);
					input.setAttribute("data_type", "value");
					input.id = "wpp_"+data.uid+"_value_"+i+"_"+j;
					value_area.append(input);
					wpp_attributes_area.append(value_area);
				}
				value_area = document.createElement("div");
				label = document.createElement("span");
				label.textContent = "\xa0\xa0\xa0\xa0\xa0\xa0\xa0\xa0\xa0\xa0Value: ";
				value_area.append(label);
				input = document.createElement("input");
				input.type = "text";
				input.setAttribute("contenteditable", true);
				input.ondragstart=function() {event.preventDefault();event.stopPropagation();};
				input.onfocus=function() {this.parentElement.parentElement.parentElement.setAttribute('draggable', 'false');this.setAttribute('draggable', 'false');};
				input.onblur=function() {this.parentElement.parentElement.parentElement.setAttribute('draggable', 'true');this.setAttribute('draggable', 'true');};
				input.ondragstart=function() {event.preventDefault();event.stopPropagation();};
				input.setAttribute("uid", data.uid);
				input.setAttribute("data_type", "value");
				input.id = "wpp_"+data.uid+"_value_"+i+"_blank";
				last_new_value = input;
				input.onchange = function() {if (this.value != "") {on_new_wi_item = this.id;do_wpp(this.parentElement.parentElement.parentElement)}};
				value_area.append(input);
				wpp_attributes_area.append(value_area);
			}
		}
	}
	attribute_area = document.createElement("div");
	let label = document.createElement("span");
	label.textContent = "\xa0\xa0\xa0\xa0Attribute: ";
	attribute_area.append(label);
	input = document.createElement("input");
	input.value = "";
	input.type = "text";
	input.setAttribute("contenteditable", true);
	input.ondragstart=function() {event.preventDefault();event.stopPropagation();};
	input.onfocus=function() {this.parentElement.parentElement.parentElement.setAttribute('draggable', 'false');this.setAttribute('draggable', 'false');};
	input.onblur=function() {this.parentElement.parentElement.parentElement.setAttribute('draggable', 'true');this.setAttribute('draggable', 'true');};
	input.setAttribute("uid", data.uid);
	input.setAttribute("value_num", i);
	input.setAttribute("data_type", "attribute");
	input.id = "wpp_"+data.uid+"_attr_blank";
	input.onchange = function() {if (this.value != "") {on_new_wi_item=this.id;do_wpp(this.parentElement.parentElement.parentElement)}};
	attribute_area.append(input);
	wpp_attributes_area.append(attribute_area);
	
	
	
	//regular data
	manual_text_area = world_info_card.querySelector('.world_info_basic_text_area');
	manual_text_area.id = "world_info_basic_text_"+data.uid;
	manual_text = world_info_card.querySelector('.world_info_entry_text');
	manual_text.id = "world_info_entry_text_"+data.uid;
	manual_text.setAttribute("uid", data.uid);
	manual_text.value = data.manual_text;
	manual_text.onchange = function () {
							world_info_data[this.getAttribute('uid')]['manual_text'] = this.value;
							send_world_info(this.getAttribute('uid'));
							this.classList.add("pulse");
						}
	manual_text.classList.remove("pulse");
	comment = world_info_card.querySelector('.world_info_comment');
	comment.id = "world_info_comment_"+data.uid;
	comment.setAttribute("uid", data.uid);
	comment.value = data.comment;
	comment.onchange = function () {
							world_info_data[this.getAttribute('uid')]['comment'] = this.textContent;
							send_world_info(this.getAttribute('uid'));
							this.classList.add("pulse");
						}
	comment.classList.remove("pulse");
						
	//Let's figure out the order to insert this card
	var found = false;
	var moved = false;
	for (var i = 0; i < world_info_folder_data[data.folder].length; i++) {
		//first find where our current card is in the list
		if (!(found)) {
			if (world_info_folder_data[data.folder][i] == data.uid) {
				found = true;
			}
		} else {
			//We have more folders, so let's see if any of them exist so we can insert before that
			if (document.getElementById("world_info_"+world_info_folder_data[data.folder][i])) {
				moved = true;
				folder.insertBefore(world_info_card, document.getElementById("world_info_"+world_info_folder_data[data.folder][i]));
				break;
			}
		}
	}
	if (!(found) | !(moved)) {
		folder.append(world_info_card);
	}
	
	//hide keys if constant set
	if (data.constant) {
		document.getElementById("world_info_tags_"+data.uid).classList.add("hidden");
		document.getElementById("world_info_secondtags_"+data.uid).classList.add("hidden");
	} else {
		document.getElementById("world_info_tags_"+data.uid).classList.remove("hidden");
		document.getElementById("world_info_secondtags_"+data.uid).classList.remove("hidden");
	}
	
	//$('#world_info_constant_'+data.uid).bootstrapToggle();
	//$('#world_info_wpp_toggle_'+data.uid).bootstrapToggle();
	setup_wi_toggles.push(data.uid);
	
	//hide/unhide w++
	if (wpp_toggle.checked) {
		document.getElementById("world_info_wpp_area_"+wpp_toggle.getAttribute('uid')).classList.remove("hidden");
		document.getElementById("world_info_basic_text_"+wpp_toggle.getAttribute('uid')).classList.add("hidden");
	} else {
		document.getElementById("world_info_wpp_area_"+wpp_toggle.getAttribute('uid')).classList.add("hidden");
		document.getElementById("world_info_basic_text_"+wpp_toggle.getAttribute('uid')).classList.remove("hidden");
	}
	
	//resize comments/text boxes
	autoResize(comment, 60);
	autoResize(manual_text, 60);
	
	//put focus back where it was
	if (original_focus && document.getElementById(original_focus)) {
		if (document.getElementById(original_focus).tagName != "BUTTON") {
			//check if we were on a new line
			if ((on_new_wi_item != null) && (document.getElementById(on_new_wi_item))) {
				//if we're on a new wpp attribute, we want to move to the new value not the new attribute, so let's fix that
				if (on_new_wi_item.includes('wpp_') && on_new_wi_item.includes('_attr_blank') && (last_new_value != null)) { 
					on_new_wi_item = last_new_value.id;
				}
				original_focus = on_new_wi_item;
			}
			on_new_wi_item = null;
			//for some reason we have to wrap this in a timmer
			setTimeout(function() {document.getElementById(original_focus.replace("-1", data.uid)).click();document.getElementById(original_focus.replace("-1", data.uid)).focus()}, 0);
		}
	}
	
	assign_world_info_to_action(null, data.uid);
	
	update_token_lengths();
	
	clearTimeout(setup_missing_wi_toggles_timeout);
	setup_missing_wi_toggles_timeout = setTimeout(setup_missing_wi_toggles, 10);
	
	return world_info_card;
}

function setup_missing_wi_toggles() {
	for (item of setup_wi_toggles) {
		$('#world_info_constant_'+item).bootstrapToggle();
		$('#world_info_wpp_toggle_'+item).bootstrapToggle();
	}
	setup_wi_toggles = [];
}

function world_info_folder(data) {
	//console.log(data);
	world_info_folder_data = data;
	var folders = Object.keys(data)
	for (var i = 0; i < folders.length; i++) {
		folder_name = folders[i];
		//check to see if folder exists
		if (!(document.getElementById("world_info_folder_"+folder_name))) {
			var folder = document.createElement("span");
			folder.id = "world_info_folder_"+folder_name;
			folder.classList.add("WI_Folder");
			title = document.createElement("h3");
			title.addEventListener('dragenter', dragEnter)
			title.addEventListener('dragover', dragOver);
			title.addEventListener('dragleave', dragLeave);
			title.addEventListener('drop', drop);
			title.classList.add("WI_Folder_Header");
			collapse_icon = document.createElement("span");
			collapse_icon.id = "world_info_folder_collapse_"+folder_name;
			collapse_icon.classList.add("wi_folder_collapser");
			collapse_icon.classList.add("material-icons-outlined");
			collapse_icon.setAttribute("folder", folder_name);
			collapse_icon.textContent = "expand_more";
			collapse_icon.onclick = function () {
								hide_wi_folder(this.getAttribute("folder"));
								document.getElementById('world_info_folder_expand_'+this.getAttribute("folder")).classList.remove('hidden');
								this.classList.add("hidden");
							};
			collapse_icon.classList.add("expand")
			title.append(collapse_icon);
			expand_icon = document.createElement("span");
			expand_icon.id = "world_info_folder_expand_"+folder_name;
			expand_icon.classList.add("wi_folder_collapser");
			expand_icon.classList.add("material-icons-outlined");
			expand_icon.setAttribute("folder", folder_name);
			expand_icon.textContent = "chevron_right";
			expand_icon.onclick = function () {
								unhide_wi_folder(this.getAttribute("folder"));
								document.getElementById('world_info_folder_collapse_'+this.getAttribute("folder")).classList.remove('hidden');
								this.classList.add("hidden");
							};
			expand_icon.classList.add("expand")
			expand_icon.classList.add("hidden");
			title.append(expand_icon);
			icon = document.createElement("span");
			icon.classList.add("material-icons-outlined");
			icon.setAttribute("folder", folder_name);
			icon.textContent = "folder";
			icon.classList.add("folder");
			title.append(icon);
			title_text = document.createElement("span");
			title_text.classList.add("wi_title");
			title_text.setAttribute("contenteditable", true);
			title_text.setAttribute("original_text", folder_name);
			title_text.textContent = folder_name;
			title_text.onblur = function () {
				if (this.textContent != this.getAttribute("original_text")) {
					//Need to check if the new folder name is already in use
					socket.emit("Rename_World_Info_Folder", {"old_folder": this.getAttribute("original_text"), "new_folder": this.textContent});
				}
			}
			title_text.classList.add("title");
			title.append(title_text);
			
			//create delete button
			delete_button = document.createElement("span");
			delete_button.classList.add("material-icons-outlined");
			delete_button.classList.add("cursor");
			delete_button.setAttribute("folder", folder_name);
			delete_button.textContent = "delete";
			delete_button.onclick = function () {
				const folderName = this.getAttribute("folder");
				deleteConfirmation([
						{text: "You're about to delete World Info folder "},
						{text: folderName, format: "bold"},
						{text: " and the "},
						{text: countWIFolderChildren(folderName), format: "bold"},
						{text: " entries inside it. Are you sure?"},
					],
					confirmText="Go for it.",
					denyText="I've changed my mind!",
					confirmCallback=function() { socket.emit("delete_wi_folder", folderName); }
				);
			};
			delete_button.classList.add("delete");
			title.append(delete_button);
			
			//create download button
			download = document.createElement("span");
			download.classList.add("material-icons-outlined");
			download.classList.add("cursor");
			download.setAttribute("folder", folder_name);
			download.textContent = "file_download";
			download.onclick = function () {
								document.getElementById('download_iframe').src = 'export_world_info_folder?folder='+this.getAttribute("folder");
							};
			download.classList.add("download");
			title.append(download);
			
			//upload element
			upload_element = document.createElement("input");
			upload_element.id = "wi_upload_element_"+folder_name;
			upload_element.type = "file";
			upload_element.setAttribute("folder", folder_name);
			upload_element.classList.add("upload_box");
			upload_element.onchange = function () {
											var fileList = this.files;
											for (file of fileList) {
												reader = new FileReader();
												reader.folder = this.getAttribute("folder");
												reader.onload = function (event) {
													socket.emit("upload_world_info_folder", {'folder': event.target.folder, 'filename': file.name, "data": event.target.result});
												};
												reader.readAsArrayBuffer(file);
												
											}
										};
			title.append(upload_element);
			
			//create upload button
			upload = document.createElement("span");
			upload.classList.add("material-icons-outlined");
			upload.classList.add("cursor");
			upload.setAttribute("folder", folder_name);
			upload.textContent = "file_upload";
			upload.onclick = function () {
								document.getElementById('wi_upload_element_'+this.getAttribute("folder")).click();
								//document.getElementById('download_iframe').src = 'export_world_info_folder?folder='+this.getAttribute("folder");
							};
			upload.classList.add("upload");
			title.append(upload);
			folder.append(title);
			
			//create add button
			new_icon = document.createElement("span");
			new_icon.classList.add("wi_add_button");
			add_icon = document.createElement("span");
			add_icon.classList.add("material-icons-outlined");
			add_icon.textContent = "post_add";
			new_icon.append(add_icon);
			add_text = document.createElement("span");
			add_text.textContent = "Add World Info Entry";
			add_text.classList.add("wi_add_text");
			add_text.setAttribute("folder", folder_name);
			add_text.onclick = function() {
											create_new_wi_entry(this.getAttribute("folder"));
										  }
			new_icon.append(add_text);
			folder.append(new_icon);
			
			//We want to insert this folder before the next folder
			if (i+1 < folders.length) {
				//We have more folders, so let's see if any of them exist so we can insert before that
				var found = false;
				for (var j = i+1; j < folders.length; j++) {
					if (document.getElementById("world_info_folder_"+folders[j])) {
						found = true;
						document.getElementById("WI_Area").insertBefore(folder, document.getElementById("world_info_folder_"+folders[j]));
						break;
					}
				}
				if (!(found)) {
					if (document.getElementById("new_world_info_button")) {
						document.getElementById("WI_Area").insertBefore(folder, document.getElementById("new_world_info_button"));
					} else {
						document.getElementById("WI_Area").append(folder);
					}
				}
			} else {
				if (document.getElementById("new_world_info_button")) {
					document.getElementById("WI_Area").insertBefore(folder, document.getElementById("new_world_info_button"));
				} else {
					document.getElementById("WI_Area").append(folder);
				}
			}
		} else {
			folder = document.getElementById("world_info_folder_"+folder_name);
		}
		for (uid of world_info_folder_data[folder_name]) {
			if (document.getElementById("world_info_"+uid)) {
				item = document.getElementById("world_info_"+uid);
				item.classList.remove("pulse");
				if (item.parentElement != folder) {
					item.classList.remove("hidden");
					folder.append(item);
				}
			}
		}
	}
	//Delete unused folders
	for (item of document.getElementsByClassName("WI_Folder")) {
		if (!(item.id.replace("world_info_folder_", "") in world_info_folder_data)) {
			item.parentNode.removeChild(item);
		}
	}
	
	//Add new world info folder button
	if (!(document.getElementById("new_world_info_button"))) {
		add_folder = document.createElement("div");
		add_folder.id = "new_world_info_button";
		temp = document.createElement("h3");
		add_icon = document.createElement("span");
		icon = document.createElement("span");
		icon.classList.add("material-icons-outlined");
		icon.textContent = "create_new_folder";
		add_icon.append(icon);
		text_span = document.createElement("span");
		text_span.textContent = "Add World Info Folder";
		text_span.classList.add("wi_title");
		add_icon.onclick = function() {
										socket.emit("create_world_info_folder", {});
									  }
		add_icon.append(text_span);
		temp.append(add_icon);
		add_folder.append(temp);
		document.getElementById("WI_Area").append(add_folder);
	}
}

function show_error_message(data) {
	const error_box_data = $el("#error-popup").querySelector("#popup_list_area")
	//clear out the error box
	while (error_box_data.firstChild) {
		error_box_data.removeChild(error_box_data.firstChild);
	}
	if (Array.isArray(data)) {
		for (item of data) {
			$e("div", error_box_data, {'innerHTML': item, 'classes': ['console_text']})
			$e("br", error_box_data)
		}
	} else {
		//console.log(item);
		$e("div", error_box_data, {'innerHTML': data, 'classes': ['console_text']})
	}
	openPopup("error-popup");
}

function do_wpp(wpp_area) {
	wpp = {};
	wpp['attributes'] = {};
	uid = wpp_area.getAttribute("uid");
	attribute = "";
	wpp['format'] = document.getElementById("wpp_format_"+uid).value;
	for (input of wpp_area.querySelectorAll('input')) {
		if (input.getAttribute("data_type") == "name") {
			wpp['name'] = input.value;
		} else if (input.getAttribute("data_type") == "type") {
			wpp['type'] = input.value;
		} else if (input.getAttribute("data_type") == "attribute") {
			attribute = input.value;
			if (!(input.value in wpp['attributes']) && (input.value != "")) {
				wpp['attributes'][input.value] = [];
			} 
			
		} else if ((input.getAttribute("data_type") == "value") && (attribute != "")) {
			if (input.value != "") {
				wpp['attributes'][attribute].push(input.value);
			}
		}
	}
	world_info_data[uid]['wpp'] = wpp;
	send_world_info(uid);
}

function load_cookies(data) {
	colab_cookies = data;
	for (const cookie of Object.keys(colab_cookies)) {
		setCookie(cookie, colab_cookies[cookie]);
	}
	colab_cookies = null;
	wait_for_tweaks_load();
}

function wait_for_tweaks_load() {
	if (document.readyState === 'complete') {
		process_cookies();
	} else {
		clearTimeout(colab_cookie_timeout);
		colab_cookie_timeout = setTimeout(wait_for_tweaks_load, 1000);
	}
}

function process_log_message(full_data) {
	debug_info['aiserver errors'] = []
	for (data of full_data) {
		let level = data['record']['level']['name'];
		let message = data['record']['message'];
		let time = data['record']['time']['repr'];
		let full_log = data['text'];
		//log.push({'level': level, 'message': message, 'time': time, 'full_log': full_log});
		if (level == 'ERROR') {
			show_error_message(data['html']);
		}
		
		
		let temp = JSON.parse(JSON.stringify(data.record));
		debug_info['aiserver errors'].push(temp);
		
		//put log message in log popup
		const log_popup = document.getElementById('log-popup');
		const log_popup_data = log_popup.querySelector("#popup_list_area")
		//clear out the error box
		for (item of data['html']) {
			$e("div", log_popup_data, {'innerHTML': item, 'classes': ['console_text']})
			$e("br", log_popup_data)
		}
	}
}

//--------------------------------------------UI to Server Functions----------------------------------
<<<<<<< HEAD
function create_new_softprompt() {
	socket.emit("create_new_softprompt", {"sp_title": document.getElementById("sp_title").value,
										  "sp_prompt": document.getElementById("sp_prompt").value,
										  "sp_dataset": document.getElementById("sp_dataset").value,
										  "sp_author": document.getElementById("sp_author").value,
										  "sp_description": document.getElementById("sp_description").value
										});
}

async function download_story_to_json() {
	//document.getElementById('download_iframe').src = 'json';
	downloaded = false;
=======
async function download_story() {
>>>>>>> 8c6d1ffb
	if (socket.connected) {
		try {
			let name = $el(".var_sync_story_story_name").innerText;
			let r = await fetch("story_download");
			downloadBlob(await r.blob(), `${name}.kaistory`);
			return;
		}
		catch(err) {
			console.error("Error in online download");
			console.error(err);
		}
	}

	console.warn("Online download failed! Using offline download...")

	/* Offline Download - Compile JSON file from what we have in ram */
	
	//first we're going to find all the var_sync_story_ classes used in the document.
	let allClasses = [];
	const allElements = document.querySelectorAll('*');

	for (let i = 0; i < allElements.length; i++) {
		let classes = allElements[i].classList;
		for (let j = 0; j < classes.length; j++) {
		if (!(allClasses.includes(classes[j].replace("var_sync_story_", ""))) && (classes[j].includes("var_sync_story_"))) {
			allClasses.push(classes[j].replace("var_sync_story_", ""));
		}
		}
	}
	
	//OK, now we're going to go through each of those classes and get the values from the elements
	let j = {}
	for (class_name of allClasses) {
		for (item of document.getElementsByClassName("var_sync_story_"+class_name)) {
			if (['INPUT', 'TEXTAREA', 'SELECT'].includes(item.tagName)) {
				if ((item.tagName == 'INPUT') && (item.type == "checkbox")) {
					j[class_name] = item.checked;
				} else {
					j[class_name] = item.value;
				}
			} else {
				j[class_name] = item.textContent;
			}
			break;
		}
	}
	
	//We'll add actions and world info data next
	let temp = JSON.parse(JSON.stringify(actions_data));
	delete temp[-1];
	j['actions'] = {'action_count': document.getElementById('action_count').textContent, 'actions': temp};
	j['worldinfo_v2'] = {'entries': world_info_data, 'folders': world_info_folder_data};
	
	//Biases
	let bias = {};
	for (item of document.getElementsByClassName('bias')) {
		let bias_phrase = item.querySelector(".bias_phrase").children[0].value;
		let bias_score = parseInt(item.querySelector(".bias_score").querySelector(".bias_slider_cur").textContent);
		let bias_comp_threshold = parseInt(item.querySelector(".bias_comp_threshold").querySelector(".bias_slider_cur").textContent);
		if (bias_phrase != "") {
			bias[bias_phrase] = [bias_score, bias_comp_threshold];
		}
	}
	j['biases'] = bias;
	
	//substitutions
	substitutions = [];
	for (item of document.getElementsByClassName('substitution-card')) {
		let target = item.children[0].querySelector(".target").value;
		let sub = item.children[1].querySelector(".target").value;
		let enabled = (item.children[1].querySelector(".material-icons-outlined").getAttribute("title") == 'Enabled');
		substitutions.push({'target': target, 'substitution': sub, 'enabled': enabled});
	}
	j['substitutions'] = substitutions;
	
	j['file_version'] = 2;
	j['gamestarted'] = true;
	
	downloadString(JSON.stringify(j), j['story_name']+".json")
}

function unload_userscripts() {
	files_to_unload = document.getElementById('loaded_userscripts');
	for (var i=0; i<files_to_unload.options.length; i++) {
		if (files_to_unload.options[i].selected) {
			socket.emit("unload_userscripts", files_to_unload.options[i].value);
		}
	}
}

function save_theme() {
	var [cssVars, rules] = getAllCSSVariableNames();
	for (const [key, value] of Object.entries(cssVars)) {
		if (document.getElementById(key)) {
			if (document.getElementById(key+"_select").value == "") {
				cssVars[key] = document.getElementById(key).value;
			} else {
				cssVars[key] = "var(--"+document.getElementById(key+"_select").value+")";
			}
			
		}
	}
	for (item of document.getElementsByClassName("Theme_Input")) {
		cssVars["--"+item.id] = item.value;
	}
	socket.emit("theme_change", {"name": document.getElementById("save_theme_name").value, "theme": cssVars, 'special_rules': rules});
	document.getElementById("save_theme_name").value = "";
	socket.emit('theme_list_refresh', '');
}

function move_sample(direction) {
	var previous = null;
	//console.log(direction);
	for (const [index, temp] of Array.from(document.getElementsByClassName("sample_order")).entries()) {
		if (temp.classList.contains("selected")) {
			if ((direction == 'up') && (index > 0)) {
				temp.parentElement.insertBefore(temp, previous);
				break;
			} else if ((direction == 'down') && (index+1 < Array.from(document.getElementsByClassName("sample_order")).length)) {
				temp.parentElement.insertBefore(temp, Array.from(document.getElementsByClassName("sample_order"))[index+2]);
				break;
			}
		}
		previous = temp;
	}
	var sample_order = []
	for (item of document.getElementsByClassName("sample_order")) {
		sample_order.push(map1.get(item.textContent));
	}
	socket.emit("var_change", {"ID": 'model_sampler_order', "value": sample_order});
}

function new_story() {
	//check if the story is saved
	if (document.getElementById('save_story').getAttribute('story_gamesaved') == "false") {
		//ask the user if they want to continue
		deleteConfirmation([
				{text: "You asked for a new story but your current story has not been saved. If you continue you will loose your changes."},
			],
			confirmText="Go for it.",
			denyText="I've changed my mind!",
			confirmCallback=function() {
				socket.emit('new_story', '');
			}
		);
	} else {
		socket.emit('new_story', '');
	}
}

function save_as_story(response) {
	if (response === "overwrite?") openPopup("save-confirm");
}

function save_bias(item) {
	
	var have_blank = false;
	var biases = {};
	//get all of our biases
	for (bias of document.getElementsByClassName("bias")) {
		//phrase
		var phrase = bias.querySelector(".bias_phrase").querySelector("input").value;
		
		//Score
		var percent = parseFloat(bias.querySelector(".bias_score").querySelector("input").value);
		
		//completion threshold
		var comp_threshold = parseInt(bias.querySelector(".bias_comp_threshold").querySelector("input").value);
		
		if (phrase != "") {
			biases[phrase] = [percent, comp_threshold];
		}
		bias.classList.add("pulse");
	}
	
	//send the biases to the backend
	socket.emit("phrase_bias_update", biases);
	
}

function sync_to_server(item) {
	//get value
	value = null;
	name = null;
	if ((item.tagName.toLowerCase() === 'checkbox') || (item.tagName.toLowerCase() === 'input') || (item.tagName.toLowerCase() === 'select') || (item.tagName.toLowerCase() == 'textarea')) {
		if (item.getAttribute("type") == "checkbox") {
			value = item.checked;
		} else {
			value = item.value;
			if (item.classList.contains("sync_as_float")) value = parseFloat(value);
		}
	} else {
		value = item.textContent;
	}
	
	//get name
	for (classlist_name of item.classList) {
		if (!classlist_name.includes("var_sync_alt_") && classlist_name.includes("var_sync_")) {
			name = classlist_name.replace("var_sync_", "");
		}
	}
	
	if (name != null) {
		item.classList.add("pulse");
		//send to server with ack
		socket.emit("var_change", {"ID": name, "value": value}, (response) => {
			if ('status' in response) {
				if (response['status'] == 'Saved') {
					for (item of document.getElementsByClassName("var_sync_"+response['id'])) {
						item.classList.remove("pulse");
					}
				}
			}
		});
	}
}

function upload_file(file_box) {
	var fileList = file_box.files;
	for (file of fileList) {
		reader = new FileReader();
		reader.onload = function (event) {
			socket.emit("upload_file", {'filename': file.name, "data": event.target.result, 'upload_no_save': false});
		};
		reader.readAsArrayBuffer(file);
	}
}

function upload_file_without_save(file_box) {
	var fileList = file_box.files;
	for (file of fileList) {
		reader = new FileReader();
		reader.onload = function (event) {
			socket.emit("upload_file", {'filename': file.name, "data": event.target.result, 'upload_no_save': true});
		};
		reader.readAsArrayBuffer(file);
	}
}

function send_world_info(uid) {
	socket.emit("edit_world_info", world_info_data[uid]);
}

function save_tweaks() {
	let out = [];

	for (const tweakContainer of document.getElementsByClassName("tweak-container")) {
		let toggle = tweakContainer.querySelector("input");
		let path = tweakContainer.getAttribute("tweak-path");
		if (toggle.checked) out.push(path);
	}
	setCookie("enabledTweaks", JSON.stringify(out));
}

function load_tweaks() {
	
	let enabledTweaks = JSON.parse(getCookie("enabledTweaks", "[]"));

	for (const tweakContainer of document.getElementsByClassName("tweak-container")) {
		let toggle = tweakContainer.querySelector("input");
		let path = tweakContainer.getAttribute("tweak-path");
		if (enabledTweaks.includes(path)) $(toggle).bootstrapToggle("on");
	}
}

function toggle_adventure_mode(button) {
	if (button.textContent == "Mode: Story") {
		button.childNodes[1].textContent = "Adventure";
		var actionmode = 1
	} else {
		button.childNodes[1].textContent = "Story";
		var actionmode = 0
	}
	button.classList.add("pulse");
	socket.emit("var_change", {"ID": "story_actionmode", "value": actionmode}, (response) => {
			if ('status' in response) {
				if (response['status'] == 'Saved') {
					document.getElementById("adventure_mode").classList.remove("pulse");
				}
			}
		});
	
}

function select_game_text(event) {
	if ((event == null) || (event.code == 'ArrowRight') || (event.code == 'ArrowLeft') || (event.code == 'ArrowDown') || (event.code == 'ArrowUp')) {
		let new_selected_game_chunk = null;
		if (document.selection) {
			if (document.selection.createRange().parentElement().id == 'story_prompt') {
				new_selected_game_chunk = document.selection.createRange().parentElement();
			} else if (document.selection.createRange().parentElement().id == 'gamescreen') {
				new_selected_game_chunk = null;
				//console.log("Do nothing");
			} else {
				new_selected_game_chunk = document.selection.createRange().parentElement().parentElement();
			}
		} else if (window.getSelection().anchorNode != null ) {
			if(window.getSelection().anchorNode.parentNode) {
				if (window.getSelection().anchorNode.parentNode.id == 'story_prompt') {
					new_selected_game_chunk = window.getSelection().anchorNode.parentNode;
				} else if (window.getSelection().anchorNode.parentNode.id == "gamescreen") {
					new_selected_game_chunk = null;
					//console.log("Do nothing");
				} else {
					new_selected_game_chunk = window.getSelection().anchorNode.parentNode.parentNode;
				}
			} else {
				new_selected_game_chunk = null;
			}
		}
		//if we've moved to a new game chunk we need to save the old chunk
		if (((new_selected_game_chunk != selected_game_chunk) && (selected_game_chunk != null)) || (document.activeElement != document.getElementById("Selected Text"))) {
			if ((selected_game_chunk != null) && (selected_game_chunk.textContent != selected_game_chunk.original_text) && (selected_game_chunk != document.getElementById("welcome_text"))) {
				if (selected_game_chunk.id == 'story_prompt') {
					edit_game_text(-1);
				} else {
					edit_game_text(parseInt(selected_game_chunk.getAttribute("chunk")));
				}
			}
		}
		
		//Check to see if new selection is a game chunk or something else
		if (new_selected_game_chunk == null) {
			selected_game_chunk = null;
			for (item of document.getElementsByClassName("editing")) {
				item.classList.remove("editing");
			}
			window.getSelection().removeAllRanges()
		} else if (((new_selected_game_chunk.id == "story_prompt") || (new_selected_game_chunk.id.slice(0,20) == "Selected Text Chunk ")) && (document.activeElement.isContentEditable)) {
			if (new_selected_game_chunk != selected_game_chunk) {
				for (item of document.getElementsByClassName("editing")) {
					item.classList.remove("editing");
				}
				selected_game_chunk = new_selected_game_chunk;
				selected_game_chunk.classList.add("editing");
			}
			
		} else {
			selected_game_chunk = null;
			for (item of document.getElementsByClassName("editing")) {
				item.classList.remove("editing");
			}
			window.getSelection().removeAllRanges()
		}
	}
}

function edit_game_text(id) {
	update_game_text(id)
	//OK, now we need to go backwards and forwards until we find something that didn't change
	
	let check_id = id-1;
	while (check_id >= 0) {
		if (document.getElementById("Selected Text Chunk " + check_id)) {
			let temp = document.getElementById("Selected Text Chunk " + check_id);
			if (temp.textContent == temp.original_text) {
				break;
			} else {
				update_game_text(check_id);
			}
		} else {
			update_game_text(check_id);
		}
		check_id -= 1;
	}
	if (document.getElementById("story_prompt")) {
		let temp = document.getElementById("story_prompt");
		if (temp.textContent != temp.original_text) {
			update_game_text(-1);
		}
	} else {
		update_game_text(-1);
	}
	
	check_id = id+1;
	while (check_id <= Math.max.apply(null,Object.keys(actions_data).map(Number))) {
		if (document.getElementById("Selected Text Chunk " + check_id)) {
			let temp = document.getElementById("Selected Text Chunk " + check_id);
			if (temp.textContent == temp.original_text) {
				break;
			} else {
				update_game_text(check_id);
			}
		} else {
			update_game_text(check_id);
		}
		check_id += 1;
	}
}

function update_game_text(id) {
	let temp = null;
	let new_text = ""
	if (id == -1) {
		temp = document.getElementById("story_prompt");
		new_text = temp.textContent;
		sync_to_server(temp);
		temp.original_text = new_text;
		temp.classList.add("pulse");
	} else {
		temp = document.getElementById("Selected Text Chunk " + id);
		if (temp) {
			new_text = temp.textContent;
			socket.emit("Set Selected Text", {"id": id, "text": new_text});
			temp.original_text = new_text;
			temp.classList.add("pulse");
		} else {
			socket.emit("Set Selected Text", {"id": id, "text": ""});
		}
	}
	
}

function save_preset() {
	socket.emit("save_new_preset", {"preset": document.getElementById("new_preset_name").value, "description": document.getElementById("new_preset_description").value});
	closePopups();
}

//--------------------------------------------General UI Functions------------------------------------
function set_ui_level(level) {
	for (classname of ['setting_container', 'setting_container_single', 'setting_container_single_wide', 'biasing', 'palette_area']) {
		for (element of document.getElementsByClassName(classname)) {
			if (parseInt(element.getAttribute('ui_level')) <= level) {
				element.classList.remove("hidden");
			} else {
				element.classList.add("hidden");
			}
		}
	}
	for (category of document.getElementsByClassName('collapsable_header')) {
		hide = true;
		for (element of category.nextElementSibling.children) {
			if ((!element.classList.contains('help_text')) && (!element.classList.contains('hidden'))) {
				hide = false;
				break;
			}
		}
		if (hide) {
			category.classList.add("hidden");
			category.nextElementSibling.classList.add("hidden");
		} else {
			category.classList.remove("hidden");
			category.nextElementSibling.classList.remove("hidden");
		}
	}
}


function privacy_mode(enabled) {
	if (enabled) {
		document.getElementById('SideMenu').classList.add("superblur");
		document.getElementById('main-grid').classList.add("superblur");
		document.getElementById('rightSideMenu').classList.add("superblur");
		openPopup("privacy_mode");
	} else {
		document.getElementById('SideMenu').classList.remove("superblur");
		document.getElementById('main-grid').classList.remove("superblur");
		document.getElementById('rightSideMenu').classList.remove("superblur");
		closePopups();
		document.getElementById('privacy_password').value = "";
	}
}

function set_font_size(element) {
	new_font_size = element.value;
	var r = document.querySelector(':root');
	r.style.setProperty("--game_screen_font_size_adjustment", new_font_size);
	clearTimeout(font_size_cookie_timout);
	font_size_cookie_timout = setTimeout(function() {setCookie("font_size", new_font_size)}, 2000);
}

function push_selection_to_memory() {
	document.getElementById("memory").value += "\n" + getSelectionText();
	document.getElementById("memory").onchange();
}

function push_selection_to_world_info() {
	let menu = document.getElementById("rightSideMenu");
	if ((~menu.classList.contains("open")) && (~menu.classList.contains("pinned"))) {
		menu.classList.add("open");
	}
	document.getElementById("story_flyout_tab_wi").onclick();
	
	if (~("root" in world_info_folder_data)) {
		world_info_folder_data["root"] = [];
		world_info_folder(world_info_folder_data);
	}
	create_new_wi_entry("root");
	document.getElementById("world_info_entry_text_-1").value = getSelectionText();
}

function push_selection_to_phrase_bias() {
	let menu = document.getElementById("SideMenu");
	if ((~menu.classList.contains("open")) && (~menu.classList.contains("pinned"))) {
		menu.classList.add("open");
	}
	document.getElementById("settings_flyout_tab_settings").onclick();
	document.getElementById("empty_bias_phrase").value = getSelectionText();
	document.getElementById("empty_bias_phrase").scrollIntoView(false)
	document.getElementById("empty_bias_phrase").onchange()
}

function retry_from_here() {
	// TODO: Make this from the caret position (get_caret_position()) instead
	// of per action. Actions may start out well, but go off the rails later, so
	// we should be able to retry from any position.
	let chunk = null;
	for (element of document.getElementsByClassName("editing")) {
		if (element.id == 'story_prompt') {
			chunk = -1
		} else {
			chunk = parseInt(element.id.split(" ").at(-1));
		}
		element.classList.remove("editing");
	}
	if (chunk != null) {
		action_count = parseInt(document.getElementById("action_count").textContent);
		//console.log(chunk);
		for (let i = 0; i < (action_count-chunk); i++) {
			socket.emit('back', {});
		}
		socket.emit('submit', {'data': "", 'theme': ""});
		document.getElementById('input_text').value = '';
		document.getElementById('themetext').value = '';
	}
}

function view_selection_probabilities() {
	// Not quite sure how this should work yet. Probabilities are obviously on
	// the token level, which we have no UI representation of. There are other
	// token-level visualization features I'd like to implement (like something
	// for self-attention), so if that works out it might be best to have a
	// modifier key (i.e. alt) enter a "token selection mode" when held.
	console.log("Not implemented! :(");
}

function copy() {
	document.execCommand("copy");
}

function paste() {
	document.execCommand("paste");
}

function cut() {
	document.execCommand("cut");
}

function getSelectionText() {
    var text = "";
    var activeEl = document.activeElement;
    var activeElTagName = activeEl ? activeEl.tagName.toLowerCase() : null;
    if (
      (activeElTagName == "textarea") || (activeElTagName == "input" &&
      /^(?:text|search|password|tel|url)$/i.test(activeEl.type)) &&
      (typeof activeEl.selectionStart == "number")
    ) {
        text = activeEl.value.slice(activeEl.selectionStart, activeEl.selectionEnd);
    } else if (window.getSelection) {
        text = window.getSelection().toString();
    }
    return text;
}

function get_caret_position(target) {
	if (
		document.activeElement !== target &&
		!$.contains(target, document.activeElement)
	) return null;

	return getSelection().focusOffset;
}

function show_save_preset() {
	openPopup("save-preset");
}

function autoResize(element, min_size=200) {
	//console.log(min_size);
	element.style.height = 'auto';
	if (min_size > element.scrollHeight) {
		element.style.height = min_size + "px";
	} else {
		element.style.height = (element.scrollHeight + 5) + 'px';
	}
}


function calc_token_usage(
	soft_prompt_length,
	genre_length,
	memory_length,
	authors_note_length,
	prompt_length,
	game_text_length,
	world_info_length,
	submit_length
) {
	let total_tokens = parseInt(document.getElementById('model_max_length_cur').value);
	let unused_token_count = total_tokens - memory_length - authors_note_length - world_info_length - prompt_length - game_text_length - submit_length;

	const data = [
		{id: "soft_prompt_tokens", tokenCount: soft_prompt_length, label: "Soft Prompt"},
		{id: "genre_tokens", tokenCount: genre_length, label: "Genre"},
		{id: "memory_tokens", tokenCount: memory_length, label: "Memory"},
		{id: "authors_notes_tokens", tokenCount: authors_note_length, label: "Author's Note"},
		{id: "world_info_tokens", tokenCount: world_info_length, label: "World Info"},
		{id: "prompt_tokens", tokenCount: prompt_length, label: "Prompt"},
		{id: "game_text_tokens", tokenCount: game_text_length, label: "Game Text"},
		{id: "submit_tokens", tokenCount: submit_length, label: "Submit Text"},
		{id: "unused_tokens", tokenCount: unused_token_count, label: "Remaining"},
	]

	for (const dat of data) {
		const el = document.getElementById(dat.id);
		el.style.width = ((dat.tokenCount / total_tokens) * 100) + "%";
		el.setAttribute("tooltip", `${dat.label}: ${dat.tokenCount}`);
	}
}

function Change_Theme(theme) {
	setCookie("theme", theme);
	var elements_to_change = document.getElementsByClassName("var_sync_system_theme_list");
	for (item of elements_to_change) {
		for (element of item.childNodes) {
			if (element.value == theme) {
				element.selected = true;
			}
		}
	}

	const Acss  = document.getElementById("CSSTheme_A");
	const Bcss  = document.getElementById("CSSTheme_B");
	let new_css = 'CSSTheme_B';
	if (Bcss) {
		new_css = 'CSSTheme_A';
	}

	const css = $e(
		"link",
		document.head,
		{
			id: new_css,
			rel: "stylesheet",
			href: `/themes/${theme}.css`
		}
		
	);

	// We must wait for the style to load before we read it
	css.onload = function() {
		//Delete the old CSS item
		if (new_css == 'CSSTheme_A') {
			if (Bcss) {
				Bcss.remove();
			}
		} else {
			if (Acss) {
				Acss.remove();
			}
		}
		recolorTokens();
		create_theming_elements();
	}
}

function palette_color(item) {
	var r = document.querySelector(':root');
	r.style.setProperty("--"+item.id, item.value);
}

function getAllCSSVariableNames(styleSheets = document.styleSheets){
	let cssVars = {};
	let rules = [];
	// loop each stylesheet
	for(let i = 0; i < styleSheets.length; i++){
		// loop stylesheet's cssRules
		if ((styleSheets[i].href != null) && (styleSheets[i].href.includes("/themes/"))) {
		  //if we're in the theme css, grab all the non root variables in case there are som
		  for( let j = 0; j < styleSheets[i].cssRules.length; j++){
				if (styleSheets[i].cssRules[j].selectorText != ":root") {
					rules.push(styleSheets[i].cssRules[j].cssText);
				}
			}
		}
		try{ // try/catch used because 'hasOwnProperty' doesn't work
			for( let j = 0; j < styleSheets[i].cssRules.length; j++){
				try{
					// loop stylesheet's cssRules' style (property names)
					for(let k = 0; k < styleSheets[i].cssRules[j].style.length; k++){
						let name = styleSheets[i].cssRules[j].style[k];
						// test name for css variable signiture and uniqueness
						if(name.startsWith('--') && (styleSheets[i].ownerNode.id.includes("CSSTheme"))){
							let value = styleSheets[i].cssRules[j].style.getPropertyValue(name);
							value.replace(/(\r\n|\r|\n){2,}/g, '$1\n');
							value = value.replaceAll("\t", "").trim();
							cssVars[name] = value;
						}
					}
				} catch (error) {}
			}
		} catch (error) {}
	}
	return [cssVars, rules];
}

function create_theming_elements() {
	//console.log("Running theme editor");
	var [cssVars, rules] = getAllCSSVariableNames();
	palette_table = document.createElement("table");
	advanced_table = document.getElementById("advanced_theme_editor_table");
	theme_area = document.getElementById("Palette");
	theme_area.append(palette_table);
	
	//clear advanced_table
	while (advanced_table.firstChild) {
		advanced_table.removeChild(advanced_table.firstChild);
	}
	
	for (const [css_item, css_value] of Object.entries(cssVars)) {
		if (css_item.includes("_palette")) {
			if (document.getElementById(css_item.replace("--", ""))) {
				input = document.getElementById(css_item.replace("--", ""));
				input.setAttribute("title", css_item.replace("--", "").replace("_palette", ""));
				input.value = css_value;
			}
		} else {
			tr = document.createElement("tr");
			tr.style = "width:100%;";
			title = document.createElement("td");
			title.textContent = css_item.replace("--", "").replace("_palette", "");
			tr.append(title);
			select = document.createElement("select");
			select.style = "width: 150px; color:black;";
			var option = document.createElement("option");
			option.value="";
			option.text="User Value ->";
			select.append(option);
			select.id = css_item+"_select";
			select.onchange = function () {
									var r = document.querySelector(':root');
									r.style.setProperty(this.id.replace("_select", ""), this.value);
								}
			for (const [css_item2, css_value2] of Object.entries(cssVars)) {
			   if (css_item2 != css_item) {
					var option = document.createElement("option");
					option.value=css_item2;
					option.text=css_item2.replace("--", "");
					if (css_item2 == css_value.replace("var(", "").replace(")", "")) {
						option.selected = true;
					}
					select.append(option);
			   }
			}
			select_td = document.createElement("td");
			select_td.append(select);
			tr.append(select_td);
			td = document.createElement("td");
			tr.append(td);
			if (css_value.includes("#")) {
				input = document.createElement("input");
				input.setAttribute("type", "color");
				input.id = css_item;
				input.setAttribute("title", css_item.replace("--", "").replace("_palette", ""));
				input.value = css_value;
				input.onchange = function () {
									var r = document.querySelector(':root');
									r.style.setProperty(this.id, this.value);
								}
				td.append(input);
			} else {
			   input = document.createElement("input");
				input.setAttribute("type", "text");
				input.id = css_item;
				input.setAttribute("title", css_item.replace("--", "").replace("_palette", ""));
				if (select.value != css_value.replace("var(", "").replace(")", "")) {
					input.value = css_value;
				}
				input.onchange = function () {
									var r = document.querySelector(':root');
									r.style.setProperty(this.id, this.value);
								}
				td.append(input);
			}
			
			advanced_table.append(tr);
		}
	}
}

function select_sample(item) {
	for (temp of document.getElementsByClassName("sample_order")) {
		temp.classList.remove("selected");
	}
	item.classList.add("selected");
}

function toggle_setting_category(element) {
	item = element.nextSibling.nextSibling;
	if (item.classList.contains('hidden')) {
		item.classList.remove("hidden");
		element.firstChild.nextSibling.firstChild.textContent = "expand_more";
	} else {
		item.classList.add("hidden");
		element.firstChild.nextSibling.firstChild.textContent = "navigate_next";
	}
}

function preserve_game_space(preserve) {
	var r = document.querySelector(':root');
	if (preserve) {
		setCookie("preserve_game_space", "true");
		r.style.setProperty('--setting_menu_closed_width_no_pins_width', '0px');
		if (!(document.getElementById('preserve_game_space_setting').checked)) {
			//not sure why the bootstrap-toggle won't respect a standard item.checked = true/false, so....
			document.getElementById('preserve_game_space_setting').parentNode.click();
		}
		document.getElementById('preserve_game_space_setting').checked = true;
	} else {
		setCookie("preserve_game_space", "false");
		r.style.setProperty('--setting_menu_closed_width_no_pins_width', 'var(--flyout_menu_width)');
		if (document.getElementById('preserve_game_space_setting').checked) {
			//not sure why the bootstrap-toggle won't respect a standard item.checked = true/false, so....
			document.getElementById('preserve_game_space_setting').parentNode.click();
		}
		document.getElementById('preserve_game_space_setting').checked = false;
	}
}

function options_on_right(data) {
	var r = document.querySelector(':root');
	//console.log("Setting cookie to: "+data);
	if (data) {
		setCookie("options_on_right", "true");
		r.style.setProperty('--story_pinned_areas', 'var(--story_pinned_areas_right)');
		r.style.setProperty('--story_pinned_area_widths', 'var(--story_pinned_area_widths_right)');
		document.getElementById('preserve_game_space_setting').checked = true;
	} else {
		setCookie("options_on_right", "false");
		r.style.setProperty('--story_pinned_areas', 'var(--story_pinned_areas_left)');
		r.style.setProperty('--story_pinned_area_widths', 'var(--story_pinned_area_widths_left)');
		document.getElementById('preserve_game_space_setting').checked = false;
	}
}

function do_biases(data) {
	//console.log(data);
	//clear out our old bias lines
	let bias_list = Object.assign([], document.getElementsByClassName("bias"));
	for (item of bias_list) {
		//console.log(item);
		item.parentNode.removeChild(item);
	}
	
	//add our bias lines
	for (const [key, value] of Object.entries(data.value)) {
		bias_line = document.getElementById("empty_bias").cloneNode(true);
		bias_line.id = "";
		bias_line.classList.add("bias");
		bias_line.querySelector(".bias_phrase").querySelector("input").value = key;
		bias_line.querySelector(".bias_score").querySelector("input").value = value[0];
		update_bias_slider_value(bias_line.querySelector(".bias_score").querySelector("input"));
		bias_line.querySelector(".bias_comp_threshold").querySelector("input").value = value[1];
		update_bias_slider_value(bias_line.querySelector(".bias_comp_threshold").querySelector("input"));
		document.getElementById('biasing').append(bias_line);
	}
	
	//add another bias line if this is the phrase and it's not blank
	bias_line = document.getElementById("empty_bias").cloneNode(true);
	bias_line.id = "";
	bias_line.classList.add("bias");
	bias_line.querySelector(".bias_phrase").querySelector("input").value = "";
	bias_line.querySelector(".bias_phrase").querySelector("input").id = "empty_bias_phrase";
	bias_line.querySelector(".bias_score").querySelector("input").value = 1;
	bias_line.querySelector(".bias_comp_threshold").querySelector("input").value = 50;
	document.getElementById('biasing').append(bias_line);
}

function update_bias_slider_value(slider) {
	slider.parentElement.parentElement.querySelector(".bias_slider_cur").textContent = slider.value;
}

function distortColor(rgb) {
	// rgb are 0..255, NOT NORMALIZED!!!!!!
	const brightnessTamperAmplitude = 0.1;
	const psuedoHue = 12;

	let brightnessDistortion = Math.random() * (255 * brightnessTamperAmplitude);
	rgb = rgb.map(x => x + brightnessDistortion);

	// Cheap hack to imitate hue rotation
	rgb = rgb.map(x => x += (Math.random() * psuedoHue * 2) - psuedoHue);

	// Clamp and round
	rgb = rgb.map(x => Math.round(Math.max(0, Math.min(255, x))));
	return rgb;
}

function dec2Hex2(number) {
	// Two padded hex number hack
	let x = number.toString(16);
	if (x.length === 1) return `0${x}`;
	return x;
}

function recolorTokens() {
	for (const contextContainer of document.querySelectorAll(".context-block")) {
		let rgb = window.getComputedStyle(contextContainer)["background-color"].match(/(\d+), (\d+), (\d+)/).slice(1, 4).map(Number);
		for (const tokenEl of contextContainer.querySelectorAll(".context-token")) {
			let tokenColor = distortColor(rgb);
			tokenColor = "#" + (tokenColor.map(dec2Hex2).join(""));
			tokenEl.style.backgroundColor = tokenColor;
		}
	}
}

function update_context(data) {
	$(".context-block").remove();

	let memory_length = 0;
	let genre_length = 0;
	let authors_notes_length = 0;
	let prompt_length = 0;
	let game_text_length = 0;
	let world_info_length = 0;
	let soft_prompt_length = 0;
	let submit_length = 0;
	
	//clear out within_max_length class
	for (action of document.getElementsByClassName("within_max_length")) {
		action.classList.remove("within_max_length");
	}
	for (wi of document.getElementsByClassName("used_in_game")) {
		wi.classList.remove("used_in_game");
	}
	

	for (const entry of data) {
		console.info(entry)
		let contextClass = "context-" + ({
			soft_prompt: "sp",
			prompt: "prompt",
			world_info: "wi",
			genre: "genre",
			memory: "memory",
			authors_note: "an",
			action: "action",
			submit: 'submit'
		}[entry.type]);

		let el = $e(
			"span",
			$el("#context-container"),
			{classes: ["context-block", contextClass]}
		);

		let rgb = window.getComputedStyle(el)["background-color"].match(/(\d+), (\d+), (\d+)/).slice(1, 4).map(Number);

		for (const [tokenId, token] of entry.tokens) {
			let tokenColor = distortColor(rgb);
			tokenColor = "#" + (tokenColor.map(dec2Hex2).join(""));

			let tokenEl = $e("span", el, {
				classes: ["context-token"],
				"tooltip": tokenId === -1 ? "Soft" : tokenId,
				innerText: token.replaceAll(String.fromCharCode(0), '<span class="material-icons-outlined context-symbol">dangerous</span>'),
				"style.backgroundColor": tokenColor,
			});

			tokenEl.innerHTML = tokenEl.innerHTML.replaceAll("<br>", '<span class="material-icons-outlined context-symbol">keyboard_return</span>');
		}
		document.getElementById("context-container").appendChild(el);
		
		switch (entry.type) {
			case 'soft_prompt':
				soft_prompt_length += entry.tokens.length;
				break;
			case 'prompt':
				const promptEl = document.getElementById('story_prompt');
				prompt_length += entry.tokens.length;
				if (prompt_length > 0 && promptEl) {
					promptEl.classList.add("within_max_length");
				}
				break;
			case 'world_info':
				world_info_length += entry.tokens.length;
				if (document.getElementById('world_info_'+entry.uid)) {
					document.getElementById('world_info_'+entry.uid).classList.add("used_in_game");
				}
				break;
			case 'memory':
				genre_length += entry.tokens.length;
				break;
			case 'memory':
				memory_length += entry.tokens.length;
				break;
			case 'authors_note':
				authors_notes_length += entry.tokens.length;
				break;
			case 'action':
				game_text_length += entry.tokens.length;
				if ('action_ids' in entry) {
					for (action_id of entry.action_ids) {
						if (document.getElementById('Selected Text Chunk '+action_id)) {
							document.getElementById('Selected Text Chunk '+action_id).classList.add("within_max_length");
						}
					}
				}
				break;
			case 'submit':
				submit_length += entry.tokens.length;
				break;
		}
	}

	calc_token_usage(
		soft_prompt_length,
		genre_length,
		memory_length,
		authors_notes_length,
		prompt_length,
		game_text_length,
		world_info_length,
		submit_length
	);


}

function save_model_settings(settings = saved_settings) {
	for (item of document.getElementsByClassName('setting_item_input')) {
		if (item.id.includes("model")) {
			if ((item.tagName.toLowerCase() === 'checkbox') || (item.tagName.toLowerCase() === 'input') || (item.tagName.toLowerCase() === 'select') || (item.tagName.toLowerCase() == 'textarea')) {
				if (item.getAttribute("type") == "checkbox") {
					value = item.checked;
				} else {
					value = item.value;
				}
			} else {
				value = item.textContent;
			}
			settings[item.id] = value;
		}
	}
	for (item of document.getElementsByClassName('settings_select')) {
		if (item.id.includes("model")) {
			settings[item.id] = item.value;
		}
	}
}

function restore_model_settings(settings = saved_settings) {
	for (const [key, value] of Object.entries(settings)) {
		item = document.getElementById(key);
		if ((item.tagName.toLowerCase() === 'input') || (item.tagName.toLowerCase() === 'select')) {
			if (item.getAttribute("type") == "checkbox") {
				if (item.checked != value) {
					//not sure why the bootstrap-toggle won't respect a standard item.checked = true/false, so....
					item.parentNode.click();
				}
			} else {
				item.value = fix_text(value);
			}
		} else {
			item.textContent = fix_text(value);
		}
		if (typeof item.onclick == "function") {
			item.onclick.apply(item);
		}
		if (typeof item.onblur == "function") {
			item.onblur.apply(item);
		}
		if (typeof item.onchange == "function") {
			item.onchange.apply(item);
		}
		if (typeof item.oninput == "function") {
			item.oninput.apply(item);
		}
	}
}

function removeA(arr) {
    var what, a = arguments, L = a.length, ax;
    while (L > 1 && arr.length) {
        what = a[--L];
        while ((ax= arr.indexOf(what)) !== -1) {
            arr.splice(ax, 1);
        }
    }
    return arr;
}

function add_tags(tags, data) {
	while (tags.firstChild) { 
		tags.removeChild(tags.firstChild);
	}
	for (tag of data.key) {
		tag_item = document.createElement("span");
		tag_item.classList.add("tag");
		x = document.createElement("span");
		x.textContent = "x ";
		x.classList.add("delete_icon");
		x.setAttribute("uid", data.uid);
		x.setAttribute("tag", tag);
		x.onclick = function () {
						removeA(world_info_data[this.getAttribute('uid')]['key'], this.getAttribute('tag'));
						send_world_info(this.getAttribute('uid'));
						this.classList.add("pulse");
					};
		text = document.createElement("span");
		text.textContent = tag;
		text.setAttribute("contenteditable", true);
		text.setAttribute("uid", data.uid);
		text.setAttribute("tag", tag);
		text.id = "world_info_tags_text_"+data.uid+"_"+tag;
		text.ondragstart=function() {event.preventDefault();event.stopPropagation();};
		text.setAttribute("draggable", "true");
		text.onfocus=function() {this.parentElement.parentElement.parentElement.setAttribute('draggable', 'false');this.setAttribute('draggable', 'false');};
		text.onblur = function () {
						this.parentElement.parentElement.parentElement.setAttribute('draggable', 'true');
						this.setAttribute('draggable', 'true');
						for (var i = 0; i < world_info_data[this.getAttribute('uid')]['key'].length; i++) {
							if (world_info_data[this.getAttribute('uid')]['key'][i] == this.getAttribute("tag")) {
								world_info_data[this.getAttribute('uid')]['key'][i] = this.textContent;
							}
						}
						send_world_info(this.getAttribute('uid'));
						this.classList.add("pulse");
					};
		tag_item.append(x);
		tag_item.append(text);
		tag_item.id = "world_info_tags_"+data.uid+"_"+tag;
		tags.append(tag_item);
	}
	//add the blank tag
	tag_item = document.createElement("span");
	tag_item.classList.add("tag");
	x = document.createElement("span");
	x.textContent = "+ ";
	tag_item.append(x);
	text = document.createElement("span");
	text.classList.add("rawtext");
	text.textContent = "    ";
	text.setAttribute("uid", data.uid);
	text.setAttribute("contenteditable", true);
	text.id = "world_info_tags_text_"+data.uid+"_blank";
	text.ondragstart=function() {event.preventDefault();event.stopPropagation();};
	text.setAttribute("draggable", "true");
	text.onfocus=function() {this.parentElement.parentElement.parentElement.setAttribute('draggable', 'false');this.setAttribute('draggable', 'false');};
	text.onblur = function () {
					this.parentElement.parentElement.parentElement.setAttribute('draggable', 'true');
					this.setAttribute('draggable', 'true');
					if (this.textContent.trim() != "") {
						//console.log(this.textContent);
						on_new_wi_item = this.id;
						world_info_data[this.getAttribute('uid')]['key'].push(this.textContent);
						send_world_info(this.getAttribute('uid'));
						this.classList.add("pulse");
					} else {
						this.textContent = "    ";
					}
				};
	text.onclick = function () {
					this.textContent = "";
				};
	tag_item.append(text);
	tag_item.id = "world_info_secondtags_"+data.uid+"_new";
	tags.append(tag_item);
}

function add_secondary_tags(tags, data) {
	while (tags.firstChild) { 
		tags.removeChild(tags.firstChild);
	}
	for (tag of data.keysecondary) {
		tag_item = document.createElement("span");
		tag_item.classList.add("tag");
		x = document.createElement("span");
		x.textContent = "x ";
		x.classList.add("delete_icon");
		x.setAttribute("uid", data.uid);
		x.setAttribute("tag", tag);
		x.onclick = function () {
						removeA(world_info_data[this.getAttribute('uid')]['keysecondary'], this.getAttribute('tag'));
						send_world_info(this.getAttribute('uid'));
						this.classList.add("pulse");
					};
		text = document.createElement("span");
		text.textContent = tag;
		text.setAttribute("contenteditable", true);
		text.setAttribute("uid", data.uid);
		text.setAttribute("tag", tag);
		text.id = "world_info_secondtags_text_"+data.uid+"_"+tag;
		text.ondragstart=function() {event.preventDefault();event.stopPropagation();};
		text.setAttribute("draggable", "true");
		text.onfocus=function() {this.parentElement.parentElement.parentElement.setAttribute('draggable', 'false');this.setAttribute('draggable', 'false');};
		text.onblur = function () {
						this.parentElement.parentElement.parentElement.setAttribute('draggable', 'true');
						this.setAttribute('draggable', 'true');
						for (var i = 0; i < world_info_data[this.getAttribute('uid')]['keysecondary'].length; i++) {
							if (world_info_data[this.getAttribute('uid')]['keysecondary'][i] == this.getAttribute("tag")) {
								world_info_data[this.getAttribute('uid')]['keysecondary'][i] = this.textContent;
							}
						}
						send_world_info(this.getAttribute('uid'));
						this.classList.add("pulse");
					};
		tag_item.append(x);
		tag_item.append(text);
		tag_item.id = "world_info_secondtags_"+data.uid+"_"+tag;
		tags.append(tag_item);
	}
	//add the blank tag
	tag_item = document.createElement("span");
	tag_item.classList.add("tag");
	x = document.createElement("span");
	x.textContent = "+ ";
	tag_item.append(x);
	text = document.createElement("span");
	text.classList.add("rawtext");
	text.textContent = "    ";
	text.setAttribute("uid", data.uid);
	text.setAttribute("contenteditable", true);
	text.id = "world_info_secondtags_text_"+data.uid+"_blank";
	text.ondragstart=function() {event.preventDefault();event.stopPropagation();};
	text.setAttribute("draggable", "true");
	text.onfocus=function() {this.parentElement.parentElement.parentElement.setAttribute('draggable', 'false');this.setAttribute('draggable', 'false');};
	text.onblur = function () {
					this.parentElement.parentElement.parentElement.setAttribute('draggable', 'true');
					this.setAttribute('draggable', 'true');
					if (this.textContent.trim() != "") {
						on_new_wi_item = this.id;
						world_info_data[this.getAttribute('uid')]['keysecondary'].push(this.textContent);
						send_world_info(this.getAttribute('uid'));
						this.classList.add("pulse");
					} else {
						this.textContent = "    ";
					}
				};
	text.onclick = function () {
					this.textContent = "";
				};
	tag_item.append(text);
	tag_item.id = "world_info_secondtags_"+data.uid+"_new";
	tags.append(tag_item);
}
	
function create_new_wi_entry(folder) {
	var uid = -1;
	for (item of document.getElementsByClassName('world_info_card')) {
		if (parseInt(item.getAttribute("uid")) <= uid) {
			uid = parseInt(item.getAttribute("uid")) - 1;
		}
	}
	data = {"uid": uid,
                                    "title": "New World Info Entry",
                                    "key": [],
                                    "keysecondary": [],
                                    "folder": folder,
                                    "constant": false,
                                    "content": "",
									"manual_text": "",
                                    "comment": "",
                                    "token_length": 0,
                                    "selective": false,
									"wpp": {'name': "", 'type': "", 'format': 'W++', 'attributes': {}},
									'use_wpp': false,
                                    };
	var card = world_info_entry(data);
	//card.scrollIntoView(false);
	clearTimeout(world_info_scroll_timeout);
	world_info_scroll_timeout = setTimeout(function() {card.scrollIntoView(false);}, 200);
	
}

function hide_wi_folder(folder) {
	if (document.getElementById("world_info_folder_"+folder)) {
		folder_item = document.getElementById("world_info_folder_"+folder);
		for (card of folder_item.children) {
			if (card.tagName != "H3") {
				card.classList.add("hidden");
			}
		}
	}
}

function unhide_wi_folder(folder) {
	if (document.getElementById("world_info_folder_"+folder)) {
		folder_item = document.getElementById("world_info_folder_"+folder);
		for (card of folder_item.children) {
			if (card.tagName != "H3") {
				card.classList.remove("hidden");
			}
		}
	}
}

function dragStart(e) {
    drag_id = e.target.id;
	e.dataTransfer.dropEffect = "move";
    setTimeout(() => {
        e.target.classList.add('hidden');
    }, 0);
}

function find_wi_container(e) {
	
	while (true) {
		if (e.parentElement == document) {
			return e;
		} else if (e.classList.contains('WI_Folder')) {
			return e;
		} else if (e.tagName == 'H2') {
			return e.parentElement;
		} else if (typeof e.id == 'undefined') {
			e = e.parentElement;
		} else if (e.id.replace(/[^a-z_]/gi, '') == 'world_info_') {
			return e
		} else {
			e = e.parentElement;
		}
	}
}

function dragEnter(e) {
    e.preventDefault();
	element = find_wi_container(e.target);
    element.classList.add('drag-over');
}

function dragOver(e) {
    e.preventDefault();
	//console.log(e.target);
	element = find_wi_container(e.target);
    element.classList.add('drag-over');
}

function dragLeave(e) {
	element = find_wi_container(e.target);
    element.classList.remove('drag-over');
}

function drop(e) {
	e.preventDefault();
    // get the drop element
	element = find_wi_container(e.target);
    element.classList.remove('drag-over');

    // get the draggable element
    const id = drag_id;
    const draggable = document.getElementById(id);
	//console.log(id);
	dragged_id = draggable.id.split("_").slice(-1)[0];
	drop_id = element.id.split("_").slice(-1)[0];

	
	//check if we're droping on a folder, and then append it to the folder
	if (element.classList.contains('WI_Folder')) {
		//element.append(draggable);
		socket.emit("wi_set_folder", {'dragged_id': dragged_id, 'folder': drop_id});
	} else {
		//insert the draggable element before the drop element
		console.log(element);
		element.parentElement.insertBefore(draggable, element);
		draggable.classList.add("pulse");

		// display the draggable element
		draggable.classList.remove('hidden');
		
		if (element.getAttribute("folder") == draggable.getAttribute("folder")) {
			socket.emit("move_wi", {'dragged_id': dragged_id, 'drop_id': drop_id, 'folder': null});
		} else {
			socket.emit("move_wi", {'dragged_id': dragged_id, 'drop_id': drop_id, 'folder': element.getAttribute("folder")});
		}
	}
}

function dragend(e) {
	// get the draggable element
    const id = drag_id;
    const draggable = document.getElementById(id);
	// display the draggable element
	if (draggable) {
		draggable.classList.remove('hidden');
	}
	e.preventDefault();
}

function checkifancestorhasclass(element, classname) {
    if (element.classList.contains(classname)) {
		return true;
	} else {
		return hasSomeParentTheClass(element.parentNode, classname);
	}
}

function assign_world_info_to_action(action_item, uid) {
	return
	if (Object.keys(world_info_data).length > 0) {
		if (uid != null) {
			var worldinfo_to_check = {};
			worldinfo_to_check[uid] = world_info_data[uid];
		} else {
			var worldinfo_to_check = world_info_data;
		}
		if (action_item != null) {
			var actions = {};
			actions[action_item] = actions_data[action_item]
		} else {
			var actions = actions_data;
		}
		
		for (const [action_id, action] of  Object.entries(actions)) {
			//First check to see if we have a key in the text
			for (const [key, worldinfo] of  Object.entries(worldinfo_to_check)) {
				//remove any world info tags on the overall chunk
				if (worldinfo['constant'] == false) {
					//for (tag of action.getElementsByClassName("tag_uid_"+uid)) {
					//	tag.classList.remove("tag_uid_"+uid);
					//	tag.removeAttribute("title");
					//	current_ids = tag.parentElement.getAttribute("world_info_uids").split(",");
					//	removeA(current_ids, uid);
					//	tag.parentElement.setAttribute("world_info_uids", current_ids.join(","));
					//}
					for (keyword of worldinfo['key']) {
						if (action['WI Search Text'].includes(keyword)) {
							//Ok we have a key match, but we need to check for secondary keys if applicable
							if (worldinfo['keysecondary'].length > 0) {
								for (second_key of worldinfo['keysecondary']) {
									if (action['WI Search Text'].includes(second_key)) {
										highlight_world_info_text_in_chunk(action_id, worldinfo);
										break;
									}
								}
							} else {
								highlight_world_info_text_in_chunk(action_id, worldinfo);
								break;
							}
							
						}
					}
				}
			}
		}
	}
}

function highlight_world_info_text_in_chunk(action_id, wi) {
	//First let's assign our world info id to the action so we know to count the tokens for the world info
	let uid = wi['uid'];
	let action = undefined;
	if (action_id < 0) {
		action = document.getElementById("story_prompt");
	} else {
		action = document.getElementById("Selected Text Chunk "+action_id);
	}
	let words = action.textContent.split(" ");
	current_ids = action.getAttribute("world_info_uids")?action.getAttribute("world_info_uids").split(','):[];
	if (!(current_ids.includes(uid))) {
		current_ids.push(uid);
	}
	action.setAttribute("world_info_uids", current_ids.join(","));
	//OK we have the phrase in our action. 
	//First let's find the largest key that matches
	let largest_key = "";
	for (keyword of wi['key']) {
		if ((keyword.length > largest_key.length) && (action.getAttribute('WI_Search_Text').includes(keyword))) {
			largest_key = keyword;
		}
	}
	//console.log(largest_key);
	
	
	//Let's see if we can identify the word(s) that are triggering
	var len_of_keyword = largest_key.split(" ").length;
	//go through each word to see where we get a match
	for (var i = 0; i < words.length; i++) {
		//get the words from the ith word to the i+len_of_keyword. Get rid of non-letters/numbers/'/"
		var to_check = words.slice(i, i+len_of_keyword).join(" ").replace(/[^0-9a-z \'\"]/gi, '').trim();
		if (largest_key == to_check) {
			var start_word = i;
			var end_word = i+len_of_keyword-1;
			var passed_words = 0;
			//console.log("Finding "+to_check);
			for (span of action.childNodes) {
				//console.log(span);
				//console.log("passed_words("+passed_words+")+span("+(span.textContent.trim().split(" ").length)+")<start_word("+start_word+"): "+(passed_words + span.textContent.trim().split(" ").length < start_word));
				if (passed_words + span.textContent.trim().split(" ").length < start_word+1) {
					passed_words += span.textContent.trim().split(" ").length;
				} else if (passed_words <= end_word) {
					//OK, we have text that matches, let's do the highlighting
					//we can skip the highlighting if it's already done though
					//console.log(span.textContent.trim().split(" "));
					//console.log("start_word: "+start_word+" end_word: "+end_word+" passed_words: "+passed_words);
					//console.log(span.textContent.trim().split(" ").slice(start_word-passed_words, end_word-passed_words+1).join(" "));
					if (~(span.classList.contains('wi_match'))) {
						var span_text = span.textContent.trim().split(" ");
						//console.log(span_text);
						if (start_word-passed_words == 0) {
							var before_highlight_text = "";
						} else {
							var before_highlight_text = span_text.slice(0, start_word-passed_words).join(" ")+" ";
						}
						var highlight_text = span_text.slice(start_word-passed_words, end_word-passed_words+1).join(" ");
						if (end_word-passed_words-1 <= span_text.length) {
							highlight_text += " ";
						}
						var after_highlight_text = span_text.slice((end_word-passed_words+1)).join(" ")+" ";
						if (after_highlight_text[0] == ' ') {
							after_highlight_text = after_highlight_text.substring(1);
						}
						if (before_highlight_text != "") {
							//console.log("Before Text:'"+before_highlight_text+"'");
							var before_span = document.createElement("span");
							before_span.textContent = before_highlight_text;
							action.insertBefore(before_span, span);
						}
						//console.log("Highlight Text: '"+highlight_text+"'");
						var highlight_span = document.createElement("span");
						highlight_span.classList.add("wi_match");
						highlight_span.textContent = highlight_text;
						highlight_span.setAttribute("tooltip", wi['content']);
						highlight_span.setAttribute("wi-uid", wi.uid);
						action.insertBefore(highlight_span, span);
						if (after_highlight_text != "") {
							//console.log("After Text: '"+after_highlight_text+"'");
							var after_span = document.createElement("span");
							after_span.textContent = after_highlight_text;
							action.insertBefore(after_span, span);
						}
						//console.log("Done");
						span.remove();
					}
					passed_words += span.textContent.trim().split(" ").length;
				}
			}
		}
	}
}

function update_token_lengths() {
	clearTimeout(calc_token_usage_timeout);
	calc_token_usage_timeout = setTimeout(function() {socket.emit("update_tokens", document.getElementById("input_text").value);}, 500);
}

String.prototype.toHHMMSS = function () {
    var sec_num = parseInt(this, 10); // don't forget the second param
    var hours   = Math.floor(sec_num / 3600);
    var minutes = Math.floor((sec_num - (hours * 3600)) / 60);
    var seconds = sec_num - (hours * 3600) - (minutes * 60);

    if (hours   < 10) {hours   = "0"+hours;}
    if (minutes < 10) {minutes = "0"+minutes;}
    if (seconds < 10) {seconds = "0"+seconds;}
    return hours+':'+minutes+':'+seconds;
}

function close_menus() {
	//close settings menu
	document.getElementById("setting_menu_icon").classList.remove("change");
	document.getElementById("SideMenu").classList.remove("open");
	document.getElementById("main-grid").classList.remove("menu-open");
	
	//close story menu
	document.getElementById("story_menu_icon").classList.remove("change");
	document.getElementById("rightSideMenu").classList.remove("open");
	document.getElementById("main-grid").classList.remove("story_menu-open");
	
	//close popup menus
	closePopups();
	
	//unselect sampler items
	for (temp of document.getElementsByClassName("sample_order")) {
		temp.classList.remove("selected");
	}
}

function toggle_flyout(x) {
	if (document.getElementById("SideMenu").classList.contains("open")) {
		x.classList.remove("change");
		document.getElementById("SideMenu").classList.remove("open");
		document.getElementById("main-grid").classList.remove("menu-open");
	} else {
		x.classList.add("change");
		document.getElementById("SideMenu").classList.add("open");
		document.getElementById("main-grid").classList.add("menu-open");
		document.getElementById("menu_pin").classList.remove("hidden");
	}
}

function toggle_flyout_right(x) {
	if (document.getElementById("rightSideMenu").classList.contains("open")) {
		x.classList.remove("change");
		document.getElementById("rightSideMenu").classList.remove("open");
		document.getElementById("main-grid").classList.remove("story_menu-open");
	} else {
		x.classList.add("change");
		document.getElementById("rightSideMenu").classList.add("open");
		document.getElementById("main-grid").classList.add("story_menu-open");
		document.getElementById("story_menu_pin").classList.remove("hidden");
	}
}

function toggle_settings_pin_flyout() {
	if (document.getElementById("SideMenu").classList.contains("pinned")) {
		settings_unpin();
	} else {
		settings_pin();
	}
}

function settings_pin() {
	setCookie("Settings_Pin", "true");
	document.getElementById("SideMenu").classList.remove("open");
	document.getElementById("main-grid").classList.remove("menu-open");
	document.getElementById("setting_menu_icon").classList.remove("change");
	document.getElementById("setting_menu_icon").classList.add("hidden");
	document.getElementById("SideMenu").classList.add("pinned");
	document.getElementById("main-grid").classList.add("settings_pinned");
}

function settings_unpin() {
	setCookie("Settings_Pin", "false");
	document.getElementById("SideMenu").classList.remove("pinned");
	document.getElementById("main-grid").classList.remove("settings_pinned");
	document.getElementById("setting_menu_icon").classList.remove("hidden");
}	

function toggle_story_pin_flyout() {
	if (document.getElementById("rightSideMenu").classList.contains("pinned")) {
		story_unpin();
	} else {
		story_pin();
	}
}

function story_pin() {
	setCookie("Story_Pin", "true");
	document.getElementById("rightSideMenu").classList.remove("open");
	document.getElementById("main-grid").classList.remove("story_menu-open");
	document.getElementById("rightSideMenu").classList.add("pinned");
	document.getElementById("main-grid").classList.add("story_pinned");
	document.getElementById("story_menu_icon").classList.remove("change");
	document.getElementById("story_menu_icon").classList.add("hidden");
}

function story_unpin() {
	setCookie("Story_Pin", "false");
	document.getElementById("rightSideMenu").classList.remove("pinned");
	document.getElementById("main-grid").classList.remove("story_pinned");
	document.getElementById("story_menu_icon").classList.remove("hidden");
}

function setCookie(cname, cvalue, exdays=60) {
  const d = new Date();
  d.setTime(d.getTime() + (exdays * 24 * 60 * 60 * 1000));
  let expires = "expires="+d.toUTCString();
  if (document.getElementById("on_colab").textContent == "true") {
	socket.emit("save_cookies", {[cname]: cvalue});
  }
  document.cookie = cname + "=" + cvalue + ";" + expires + ";";
}

function getCookie(cname, default_return=null) {
  let name = cname + "=";
  let ca = document.cookie.split(';');
  for(let i = 0; i < ca.length; i++) {
	let c = ca[i];
	while (c.charAt(0) == ' ') {
	  c = c.substring(1);
	}
	if (c.indexOf(name) == 0) {
	  return c.substring(name.length, c.length);
	}
  }
  return default_return;
}

function detect_enter_submit(e) {
	if (((e.code == "Enter") || (e.code == "NumpadEnter")) && !(shift_down)) {
		if (typeof e.stopPropagation != "undefined") {
			e.stopPropagation();
		} else {
			e.cancelBubble = true;
		}
		//console.log("submitting");
		document.getElementById("btnsubmit").onclick();
		setTimeout(function() {document.getElementById('input_text').value = '';}, 1);
	}
}

function detect_enter_text(e) {
	if (((e.code == "Enter") || (e.code == "NumpadEnter")) && !(shift_down)) {
		if (typeof e.stopPropagation != "undefined") {
			e.stopPropagation();
		} else {
			e.cancelBubble = true;
		}
		//get element
		//console.log("Doing Text Enter");
		//console.log(e.currentTarget.activeElement);
		if (e.currentTarget.activeElement != undefined) {
			var item = $(e.currentTarget.activeElement);
			item.onchange();
		}
	}
}

function detect_key_down(e) {
	if ((e.code == "ShiftLeft") || (e.code == "ShiftRight")) {
		shift_down = true;
	} else if (e.code == "Escape") {
		close_menus();
	}
}

function detect_key_up(e) {
	if ((e.code == "ShiftLeft") || (e.code == "ShiftRight")) {
		shift_down = false;
	}
}

function selectTab(tab) {
	let tabTarget = document.getElementById(tab.getAttribute("tab-target"));
	let tabClass = Array.from(tab.classList).filter((c) => c.startsWith("tab-"))[0];
	let targetClass = Array.from(tabTarget.classList).filter((c) => c.startsWith("tab-target-"))[0];
	
	$(`.${tabClass}`).removeClass("selected");
	tab.classList.add("selected");
	
	$(`.${targetClass}`).addClass("hidden");
	tabTarget.classList.remove("hidden");
}

function beep() {
    var snd = new Audio("data:audio/wav;base64,//uQRAAAAWMSLwUIYAAsYkXgoQwAEaYLWfkWgAI0wWs/ItAAAGDgYtAgAyN+QWaAAihwMWm4G8QQRDiMcCBcH3Cc+CDv/7xA4Tvh9Rz/y8QADBwMWgQAZG/ILNAARQ4GLTcDeIIIhxGOBAuD7hOfBB3/94gcJ3w+o5/5eIAIAAAVwWgQAVQ2ORaIQwEMAJiDg95G4nQL7mQVWI6GwRcfsZAcsKkJvxgxEjzFUgfHoSQ9Qq7KNwqHwuB13MA4a1q/DmBrHgPcmjiGoh//EwC5nGPEmS4RcfkVKOhJf+WOgoxJclFz3kgn//dBA+ya1GhurNn8zb//9NNutNuhz31f////9vt///z+IdAEAAAK4LQIAKobHItEIYCGAExBwe8jcToF9zIKrEdDYIuP2MgOWFSE34wYiR5iqQPj0JIeoVdlG4VD4XA67mAcNa1fhzA1jwHuTRxDUQ//iYBczjHiTJcIuPyKlHQkv/LHQUYkuSi57yQT//uggfZNajQ3Vmz+Zt//+mm3Wm3Q576v////+32///5/EOgAAADVghQAAAAA//uQZAUAB1WI0PZugAAAAAoQwAAAEk3nRd2qAAAAACiDgAAAAAAABCqEEQRLCgwpBGMlJkIz8jKhGvj4k6jzRnqasNKIeoh5gI7BJaC1A1AoNBjJgbyApVS4IDlZgDU5WUAxEKDNmmALHzZp0Fkz1FMTmGFl1FMEyodIavcCAUHDWrKAIA4aa2oCgILEBupZgHvAhEBcZ6joQBxS76AgccrFlczBvKLC0QI2cBoCFvfTDAo7eoOQInqDPBtvrDEZBNYN5xwNwxQRfw8ZQ5wQVLvO8OYU+mHvFLlDh05Mdg7BT6YrRPpCBznMB2r//xKJjyyOh+cImr2/4doscwD6neZjuZR4AgAABYAAAABy1xcdQtxYBYYZdifkUDgzzXaXn98Z0oi9ILU5mBjFANmRwlVJ3/6jYDAmxaiDG3/6xjQQCCKkRb/6kg/wW+kSJ5//rLobkLSiKmqP/0ikJuDaSaSf/6JiLYLEYnW/+kXg1WRVJL/9EmQ1YZIsv/6Qzwy5qk7/+tEU0nkls3/zIUMPKNX/6yZLf+kFgAfgGyLFAUwY//uQZAUABcd5UiNPVXAAAApAAAAAE0VZQKw9ISAAACgAAAAAVQIygIElVrFkBS+Jhi+EAuu+lKAkYUEIsmEAEoMeDmCETMvfSHTGkF5RWH7kz/ESHWPAq/kcCRhqBtMdokPdM7vil7RG98A2sc7zO6ZvTdM7pmOUAZTnJW+NXxqmd41dqJ6mLTXxrPpnV8avaIf5SvL7pndPvPpndJR9Kuu8fePvuiuhorgWjp7Mf/PRjxcFCPDkW31srioCExivv9lcwKEaHsf/7ow2Fl1T/9RkXgEhYElAoCLFtMArxwivDJJ+bR1HTKJdlEoTELCIqgEwVGSQ+hIm0NbK8WXcTEI0UPoa2NbG4y2K00JEWbZavJXkYaqo9CRHS55FcZTjKEk3NKoCYUnSQ0rWxrZbFKbKIhOKPZe1cJKzZSaQrIyULHDZmV5K4xySsDRKWOruanGtjLJXFEmwaIbDLX0hIPBUQPVFVkQkDoUNfSoDgQGKPekoxeGzA4DUvnn4bxzcZrtJyipKfPNy5w+9lnXwgqsiyHNeSVpemw4bWb9psYeq//uQZBoABQt4yMVxYAIAAAkQoAAAHvYpL5m6AAgAACXDAAAAD59jblTirQe9upFsmZbpMudy7Lz1X1DYsxOOSWpfPqNX2WqktK0DMvuGwlbNj44TleLPQ+Gsfb+GOWOKJoIrWb3cIMeeON6lz2umTqMXV8Mj30yWPpjoSa9ujK8SyeJP5y5mOW1D6hvLepeveEAEDo0mgCRClOEgANv3B9a6fikgUSu/DmAMATrGx7nng5p5iimPNZsfQLYB2sDLIkzRKZOHGAaUyDcpFBSLG9MCQALgAIgQs2YunOszLSAyQYPVC2YdGGeHD2dTdJk1pAHGAWDjnkcLKFymS3RQZTInzySoBwMG0QueC3gMsCEYxUqlrcxK6k1LQQcsmyYeQPdC2YfuGPASCBkcVMQQqpVJshui1tkXQJQV0OXGAZMXSOEEBRirXbVRQW7ugq7IM7rPWSZyDlM3IuNEkxzCOJ0ny2ThNkyRai1b6ev//3dzNGzNb//4uAvHT5sURcZCFcuKLhOFs8mLAAEAt4UWAAIABAAAAAB4qbHo0tIjVkUU//uQZAwABfSFz3ZqQAAAAAngwAAAE1HjMp2qAAAAACZDgAAAD5UkTE1UgZEUExqYynN1qZvqIOREEFmBcJQkwdxiFtw0qEOkGYfRDifBui9MQg4QAHAqWtAWHoCxu1Yf4VfWLPIM2mHDFsbQEVGwyqQoQcwnfHeIkNt9YnkiaS1oizycqJrx4KOQjahZxWbcZgztj2c49nKmkId44S71j0c8eV9yDK6uPRzx5X18eDvjvQ6yKo9ZSS6l//8elePK/Lf//IInrOF/FvDoADYAGBMGb7FtErm5MXMlmPAJQVgWta7Zx2go+8xJ0UiCb8LHHdftWyLJE0QIAIsI+UbXu67dZMjmgDGCGl1H+vpF4NSDckSIkk7Vd+sxEhBQMRU8j/12UIRhzSaUdQ+rQU5kGeFxm+hb1oh6pWWmv3uvmReDl0UnvtapVaIzo1jZbf/pD6ElLqSX+rUmOQNpJFa/r+sa4e/pBlAABoAAAAA3CUgShLdGIxsY7AUABPRrgCABdDuQ5GC7DqPQCgbbJUAoRSUj+NIEig0YfyWUho1VBBBA//uQZB4ABZx5zfMakeAAAAmwAAAAF5F3P0w9GtAAACfAAAAAwLhMDmAYWMgVEG1U0FIGCBgXBXAtfMH10000EEEEEECUBYln03TTTdNBDZopopYvrTTdNa325mImNg3TTPV9q3pmY0xoO6bv3r00y+IDGid/9aaaZTGMuj9mpu9Mpio1dXrr5HERTZSmqU36A3CumzN/9Robv/Xx4v9ijkSRSNLQhAWumap82WRSBUqXStV/YcS+XVLnSS+WLDroqArFkMEsAS+eWmrUzrO0oEmE40RlMZ5+ODIkAyKAGUwZ3mVKmcamcJnMW26MRPgUw6j+LkhyHGVGYjSUUKNpuJUQoOIAyDvEyG8S5yfK6dhZc0Tx1KI/gviKL6qvvFs1+bWtaz58uUNnryq6kt5RzOCkPWlVqVX2a/EEBUdU1KrXLf40GoiiFXK///qpoiDXrOgqDR38JB0bw7SoL+ZB9o1RCkQjQ2CBYZKd/+VJxZRRZlqSkKiws0WFxUyCwsKiMy7hUVFhIaCrNQsKkTIsLivwKKigsj8XYlwt/WKi2N4d//uQRCSAAjURNIHpMZBGYiaQPSYyAAABLAAAAAAAACWAAAAApUF/Mg+0aohSIRobBAsMlO//Kk4soosy1JSFRYWaLC4qZBYWFRGZdwqKiwkNBVmoWFSJkWFxX4FFRQWR+LsS4W/rFRb/////////////////////////////////////////////////////////////////////////////////////////////////////////////////////////////////////////////////////////////////////////////////////////////////////////////////////////////////////////////////////////////////////////////////////////////////////////////////////////////////////////////////////////////////////////////////////////////////////////////////////////////////VEFHAAAAAAAAAAAAAAAAAAAAAAAAAAAAAAAAAAAAAAAAU291bmRib3kuZGUAAAAAAAAAAAAAAAAAAAAAAAAAAAAAAAAAAAAAAAAAAAAAAAAAAAAAAAAAAAAAAAAAMjAwNGh0dHA6Ly93d3cuc291bmRib3kuZGUAAAAAAAAAACU=");  
    snd.play();
}

function downloadString(string, fileName) {
	let a = document.createElement("a");
	a.setAttribute("download", fileName);
	a.href = URL.createObjectURL(new Blob([string]));
	a.click();
}

function downloadBlob(blob, fileName) {
	const a = $e("a", null, {
		href: URL.createObjectURL(blob),
		download: fileName
	});
	a.click();
}

function getRedactedValue(value) {
	if (typeof value === "string") return `[Redacted string with length ${value.length}]`;
	if (value instanceof Array) return `[Redacted array with length ${value.length}]`;

	if (typeof value === "object") {
		if (value === null) return null;

		let built = {};
		for (const key of Object.keys(value)) {
			built[getRedactedValue(key)] = getRedactedValue(value[key]);
		}

		return built;
	}

	return "[Redacted value]"
}

async function downloadDebugFile(redact=true) {
	let r = await fetch("/vars");
	let varsData = await r.json();
	
	r = await fetch("/get_log");
	let aiserver_log = await r.json();
	console.log(aiserver_log);
	
	debug_info['aiserver errors'] = []
	for (data of aiserver_log.aiserver_log) {
		let temp = JSON.parse(JSON.stringify(data.record));
		temp = {"level": temp.level.name, 'message': temp.message, 'record': temp};
		delete temp.record.message;
		debug_info['aiserver errors'].push(temp);
	}

	// Redact sensitive user info

	// [redacted string n characters long]
	// [redacted array with n elements]

	let redactables = [
		"model_settings.apikey",
		"model_settings.colaburl",
		"model_settings.oaiapikey",
		"system_settings.story_loads",
		"user_settings.username",
		"system_settings.savedir", // Can reveal username
		"story_settings.last_story_load",
	];
	
	if (redact) {
		// TODO: genseqs, splist(?)
		redactables = redactables.concat([
			"story_settings.authornote",
			"story_settings.chatname",
			"story_settings.lastact",
			"story_settings.lastctx",
			"story_settings.memory",
			"story_settings.notes",
			"story_settings.prompt",
			"story_settings.story_name",
			"story_settings.submission",
			"story_settings.biases",
			"story_settings.genseqs",

			// System
			"system_settings.spfilename",
			"system_settings.spname",
		]);
		

		// Redact more complex things

		// wifolders_d - name
		for (const key of Object.keys(varsData.story_settings.wifolders_d)) {
			varsData.story_settings.wifolders_d[key].name = getRedactedValue(varsData.story_settings.wifolders_d[key].name);
		}

		// worldinfo - comment, content, key, keysecondary
		for (const key of Object.keys(varsData.story_settings.worldinfo)) {
			for (const redactKey of ["comment", "content", "key", "keysecondary"]) {
				varsData.story_settings.worldinfo[key][redactKey] = getRedactedValue(varsData.story_settings.worldinfo[key][redactKey]);
			}
		}

		// worldinfo_i - comment, content, key, keysecondary
		for (const key of Object.keys(varsData.story_settings.worldinfo_i)) {
			for (const redactKey of ["comment", "content", "key", "keysecondary"]) {
				varsData.story_settings.worldinfo_i[key][redactKey] = getRedactedValue(varsData.story_settings.worldinfo_i[key][redactKey]);
			}
		}

		// worldinfo_u - comment, content, key, keysecondary
		for (const key of Object.keys(varsData.story_settings.worldinfo_u)) {
			for (const redactKey of ["comment", "content", "key", "keysecondary"]) {
				varsData.story_settings.worldinfo_u[key][redactKey] = getRedactedValue(varsData.story_settings.worldinfo_u[key][redactKey]);
			}
		}

		// worldinfo_v2 entries - comment, content, folder, key, keysecondary, manual_text, title, wpp
		for (const key of Object.keys(varsData.story_settings.worldinfo_v2.entries)) {
			for (const redactKey of ["comment", "content", "folder", "key", "keysecondary", "manual_text", "title", "wpp"]) {
				varsData.story_settings.worldinfo_v2.entries[key][redactKey] = getRedactedValue(varsData.story_settings.worldinfo_v2.entries[key][redactKey]);
			}
		}

		varsData.story_settings.worldinfo_v2.folders = getRedactedValue(varsData.story_settings.worldinfo_v2.folders);

		// actions - "Selected Text", Options, Probabilities
		for (const key of Object.keys(varsData.story_settings.actions.actions)) {
			for (const redactKey of ["Selected Text", "Options", "Probabilities"]) {
				varsData.story_settings.actions.actions[key][redactKey] = getRedactedValue(varsData.story_settings.actions.actions[key][redactKey]);
			}
		}

	}

	for (const varPath of redactables) {
		let ref = varsData;
		const parts = varPath.split(".");

		for (const part of parts.slice(0, -1)) {
			ref = ref[part];
		}

		const lastPart = parts[parts.length - 1];

		ref[lastPart] = getRedactedValue(ref[lastPart]);
	}

	debug_info.currentVars = varsData;
	
	//redact aiserver log messages
	for (log_item of debug_info['aiserver errors']) {
		if (['PROMPT', 'GENERATION'].includes(log_item.level)) {
			log_item.message = getRedactedValue(log_item.message);
		}
	}
	
	console.log(debug_info);

	downloadString(JSON.stringify(debug_info, null, 4), "kobold_debug.json");
}

function configurePrompt(placeholderData) {
	openPopup("prompt-config");

	const placeholders = document.querySelector("#prompt-config-placeholders");

	for (const phData of placeholderData) {
		let placeholder = $e("div", placeholders, {classes: ["prompt-config-ph"]});


		// ${character.name} is an AI Dungeon thing, although I believe NAI
		// supports it as well. Many prompts use it. I think this is the only
		// hardcoded thing like this.
		let titleText = phData.title || phData.id;
		if (titleText === "character.name") titleText = "Character Name";

		let title = $e("span", placeholder, {classes: ["prompt-config-title"], innerText: titleText});

		if (phData.description) $e("span", placeholder, {
			classes: ["prompt-config-desc", "help_text"],
			innerText: phData.description
		});

		let input = $e("input", placeholder, {
			classes: ["prompt-config-value"],
			value: phData.default || "",
			placeholder: phData.default || "",
			"placeholder-id": phData.id
		});
	}
}

function sendPromptConfiguration() {
	let data = {};
	for (const configInput of document.querySelectorAll(".prompt-config-value")) {
		data[configInput.getAttribute("placeholder-id")] = configInput.value;
	}

	socket.emit("configure_prompt", data);

	closePopups();
	$(".prompt-config-ph").remove();
}

async function postWI(wiData) {
	let r = await fetch("/upload_wi", {
		method: "POST",
		headers: {
			"Content-Type": "application/json"
		},
		body: JSON.stringify(wiData)
	});

	if (!r.ok) {
		reportError("WI Upload Error", `WI upload failed with status code ${r.status}. Please report this.`);
		return;
	}
}

async function loadNAILorebook(data, filename, image=null) {
	let lorebookVersion = data.lorebookVersion;
	let wi_data = {folders: {[filename]: []}, entries: {}};
	console.log(`Loading NAI lorebook version ${lorebookVersion}`);

	let base = Math.max(...Object.keys(world_info_data).map(Number)) + 1;
	if (base < 0) base = 0;

	let i = 0;
	for (const entry of data.entries) {
		// contextConfig: Object { suffix: "\n", tokenBudget: 2048, reservedTokens: 0, … }
		// displayName: "Aboleth"
		// enabled: true
		// forceActivation: false
		// keys: Array [ "Aboleth" ]
		// lastUpdatedAt: 1624443329051
		// searchRange: 1000
		// text

		wi_data.entries[i.toString()] = {
			"uid": i,
			"title": entry.displayName,
			"key": entry.keys,
			"keysecondary": [],
			"folder": filename,
			"constant": entry.forceActivation,
			"content": "",
			"manual_text": entry.text,
			"comment": "",
			"token_length": 0,
			"selective": false,
			"wpp": {"name": "", "type": "", "format": "W++", "attributes": {}},
			"use_wpp": false,
		};
		wi_data.folders[filename].push(i);


		i++;
	}

	await postWI(wi_data);

	if (image) {
		for (let offset=0;offset<i;offset++) {
			let uid = base+offset;

			const imageEl = $el(`#world_info_image_${uid}`);
			if (imageEl) imageEl.src = image;

			let r = await fetch(`/set_wi_image/${uid}`, {
				method: "POST",
				body: image
			});
		}
	}
}

async function loadKoboldJSON(data, filename) {
	if (data.gamestarted !== undefined) {
		// Story
		socket.emit("upload_file", {
			filename: filename,
			data: new Blob([JSON.stringify(data)]),
			upload_no_save: true
		});
		socket.emit("load_story_list", "");
		load_story_list();
	} else if (data.folders !== undefined && data.entries !== undefined) {
		// World Info Folder
		await postWI(data);
	} else {
		// Bad data
		reportError("Error loading file", `Unable to detect ${filename} as a valid KoboldAI file.`);
		console.error("Bad data!");
		return;
	}
}

async function blob2Base64(blob) {
	return new Promise(function(resolve, reject) {
		const reader = new FileReader();
		reader.readAsDataURL(blob);
		reader.onload = () => resolve(reader.result);
		reader.onerror = error => reject(error);
	});
}

async function blob2ArrayBuffer(blob) {
	return new Promise(function(resolve, reject) {
		const reader = new FileReader();
		reader.readAsArrayBuffer(blob);
		reader.onload = () => resolve(reader.result);
		reader.onerror = error => reject(error);
	});
}

async function readLoreCard(file) {
	// "naidata"
	const magicNumber = new Uint8Array([0x6e, 0x61, 0x69, 0x64, 0x61, 0x74, 0x61]);
	
	let filename = file.name;
	let reader = new FileReader();

	let bin = new Uint8Array(await blob2ArrayBuffer(file))

	// naidata is prefixed with magic number
	let offset = bin.findIndex(function(item, possibleIndex, array) {
		for (let i=0;i<magicNumber.length;i++) {
			if (bin[i + possibleIndex] !== magicNumber[i]) return false;
		}
		return true;
	});

	if (offset === null) {
		reportError("Error reading Lorecard", "Unable to find NAIDATA offset. Is this a valid Lorecard?");
		throw Error("Couldn't find offset!");
	}
	
	let lengthBytes = bin.slice(offset - 8, offset - 4);
	let length = 0;
	
	for (const byte of lengthBytes) {
		length = (length << 8) + byte;
	}
	
	let binData = bin.slice(offset + 8, offset + length);
	
	// Encoded in base64
	let data = atob(new TextDecoder().decode(binData));
	let j = JSON.parse(data);
	let b64Image = await blob2Base64(file);
	loadNAILorebook(j, filename, b64Image);
}

async function processDroppedFile(file) {
	let extension = /.*\.(.*)/.exec(file.name)[1];
	console.log("file is", file)
	let data;

	switch (extension) {
		case "png":
			// NovelAI lorecard, a png with a lorebook file embedded inside it.
			readLoreCard(file);
			break;
		case "json":
			// KoboldAI file (old story, etc)
			data = JSON.parse(await file.text());
			loadKoboldJSON(data, file.name);
			break;
		case "kaistory":
			// KoboldAI story file
			let r = await fetch(`/upload_kai_story/${file.name}`, {
				method: "POST",
				body: file
			});
			break;
		case "lorebook":
			// NovelAI lorebook, JSON encoded.
			data = JSON.parse(await file.text());
			loadNAILorebook(data, file.name);
			break;
		case "css":
			console.warn("TODO: THEME");
			reportError("Unsupported", "Theme drag and drop is not implemented yet. Check back later!");
			break;
		case "lua":
			console.warn("TODO: USERSCRIPT");
			reportError("Unsupported", "Userscript drag and drop is not implemented yet. Check back later!");
			break
	}
}

function highlightEl(element) {
	if (typeof element === "string") element = document.querySelector(element);
	if (!element) {
		console.error("Bad jump!")
		return;
	}
	
	const area = $(element).closest(".tab-target")[0];
	if (area) {
		// If we need to click a tab to make the element visible, do so.
		let tab = Array.from($(".tab")).filter((c) => c.getAttribute("tab-target") === area.id)[0];
		tab.click();
	}

	element.scrollIntoView();
	return element;
}

function focusEl(element) {
	const el = highlightEl(element);
	if (el) el.focus();
}

function addSearchListing(action, highlight) {
	const finder = document.getElementById("finder");

	let result = document.createElement("div");
	result.classList.add("finder-result");
	result.addEventListener("click", function(event) {
		closePopups();
		action.func();
	});

	let textblock = document.createElement("div");
	textblock.classList.add("result-textbox");
	result.appendChild(textblock);

	let titleEl = document.createElement("span");
	titleEl.classList.add("result-title");
	titleEl.innerText = action.name;

	// TODO: Sanitation
	titleEl.innerHTML = titleEl.innerHTML.replace(
		new RegExp(`(${highlight})`, "i"),
		'<span class="result-highlight">$1</span>'
	);
	textblock.appendChild(titleEl);

	if (action.desc) {
		let descriptionEl = document.createElement("span");
		descriptionEl.classList.add("result-details");
		descriptionEl.innerText = action.desc;
		descriptionEl.innerHTML = descriptionEl.innerHTML.replace(
			new RegExp(`(${highlight})`, "i"),
			'<span class="result-highlight">$1</span>'
		);

		// It can get cut off by CSS, so let's add a tooltip.
		descriptionEl.setAttribute("title", action.desc);
		textblock.appendChild(descriptionEl);
	}

	let icon = document.createElement("span");
	icon.classList.add("result-icon");
	icon.classList.add("material-icons-outlined");

	// TODO: Change depending on what pressing enter does
	icon.innerText = action.icon;
	result.appendChild(icon)

	finder.appendChild(result);

	return result;
}

function updateStandardSearchListings(query) {
	const maxResultCount = 5;
	const actionMatches = {name: [], desc: []};

	for (const action of finder_actions) {
		if (action.name.toLowerCase().includes(query)) {
			actionMatches.name.push(action);
		} else if (action.desc && action.desc.toLowerCase().includes(query)) {
			actionMatches.desc.push(action);
		}
	}

	// Title matches over desc matches
	const matchingActions = actionMatches.name.concat(actionMatches.desc);


	for (let i=0;i<maxResultCount && i<matchingActions.length;i++) {
		let action = matchingActions[i];
		addSearchListing(action, query);
	}
}

function $e(tag, parent, attributes, insertionLocation=null) {
	// Small helper function for dynamic UI creation

	let element = document.createElement(tag);

	if (!attributes) attributes = {};

	if ("classes" in attributes) {
		if (!Array.isArray(attributes.classes)) throw Error("Classes was not array!");
		for (const className of attributes.classes) {
			element.classList.add(className);
		}
		delete attributes.classes;
	}


	for (const [attribute, value] of Object.entries(attributes)) {
		if (attribute.includes(".")) {
			let ref = element;
			const parts = attribute.split(".");

			for (const part of parts.slice(0, -1)) {
				ref = ref[part];
			}

			ref[parts[parts.length - 1]] = value;
			continue;
		}

		if (attribute in element) {
			element[attribute] = value;
		} else {
			element.setAttribute(attribute, value);
		}
	}

	if (!parent) return element;

	if (insertionLocation && Object.keys(insertionLocation).length) {
		let [placement, target] = Object.entries(insertionLocation)[0];
		if (placement === "before") {
			parent.insertBefore(element, target);
		} else if (placement === "after") {
			parent.insertBefore(element, target.nextSibling);
		} else {
			throw Error(`I have no clue what placement ${placement} is`);
		}
	} else {
		parent.appendChild(element);
	}

	return element;
}

function makeFinderWITag(name, container, isPrimary, uid) {
	let wiTag = $e("span", container, {classes: ["tag"]});
	let wiTagIcon = $e("span", wiTag, {classes: ["finder-wi-tag-icon", "material-icons-outlined"], innerText: "close"});
	let wiTagText = $e("span", wiTag, {innerText: name, contenteditable: true});

	wiTagIcon.addEventListener("click", function(e) {
		socket.emit(
			"update_wi_keys",
			{uid: parseInt(uid), key: name, is_secondary: !isPrimary, operation: "remove"}
		);
		wiTag.remove();
	});
}

function updateWIInfo(event) {
	// Should be a change event or something similar. This WILL send an update
	// packet on each unfocus in some cases. It's not that big of a deal, right? :p

	let key = event.target.getAttribute("wi-sync");

	if ("checked" in event.target) {
		// checkbox / toggle
		value = event.target.checked;
	} else if ("value" in event.target) {
		// standard inputs
		value = event.target.value;
	} else {
		// contenteditable
		value = event.target.innerText
	}

	let uid = $(event.target).closest(".finder-wi-block")[0].getAttribute("wi-uid");
	socket.emit("update_wi_attribute", {uid: parseInt(uid), key: key, value: value});
}

function updateWISearchListings(data) {
	wi_finder_offset = 0;
	wi_finder_data = Object.values(data).flat();
	renderWISearchListings();
}

function renderWISearchListings() {
	const wiCarousel = document.getElementById("finder-wi-carousel");
	$(".finder-wi-block").remove();

	let data = Array.from(wi_finder_data);

	// No need for excessive shifting
	let realOffset = wi_finder_offset % data.length;

	// Make first be central
	if (data.length > 2) realOffset--;

	// Wrap around
	if (realOffset < 0) realOffset += data.length;

	// Actual data wrap
	for (let i=0;i<realOffset;i++) {
		data.push(data.shift());
	}
	let entries = data.slice(0, 3);

	// Visual spacing-- this kinda sucks
	if (entries.length == 1) entries = [null, entries[0], null];
	if (entries.length == 2) entries = [null, ...entries];

	for (const [i, entry] of entries.entries()) {
		let wiBlock = $e("div", wiCarousel, {classes: ["finder-wi-block"], "wi-uid": entry ? entry.uid : "null"});

		// Spacer hack
		if (!entry) {
			wiBlock.style.visibility = "hidden";
			continue;
		}

		// The "position" relative to others.
		let current = "center";

		if (entries.length == 3) {
			if (i !== 1) current = (i == 0) ? "left" : "right";
		} else if (entries.length == 2) {
			if (i === 1) current = "right";
		}

		if (current !== "center") {
			let blanket = $e("div", wiBlock, {classes: ["finder-wi-blanket"]});
		}

		if (current === "left") {
			wiBlock.addEventListener("click", function(event) {
				wi_finder_offset--;
				renderWISearchListings();
				event.preventDefault();
			});
		} else if (current === "right") {
			wiBlock.addEventListener("click", function(event) {
				wi_finder_offset++;
				renderWISearchListings();
				event.preventDefault();
			});
		} else if (current === "center") {
			// Focus is the center highlighted one. If there is 3 entries (max),
			// the important one is at the center. Otherwise, the important one
			// is in the front.
			wiBlock.classList.add("finder-wi-focus");
		}


		let wiTitle = $e("span", wiBlock, {
			classes: ["finder-wi-title"],
			innerText: entry.title,
			contenteditable: true,
			"data-placeholder": "Entry",
			"wi-sync": "title",
		});
		wiTitle.addEventListener("keydown", function(e) {
			if (e.key === "Enter") {
				e.preventDefault();
				wiTitle.blur();
			}
		});
		wiTitle.addEventListener("blur", updateWIInfo);

		let wiTextLabel = $e("h3", wiBlock, {innerText: "Info", "style.margin": "10px 0px 5px 0px"});
		let wiContent = $e("textarea", wiBlock, {
			classes: ["finder-wi-content"],
			value: entry.content,
			placeholder: "Write your World Info here!",
			"wi-sync": "content",
		});
		wiContent.addEventListener("blur", updateWIInfo);

		let wiComment = $e("textarea", wiBlock, {
			placeholder: "Comment",
			value: entry.comment,
			"wi-sync": "comment",
		});
		wiComment.addEventListener("blur", updateWIInfo);

		let wiActivationHeaderContainer = $e("div", wiBlock, {classes: ["finder-wi-activation-header-container"]});
		let wiActivationLabel = $e("h3", wiActivationHeaderContainer, {innerText: "Activation", "style.display": "inline"});
		let wiAlwaysContainer = $e("div", wiActivationHeaderContainer, {classes: ["finder-wi-always-container"]});
		let wiAlwaysLabel = $e("span", wiAlwaysContainer, {innerText: "Always Activate"});

		let wiActivationHelp = $e("span", wiBlock, {classes: ["help_text"], innerText: "Change when the AI reads this World Info entry"})
		let wiTagActivationContainer = $e("div", wiBlock);

		let wiAlways = $e("input", wiAlwaysContainer, {
			type: "checkbox",
			"wi-sync": "constant",
		});
		$(wiAlways).change(function(e) {
			updateWIInfo(e);
			if (this.checked) {
				wiTagActivationContainer.classList.add("disabled");
			} else {
				wiTagActivationContainer.classList.remove("disabled");
			}
		});
		$(wiAlways).bootstrapToggle({
			size: "mini",
			onstyle: "success",
		});
		$(wiAlways).bootstrapToggle(entry.constant ? "on" : "off");

		for (const isPrimary of [true, false]) {
			let wiTagLabel = $e("span", wiTagActivationContainer, {
				"style.display": "block",
				innerText: isPrimary ? "Requires one of:" : "And (if present):"
			});

			let wiTagContainer = $e("div", wiTagActivationContainer, {
				id: isPrimary ? "finder-wi-required-keys" : "finder-wi-secondary-keys",
				classes: ["finder-wi-keys"]
			});
			let wiAddedTagContainer = $e("div", wiTagContainer, {classes: ["finder-wi-added-keys"]});

			// Existing keys
			for (const key of entry.key) {
				makeFinderWITag(key, wiAddedTagContainer, isPrimary, entry.uid);
			}

			// The "fake key" add button
			let wiNewTag = $e("span", wiTagContainer, {classes: ["tag"]});
			let wiNewTagIcon = $e("span", wiNewTag, {classes: ["finder-wi-tag-icon", "material-icons-outlined"], innerText: "add"});
			let wiNewTagText = $e("span", wiNewTag, {classes: ["tag-text"], contenteditable: true, "data-placeholder": "Key"});

			function newTag() {
				let tagName = wiNewTagText.innerText;
				wiNewTagText.innerText = "";
				if (!tagName.trim()) return;
				makeFinderWITag(tagName, wiAddedTagContainer, isPrimary, entry.uid)

				socket.emit(
					"update_wi_keys",
					{uid: parseInt(entry.uid), key: tagName, is_secondary: !isPrimary, operation: "add"}
				);
			}

			wiNewTagText.addEventListener("blur", newTag);
			wiNewTagText.addEventListener("keydown", function(e) {
				if (e.key === "Enter") {
					newTag();
					e.preventDefault();
				}
			});
		}
	}
}

function recieveScratchpadResponse(data) {
	const scratchpadResponse = document.querySelector("#finder-scratchpad-response");

	clearInterval(finder_waiting_id);
	finder_waiting_id = null;

	scratchpadResponse.innerText = data;
}

function sendScratchpadPrompt(prompt) {
	// Already waiting on prompt...
	if (finder_waiting_id) return;

	const scratchpad = document.querySelector("#finder-scratchpad");
	const scratchpadPrompt = document.querySelector("#finder-scratchpad-prompt");
	const scratchpadResponse = document.querySelector("#finder-scratchpad-response");

	scratchpadPrompt.innerText = prompt;
	scratchpadResponse.innerText = "...";

	scratchpad.classList.remove("hidden");

	finder_waiting_id = setInterval(function() {
		// Little loading animation so user doesn't think nothing is happening.
		// TODO: Replace this with token streaming WHEN AVAILABLE.

		let index = scratchpadResponse.innerText.indexOf("|");
		if (index === 2) {
			scratchpadResponse.innerText = "...";
			return;
		}
		let buf = "";

		index++;

		for (let i=0;i<index;i++) buf += ".";
		buf += "|";
		for (let i=0;i<2-index;i++) buf += ".";

		scratchpadResponse.innerText = buf;
	}, 1000);

	socket.emit("scratchpad_prompt", prompt);
}

function finderSendImgPrompt(prompt) {
	closePopups();
	$el("#image-loading").classList.remove("hidden");
	socket.emit("generate_image_from_prompt", prompt);
}

function updateSearchListings() {
	if (["scratchpad", "imgPrompt"].includes(finder_mode)) return;
	if (this.value === finder_last_input) return;
	finder_last_input = this.value;
	finder_selection_index = -1;

	const wiCarousel = document.getElementById("finder-wi-carousel");
	wiCarousel.classList.add("hidden");

	let query = this.value.toLowerCase();

	// TODO: Maybe reuse the element? Would it give better performance?
	$(".finder-result").remove();

	if (!query) return;

	if (finder_mode === "wi") {
		wiCarousel.classList.remove("hidden");
		$(".finder-wi-block").remove();
		socket.emit("search_wi", {query: query});
	} else if (finder_mode === "ui") {
		updateStandardSearchListings(query)
	}
}

function updateFinderSelection() {
	let former = document.getElementsByClassName("result-selected")[0];
	if (former) former.classList.remove("result-selected");

	let newSelection = document.getElementsByClassName("finder-result")[finder_selection_index];
	newSelection.classList.add("result-selected");
}

function updateFinderMode(mode) {
	const finderIcon = document.querySelector("#finder-icon");
	const finderInput = document.querySelector("#finder-input");
	const finderScratchpad = document.querySelector("#finder-scratchpad");

	finderIcon.innerText = {ui: "search", wi: "auto_stories", scratchpad: "speaker_notes", "imgPrompt": "image"}[mode];
	finderInput.placeholder = {
		ui: "Search for something...",
		wi: "Search for a World Info entry...",
		scratchpad: "Prompt the AI...",
		imgPrompt: "Generate an image..."
	}[mode];
	finderScratchpad.classList.add("hidden");

	finder_mode = mode;
}

function cycleFinderMode() {
	// Initiated by clicking on icon
	updateFinderMode({ui: "wi", wi: "scratchpad", scratchpad: "imgPrompt", imgPrompt: "ui"}[finder_mode]);
}

function open_finder() {
	const finderInput = document.getElementById("finder-input");
	finderInput.value = "";
	$(".finder-result").remove();
	finder_selection_index = -1;
	updateFinderMode("ui");
	
	openPopup("finder");
	finderInput.focus();
}

function process_cookies() {
	if (getCookie("Settings_Pin") == "false") {
		settings_unpin();
	} else if (getCookie("Settings_Pin") == "true") {
		settings_pin();
	}
	if (getCookie("Story_Pin") == "true") {
		story_pin();
	} else if (getCookie("Story_Pin") == "false") {
		story_unpin();
	}
	if (getCookie("preserve_game_space") == "false") {
		preserve_game_space(false);
	} else if (getCookie("preserve_game_space") == "true") {
		preserve_game_space(true);
	}
	if (getCookie("options_on_right") == "false") {
		options_on_right(false);
	} else if (getCookie("options_on_right") == "true") {
		options_on_right(true);
	}
	
	Change_Theme(getCookie("theme", "Monochrome"));
	
	//set font size
	new_font_size = getCookie("font_size", 1);
	var r = document.querySelector(':root');
	r.style.setProperty("--game_screen_font_size_adjustment", new_font_size);
	document.getElementById('font_size_cur').value = new_font_size;
	document.getElementById('font_size').value = new_font_size;
	
	
	load_tweaks();
}

function position_context_menu(contextMenu, x, y) {
	// Calculate where to position context menu based on window confines and
	// menu size.

	let height = contextMenu.clientHeight;
	let width = contextMenu.clientWidth;

	let bounds = {
		top: 0,
		bottom: window.innerHeight,
		left: 0,
		right: window.innerWidth,
	};

	let farMenuBounds = {
		top: y,
		bottom: y + height,
		left: x,
		right: x + width,
	};

	if (farMenuBounds.right > bounds.right) x -= farMenuBounds.right - bounds.right;
	if (farMenuBounds.bottom > bounds.bottom) y -= farMenuBounds.bottom - bounds.bottom;

	contextMenu.style.left = `${x}px`;
	contextMenu.style.top = `${y}px`;
}

function updateTitle() {
	const titleInput = $el(".var_sync_story_story_name");
	if (!titleInput.innerText) return;
	document.title = `${titleInput.innerText} - KoboldAI Client`;
}

function openClubImport() {
	$el("#aidgpromptnum").value = "";
	openPopup("aidg-import-popup");
}

//// INIT ////

document.onkeydown = detect_key_down;
document.onkeyup = detect_key_up;
document.getElementById("input_text").onkeydown = detect_enter_submit;

/* -- Popups -- */
function openPopup(id) {
	closePopups();

	const container = $el("#popup-container");
	container.classList.remove("hidden");

	for (const popupWindow of container.children) {
		popupWindow.classList.add("hidden");
	}

	const popup = $el(`#${id}`);
	popup.classList.remove("hidden");

	// Sometimes we want to instantly focus on certain elements when a menu opens.
	for (const noticeMee of popup.getElementsByClassName("focus-on-me")) {
		noticeMee.focus();
		break;
	}
}

function closePopups() {
	const container = $el("#popup-container");
	container.classList.add("hidden");

	for (const popupWindow of container.children) {
		popupWindow.classList.add("hidden");
	}
}

$el("#popup-container").addEventListener("click", function(event) {
	if (event.target === this) closePopups();
});

/* -- Colab Cookie Handling -- */
if (colab_cookies != null) {
	for (const cookie of Object.keys(colab_cookies)) {
		setCookie(cookie, colab_cookies[cookie]);
	}	
	colab_cookies = null;
}

//create_theming_elements();

/* -- Tweak Registering -- */
for (const tweakContainer of document.getElementsByClassName("tweak-container")) {
	let toggle = tweakContainer.querySelector("input");

	$(toggle).change(function(e) {
		let path = $(this).closest(".tweak-container")[0].getAttribute("tweak-path");
		let id = `tweak-${path}`;

		if (this.checked) {
			let style = document.createElement("link");
			style.rel = "stylesheet";
			style.href = `/themes/tweaks/${path}.css`;
			style.id = id;
			document.head.appendChild(style);
		} else {
			let el = document.getElementById(id);
			if (el) el.remove();
		}

		save_tweaks();
	});
}

process_cookies();

/* -- Drag and Drop -- */
(function() {
	let lastTarget = null;

	document.body.addEventListener("drop", function(e) {
		e.preventDefault();
		$("#file-upload-notice")[0].classList.add("hidden");

		// items api
		if (e.dataTransfer.items) {
			for (const item of e.dataTransfer.items) {
				if (item.kind !== "file") continue;
				let file = item.getAsFile();
				processDroppedFile(file);
			}
		} else {
			for (const file of e.dataTransfer.files) {
				processDroppedFile(file);
			}
		}
	});

	document.body.addEventListener("dragover", function(e) {
		e.preventDefault();
	});

	document.body.addEventListener("dragenter", function(e) {
		if (!e.dataTransfer.types.includes("Files")) return;
		lastTarget = e.target;
		$("#file-upload-notice")[0].classList.remove("hidden");
	});

	document.body.addEventListener("dragleave", function(e) {
		if (!(e.target === document || e.target === lastTarget)) return;

		$("#file-upload-notice")[0].classList.add("hidden");
	});
})();

/* -- Finder -- */
(function() {
	const finderInput = document.getElementById("finder-input");
	const finderIcon = document.getElementById("finder-icon");

	// Parse settings for Finder
	for (const el of $(".setting_label")) {
		let name = el.children[0].innerText;

		let tooltipEl = el.getElementsByClassName("helpicon")[0];
		let tooltip = tooltipEl ? tooltipEl.getAttribute("tooltip") : null;

		finder_actions.push({
			name: name,
			desc: tooltip,
			icon: "open_in_new",
			type: "setting",
			func: function () { highlightEl(el.parentElement) },
		});
	}

	const themeSelector = $el("#selected_theme");

	function updateThemes() {
		finder_actions = finder_actions.filter(x => x.type !== "theme")
		// Parse themes for Finder
		for (const select of themeSelector.children) {
			let themeName = select.value;
			//console.log(themeName)
			//console.log("curve")
			finder_actions.push({
				name: themeName,
				desc: "Apply this theme to change how KoboldAI looks!",
				icon: "palette",
				type: "theme",
				func: function () {
					themeSelector.value = themeName;
					themeSelector.onchange();
				},
			});
		}
	}

	updateThemes();
	themeSelector.addEventListener("sync", updateThemes);

	for (const el of $(".collapsable_header")) {
		// https://stackoverflow.com/a/11347962
		let headerText = $(el.children[0]).contents().filter(function() {
			return this.nodeType == 3;
		}).text().trim();
		
		finder_actions.push({
			name: headerText,
			icon: "open_in_new",
			func: function () { highlightEl(el) },
		});
	}

	finderIcon.addEventListener("click", cycleFinderMode);
	finderInput.addEventListener("keyup", updateSearchListings);
	finderInput.addEventListener("keydown", function(event) {
		let delta = 0;
		const actions = document.getElementsByClassName("finder-result");

		let newMode = {">": "wi", "#": "ui", "!": "scratchpad", "?": "imgPrompt"}[event.key];
		if (newMode && !finderInput.value) {
			event.preventDefault();
			updateFinderMode(newMode);
			return;
		}

		if (event.key === "Enter") {
			if (finder_mode === "scratchpad") {
				sendScratchpadPrompt(finderInput.value);
				return;
			} else if (finder_mode === "imgPrompt") {
				finderSendImgPrompt(finderInput.value);
				return;
			} else if (finder_mode === "ui") {
				let index = finder_selection_index >= 0 ? finder_selection_index : 0;
				if (!actions[index]) return;
				actions[index].click();
			} else {
				return;
			}
		} else if (event.key === "ArrowUp") {
			delta = -1;
		} else if (event.key === "ArrowDown") {
			delta = 1
		} else if (event.key === "Tab") {
			delta = event.shiftKey ? -1 : 1;
		} else {
			return;
		}

		if (finder_mode !== "ui") return;

		const actionsCount = actions.length;
		let future = finder_selection_index + delta;

		event.preventDefault();

		if (future >= actionsCount) {
			future = 0;
		} else if (future < 0) {
			future = actionsCount - 1;
		}

		finder_selection_index = future;
		updateFinderSelection(delta);
	});
})();

/* -- Context Menu -- */
(function() {
	const contextMenu = $e("div", document.body, {id: "context-menu", classes: ["hidden"]});
	let summonEvent = null;

	for (const [key, actions] of Object.entries(context_menu_actions)) {
		for (const action of actions) {
			// Null adds horizontal rule
			if (!action) {
				$e("hr", contextMenu, {classes: [`context-menu-${key}`]});
				continue;
			}

			let item = $e("div", contextMenu, {
				classes: ["context-menu-item", "noselect", `context-menu-${key}`],
				"enabled-on": action.enabledOn
			});
			let icon = $e("span", item, {classes: ["material-icons-outlined"], innerText: action.icon});
			item.append(action.label);

			item.addEventListener("mousedown", e => e.preventDefault());
			// Expose the "summonEvent" to enable access to original context menu target.
			item.addEventListener("click", () => action.click(summonEvent));
		}
	}

	// When we make a browser context menu, close ours.
	document.addEventListener("contextmenu", function(event) {
		let target = event.target;
		while (!target.hasAttribute("context-menu")) {
			target = target.parentElement;
			if (!target) break;
		}

		// If no custom context menu or control is held, do not run our custom
		// logic or cancel the browser's.
		if (!target || event.ctrlKey) {
			contextMenu.classList.add("hidden");
			return;
		}

		summonEvent = event;

		// Show only applicable actions in the context menu
		let contextMenuType = target.getAttribute("context-menu");
		for (const contextMenuItem of contextMenu.childNodes) {
			if (contextMenuItem.classList.contains(`context-menu-${contextMenuType}`)) {
				contextMenuItem.classList.remove("hidden");
			} else {
				contextMenuItem.classList.add("hidden");
			}
		}

		// Don't open browser context menu
		event.preventDefault();

		// Close if open
		if (!contextMenu.classList.contains("hidden")) {
			contextMenu.classList.add("hidden");
			return;
		}

		// Disable non-applicable items
		$(".context-menu-item").addClass("disabled");
		
		// A selection is made
		if (getSelectionText()) $(".context-menu-item[enabled-on=SELECTION]").removeClass("disabled");
		
		// The caret is placed
		if (get_caret_position(target) !== null) $(".context-menu-item[enabled-on=CARET]").removeClass("disabled");

		// The generated image is present
		if ($el(".action_image")) $(".context-menu-item[enabled-on=GENERATED-IMAGE]").removeClass("disabled");

		$(".context-menu-item[enabled-on=ALWAYS]").removeClass("disabled");

		contextMenu.classList.remove("hidden");

		// Set position to click position
		position_context_menu(contextMenu, event.x, event.y);

		// Don't let the document contextmenu catch us and close our context menu
		event.stopPropagation();
	});

	// When we click outside of our context menu, close ours.
	document.addEventListener("click", function(event) {
		contextMenu.classList.add("hidden");
	});

	window.addEventListener("blur", function(event) {
		contextMenu.classList.add("hidden");
	});
})();


/* -- WI Ctrl+Click To Jump -- */
(function() {
	document.addEventListener("keydown", function(event) {
		// Change appearance of WI when holding control
		if (event.key !== "Control") return;
		control_held = true;

		const style = ".wi_match { text-decoration: underline; cursor: pointer; }";
		$e("style", document.head, {id: "wi-link-style", innerText: style})
	});

	// Remove on up
	document.addEventListener("keyup", function(event) {
		if (event.key !== "Control") return;
		control_held = false;

		const style = document.querySelector("#wi-link-style")
		if (style) style.remove();
	});

	document.getElementById("Selected Text").addEventListener("click", function(event) {
		// Control click on WI entry to jump
		if (!event.target.classList.contains("wi_match")) return;
		if (!control_held) return;

		let uid = event.target.getAttribute("wi-uid");
		let wiCard = document.getElementById(`world_info_${uid}`);
		highlightEl(wiCard);
	});
})();

/* -- Update Tab Title on Input and Sync -- */
(function() {
	const titleInput = $el(".var_sync_story_story_name");
	titleInput.addEventListener("input", updateTitle);
	titleInput.addEventListener("sync", updateTitle);

	// Title may not have been sent by this point. Fear not; We abort if
	// there's no title. If we have missed the title sync, however, this will
	// save us.
	updateTitle();
})();

/* Substitution */
let load_substitutions;
[load_substitutions] = (function() {
	// TODO: Don't allow multiple substitutions for one target
	
	// Defaults
	let substitutions = [];
	const substitutionContainer = $el("#substitution-container");
	let charMap = [];
	
	function getTrueTarget(bareBonesTarget) {
		// If -- is converted to the 2dash, we make a "true target" so that a 2dash and - is the 3dash.
		if (!bareBonesTarget) return bareBonesTarget;

		let tries = 0;
		let whatWeGot = bareBonesTarget;
		
		// eehhhh this kinda sucks but it's the best I can think of at the moment
		while (true) {
			// Sanity check; never 100% cpu!
			tries++;
			if (tries > 2000) {
				reportError("Substitution error", "Some Substitution shenanigans are afoot; please send the developers your substitutions!");
				throw Error("Substitution shenanigans!")
				return;
			}
			
			let escape = true;
			for (const c of substitutions) {
				if (c.target === bareBonesTarget) continue;
				if (!c.enabled) continue;

				if (whatWeGot.includes(c.target)) {
					whatWeGot = whatWeGot.replaceAll(c.target, c.substitution);
					escape = false;
					break;
				}
			}
			
			if (escape) break;
		}
		
		return whatWeGot;
	}
	
	function getSubstitutionIndex(cardElement) {
		for (const i in substitutions) {
			if (substitutions[i].card === cardElement) {
				return i
			}
		}

		reportError("Substitution error", "Couldn't find substitution index from card.");
		throw Error("Didn't find substitution!");
	}
	
	function getDuplicateCards(target) {
		let duplicates = [];
		
		for (const c of substitutions) {
			if (c.target === target) duplicates.push(c.card);
		}
		
		console.log(duplicates)
		return duplicates.length > 1 ? duplicates : [];
	}
	
	function makeCard(c) {
		// How do we differentiate -- and ---? Convert stuff!
		
		let card = $e("div", substitutionContainer, {classes: ["substitution-card"]});
		let leftContainer = $e("div", card, {classes: ["card-section", "card-left"]});
		let deleteIcon = $e("span", leftContainer, {classes: ["material-icons-outlined", "cursor"], innerText: "clear"});
		let targetInput = $e("input", leftContainer, {classes: ["target"], value: c.target});
		let rightContainer = $e("div", card, {classes: ["card-section"]});
		let substitutionInput = $e("input", rightContainer, {classes: ["target"], value: c.substitution});
		
		// HACK
		let checkboxId = "sbcb" + Math.round(Math.random() * 9999).toString();
		
		let enabledCheckbox = $e("input", rightContainer, {id: checkboxId, classes: ["true-t"], type: "checkbox", checked: c.enabled});
		let initCheckTooltip = c.enabled ? "Enabled" : "Disabled";

		// HACK: We don't use in-house tooltip as it's cut off by container :(
		let enabledVisual = $e("label", rightContainer, {for: checkboxId, "title": initCheckTooltip, classes: ["material-icons-outlined"]});
		
		targetInput.addEventListener("change", function() {
			let card = this.parentElement.parentElement;
			let i = getSubstitutionIndex(card);

			substitutions[i].target = this.value;

			// Don't do a full rebake
			substitutions[i].trueTarget = getTrueTarget(this.value);
			
			for (const duplicateCard of getDuplicateCards(this.value)) {
				if (duplicateCard === card) continue;
				console.log("DUPE", duplicateCard)
				substitutions.splice(getSubstitutionIndex(duplicateCard), 1);
				duplicateCard.remove();
			}

			rebuildCharMap();
			updateSubstitutions();
		});

		substitutionInput.addEventListener("change", function() {
			let card = this.parentElement.parentElement;
			let i = getSubstitutionIndex(card);

			substitutions[i].substitution = this.value;
			// No rebaking at all is needed, that all hinges on target value; not edited here.
			updateSubstitutions();
		});
		
		deleteIcon.addEventListener("click", function() {
			let card = this.parentElement.parentElement;
			
			// Find and remove from substitution array
			substitutions.splice(getSubstitutionIndex(card), 1);
			updateSubstitutions();
			rebakeSubstitutions();
			card.remove();
		});
		
		enabledCheckbox.addEventListener("change", function() {
			let card = this.parentElement.parentElement;
			let i = getSubstitutionIndex(card);
			console.log(this.checked)

			substitutions[i].enabled = this.checked;
			enabledVisual.setAttribute("title", this.checked ? "Enabled" : "Disabled")
			rebakeSubstitutions();
			updateSubstitutions();
		});
		
		return card;
	}
	
	function updateSubstitutions() {
		let subs = substitutions.map(x => ({target: x.target, substitution: x.substitution, trueTarget: x.trueTarget, enabled: x.enabled}));
		socket.emit("substitution_update", subs);
	}
	
	function rebakeSubstitutions() {
		for (const c of substitutions) {
			c.trueTarget = getTrueTarget(c.target);
		}
		rebuildCharMap();
	}
	
	function rebuildCharMap() {
		charMap = [];
		for (const c of substitutions) {
			if (!c.enabled) continue;
			for (const char of c.target) {
				if (!charMap.includes(char)) charMap.push(char)
			}
		}
	}
	
	const newCardButton = $el("#new-sub-card");
	newCardButton.addEventListener("click", function() {
		let c = {target: "", substitution: "", enabled: true}
		substitutions.push(c);
		c.card = makeCard(c);
		//newCardButton.scrollIntoView(false);
	});
	
	// Event handler on input
	// TODO: Apply to all of gametext
	const inputText = $el("#input_text");
	inputText.addEventListener("keydown", function(event) {
		if (event.ctrlKey) return;
		if (event.ctrlKey) return;
		if (!charMap.includes(event.key)) return;

		let caretPosition = inputText.selectionStart;
		// We don't have to worry about special keys due to charMap (hopefully)
		let futureValue = inputText.value.slice(0, caretPosition) + event.key + inputText.value.slice(caretPosition);

		for (const c of substitutions) {
			if (!c.target) continue;
			if (!c.enabled) continue;

			let t = c.trueTarget;
			let preCaretPosition = caretPosition - t.length + 1;
			let bit = futureValue.slice(caretPosition - t.length + 1, caretPosition + 1)
			
			if (bit === t) {
				// We're doing it!!!!
				event.preventDefault();
				
				// Assemble the new text value
				let before = inputText.value.slice(0, caretPosition - t.length + 1);
				let after = inputText.value.slice(caretPosition);
				let newText = before + c.substitution + after;
				
				inputText.value = newText;
				
				// Move cursor back after setting text
				let sLength = c.substitution.length;
				inputText.selectionStart = preCaretPosition + sLength;
				inputText.selectionEnd = preCaretPosition + sLength;

				break;
			}
		}
	});
	
	let firstLoad = true;
	
	function load_substitutions(miniSubs) {
		// HACK: Does the same "replace all on load" thing that WI does; tab
		// support is broken and overall that kinda sucks. Would be nice to
		// make a robust system for syncing multiple entries.
		
		//console.log("load", miniSubs)

		$(".substitution-card").remove();
		// we only get target, trueTarget, and such
		for (const c of miniSubs) {
			if (!c.trueTarget) c.trueTarget = getTrueTarget(c.target);
			//if (!c.enabled) c.enabled = false;
			c.card = makeCard(c);
		}
		substitutions = miniSubs;
		rebuildCharMap();
		
		// We build trueTarget on the client, and it's not initalized on the server because I'm lazy.
		// May want to do that on the server in the future.
		if (firstLoad) updateSubstitutions();
		firstLoad = false;
	}

	return [load_substitutions];
})();

/* -- Tooltips -- */
function initalizeTooltips() {
	const tooltip = $e("span", document.body, {id: "tooltip-text", "style.display": "none"});
	let tooltipTarget = null;

	function alterTooltipState(target, specialClass=null) {
		tooltipTarget = target;
		tooltip.style.display = target ? "block" : "none";
		tooltip.className = specialClass || "";
	}

	function registerElement(el) {
		// el should have attribute "tooltip"
		let text = el.getAttribute("tooltip");

		el.addEventListener("mouseenter", function(event) {
			if (!el.hasAttribute("tooltip")) return;
			tooltip.innerText = text;
			let specialClass = "tooltip-standard";

			// Kinda lame
			if (this.classList.contains("context-token")) specialClass = "tooltip-context-token";

			alterTooltipState(el, specialClass);
		});

		el.addEventListener("mouseleave", function(event) {
			alterTooltipState(null);
		});
	}

	const xOffset = 10;
	const yOffset = 15;

	document.addEventListener("mousemove", function(event) {
		if (!tooltipTarget) return;

		let [x, y] = [event.x, event.y];

		// X + the tooltip's width is the farthest point right we will display;
		// let's account for it. If we will render outside of the window,
		// subtract accordingly.
		let xOverflow = (x + tooltip.clientWidth) - window.innerWidth;
		if (xOverflow > 0) x -= xOverflow;

		if (xOverflow + xOffset < 0) x += xOffset;

		// Same for Y!
		let yOverflow = (y + tooltip.clientHeight) - window.innerHeight;
		if (yOverflow > 0) y -= yOverflow;

		if (yOverflow + yOffset < 0) y += yOffset;

		tooltip.style.left = `${x}px`;
		tooltip.style.top = `${y}px`;
	});

	// Inital scan
	for (const element of document.querySelectorAll("[tooltip]")) {
		registerElement(element);
	}

	// Use a MutationObserver to catch future tooltips
	const observer = new MutationObserver(function(records, observer) {
		for (const record of records) {
			
			if (record.type === "attributes") {
				// Sanity check
				if (record.attributeName !== "tooltip") continue;
				registerElement(record.target);
				continue;
			}
			
			// If we remove the tooltip target, stop showing the tooltip. Maybe a little ineffecient.
			if (!document.body.contains(tooltipTarget)) alterTooltipState(null);

			for (const node of record.addedNodes) {
				if (node.nodeType !== 1) continue;

				if (node.hasAttribute("tooltip")) registerElement(node);

				// Register for descendants (Slow?)
				for (const element of node.querySelectorAll("[tooltip]")) {
					registerElement(element);
				}
			}
		}
	});
	observer.observe(document.body, {
		childList: true,
		subtree: true,
		attributeFilter: ["tooltip"],
	});
}

/* -- Shortcuts -- */
(function() {
	document.addEventListener("keydown", function(event) {
		if (!event.ctrlKey) return;

		for (const shortcut of shortcuts) {
			if (shortcut.key !== event.key) continue;
			if (shortcut.criteria && !shortcut.criteria()) continue;
			event.preventDefault();
			shortcut.func();
		}
	});

	// Display shortcuts in popup
	const shortcutContainer = $el("#shortcut-container");
	for (const shortcut of shortcuts) {
		const shortcutRow = $e("div", shortcutContainer, {classes: ["shortcut-item"]});
		const shortcutEl = $e("div", shortcutRow, {classes: ["shortcut-keys"]});
		for (const key of ["Ctrl", shortcut.key.toUpperCase()]) {
			$e("span", shortcutEl, {classes: ["shortcut-key"], innerText: key});
		}
		const shortcutDesc = $e("div", shortcutRow, {classes: ["shortcut-desc"], innerText: shortcut.desc});
	}
})();

function showNotification(title, text, type) {
	if (!["error", "info"].includes(type)) return;
	const nContainer = $el("#notification-container");
	const notification = $e("div", nContainer, {classes: ["notification", `notification-${type}`]});
	const nTextContainer = $e("div", notification, {classes: ["notif-text"]});
	const titleEl = $e("span", nTextContainer, {classes: ["notif-title"], innerText: title});
	const bodyEl = $e("span", nTextContainer, {classes: ["notif-body"], innerText: text});
	const bar = $e("div", notification, {classes: ["notif-bar"]});
	notification.style.left = "0px";

	setTimeout(function() {
		notification.remove();
	}, 10_000);
}

function reportError(title, text) {
	// TODO: Send to server and log there?
	console.error(`${title}: ${text}`);
	showNotification(title, text, "error");
}

function canNavigateStoryHistory() {
	return !["TEXTAREA", "INPUT"].includes(document.activeElement.tagName);
}

//function to load more actions if nessisary
function infinite_scroll() {
	if (scroll_trigger_element != undefined) {
		if(scroll_trigger_element.getBoundingClientRect().bottom >= 0){
			socket.emit("get_next_100_actions", parseInt(scroll_trigger_element.getAttribute("chunk")));
			scroll_trigger_element = undefined;
		}
	}
}

function run_infinite_scroll_update(action_type, actions, first_action) {
	//console.log("first_action: "+first_action);
	const promptEl = $el("#story_prompt");
	if (!promptEl) return;

	if (action_type == "append") {
		if (document.getElementById('Selected Text Chunk '+actions[actions.length-1].id)) {
			document.getElementById('Selected Text Chunk '+actions[actions.length-1].id).scrollIntoView(false);
			document.getElementById("Selected Text").scrollBy(0, 25);
		}
		//Check to see if we need to have the scrolling in place or not
		if (promptEl.classList.contains("hidden")) {
			if (Math.min.apply(null,Object.keys(actions_data).map(Number).filter(function(x){return x>=0})) <= 0) {
				promptEl.classList.remove("hidden");
			} else {
				//console.log("Appending, but adding infinite scroll");
				//console.log(document.getElementById('Selected Text Chunk '+Math.min.apply(null,Object.keys(actions_data).map(Number).filter(function(x){return x>=0}))));
				document.getElementById("Selected Text").onscroll = infinite_scroll;
				scroll_trigger_element = document.getElementById('Selected Text Chunk '+Math.min.apply(null,Object.keys(actions_data).map(Number).filter(function(x){return x>=0})));
			}
		}
	} else if (action_type == "prepend") {
		if (Math.min.apply(null,Object.keys(actions_data).map(Number).filter(function(x){return x>=0})) == 0) {
			//We've hit our prompt, so let's unhide it, move it to the begining, and kill the infinite_scroll
			scroll_trigger_element = undefined;
			document.getElementById("Selected Text").onscroll = undefined;
			document.getElementById("Selected Text").prepend(promptEl);
			promptEl.classList.remove("hidden");
		} else {
			//we just added more text and didn't hit the prompt. Move the scroll trigger back to the first non-prompt element
			let item_in_view = false;
			if ((scroll_trigger_element != undefined) && (scroll_trigger_element)) {
				if(scroll_trigger_element.getBoundingClientRect().bottom >= 0){
					let item_in_view = true;
				}
			}
			for (id of Object.keys(actions_data).map(Number).filter(function(x){return x>0}).sort(function(a, b) {return a - b;})) {
				//console.log("Checking for "+id);
				if (document.getElementById('Selected Text Chunk '+id)) {
					scroll_trigger_element = document.getElementById('Selected Text Chunk '+id);
					break;
				}
			}
			if (document.getElementById('Selected Text Chunk '+first_action)) {
				if (item_in_view) {
					document.getElementById('Selected Text Chunk '+first_action).scrollIntoView(true);
				}
			}
			
		}
	}
	
	if (scroll_trigger_element != undefined) {
		auto_loader_timeout = setTimeout(function() {socket.emit("get_next_100_actions", parseInt(scroll_trigger_element.getAttribute("chunk")));}, 1000);
	}
}

function countWIFolderChildren(folder) {
	let count = 0;
	for (const wi of Object.values(world_info_data)) {
		if (wi.folder === folder) count += 1;
	}
	return count;
}

function sFormatted2HTML(sFormatted) {
	// "sFormatted" is a rudimentary solution to safe formatting
	let outHTML = "";

	for (const chunk of sFormatted) {
		// Expand as needed
		let format = {
			bold: "<b>%s</b>",
			italic: "<i>%s</i>"
		}[chunk.format] || "%s";
		
		// This actually sucks but apparently the best recognized way to escape
		// HTML in JavaScript is just "make an element real quick and slap some
		// text in it."
		let escaped = new Option(chunk.text).innerHTML;

		outHTML += format.replace("%s", escaped);
	}
	return outHTML;
}

function deleteConfirmation(sFormatted, confirmText, denyText, confirmCallback, denyCallback) {
	$el("#confirm-text").innerHTML = sFormatted2HTML(sFormatted);
	
	$el("#confirm-confirm-button > .text").innerText = confirmText;
	$el("#confirm-deny-button > .text").innerText = denyText;

	const confirmButton = $el("#confirm-confirm-button")
	confirmButton.onclick = function() {
		confirmCallback();
		closePopups();
		confirmButton.onclick = undefined;
	}

	const denyButton = $el("#confirm-deny-button")
	denyButton.onclick = function() {
		// No-op if no deny callback
		(denyCallback || function(){})();
		closePopups();
		confirmButton.onclick = undefined;
	}

	openPopup("confirm-delete-dialog");
}

function attemptClubLoad() {
	const input = $el("#aidgpromptnum");
	let val = input.value;
	if (!/^\d+$/.test(val)) {
		// Not an id, is it a full URL?
		const matches = val.match(/aetherroom\.club\/([0-9]+)/)
		if (!matches) {
			reportError("Malformed club import", "That doesn't look like a valid club URL or ID. Please check your input and try again.");
			return;
		}
		val = matches[1];
	}
	socket.emit("load_aidg_club", val);
	closePopups();
}


$el("#aidgpromptnum").addEventListener("keydown", function(event) {
	if (event.key !== "Enter") return;
	attemptClubLoad();
	event.preventDefault();
});

$el("#generate-image-button").addEventListener("click", function() {
	$el("#image-loading").classList.remove("hidden");
	socket.emit("generate_image", {});
});

/* -- Shiny New Chat -- */
function addMessage(author, content, actionId, afterMsgEl=null, time=null) {
	if (!time) time = Number(new Date());
	const gameScreen = $el("#gamescreen");

	let insertionLocation = afterMsgEl ? {after: afterMsgEl} : null
	const message = $e(
		"div",
		gameScreen,
		{classes: ["chat-message", "chat-style-channel"], "action-id": actionId},
		// Insertion location
		insertionLocation,
	);

	const leftContainer = $e("div", message, {classes: ["chat-left-container"]});

	const profilePicture = $e("img", leftContainer, {
		classes: ["chat-pfp"],
		src: getChatPfp(author),
		draggable: false
	});

	const addAfterButton = $e("span", leftContainer, {classes: ["chat-add", "chat-button", "material-icons-outlined"], innerText: "add"});
	const deleteButton = $e("span", leftContainer, {classes: ["chat-delete", "chat-button", "material-icons-outlined"], innerText: "delete"});

	const textContainer = $e("div", message, {classes: ["chat-text-container"]});

	const messageHeader = $e("div", textContainer, {classes: ["chat-header"]});

	const messageAuthor = $e("span", messageHeader, {classes: ["chat-author"], innerText: author, contenteditable: true, spellcheck: false, "data-placeholder": "Author"});

	// TODOB4PUSH: Better formatting
	const messageTime = $e("span", messageHeader, {classes: ["chat-timestamp", "noselect"], innerText: formatChatDate(time)});

	// TODO: In-house less intrusive spellcheck?
	const messageText = $e("span", textContainer, {classes: ["chat-text"], innerText: content, contenteditable: true, spellcheck: false, "data-placeholder": "Message"});

	// When we edit it we need to recompute the context
	// NOTE: `focusout` may not always trigger! `change` is not a thing on
	// `contenteditable` and `input` fires way to often, so we'll hope this works!

	for (const box of [messageAuthor, messageText]) {
		box.addEventListener("focusout", () => computeChatGametext(actionId));
		box.addEventListener("keydown", function(event) {
			if (event.key === "Enter") {
				event.preventDefault();
				this.blur();
			}
		});
	}

	messageAuthor.addEventListener("keyup", function() {
		profilePicture.src = getChatPfp(messageAuthor.innerText);
	})

	addAfterButton.addEventListener("click", function() {
		addMessage(null, null, actionId, message);
	});

	deleteButton.addEventListener("click", function() {
		message.remove();
		computeChatGametext(actionId);
	});

	message.scrollIntoView();
	return message;
}

function formatChatDate(unixTimestamp) {
	let date = new Date(unixTimestamp);
	let now = new Date();

	// TODO: Support 24 hour time
	let timeString = date.toLocaleString("en-US").replace(/:[0-9]+\s/, " ").split(", ").splice(-1)[0];
	let dateString = date.toLocaleString("en-US").split(", ")[0];

	let hourDelta = (now.getTime() - date.getTime()) / 1000 / 60 / 60;

	if (hourDelta >= 48) {
		return dateString;
	} else if (hourDelta >= 24) {
		return `Yesterday at ${timeString}`;
	} else {
		return `Today at ${timeString}`;
	}
}

function addInitChatMessage() {
	if (!chat.useV2) return;

	// Already exists!
	if ($el("#init-message")) return;

	let message = addMessage(null, null, -1);
	message.id = "init-message";
}

function deleteChatPromptIfEmpty() {
	if (!chat.useV2) return;

	const prompt = $el("#init-message");
	if (!prompt) return;

	let author = prompt.getElementsByClassName("chat-author")[0].innerText;
	let content = prompt.getElementsByClassName("chat-text")[0].innerText;
	if (author || content) return;

	prompt.remove();
}

function computeChatGametext(actionId) {
	// TODO: Customizable format?
	let lines = [];
	for (const message of document.querySelectorAll(`[action-id="${actionId}"]`)) {
		const name = message.getElementsByClassName("chat-author")[0].innerText;
		const text = message.getElementsByClassName("chat-text")[0].innerText;
		lines.push(`${name}: ${text}`);
	}

	let text = lines.join("\n");
	console.log(actionId, text);
	socket.emit("Set Selected Text", {id: actionId, text: text});
	chat.lastEdit = actionId;
}

function updateChatStyle() {
	const storyArea = document.getElementById("Selected Text");

	if (chat.useV2) {
		// Already v2, do nothing
		if (document.getElementsByClassName("chat-message").length) {
			return;
		}

		// Delete normal text

		while (storyArea.firstChild) {
			storyArea.removeChild(storyArea.firstChild);
		}

		let addedMessages = 0;

		for (let [chunkId, chunk] of Object.entries(actions_data).sort((a, b) => parseInt(a) > parseInt(b))) {
			chunkId = parseInt(chunkId);
			for (const message of parseChatMessages(chunk["Selected Text"])) {
				// JS Time uses milliseconds, thus the * 1000
				addMessage(message.author, message.text, chunkId, null, chunk["Time"] * 1000);
				addedMessages++;
			}
		}
		
		// If we are empty, add an init message
		if (!addedMessages) addInitChatMessage();
	} else {
		if (!storyArea.querySelectorAll(".rawtext").length) {
			for (const [chunkId, action] of Object.entries(actions_data)) {
				let item = document.createElement("span");
				item.id = 'Selected Text Chunk '+chunkId;
				item.classList.add("rawtext");
				item.setAttribute("chunk", chunkId);
				//need to find the closest element
				next_id = chunkId+1;
				if (Math.max.apply(null,Object.keys(actions_data).map(Number)) <= next_id) {
					storyArea.append(item);
				} else {
					storyArea.prepend(item);
				}

				chunk_element = document.createElement("span");
				chunk_element.textContent = action['Selected Text'];
				item.append(chunk_element);

				item.original_text = action['Selected Text'];
			}
		}

		const jQCM = $(".chat-message");
		if (jQCM.length) jQCM.remove();
	}
}

function getChatPfp(chatName) {
	if (chatName) {
		chatName = chatName.toLowerCase();
		for (const entry of Object.values(world_info_data)) {
			if (entry.type !== "chatcharacter") continue;
			if (entry.title.toLowerCase() !== chatName) continue;
			let img = $el(`#world_info_image_${entry.uid}`);

			// Not sure why this would happen, but better safe than sorry.
			if (!img) continue;
			if (!img.src) return "/static/default_pfp.png";

			return img.src;
		}
	}

	return "/static/default_pfp.png";
}

function setChatPfps(chatName, src) {
	// Refresh pfps for one user
	for (const chatEl of document.getElementsByClassName("chat-message")) {
		let author = chatEl.querySelector(".chat-author").innerText;
		if (author !== chatName) continue;

		chatEl.querySelector(".chat-pfp").src = src;
	}
}

/* -- WI Image Context Menu -- */
function wiImageView(summonEvent) {
	$el("#big-image").src = summonEvent.target.src;
	openPopup("big-image");
}

function wiImageReplace(summonEvent) {
	// This is also used for the "Upload" context menu action on the placeholder.

	// NOTE: WI image context menu stuff is pretty reliant on the current
	// element structure, be sure to update this code if that's changed.
	summonEvent.target.parentElement.click();
}

async function wiImageClear(summonEvent) {
	let uid = parseInt(summonEvent.target.id.replace("world_info_image_", ""));
	summonEvent.target.src = "";
	summonEvent.target.parentElement.querySelector(".placeholder").classList.remove("hidden");
	let r = await fetch(`/set_wi_image/${uid}`, {
		method: "POST",
		body: null
	});
}

async function wiImageUseGeneratedImage(summonEvent) {
	// summonEvent is placeholder icon
	const generatedImage = $el(".action_image");
	if (!generatedImage) return;

	let uid = parseInt(summonEvent.target.closest(".world_info_card").getAttribute("uid"));
	summonEvent.target.classList.add("hidden");

	let image = summonEvent.target.parentElement.getElementsByTagName("img")[0];
	image.src = generatedImage.src;

	let r = await fetch(`/set_wi_image/${uid}`, {
		method: "POST",
		body: generatedImage.src
	});
}

function imgGenView() {
	const image = $el(".action_image");
	if (!image) return;
	$el("#big-image").src = image.src;
	openPopup("big-image");
}

function imgGenDownload() {
	const image = $el(".action_image");
	if (!image) return;
	const a = $e("a", null, {href: image.src, download: "generated.png"});
	a.click();
}

function imgGenClear() {
	const image = $el(".action_image");
	if (!image) return;
	image.remove();

	const container = $el("#action\\ image");
	container.removeAttribute("tooltip");
	socket.emit("clear_generated_image", {});
}

function imgGenRetry() {
	const image = $el(".action_image");
	if (!image) return;
	$el("#image-loading").classList.remove("hidden");
	socket.emit("retry_generated_image", {});
}

/* Genres */
(async function() {
	const genreContainer = $el("#genre-container");
	const genreInput = $el("#genre-input");
	const genreSuggestionContainer = $el("#genre-suggestion-container");
	let genreData = await (await fetch("/genre_data.json")).json();
	let allGenres = genreData.list;
	let genres = genreData.init;
	let highlightIndex = -1;

	sync_hooks.push({
		class: "story",
		name: "genres",
		func: function(passedGenres) {
			genres = passedGenres;
			$(".genre").remove();
			for (const g of genres) {
				addGenreUI(g);
			}
		}
	})

	function addGenreUI(genre) {
		let div = $e("div", genreContainer, {classes: ["genre"]});
		let inner = $e("div", div, {classes: ["genre-inner"]});
		let xIcon = $e("span", inner, {innerText: "clear", classes: ["x", "material-icons-outlined"]});
		let label = $e("span", inner, {innerText: genre, classes: ["genre-label"]});

		xIcon.addEventListener("click", function() {
			div.remove();
			genres = genres.filter(x => x !== genre);
			socket.emit("var_change", {"ID": "story_genres", "value": genres});
		});
	}

	for (const initGenre of genreData.init) {
		addGenreUI(initGenre);
	}

	function addGenre(genre) {
		if (genres.includes(genre)) return;

		addGenreUI(genre);
		genreInput.value = "";
		nukeSuggestions();

		genres.push(genre);
		socket.emit("var_change", {"ID": "story_genres", "value": genres});
	}

	function nukeSuggestions() {
		genreSuggestionContainer.innerHTML = "";
		highlightIndex = -1;
	}

	document.addEventListener("click", function(event) {
		// Listening for clicks all over the document kinda sucks but blur
		// fires you can click a suggestion so...
		if (!genreSuggestionContainer.children.length) return;
		if (event.target === genreInput) return;
		if (event.target.classList.contains("genre-suggestion")) return;
		nukeSuggestions();
	});

	genreInput.addEventListener("keydown", function(event) {
		switch (event.key) {
			case "ArrowUp":
				highlightIndex--;
				break;
			case "Tab":
				highlightIndex += event.shiftKey ? -1 : 1;
				break;
			case "ArrowDown":
				highlightIndex++;
				break;
			case "Enter":
				if (highlightIndex === -1) {
					if (!genreInput.value.trim()) return;
					addGenre(genreInput.value);
				} else {
					genreSuggestionContainer.children[highlightIndex].click();
				}
				return;
			case "Escape":
				genreInput.value = "";
				nukeSuggestions();
				event.preventDefault();
				event.stopPropagation();
				return;
			default:
				return;
		}

		event.preventDefault();

		if (!genreSuggestionContainer.children.length) return;

		const oldHighlighted = $el(".genre-suggestion.highlighted");
		if (oldHighlighted) oldHighlighted.classList.remove("highlighted");

		// Wrap around
		let maxIndex = genreSuggestionContainer.children.length - 1;
		if (highlightIndex < 0) highlightIndex = maxIndex;
		if (highlightIndex > maxIndex) highlightIndex = 0;

		const highlighted = genreSuggestionContainer.children[highlightIndex];
		highlighted.classList.add("highlighted");
		highlighted.scrollIntoView({
            behavior: "auto",
            block: "center",
            inline: "center"
        });
	});

	genreInput.addEventListener("input", function() {
		let showList = [];
		let lowerMatch = genreInput.value.toLowerCase();

		nukeSuggestions();
		if (!lowerMatch) return;

		for (const genre of allGenres) {
			if (!genre.toLowerCase().includes(lowerMatch)) continue;
			showList.push(genre);
		}

		for (const genre of showList) {
			let suggestion = $e("span", genreSuggestionContainer, {
				innerText: genre,
				classes: ["genre-suggestion"]
			});

			suggestion.addEventListener("click", function() {
				addGenre(this.innerText);
			});
		}
	});


})()<|MERGE_RESOLUTION|>--- conflicted
+++ resolved
@@ -2616,7 +2616,6 @@
 }
 
 //--------------------------------------------UI to Server Functions----------------------------------
-<<<<<<< HEAD
 function create_new_softprompt() {
 	socket.emit("create_new_softprompt", {"sp_title": document.getElementById("sp_title").value,
 										  "sp_prompt": document.getElementById("sp_prompt").value,
@@ -2629,9 +2628,7 @@
 async function download_story_to_json() {
 	//document.getElementById('download_iframe').src = 'json';
 	downloaded = false;
-=======
 async function download_story() {
->>>>>>> 8c6d1ffb
 	if (socket.connected) {
 		try {
 			let name = $el(".var_sync_story_story_name").innerText;
