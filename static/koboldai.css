--- conflicted
+++ resolved
@@ -273,13 +273,8 @@
 	grid-template-areas: "label value"
 						 "item item"
 						 "minlabel maxlabel";
-<<<<<<< HEAD
 	grid-template-rows: 20px 20px 20px;
 	grid-template-columns: 135px 42px;
-=======
-	grid-template-rows: 20px 25px 20px;
-	grid-template-columns: 160px 40px;
->>>>>>> fa37484e
 	row-gap: 0.2em;
 	background-color: var(--setting_background);
 	color: var(--text);
@@ -462,11 +457,7 @@
 	height: 100%;
 	width: var(--flyout_menu_width);
 	position: fixed;
-<<<<<<< HEAD
 	z-index: 3;
-=======
-	z-index: 2;
->>>>>>> fa37484e
 	top: 0;
 	left: 0;
 	background-color: var(--flyout_background_pinned);
@@ -668,10 +659,7 @@
 	height: 100%;
 	width: 0;
 	position: fixed;
-<<<<<<< HEAD
 	box-shadow: var(--right_menu_strong_shadow);
-=======
->>>>>>> fa37484e
 	z-index: 3;
 	top: 0;
 	right: 0;
