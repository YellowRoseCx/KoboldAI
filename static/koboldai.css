--- conflicted
+++ resolved
@@ -2363,7 +2363,13 @@
 	color: white
 }
 
-<<<<<<< HEAD
+#welcome-logo {
+	pointer-events: none;
+	max-width: 720px;
+	width: 100%;
+}
+
+/* Popups */
 #popup-container {
 	position: absolute;
 	left: 0px;
@@ -2436,13 +2442,6 @@
 	border-radius: 3px;
 }
 
-=======
-#welcome-logo {
-	pointer-events: none;
-	max-width: 720px;
-	width: 100%;
-}
->>>>>>> 34dfabfd
 /*---------------------------------- Global ------------------------------------------------*/
 .hidden {
 	display: none;
