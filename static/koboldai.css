--- conflicted
+++ resolved
@@ -11,7 +11,6 @@
 }
 
 :root {
-<<<<<<< HEAD
 /*----------------Palette Theme--------------------*/
 	--primary: #afc6ff;
 	--on_primary: #002d6c;
@@ -59,31 +58,6 @@
     --enabled_button_background_color: var(--primary);
     --enabled_button_border_color: var(--on_primary);
 	--disabled_button_text: #303030;
-=======
-    --flyout_menu_closed_width: 0px;
-	--setting_menu_closed_width_no_pins_width:  0px;
-    --background: #222f39;
-    --text: white;
-    --text_to_ai_color: #CCECFF;
-    --text_edit: #cdf;
-    --flyout_background: #18222a;
-    --setting_background: #273141;
-    --setting_text: white;
-    --dropdown-select: white;
-    --dropdown-background: #1a242b;
-    --preset-item-background: black;
-    --tooltip_text: white;
-    --tooltip_background: #212734;
-    --gamescreen_background: #12181c;
-    --textarea_background: #0f1920;
-    --options_background: #404040;
-    --enabled_button_text: #fff;
-    --enabled_button_background_color: #4259a0;
-    --enabled_button_border_color: #91acd4;
-    --popup_title_bar_color: #337ab7;
-    --popup_item_color: #262626;
-    --disabled_button_text: #303030;
->>>>>>> 3634c90f
     --disabled_button_background_color: #495762;
     --disabled_button_border_color: #686c68;
 
@@ -357,13 +331,9 @@
 	grid-template-columns: 135px 42px;
 	row-gap: 0.2em;
 	background-color: var(--setting_background);
-<<<<<<< HEAD
-	color: var(--text);
+	color: var(--setting_text);
 	border-radius: var(--radius_settings_background);
 	padding: 3px;
-=======
-	color: var(--setting_text);
->>>>>>> 3634c90f
 	margin: 2px;
 }
 
@@ -371,13 +341,8 @@
 	display: grid;
 	grid-template-areas: "label"
 						 "item";
-<<<<<<< HEAD
 	grid-template-rows: 20px 110px;
 	grid-template-columns: 167px;
-=======
-	grid-template-rows: 20px 120px;
-	grid-template-columns: 190px;
->>>>>>> 3634c90f
 	row-gap: 0.2em;
 	background-color: var(--setting_background);
 	color: var(--text);
@@ -443,55 +408,12 @@
 }
 /*-----------------------------------------------*/
 .helpicon {
-<<<<<<< HEAD
-	display: inline-block;
-	font-family: sans-serif;
-	font-weight: bold;
-	text-align: center;
-	width: 2ex;
-	height: 2ex;
-	font-size: 1.8ex;
-	line-height: 1.8ex;
-	border-radius: 1.2ex;
-	margin-right: 4px;
-	padding: 1px;
-	color: var(--help_icon_text);
-	background: var(--help_icon);
-	border: 1px solid var(--help_icon_text);
-	text-decoration: none;
-	cursor: help;
-}
-
-.helpicon .helptext {
-	display: none;
-	font-family: sans-serif;
-	position: absolute;
-	z-index: 100;
-	text-shadow: none !important;
-}
-
-.helpicon:hover .helptext {
-	display: inline-block;
-	position: fixed;
-	width: 250px;
-	background-color: var(--tooltip_background);
-	color: var(--tooltip_text);
-	font-size: 11pt;
-	z-index: 100;
-	font-weight: normal;
-	line-height: normal;
-	border-radius: 6px;
-	padding: 5px;
-	margin-left:10px;
-	border: 1px solid var(--tooltip_text);
-=======
 	color: var(--setting_text);
 	cursor: help;
 	font-size: 14px !important;
 	flex: auto;
 	width: 15px;
 	align-self: flex-end;
->>>>>>> 3634c90f
 }
 
 /*----------------LEFT FLYOUT MENU------------------*/
