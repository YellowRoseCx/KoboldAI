/*----------------Global Colors------------------*/
@media only screen and (max-aspect-ratio: 7/5) {
	:root {
		--flyout_menu_width: 100%;
	}
}
@media only screen and (min-aspect-ratio: 7/5) {
	:root {
		--flyout_menu_width: 402px;
	}
}

/*----------------Custom Range Sliders--------------------*/
/*Chrome*/
@media screen and (-webkit-min-device-pixel-ratio:0) {
    input[type='range'] {
      overflow: hidden;
	  border-color: var(--setting_background);
      width: 100%;
      -webkit-appearance: none;
      background-color: var(--rangeslider_background_color);
	  border-radius: 16px;
    }
	 
    input[type='range']::-webkit-slider-runnable-track {
      height: 16px;
      -webkit-appearance: none;
      color: var(--setting_background);
      margin-top: -1px;
	  border-radius: 16px;
    }
    
    input[type='range']::-webkit-slider-thumb {
      width: 16px;
      -webkit-appearance: none;
      height: 16px;
      cursor: ew-resize;
      background: var(--rangeslider_circle_color);
      box-shadow: -1928px 0 0 1920px var(--rangeslider_color);
	  border-radius: 50%;
    }

	input[type="range"]::-moz-range-progress {
		height: 100%;
	}

}
/** FF*/
input[type="range"]::-moz-range-progress {
  background-color: var(--rangeslider_color);
  border-color: var(--setting_background);
}
input[type="range"]::-moz-range-track {  
  background-color: var(--rangeslider_background_color);
}
/* IE*/
input[type="range"]::-ms-fill-lower {
  background-color: var(--rangeslider_color);
  border-color: var(--setting_background);
}
input[type="range"]::-ms-fill-upper {  
  background-color: var(--rangeslider_background_color);
}
/*----------------Folder Tabs--------------------*/
.tabrow {
	text-align: left;
	list-style: none;
	/*margin: 200px 0 20px;*/
	padding: 0;
	padding-left: 40px;
	line-height: 24px;
	height: 26px;
	overflow: hidden;
	font-size: calc(12px + var(--font_size_adjustment));
	font-family: verdana;
	position: relative;
}
.tabrow.nomenu_icon {
	padding-left: 35px;
}
.tabrow span {
	cursor: pointer;
	-webkit-touch-callout: none; /* iOS Safari */
	-webkit-user-select: none; /* Safari */
	-khtml-user-select: none; /* Konqueror HTML */
	-moz-user-select: none; /* Old versions of Firefox */
	-ms-user-select: none; /* Internet Explorer/Edge */
	user-select: none; /* Non-prefixed version, currently
						  supported by Chrome, Edge, Opera and Firefox */
	border: 1px solid #888;
	background: var(--tab_color);
	color: var(--tab_text);
	/*background: -o-linear-gradient(top, #337ab70 50%, #28507 100%);
	background: -ms-linear-gradient(top, #337ab70 50%, #28507 100%);
	background: -moz-linear-gradient(top, #337ab70 50%, #28507 100%);
	background: -webkit-linear-gradient(top, #337ab70 50%, #28507 100%);
	background: linear-gradient(top, #337ab70 50%, #28507 100%);*/
	display: inline-block;
	position: relative;
	z-index: 0;
	border-top-left-radius: 6px;
	border-top-right-radius: 6px;
	box-shadow: 0 3px 3px rgba(0, 0, 0, 0.4), inset 0 1px 0 #AAA;
	text-shadow: 0 1px #AAA;
	margin: 0 -5px;
	padding: 0 15px;
}
.tabrow span.selected {
	background: #FFF;
	color: #333;
	z-index: 2;
	border-bottom-color: #FFF;
}
.tabrow:before {
	position: absolute;
	content: " ";
	width: 100%;
	bottom: 0;
	left: 0;
	border-bottom: 1px solid #AAA;
	z-index: 1;
}
.tabrow span:before,
.tabrow span:after {
	border: 1px solid #AAA;
	position: absolute;
	bottom: -1px;
	width: 5px;
	height: 5px;
	content: " ";
}
.tabrow span:before {
	left: -5px;
	border-bottom-right-radius: 6px;
	border-width: 0 1px 1px 0;
	box-shadow: 2px 2px 0 var(--tab_color);
}
.tabrow span:after {
	right: -5px;
	border-bottom-left-radius: 6px;
	border-width: 0 0 1px 1px;
	box-shadow: -2px 2px 0 var(--tab_color);
}
.tabrow span.selected:before {
	box-shadow: 2px 2px 0 #FFF;
}
.tabrow span.selected:after {
	box-shadow: -2px 2px 0 #FFF;
}


/*----------------SETTINGS AREA------------------*/
.menu_pin_area {
	height: 8px;
}

.load_model {
	background-color: var(--enabled_button_background_color);
}

.settings_category {
	width: 100%;
}

.settings_category_area {
	width: 100%;
	/*background: var(--flyout_background);*/
	grid-row: 2;
	overflow-y: scroll;
	overflow-x: hidden;
	scrollbar-width: thin;
	scrollbar-color: var(--scrollbar-color);
}


.setting_tile_area {
	padding-left: 10px;
	padding-right: 10px;
	display: flex;
	flex-direction: row;
	flex-wrap: wrap;
	width: 100%;
}



.setting_container {
	display: grid;
	grid-template-areas: "label value"
						 "item item"
						 "minlabel maxlabel";
	grid-template-rows: 20px 23px 20px;
	grid-template-columns: 147px 30px;
	row-gap: 0.2em;
	background-color: var(--setting_background);
	color: var(--setting_text);
	border-radius: var(--radius_settings_background);
	padding: 3px;
	margin: 2px;
}

#story_menu_author .setting_container {
	display: grid;
	grid-template-areas: "label value"
						 "item item"
						 "minlabel maxlabel";
	grid-template-rows: 20px 23px 20px;
	grid-template-columns: 288px 60px;
	row-gap: 0.2em;
	background-color: var(--setting_background);
	color: var(--setting_text);
	border-radius: var(--radius_settings_background);
	padding: 3px;
	margin: 2px;
}


.setting_container_single {
	display: grid;
	grid-template-areas: "label"
						 "item";
	grid-template-rows: 20px auto;
	grid-template-columns: 177px;
	row-gap: 0.2em;
	background-color: var(--setting_background);
	color: var(--setting_text);
	border-radius: var(--radius_settings_background);
	padding: 3px;
	margin: 2px;
}
.setting_container_single .setting_item{
	font-size: calc(0.93em + var(--font_size_adjustment));
	margin-left: 10px;
}

.setting_container_single_wide {
	display: grid;
	grid-template-areas: "label"
						 "item";
	grid-template-rows: 20px auto;
	grid-template-columns: 354px;
	row-gap: 0.2em;
	background-color: var(--setting_background);
	color: var(--setting_text);
	border-radius: var(--radius_settings_background);
	padding: 3px;
	margin: 2px;
}
.setting_container_single_wide .setting_item{
	font-size: calc(0.93em + var(--font_size_adjustment));
	margin-left: 10px;
}


.setting_minlabel {
	padding-top: 6px;
	grid-area: minlabel;
	overflow: hidden;
	padding: 5px;
	padding-top: 0px;
	font-size: calc(0.8em + var(--font_size_adjustment));
}

.setting_maxlabel {
	padding-top: 6px;
	grid-area: maxlabel;
	overflow: hidden;
	padding: 5px;
	padding-top: 0px;
	text-align: right;
	font-size: calc(0.8em + var(--font_size_adjustment));
}

.setting_label {
	display: flex;
	grid-area: label;
	overflow: hidden;
	padding: 5px;
	padding-right: 0px;
	padding-top: 0px;
}

.setting_value {
	text-align: right;
	grid-area: value;
	font-size: calc(12px + var(--font_size_adjustment));
	padding: 2px;
	padding-top: 0px;
	background-color: inherit;
	color: inherit;
	border: none; 
	outline: none;
}

.setting_value:focus {
	color: var(--text_edit);
}

.setting_item {
	grid-area: item;
	overflow: hidden;
}

.setting_item_input {
	width:95%;
}


/*-----------------------------------------------*/
.helpicon {
	color: var(--help_icon);
	cursor: help;
	font-size: calc(14px + var(--font_size_adjustment)) !important;
	flex: auto;
	width: 15px;
	align-self: flex-end;
}

/*----------------LEFT FLYOUT MENU------------------*/
.menu_icon {
	position: fixed;
	top:10px;
	left: 5px;
	z-index:50;
	display: inline-block;
	cursor: pointer;
}

@media only screen and (max-aspect-ratio: 7/5) {
/* mobile */
.menu_icon.hidden {
	display: inline-block !important;
}
}

@media only screen and (max-aspect-ratio: 7/5) {
.menu_pin {
	display: none;
}
}
@media only screen and (min-aspect-ratio: 7/5) {
.menu_pin {
	position: absolute;
	top:10px;
	left: calc(var(--flyout_menu_width) - 20px);
	z-index:50;
	width: 25px;
	height: 25px;
	color: #999;
	display: inline-block;
	transition: left 0.5s;
	cursor: pointer;
}
}

.menu_pin.hidden {
	left: 0px;
	display: inline-block;
	width: 0px;
	overflow: hidden;
	transition: left 0.5s;
}

.SideMenu {
	height: 100%;
	z-index: 4;
	width: var(--flyout_menu_width);
	box-shadow: var(--left_menu_strong_shadow);
	position: fixed;
	z-index: 3;
	top: 0;
	right: 100%;
	background-color: var(--flyout_background);
	overflow-x: hidden;
	transition: 0.5s;
	border-radius: 0px var(--radius_unpinned_menu) var(--radius_unpinned_menu) 0px;
	
}

@media only screen and (min-aspect-ratio: 7/5) {
.SideMenu.pinned {
	right: calc(100% - var(--flyout_menu_width));
	background-color: var(--flyout_background_pinned);
	box-shadow: var(--left_menu_light_shadow);
	border-radius: 0px;
}
}

.SideMenu.open {
	right: calc(100% - var(--flyout_menu_width));
}

.SideMenu .flyout_menu_contents {
	overflow-x: hidden;
	overflow-y: auto;
	height: calc(100vh - 40px);
}

.settings_footer {
	border-top:2px;
	border-top-color: var(--setting_footer_border_color);
	border-top-style: solid;
	color: var(--setting_footer_text_color);
	background-color: var(--setting_footer_background_color);
}

.Model_Info{
	position: relative;
	margin: 25px 0 0 10px;
}

.Model_Icon{
	text-align: center;
}

#model_title{
	font-size: calc(1.8em + var(--font_size_adjustment));
	text-align: center;
	padding: 5px 0 0 0;
}

#text_runningmodel{
	position: absolute;
	font-size: calc(0.9em + var(--font_size_adjustment));
	top: -15px;
}


.story_title_area {
	position: relative;
}

/*
.story_title_area .var_sync_story_story_name {
	border-bottom: 1px solid;
	padding-bottom: 3px;
}
*/

.story_title_area .var_sync_story_story_name[contenteditable="true"]:active,
.story_title_area .var_sync_story_story_name[contenteditable="true"]:focus{
	border:none;
	outline:none;
	color: var(--text_edit);
	border-bottom: 1px solid var(--text_edit);
	padding-bottom: 3px;
}

.story_title {
	display: flex;
	justify-content: space-between;
	font-size: calc(1.8em + var(--font_size_adjustment));
	text-align: center;
	border-bottom: 1px;
	border-bottom-style: solid;
	margin-left: 40px;
	margin-right: 40px;
	padding: 10px 0 0 0;
}
#text_storyname{
	font-size: calc(0.9em + var(--font_size_adjustment));
	top: -10px;
	position: absolute;
	margin: 0 0 0 10px;
}

.story_title_icons {
	width: 100%;
	padding: 10px;
	text-align: center;
}

.settings_menu {
	padding-left: 30px;
	padding-top: 7px;
}

.settings_button {
	color: var(--button_text);
	background: var(--button_background);
	border-color: white;
	border-width: 1px;
	border-radius: var(--radius_settings_button);
	border-style:solid;
	height: 35px;
}

<<<<<<< HEAD
.settings_button > .button_label {
	position: relative;
	bottom: 3px;
	right: 4px;
}

.settings_button > .material-icons-outlined {
	position: relative;
	top: 3px;
	right: 2px;
=======
.Model_Info .settings_button {
	
}

#import_story_button {
	
>>>>>>> c12c77ab
}

.settings_button[story_gamesaved="true"] {
	filter: brightness(40%);
}

.settings_select {
	color: var(--dropdown_text);
	background: var(--dropdown_background);
	margin-left: auto;
	margin-right: 25px;
}

.sample_order.selected {
	background-color: var(--sample_order_select_color);
	color: var(--sample_order_select_color_text);
	padding-left: 3px;
}

.presets option {
	color: var(--dropdown_text);
	background: var(--dropdown_background);
}

.presets {
	padding: 6px 0 9px 0;
	border-radius: 5px;
}

.settings_category_area .presets{
	margin: 5px;
}

.presets optgroup {
	color: var(--dropdown_text);
	background: var(--dropdown_background);
	font-weight: bold;
}

.presets .preset_group {
	font-style: italic;
	background: var(--dropdown_background);
}


.preset_item {
	color: white; /*#2b2a33;*/
}

.menubar1, .menubar2, .menubar3 {
  width: 21px;
  height: 3px;
  background-color: #999;
  margin: 3px 0;
  transition: 0.4s;
}

.change .menubar1 {
  transform: translate(0px, 6px) rotate(-45deg);
}

.change .menubar2 {opacity: 0;}

.change .menubar3 {
  transform: translate(0px, -6px) rotate(45deg);
}

.material-icons-outlined .cursor{
	margin: auto;
}

.var_sync_system_spname{
	bottom: 5px;
}

/* Bias */
#biases_label {
	cursor: pointer;
}

.bias {
	display: grid;
	grid-template-areas: "phrase percent max";
	grid-template-columns: auto 100px 100px;
}

.bias_phrase {
	grid-area: phrase;
	margin-right: 5px;
}

.bias_phrase input {
	width: 100%;
}

.bias_score {
	grid-area: percent;
	margin-right: 5px;
}

.bias_comp_threshold {
	grid-area: max;
	margin-right: 5px;
}

.bias_slider {
	display: grid;
	grid-template-areas: "bar bar bar"
						 "min cur max";
	grid-template-columns: 33px 34px 33px;
}

.bias_slider_bar {
	grid-area: bar;
}

.bias_slider_min {
	grid-area: min;
	font-size: calc(0.8em + var(--font_size_adjustment));
	margin-right: 5px;
	margin-left: 5px;
}

.bias_slider_cur {
	grid-area: cur;
	text-align: center;
}

.bias_slider_max {
	grid-area: max;
	font-size: calc(0.8em + var(--font_size_adjustment));
	text-align: right;
	margin-right: 5px;
	margin-left: 5px;
}

.bias_header {
	display: grid;
	grid-template-areas: "phrase percent max";
	grid-template-columns: auto 100px 100px;
}

.bias_header_phrase {
	grid-area: phrase;
	font-size: calc(0.9em + var(--font_size_adjustment));
}

.bias_header_score {
	grid-area: percent;
	font-size: calc(0.9em + var(--font_size_adjustment));
}

.bias_header_max {
	grid-area: max;
	font-size: calc(0.9em + var(--font_size_adjustment));
}

/* Theme */

.collapsable_header .material-icons-outlined {
	padding-top: 5px;
} 

.var_sync_system_theme_list{
	padding: 6px 0 9px 0;
	margin-left: 10px;
	border-radius: 5px;
	color: var(--dropdown_text);
	background: var(--dropdown_background);
}

#palette_area {
	width: 100%;
	text-align: center;
}

#save_theme_area {
	width: 100%;
	position: relative;
}

#save_theme_name {
	width: 88%;
	margin: 0 0 5px -25px;
}

#palette_area .material-icons-outlined {
	position: absolute;
}

#Palette {
	width: 100%;
}
#Palette_Table{
	width: 100%;
}

.Theme_Input {
	width: 100%;
}

.advanced_theme {
	margin: 10px 10px 0 auto;
	padding: 2px 4px 2px 4px;
	border-radius: var(--radius_wi_card);
	background-color: var(--wi_tag_color);
}
.advanced_theme:hover {
	filter: brightness(85%);
}

/* Tweaks */
.tweak-container {
	display: flex;
	align-items: center;
	justify-content: space-between;

	color: var(--setting_text);
	background-color: var(--setting_background);
	border-radius: var(--radius_settings_background);
	padding: 10px 8px;
	margin-bottom: 5px;
	width: 100%;
}

#Tweaks {
	/* Don't add space under last tweak-container. Also, CSS, why no last-of-class!?!? */
	margin-bottom: 0px;
}

/*----------------RIGHT FLYOUT MENU------------------*/
.right_menu_icon {
	position: fixed;
	top:10px;
	right: 5px;
	z-index:50;
	display: inline-block;
	cursor: pointer;
	grid-area: lefticon;
}

@media only screen and (max-aspect-ratio: 7/5) {
/* mobile */
.right_menu_icon.hidden {
	display: inline-block !important;
}
}

.rightSideMenu {
	z-index: 3;
	height: 100%;
	position: fixed;
	box-shadow: var(--right_menu_strong_shadow);
	z-index: 3;
	top: 0;
	right: 0;
	background-color: var(--flyout_background);
	overflow-x: hidden;
	overflow-y: hidden;
	transition: 0.5s;
	padding-top: 8px;
	border-radius: var(--radius_unpinned_menu) 0px 0px var(--radius_unpinned_menu);
	width: var(--flyout_menu_width);
	left: 100%;
}

.rightSideMenu.open {
	left: calc(100% - var(--flyout_menu_width));
}

@media only screen and (min-aspect-ratio: 7/5) {
/*  Desktop Mode  */
.rightSideMenu.pinned {
	left: calc(100% - var(--flyout_menu_width));
	background-color: var(--flyout_background_pinned);
	box-shadow: var(--right_menu_light_shadow);
	border-radius: 0px 0px 0px 0px;
}
}

.rightSideMenu .flyout_menu_contents {
	overflow-x: hidden;
	overflow-y: hidden;
	height: calc(100vh - 34px);
}


.material-icons-outlined[story_gamesaved="true"] {
	filter: brightness(40%);
}

@media only screen and (max-aspect-ratio: 7/5) {
/* mobile */
.story_menu_pin {
	display: none;
}
}

@media only screen and (min-aspect-ratio: 7/5) {
.story_menu_pin {
	position: absolute;
	top:10px;
	right: calc(var(--flyout_menu_width) - 35px);
	z-index:50;
	width: 25px;
	height: 25px;
	color: #999;
	display: inline-block;
	transition: left 0.5s;
	cursor: pointer;
}
}


table.server_vars {
	border: 1px solid #959595;
}

tr.server_vars {
	margin-top: 0px;
	margin-bottom: 0px;
}

td.server_vars {
	border: 1px solid #959595;
	border-radius: 5px;
	padding: 0px;
	color: #ffffff;
	-moz-transition: all 0.15s ease-in;
	-o-transition: all 0.15s ease-in;
	-webkit-transition: all 0.15s ease-in;
	transition: all 0.15s ease-in;
	white-space: pre-wrap;
}

.story_category_area:not(#story_menu_wi){
	margin: 10px 10px 0 10px;
	overflow-y: scroll;
	overflow-x: hidden;
	scrollbar-width: thin;
	scrollbar-color: var(--scrollbar-color);
}

#story_menu_wi{
	margin-top: 10px;
}

.story_category_area {
	padding-bottom: 10px;
	overflow-y: scroll;
	overflow-x: hidden;
	scrollbar-width: thin;
	scrollbar-color: var(--scrollbar-color);
}

.token_breakdown {
	height: 5px;
	overflow: hidden;
	display: block;
	width: 100%;
	padding-left: 20px;
	padding-right: 35px;
	margin-bottom: 10px;
	flex-shrink: 0;
	cursor: pointer;
}

.token_breakdown div {
	float: left;
	height: 100%;
	text-align: center;
}

.WI_Folder_Header {
	margin-left: 10px;
	display: grid;
	grid-template-areas: "folder expand title upload_box upload download";
	grid-template-columns: 15px 30px auto  0px 25px 35px;
}

.WI_Folder_Header .folder {
	grid-area: folder;
}

.WI_Folder_Header .expand {
	grid-area: expand;
}

.WI_Folder_Header .title {
	grid-area: title;
}

.WI_Folder_Header .upload_box {
	grid-area: upload_box;
	display: none;
}

.WI_Folder_Header .upload {
	grid-area: upload;
}

.WI_Folder_Header .download {
	grid-area: download;
}



#world_info_folder_root.WI_Folder {
	margin-left: 10px;
}

.WI_Folder table {
	margin: 5px;
}

.wi_title {
	position: relative;
	bottom: 4px;
	margin-left: 4px;
}

.wi_add_text {
	position: relative;
	top: 1px;
}

.wi_add_button{
	margin: 0 0 0 10px;
	padding: 4px 4px 4px 4px;
	border-radius: var(--radius_wi_card);
	background-color: var(--wi_tag_color);
}

.wi_add_button .material-icons-outlined{
	position: relative;
	top: 7px;
}

.wi_folder_collapser, .wi_add_button, #new_world_info_button {
	cursor: pointer;
	margin-left: 10px;
}

.world_info_card {
	width: 95%;
	border-radius: var(--radius_wi_card);
	border: 2px outset var(--wi_card_border_color);
	background-color: var(--wi_card_bg_color);
	color:var(--wi_card_text_color);
	margin: 10px;
}

.world_info_card.world_info_included {
	border: 2px outset var(--wi_card_border_color_to_ai);
}
	
.world_info_title_area {
	display: grid;
	margin-left: 2px;
	grid-template-areas: "title delete";
	grid-template-columns: auto 20px;
}

.world_info_title {
	grid-area: title;
}

.world_info_delete {
	grid-area: delete;
	cursor: pointer;
}
	
.world_info_tag_area {
	border: 1px inset var(--wi_card_border_color);
	background-color: var(--wi_card_tag_bg_color);
	color: var(--wi_card_tag_text_color);
	padding: 5px;
	margin: 5px 2px 5px 2px;
	border-radius: var(--radius_wi_card);
	filter: brightness(90%);
}

.world_info_text {
	width: auto;
	margin: 0 2px 0 2px;
	border-radius: var(--radius_wi_card);
	background-color: var(--wi_card_bg_color);
	color: var(--wi_card_text_color);
	border: 2px var(--wi_card_text_color) solid;
	filter: brightness(90%);
}

.tag {
	background-color: var(--wi_tag_color);
	color: var(--wi_tag_text_color);
	padding: 2px;
	margin-right: 2px;
	border-radius: var(--radius_wi_card);
	border: solid;
	border-color: var(--wi_tag_color);
}

.tag .delete_icon {
	cursor: pointer;
}

.oi[folder] {
	margin-right: 5px;
}

.oi[data-glyph="folder"] {
	margin-right: 5px;
}


/* ---------------------------- OVERALL PAGE CONFIG ------------------------------*/
body {
	background-color: var(--background);
	color: var(--text);
	font-size: calc(14px + var(--font_size_adjustment));

	/* Firefox scroll */
	scrollbar-width: thin;
	scrollbar-color: var(--scrollbar-color);
}

/* Chrome, Safari scrollbar */
::-webkit-scrollbar {
	width: var(--scrollbar-size);
	height: var(--scrollbar-size);
}

::-webkit-scrollbar-track {
	/*background: #9b9b9b80;*/
	background: transparent;
}

::-webkit-scrollbar-thumb {
	background-color: var(--scrollbar-color);
	border-radius: 20px;
	border: transparent;
}

::-webkit-scrollbar-thumb:hover {
	background-color: #cacaca80;
}

@media only screen and (min-aspect-ratio: 7/5) {
/* ------------------- Desktop Mode --------------------------- */
.main-grid {
	transition: margin-left .5s;
	display: grid;
	height: 98vh;
	margin-left: var(--setting_menu_closed_width_no_pins_width);
	margin-right: var(--flyout_menu_closed_width);
	grid-template-areas: "menuicon gamescreen options lefticon"
						 "menuicon theme theme lefticon"
						 "menuicon inputrow inputrow lefticon";
	grid-template-columns: 30px auto var(--story_options_size) 30px;
	grid-template-rows: auto min-content 100px;
}
.main-grid.settings_pinned {
	margin-left: var(--flyout_menu_width);
	grid-template-columns: 30px auto var(--story_options_size) 30px;
}
.main-grid.story_pinned {
	margin-left: var(--flyout_menu_closed_width);
	margin-right: var(--flyout_menu_width);
	grid-template-areas: var(--story_pinned_areas);
	grid-template-columns: var(--story_pinned_area_widths);
}
.main-grid.settings_pinned.story_pinned {
	margin-left: var(--flyout_menu_width);
	margin-right: var(--flyout_menu_width);
	grid-template-areas: "menuicon gamescreen options lefticon"
						 "menuicon theme theme lefticon"
						 "menuicon inputrow inputrow lefticon";
	grid-template-columns: 30px auto var(--story_options_size) 30px;
}
}

@media only screen and (max-aspect-ratio: 7/5) {
/* mobile */
.main-grid {
	transition: margin-left .5s;
	display: grid;
	height: 98vh;
	margin-left: var(--flyout_menu_closed_width);
	grid-template-areas: "menuicon gamescreen lefticon"
					     "menuicon options lefticon"
						 "menuicon theme lefticon"
						 "menuicon inputrow lefticon";
	grid-template-columns: 30px auto 30px;
	grid-template-rows: auto min-content min-content 100px;
}
}



/* ---------------------------------- GAME SCREEN ----------------------------------*/
.gamescreen {
	background-color: var(--gamescreen_background);
	z-index: 2;
	box-shadow: var(--light_shadow_value);
	color: var(--gamescreen_text);
	width: 100%;
	grid-area: gamescreen;
	display: flex;
	flex-direction: column;
	overflow-x: hidden;
	margin-top: 10px;
	vertical-align: bottom;
	font-family: "Helvetica Neue",Helvetica,Arial,sans-serif;
	font-size: calc((1em*var(--game_screen_font_size_adjustment)) + var(--font_size_adjustment));
	line-height: 1.42857143;
}

#story_prompt[story_prompt_in_ai="true"] {
	color: var(--text_to_ai_color);
	font-weight: bold;
}

.gametext {
	margin-top: auto;
	padding: 0px 5px 10px 10px;
	vertical-align: bottom;
	overflow-y: scroll;
	-ms-overflow-style: none;  /* IE and Edge */
	scrollbar-width: none;  /* Firefox */
}
/* Hide scrollbar for Chrome, Safari and Opera */
.gametext::-webkit-scrollbar {
  display: none;
}

[contenteditable="true"]:active,
[contenteditable="true"]:focus{
  border:none;
  outline:none;
  color: var(--text_edit);
}

.gametext span span[title]:not([title=""]) {
	font-style: italic;
}

.sequence_area {
	margin-top: 10px;
	grid-area: options;
	background-color: var(--sequence_area_background);
	overflow-y: scroll;
}

.sequence_area::-webkit-scrollbar {
	display: none;
}

@media only screen and (max-aspect-ratio: 7/5) {
.sequences {
	margin-top: 5px;
	width: 100%;
	border: 0px;
	border-spacing: 0;
	display: flex;
	flex-direction: row;
	overflow-x: scroll;
	scroll-snap-type: x mandatory;
}
}

@media only screen and (min-aspect-ratio: 7/5) {
.sequences {
	margin-top: 5px;
	width: 100%;
	border: 0px;
	border-spacing: 0;
	display: flex;
	flex-direction: column;
}
}

.sequence_row {
	scroll-snap-align: start;
	margin-top: 0px;
	margin-bottom: 0px;
	min-width: 100%;
	display: grid;
	grid-template-areas: "text icon";
	grid-template-columns: auto 25px;
}

.sequence {
	margin: 5px 0px 5px 10px;
	border: 2px solid var(--sequence_text);
	box-shadow: var(--light_shadow_value);
	border-radius: var(--radius_sequence);
	width:100%;
	grid-area: text;
	padding: 5px;
	color: var(--sequence_text);
	background-color: var(--sequence_background);
	-moz-transition: all 0.15s ease-in;
	-o-transition: all 0.15s ease-in;
	-webkit-transition: all 0.15s ease-in;
	transition: all 0.15s ease-in;
	white-space: pre-wrap;
}

.sequnce_icon {
	grid-area: icon;
	padding-left: 10px;
	margin: auto auto auto auto;
}

.sequence:hover {
	filter: brightness(70%);
}


.actions {
	grid-area: actions;
	display: flex;
}

.actions button {
	width: 80px;
	margin-right: 2px;
}

.themerow {
	grid-area: theme;
	width: 500px;
	margin-left: 10px;
}

.themerow .tabrow:before {
	border-bottom: 0;
}
.themerow .tabrow {
	line-height: 25px;
	padding-left: 10px;
	margin-top: 2px;
}

.inputrow {
	grid-area: inputrow;
	z-index: 2;
	display: grid;
	grid-template-areas: "textarea statusbar statusbar statusbar"
						 "textarea submit submit submit"
	                     "textarea back redo retry";
	grid-template-columns: auto 30px 30px 30px;
	grid-template-rows: 0px 60px 40px;
	gap: 1px;
	
}
#random_game_prompt{
	display: flex;
	flex-direction: column;
	grid-area: textarea;
}

#themetext{
	grid-area: textarea;
	height: 100%;
	width: 100%;
	padding: 5px;
	border-radius: var(--radius_inputbox);
}

#input_text {
	grid-area: textarea;
	background-color: var(--input_background);
	color: var(--input_text);
	resize: none;
	border-color: white;
	border-width: 1px;
	border-style:solid;
}

.inputrow.status_bar {
	grid-template-rows: 0px 60px 40px;
}

.inputrow .submit[system_aibusy=false] {
	grid-area: submit;
	height: 100%;
	width: 100%;
	text-align: center;
	overflow: hidden;
}
.inputrow .submit[system_aibusy=true] {
	grid-area: submit;
	height: 100%;
	width: 100%;
	text-align: center;
	overflow: hidden;
	display: none;
}

.inputrow .submited[system_aibusy=false] {
	grid-area: submit;
	height: 100%;
	width: 100%;
	text-align: center;
	overflow: hidden;
	display: none;
}
.inputrow .submited[system_aibusy=true] {
	grid-area: submit;
	height: 100%;
	width: 100%;
	text-align: center;
	overflow: hidden;
	display: inline;
}

.statusbar_outer {
	color: var(--statusbar_color);
	background-color: transparent;
	grid-area: submit;
	z-index: 4;
	height: 100%;
}

.statusbar_outer.hidden {
	height: 0px;
}

.statusbar_inner {
	background-color: var(--statusbar_color);
	color: var(--statusbar_text_color);
	border-radius: 5px;
	z-index: 0;
	height: 100%;
	text-align: center;
	font-size: calc(0.875em + var(--font_size_adjustment));
}

/*#btnsend{

}*/

#thinking{
	z-index: 9999;
}

.inputrow .back {
	grid-area: back;
	padding: 0px;
	height: 100%;
	width: 100%;
	text-align: center;
	overflow: hidden;
}

.inputrow .redo {
	grid-area: redo;
	padding: 0px;
	height: 100%;
	width: 100%;
	text-align: center;
	overflow: hidden;
}

.inputrow .retry {
	grid-area: retry;
	padding: 0px;
	height: 100%;
	width: 100%;
	text-align: center;
	overflow: hidden;
}

@media only screen and (min-aspect-ratio: 7/5) {
	.paddingimage {
		grid-area: paddingimage;
		margin: auto auto auto auto;
	}

}

@media only screen and (max-aspect-ratio: 7/5) {
	.paddingimage {
		visibility: hidden;
	}
}

/*---------------------------------- Popups -------------------------------------------------*/
@media only screen and (max-aspect-ratio: 7/5) {
	.popup {
		position: absolute;
		top: 10vh;
		left: 10%;
		z-index: 999;
		width: 80%;
		height: 80vh;
		border-radius: 15px;
		box-shadow: var(--popup_shadow);
		background-color: var(--popup_background_color);
		display: flex;
		flex-direction: column;
		overflow: hidden;
	}
}

@media only screen and (min-aspect-ratio: 7/5) {
	.popup {
		position: absolute;
		top: 10vh;
		left: 25%;
		z-index: 999;
		width: 50%;
		height: 80vh;
		border-radius: 15px;
		box-shadow: var(--popup_shadow);
		background-color: var(--popup_background_color);
		display: flex;
		flex-direction: column;
		overflow: hidden;
	}
}

.popup .title {
	width: 100%;
	background-color: var(--popup_title_bar_color);
	color: var(--popup_title_bar_color_text);
	text-align: center;
	font-size: calc(1.3em + var(--font_size_adjustment));
}

.popup .action_button {
	background-color: var(--popup_button_color);
	color: var(--popup_button_color_text);
}

.popup .popup_list_area {
	overflow-x: hidden;
	overflow-y: scroll;
	flex-grow: 1;
	flex-shrink: 1;
	flex-basis: auto;
}

.popup .model_item {
	width: 98%;
	background-color: var(--popup_item_color);
	color: var(--popup_item_color_text);
	margin: 5px 0 5px 1%;
	border-radius: var(--radius_item_popup);
	padding: 2px;
	display: grid;
	grid-template-areas: "folder_icon delete_icon edit_icon rename_icon file gpu_size";
	grid-template-columns: 30px 0px 0px 0px auto 50px;
	
}

.popup .model_item .folder_icon {
	grid-area: folder_icon;
}

.popup .model_item .edit_icon {
	grid-area: edit_icon;
}

.popup .model_item .rename_icon {
	grid-area: rename_icon;
}

.popup .model_item .delete_icon {
	grid-area: delete_icon;
}

.popup .model_item .model {
	cursor: pointer;
	grid-area: file;
}

.popup .item{
	width: 98%;
	background-color: var(--popup_item_color);
	color: var(--popup_item_color_text);
	margin: 5px 0 5px 1%;
	border-radius: var(--radius_item_popup);
	padding: 2px;

}

.popup .item:hover {
	background-color: var(--popup_hover_color);
	color: var(--popup_hover_color_text);
}

.popup .item.selected {
	background: var(--popup_selected_color);
	color: var(--popup_selected_color_text);
}

.popup .popup_load_cancel {
	text-align: center;
	vertical-align: bottom;
	color: var(--popup_title_bar_color_text);
	background-color: var(--popup_title_bar_color);
	padding: 0 10px 0 10px;
}


.popup_load_cancel_button {
	color: var(--popup_cancel_button_color_text);
	border-color: var(--popup_cancel_button_color_text);
	background-color: var(--popup_cancel_button_color);
	vertical-align: bottom;
	display: inline;
}

#error_message.popup {
	background-color: var(--error_palette);
	color: var(--on_error_palette);
	height: 30vh;
	top: 35vh;
	overflow: hidden;
}

#error_message .title {
	width: 100%;
	background-color: var(--error_container_palette);
	color: var(--on_error_container_palette);
	text-align: center;
	font-size: calc(1.3em + var(--font_size_adjustment));
}

#error_message.popup .btn-primary {
	background-color: var(--error_palette);
	color: var(--on_error_palette);
	border-color: var(--on_error_palette);
}


#error_message .popup_load_cancel{
	background-color: var(--error_container_palette);
	color: var(--on_error_container_palette);
}


#error_message.popup .popup_list_area {
	overflow-x: hidden;
	overflow-y: scroll;
	flex-grow: 1;
	flex-shrink: 1;
	flex-basis: auto;
	background-color: var(--error_container_palette);
	color: var(--on_error_container_palette);
}

.breadcrumbitem {
	padding: 5px 10px 5px 10px;
	color: #ffffff;
	background-color: transparent;
	border: none;
	
	-moz-transition: background-color 0.25s ease-in;
	-o-transition: background-color 0.25s ease-in;
	-webkit-transition: background-color 0.25s ease-in;
	transition: background-color 0.25s ease-in;
}

.breadcrumbitem:hover {
	cursor: pointer;
	background-color: #688f1f;
}
/*----------------------------- Model Load Popup ------------------------------------------*/

.popup_list_area .model_item .model {
	grid-area: file;
	display: grid;
	grid-template-areas: "item gpu_size";
	grid-template-columns: auto 40px;
	cursor: pointer;
}

.popup .model_item:hover {
	background-color: var(--popup_hover_color);
	color: var(--popup_hover_color_text);
}

.popup .model_item .selected {
	background: var(--popup_selected_color);
	color: var(--popup_selected_color_text);
}

.model_setting_container {
	display: grid;
	grid-template-areas: "label label"
						 "item item"
						 "minlabel maxlabel";
	grid-template-rows: 20px 16px 19px;
	grid-template-columns: auto 40px;
	row-gap: 0.2em;
	border: 1px;
	margin: 2px;
}

.model_setting_minlabel {
	grid-area: minlabel;
	padding-top: 3px;
	color: var(--popup_title_bar_color_text);
	overflow: hidden;
	text-align: left;
	font-size: calc(0.8em + var(--font_size_adjustment));
}

.model_setting_maxlabel {
	color: var(--popup_title_bar_color_text);
	padding-top: 3px;
	grid-area: maxlabel;
	overflow: hidden;
	text-align: right;
	font-size: calc(0.8em + var(--font_size_adjustment));
}

.model_setting_label {
	color: var(--popup_title_bar_color_text);
	grid-area: label;
	overflow: hidden;
	text-align: left;
}

.model_setting_value {
	color: var(--popup_title_bar_color_text);
	text-align: left;
	grid-area: label;
	background-color: inherit;
	color: inherit;
	border: none; 
	outline: none;
}

.model_setting_value:focus {
	color: var(--text_edit);
}

.model_setting_item {

	grid-area: item;
	overflow: hidden;
}

.model_setting_item_input {
	width:95%;
}
/*------------------------------ Context Viewer --------------------------------------------*/
#context-viewer-container {
	position: absolute;
	left: 0px;
	top: 0px;

	display: flex;
	justify-content: center;
	align-items: center;

	background-color: rgba(0, 0, 0, 0.7);

	width: 100vw;
	height: 100vh;

	z-index: 20;
}

#context-viewer {
	display: flex;
	flex-direction: column;

	width: 50%;
	height: 75%;
	padding-bottom: 10px;
	background-color: var(--layer1_palette);
}

#context-viewer-header {
	display: flex;
	justify-content: space-between;

	padding: 5px;

	background-color: var(--background);
	margin-bottom: 3px;
}

#context-viewer-header-right {
	display: flex;
	flex-direction: row;
}

#context-viewer-close {
	cursor: pointer;
	float: right;
}

#context-viewer-header > h3 {
	margin: 0px;
	margin-top: 3px;
}

#context-container {
	overflow-y: auto;
	height: 100%;
	flex-grow: 1;
	padding: 0px 10px;
}

.context-symbol {
	font-size: 1em !important;
	position: relative;
	top: 3px;
	opacity: 0.5;
}

.context-block, .context-block-example{
	margin: 0px 2px;
	font-family: monospace;
}

.context-block:hover {
	outline: 1px solid gray;
}

.context-sp {background-color: var(--context_colors_soft_prompt);}
.context-prompt {background-color: var(--context_colors_prompt);}
.context-wi {background-color: var(--context_colors_world_info);}
.context-memory {background-color: var(--context_colors_memory);}
.context-an {background-color: var(--context_colors_authors_notes);}
.context-action {background-color: var(--context_colors_game_text);}

/* File Drag Indicator */
#file-upload-notice {
	display: flex;
	justify-content: center;
	align-items: center;

	position: absolute;
	left: 0px;
	top: 0px;

	background-color: rgba(0, 0, 0, 0.5);
	z-index: 99999999;

	width: 100vw;
	height: 100vh;
}

#file-upload-notice > span {
	font-size: 50vh;
	opacity: 0.7;
}
/*---------------------------------- Global ------------------------------------------------*/
.hidden {
	display: none;
}

#input_text {
	grid-area: textarea;
	background-color: var(--input_background);
	color: var(--input_text);
	padding: 5px;
	resize: none;
	border-color: white;
	border-width: 1px;
	border-radius: var(--radius_inputbox);
	border-style:solid;
}

input {
	background-color: var(--input_background);
	color: var(--input_text);
	resize: none;
	border-color: white;
	border-width: 1px;
	border-style: solid;
	outline: none;
}

.action_button {
	color: var(--enabled_button_text);
	background-color: var(--enabled_button_background_color);
	border-color: var(--enabled_button_border_color);
}

.action_button:hover {
	color: var(--enabled_button_text);
	filter: brightness(85%);
}


button.disabled {
	color: var(--disabled_button_text);
	background-color: var(--disabled_button_background_color);
	border-color: var(--disabled_button_border_color);
	cursor: not-allowed;
}

.force_center {
	margin-left: 50%;
	transform: translateX(-50%);
	padding: 0px;
}

.flex {
	display: flex;
}

.fullwidth {
	width: 100%;
}

.rawtext {
	white-space: pre-wrap;
}

.text_red {
	color: red;
}

.within_max_length {
	color: var(--text_to_ai_color);
	font-weight: bold;
}

textarea {
	background-color: var(--input_background);
	color: var(--input_text);
	outline: none;
}

.pulse {
	box-shadow: 0 0 0 0 rgba(255, 255, 255, 1);
	animation: pulse-white 2s infinite;
}

@keyframes pulse-white {
  0% {
    transform: scale(0.95);
    box-shadow: 0 0 0 0 rgba(255, 255, 255, 0.7);
  }
  
  70% {
    transform: scale(1);
    box-shadow: 0 0 0 10px rgba(255, 255, 255, 0);
  }
  
  100% {
    transform: scale(0.95);
    box-shadow: 0 0 0 0 rgba(255, 255, 255, 0);
  }
}

.drag-over {
    border-top: dashed 3px red;
}

body.NotConnected {
	filter: grayscale(80%);
}

.cursor {
	cursor: pointer;
}

@font-face {
  font-family: 'Material Icons Outlined';
  font-style: normal;
  src: url(/static/MaterialIconsOutlined-Regular.otf) format('opentype');
}

.material-icons-outlined {
  font-family: 'Material Icons Outlined';
  font-weight: normal;
  font-style: normal;
  font-size: calc(24px + var(--font_size_adjustment));  /* Preferred icon size */
  display: inline-block;
  line-height: 1;
  text-transform: none;
  letter-spacing: normal;
  word-wrap: normal;
  white-space: nowrap;
  direction: ltr;

  /* Support for all WebKit browsers. */
  -webkit-font-smoothing: antialiased;
  /* Support for Safari and Chrome. */
  text-rendering: optimizeLegibility;

  /* Support for Firefox. */
  -moz-osx-font-smoothing: grayscale;

  /* Support for IE. */
  font-feature-settings: 'liga';
}

.material-icons-outlined.cursor:hover{
	filter: brightness(85%);
}

h2 .material-icons-outlined {
	font-size: calc(32px + var(--font_size_adjustment));
}

.flyout_menu_contents {
  scrollbar-width: thin;
  display: flex;
  flex-direction: column;
  justify-content: space-between;
}

.collapsable_header {
	cursor: pointer;
}

.material-icons-outlined,
.collapsable_header,
.section_header,
.help_text,
.noselect {
	-webkit-touch-callout: none;
	-webkit-user-select: none;
	-khtml-user-select: none;
	-moz-user-select: none;
	-ms-user-select: none;
	user-select: none;
}

.section_header {
	margin-left: 2px;
	margin-bottom: 4px;
}

.help_text {
	margin-left: 6px;
	margin-bottom: 0.7em;
	opacity: 0.7;
	font-size: calc(0.9em + var(--font_size_adjustment));
	display: block;
	color: var(--setting_category_help_text_color);
}

.SideMenu{
	color: var(--flyout_text);
}

.rightSideMenu{
	color: var(--flyout_text);
}<|MERGE_RESOLUTION|>--- conflicted
+++ resolved
@@ -485,7 +485,7 @@
 	height: 35px;
 }
 
-<<<<<<< HEAD
+
 .settings_button > .button_label {
 	position: relative;
 	bottom: 3px;
@@ -496,14 +496,14 @@
 	position: relative;
 	top: 3px;
 	right: 2px;
-=======
+}
+
 .Model_Info .settings_button {
 	
 }
 
 #import_story_button {
 	
->>>>>>> c12c77ab
 }
 
 .settings_button[story_gamesaved="true"] {
