--- conflicted
+++ resolved
@@ -43,7 +43,7 @@
 
 /*----------------Advanced Theme--------------------*/
     --flyout_menu_closed_width: 0px;
-<<<<<<< HEAD
+	--setting_menu_closed_width_no_pins_width:  0px;
     --background: var(--p_background);
     --text: var(--on_background);
     --text_to_ai_color: var(--on_background);
@@ -67,27 +67,6 @@
     --enabled_button_border_color: var(--on_primary);
 	--help_icon: var(--secondary);
 	--help_icon_text: var(--on_secondary);
-=======
-	--setting_menu_closed_width_no_pins_width:  0px;
-    --background: #222f39;
-    --text: white;
-    --text_to_ai_color: #CCECFF;
-    --text_edit: #cdf;
-    --flyout_background: #18222a;
-    --setting_background: #273141;
-    --setting_text: #f2ff65;
-    --dropdown-select: white;
-    --dropdown-background: #1a242b;
-    --preset-item-background: black;
-    --tooltip_text: white;
-    --tooltip_background: #212734;
-    --gamescreen_background: #12181c;
-    --textarea_background: #0f1920;
-    --options_background: #404040;
-    --enabled_button_text: #fff;
-    --enabled_button_background_color: #4259a0;
-    --enabled_button_border_color: #91acd4;
->>>>>>> 10e3c340
     --popup_title_bar_color: #337ab7;
     --popup_item_color: #262626;
     --disabled_button_text: #303030;
@@ -210,12 +189,10 @@
 
 
 .setting_tile_area {
-	padding: 0px 10px 0px 10px;
-	display: grid;
-	grid-template-columns: auto auto;
-	/*flex;
+	padding-left: 10px;
+	display: flex;
 	flex-direction: row;
-	flex-wrap: wrap;*/
+	flex-wrap: wrap;
 	width: 100%;
 }
 
@@ -714,7 +691,7 @@
 	height: 98vh;
 	margin-left: var(--setting_menu_closed_width_no_pins_width);
 	margin-right: var(--flyout_menu_closed_width);
-	grid-template-areas: "enuicon gamescreen options lefticon"
+	grid-template-areas: "menuicon gamescreen options lefticon"
 						 "menuicon inputrow inputrow lefticon";
 	grid-template-columns: 30px auto 30% 30px;
 	grid-template-rows: auto 100px;
@@ -757,15 +734,6 @@
 
 
 /* ---------------------------------- GAME SCREEN ----------------------------------*/
-.sequence_area {
-	margin-top: 10px;
-	z-index: 1;
-	grid-area: options;
-	background-color: var(--sequece_background);
-	/*border-left: 5px solid var(--primary);*/
-	/*box-shadow: 4px 0 8px 0 rgba(0, 0, 0, 0.2), 0px 0px 25px 0 rgba(0, 0, 0, 0.19);*/
-	overflow-y: scroll;
-}
 .gamescreen {
 	background-color: var(--gamescreen_background);
 	z-index: 2;
@@ -807,9 +775,16 @@
 	font-style: italic;
 }
 
+.sequence_area {
+	margin-top: 10px;
+	grid-area: options;
+	background-color: var(--gamescreen_background);
+	overflow-y: scroll;
+}
+
 .sequence_area::-webkit-scrollbar {
 	display: none;
-  }
+}
 
 @media only screen and (max-aspect-ratio: 7/5) {
 .sequences {
@@ -1267,10 +1242,4 @@
 
 .cursor {
 	cursor: pointer;
-}
-
-.flout_menu_contents {
-	overflow-x: hidden;
-	overflow-y: auto;
-	height: 80vh;
-} +}