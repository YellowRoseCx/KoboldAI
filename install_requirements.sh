--- conflicted
+++ resolved
@@ -1,10 +1,6 @@
 #!/bin/bash
-<<<<<<< HEAD
 git submodule update --init --recursive
-if [[ $1 = "cuda" ]]; then
-=======
 if [[ $1 = "cuda" || $1 = "CUDA" ]]; then
->>>>>>> b808f039
 wget -qO- https://micromamba.snakepit.net/api/micromamba/linux-64/latest | tar -xvj bin/micromamba
 bin/micromamba create -f environments/huggingface.yml -r runtime -n koboldai -y
 # Weird micromamba bug causes it to fail the first time, running it twice just to be safe, the second time is much faster
