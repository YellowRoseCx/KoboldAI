--- conflicted
+++ resolved
@@ -563,11 +563,7 @@
             compiling_callback()
             numseqs = numseqs_aux.shape[0]
             # These are the tokens that we don't want the AI to ever write
-<<<<<<< HEAD
-            self.badwords = jnp.array(koboldai_vars.badwordsids).squeeze()
-=======
             badwords = jnp.array(koboldai_vars.badwordsids).squeeze()
->>>>>>> 21c08353
             @hk.transform
             def generate_sample(context, ctx_length):
                 # Give the initial context to the transformer
@@ -1045,11 +1041,7 @@
     elif "eos_token_id" in kwargs:
         pad_token_id = kwargs["eos_token_id"]
 
-<<<<<<< HEAD
-    if not hasattr(vars, "sampler_order") or not koboldai_vars.sampler_order:
-=======
     if not hasattr(koboldai_vars, "sampler_order") or not koboldai_vars.sampler_order:
->>>>>>> 21c08353
         koboldai_vars.sampler_order = utils.default_sampler_order.copy()
 
     default_params = {
