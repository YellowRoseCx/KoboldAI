'''
This file is AGPL-licensed.

Some of the code in this file is from Clover Edition:
https://github.com/cloveranon/Clover-Edition/blob/master/aidungeon/gpt2generator.py

The license for Clover Edition is shown below:

Copyright (c) 2019 Nick Walton

Permission is hereby granted, free of charge, to any person obtaining a copy
of this software and associated documentation files (the "Software"), to deal
in the Software without restriction, including without limitation the rights
to use, copy, modify, merge, publish, distribute, sublicense, and/or sell
copies of the Software, and to permit persons to whom the Software is
furnished to do so, subject to the following conditions:

The above copyright notice and this permission notice shall be included in all
copies or substantial portions of the Software.

THE SOFTWARE IS PROVIDED "AS IS", WITHOUT WARRANTY OF ANY KIND, EXPRESS OR
IMPLIED, INCLUDING BUT NOT LIMITED TO THE WARRANTIES OF MERCHANTABILITY,
FITNESS FOR A PARTICULAR PURPOSE AND NONINFRINGEMENT. IN NO EVENT SHALL THE
AUTHORS OR COPYRIGHT HOLDERS BE LIABLE FOR ANY CLAIM, DAMAGES OR OTHER
LIABILITY, WHETHER IN AN ACTION OF CONTRACT, TORT OR OTHERWISE, ARISING FROM,
OUT OF OR IN CONNECTION WITH THE SOFTWARE OR THE USE OR OTHER DEALINGS IN THE
SOFTWARE.
'''

import utils

import multiprocessing
from typing import Any, Callable, Dict, List, NamedTuple, Optional, Tuple, TypeVar
import progressbar
import time
import os
import sys
import json
import zipfile
import requests
import random
import jax
import jax.dlpack
from jax.config import config
from jax.experimental import maps
import jax.numpy as jnp
import numpy as np
import haiku as hk
from transformers import AutoTokenizer, GPT2TokenizerFast, AutoModelForCausalLM, GPTNeoForCausalLM
from tokenizers import Tokenizer
from mesh_transformer.checkpoint import read_ckpt_lowmem
from mesh_transformer.transformer_shard import CausalTransformer, CausalTransformerShard, PlaceholderTensor
from mesh_transformer.util import to_bf16
import time


params: Dict[str, Any] = {}

__seed = random.randrange(sys.maxsize)
rng = random.Random(__seed)


def get_rng_seed():
    return __seed

def set_rng_seed(seed: int):
    global __seed, rng
    rng = random.Random(seed)
    __seed = seed
    return seed

def randomize_rng_seed():
    return set_rng_seed(random.randrange(sys.maxsize))


def warper_callback(logits) -> np.array:
    raise NotImplementedError("`tpu_mtj_backend.warper_callback()` needs to be defined")

def stopping_callback(generated, n_generated, excluded_world_info) -> Tuple[List[set], bool, bool]:
    raise NotImplementedError("`tpu_mtj_backend.stopping_callback()` needs to be defined")

def settings_callback() -> dict:
    return {
        "sampler_order": utils.default_sampler_order.copy(),
        "top_p": 0.9,
        "temp": 0.5,
        "top_k": 0,
        "tfs": 1.0,
        "typical": 1.0,
        "top_a": 0.0,
        "repetition_penalty": 1.0,
        "rpslope": 0.0,
        "rprange": 0,
    }

def started_compiling_callback() -> None:
    pass

def stopped_compiling_callback() -> None:
    pass

def compiling_callback() -> None:
    pass


def show_spinner():
    bar = progressbar.ProgressBar(max_value=progressbar.UnknownLength, widgets=[progressbar.Timer(), '  ', progressbar.BouncingBar(left='[', right=']', marker='█')])
    i = 0
    while True:
        bar.update(i)
        time.sleep(0.1)
        i += 1


__F = TypeVar("__F", bound=Callable)
__T = TypeVar("__T")

def __move_xmap(f: __F, out_axis: str) -> __F:
    return maps.xmap(
        f,
        in_axes=(["shard", ...], ["batch", ...]),
        out_axes=[out_axis, ...],
        axis_resources={'shard': 'mp', 'batch': 'dp'},
    )

def __shard_xmap(batch_dim=1):
    xmap = __move_xmap(lambda s, b: s, "shard")
    def inner(x: __T) -> __T:
        return xmap(x, np.empty(batch_dim))
    return inner

def __batch_xmap(shard_dim=1):
    xmap = __move_xmap(lambda s, b: b, "batch")
    def inner(x: __T) -> __T:
        return xmap(np.empty(shard_dim), x)
    return inner


class _EmptyState(NamedTuple):
    pass

class _DummyOptimizer:
    def init(*args, **kwargs):
        return _EmptyState()


def apply_repetition_penalty_dynamic(logits, tokens, repetition_penalty, generated_index, gen_length, rpslope, rprange):
    '''
    This gets called by generate_loop_fn to apply repetition penalty
    to the 1D array logits using the provided 1D array of tokens to penalize
    '''
    tokens = np.minimum(tokens, params["n_vocab"]-1)  # https://github.com/google/jax/issues/3774
    rpslope = np.int32(rpslope)
    rprange = np.int32(rprange)
    clipped_rprange = rprange if rprange > 0 else tokens.shape[-1]
    penalty_arange = np.roll(np.arange(tokens.shape[-1]) + (clipped_rprange - tokens.shape[-1]), generated_index, axis=-1)
    # Make a new array with the same length as the tokens array but with
    # each element replaced by the value at the corresponding index in the
    # logits array; e.g.
    # if logits is [77, 5, 3, 98] and tokens is [0, 1, 2, 3, 2, 3, 1],
    # then penalty_logits will be [77, 5, 3, 98, 3, 98, 5]
    penalty_logits = np.take(logits, tokens)
    # Repetition penalty slope
    if rpslope != 0.0 and rprange > 0:
        _penalty = (penalty_arange/(rprange - 1)) * 2 - 1
        _penalty = (rpslope * _penalty) / (1 + np.abs(_penalty) * (rpslope - 1))
        _penalty = 1 + ((_penalty + 1) / 2) * (repetition_penalty - 1)
        repetition_penalty = _penalty
    # Divide positive values by repetition_penalty and multiply negative
    # values by repetition_penalty (the academic publication that described
    # this technique actually just only divided, but that would cause tokens
    # with negative logits to become more likely, which is obviously wrong)
    penalty_logits = np.where(
        penalty_arange >= 0,
        np.where(
            penalty_logits > 0,
            penalty_logits/repetition_penalty,
            penalty_logits*repetition_penalty,
        ),
        penalty_logits,
    )
    # Finally, put those penalized logit values back into their original
    # positions in the logits array
    logits[tokens] = penalty_logits
    return logits

def kobold_sample_dynamic(key, logits, rpargs, sampler_order: Optional[np.ndarray] = None, top_p=0.9, temp=0.5, top_k=0, tfs=1.0, typical=1.0, top_a=0.0):
    '''
    This gets called by generate_loop_fn to apply a series of 6 filters
    to the logits (top-k, then top-a, then top-p, then TFS, then typical, then temperature)
    before picking one token using the modified logits
    '''
    # Top-k (keep only the k tokens with the highest logits and remove
    # the rest, by setting their logits to negative infinity)
    def top_k_filter(logits):
        # After sorting the logits array in descending order,
        # sorted_indices_to_remove is a 1D array that is True for tokens
        # in the sorted logits array we want to remove and False for ones
        # we want to keep, in this case the first top_k elements will be
        # False and the rest will be True
        sorted_indices_to_remove = np.arange(len(logits)) >= top_k
        # Unsort the logits array back to its original configuration and
        # remove tokens we need to remove
        _, indices_to_remove = jax.lax.sort_key_val(
            np.argsort(-logits),
            sorted_indices_to_remove,
        )
        return np.where(indices_to_remove, -np.inf, logits)
    # Top-a (remove all tokens that have softmax probability less than
    # a*m^2 where m is the maximum softmax probability)
    def top_a_filter(logits):
        # Replace every element in the logits array
        # with e (Euler's number) to the power of that element, and divide
        # each element of the new array by the sum of the elements in the
        # new array
        probabilities = np.array(jax.nn.softmax(logits), copy=True)
        # Find the largest probability
        probs_max = probabilities.max()
        # Remove tokens
        return np.where(probabilities < probs_max * probs_max * top_a, -np.inf, logits)
    # Top-p (after sorting the remaining tokens again in descending order of
    # logit, remove the ones that have cumulative softmax probability
    # greater than p)
    def top_p_filter(logits):
        # Sort the logits array in descending order, replace every element
        # with e (Euler's number) to the power of that element, and divide
        # each element of the new array by the sum of the elements in the
        # new array
        sorted_logits = -np.sort(-logits)
        probabilities = np.array(jax.nn.softmax(sorted_logits), copy=True)
        # Calculate cumulative_probabilities as the prefix-sum array of
        # probabilities
        cumulative_probabilities = np.cumsum(probabilities, axis=-1)
        # We want to remove tokens with cumulative probability higher
        # than top_p
        sorted_indices_to_remove = cumulative_probabilities > top_p
        # Don't ever remove the token with the highest logit, even if
        # the probability is higher than top_p
        sorted_indices_to_remove[0] = False
        # Unsort and remove
        _, indices_to_remove = jax.lax.sort_key_val(
            np.argsort(-logits),
            sorted_indices_to_remove,
        )
        return np.where(indices_to_remove, -np.inf, logits)
    # Tail free sampling (basically top-p a second time on remaining tokens
    # except it's the "cumulative normalized absolute second finite
    # differences of the softmax probabilities" instead of just the
    # cumulative softmax probabilities)
    def tail_free_filter(logits):
        # Sort in descending order
        sorted_logits = -np.sort(-logits)
        # Softmax again
        probabilities = np.array(jax.nn.softmax(sorted_logits), copy=True)
        # Calculate the second finite differences of that array (i.e.
        # calculate the difference array and then calculate the difference
        # array of the difference array)
        d2 = np.diff(np.diff(probabilities))
        # Get the absolute values of all those second finite differences
        d2 = np.abs(d2)
        # Normalize (all elements in the array are divided by the sum of the
        # array's elements)
        d2 = d2 / d2.sum(axis=-1, keepdims=True)
        # Get the prefix-sum array
        cumulative_d2 = np.cumsum(d2, axis=-1)
        # We will remove the tokens with a cumulative normalized absolute
        # second finite difference larger than the TFS value
        sorted_indices_to_remove = cumulative_d2 > tfs
        # Don't remove the token with the highest logit
        sorted_indices_to_remove[0] = False
        # Since the d2 array has two fewer elements than the logits array,
        # we'll add two extra Trues to the end
        sorted_indices_to_remove = np.pad(
            sorted_indices_to_remove,
            (0, 2),
            constant_values=True,
        )
        # Unsort and remove
        _, indices_to_remove = jax.lax.sort_key_val(
            np.argsort(-logits),
            sorted_indices_to_remove,
        )
        return np.where(indices_to_remove, -np.inf, logits)
    # Typical sampling (https://arxiv.org/pdf/2202.00666.pdf)
    def typical_filter(logits):
        # Compute softmax probabilities and the natural logarithms of them
        probs = jax.nn.softmax(logits)
        with np.errstate(divide="ignore"):
            log_probs = np.log(probs)
        # Compute the negative of entropy, which is the sum of p*ln(p) for all p
        # in the set of softmax probabilities of the logits
        neg_entropy = np.nansum(probs * log_probs, axis=-1, keepdims=True)
        # Determine absolute difference between the negative entropy and the
        # log probabilities
        entropy_deviation = np.abs(neg_entropy - log_probs)
        # Keep certain tokens such that the sum of the entropy_deviation of the
        # kept tokens is the smallest possible value such that the sum of the
        # softmax probabilities of the kept tokens is at least the threshold
        # value (by sorting the tokens in ascending order of entropy_deviation
        # and then keeping the smallest possible number of tokens from the
        # beginning such that sum of softmax probabilities is at or above the
        # threshold)
        _, sorted_logits = jax.lax.sort_key_val(entropy_deviation, probs)
        sorted_indices_to_remove = np.cumsum(sorted_logits, axis=-1) >= typical
        sorted_indices_to_remove = np.roll(sorted_indices_to_remove, 1, axis=-1)
        sorted_indices_to_remove[0] = False
        # Unsort and remove
        _, indices_to_remove = jax.lax.sort_key_val(
            jnp.argsort(entropy_deviation),
            sorted_indices_to_remove,
        )
        return np.where(indices_to_remove, -jnp.inf, logits)
    # Temperature (just divide the logits by the temperature)
    def temp_filter(logits):
        return logits / temp
    for k in sampler_order:
        if k == 0 and top_k > 0: logits = top_k_filter(logits)
        if k == 1 and top_a > 0.0: logits = top_a_filter(logits)
        if k == 2 and top_p < 1.0: logits = top_p_filter(logits)
        if k == 3 and tfs < 1.0: logits = tail_free_filter(logits)
        if k == 4 and typical < 1.0: logits = typical_filter(logits)
        if k == 5 and temp != 1.0: logits = temp_filter(logits)
        if k == 6 and rpargs[1] != 1.0: logits = apply_repetition_penalty_dynamic(logits, *rpargs)
    # Finally, pick one token using the softmax thingy again (it gives
    # an array whose elements sum to 1 so it can be used nicely as a
    # probability distribution)
    return jax.random.categorical(key, logits, -1).astype(np.uint32)

def apply_repetition_penalty_static(logits, tokens, repetition_penalty, generated_index, gen_length, rpslope, rprange):
    '''
    This gets called by generate_loop_fn to apply repetition penalty
    to the 1D array logits using the provided 1D array of tokens to penalize
    '''
    rpslope = jnp.int32(rpslope)
    rprange = jnp.int32(rprange)
    clipped_rprange = jax.lax.cond(rprange > 0, lambda x: x, lambda x: tokens.shape[-1], rprange)
    penalty_arange = jnp.roll(jnp.arange(tokens.shape[-1]) + (clipped_rprange - tokens.shape[-1]), generated_index, axis=-1)
    # Make a new array with the same length as the tokens array but with
    # each element replaced by the value at the corresponding index in the
    # logits array; e.g.
    # if logits is [77, 5, 3, 98] and tokens is [0, 1, 2, 3, 2, 3, 1],
    # then penalty_logits will be [77, 5, 3, 98, 3, 98, 5]
    penalty_logits = jnp.take(logits, tokens)
    # Repetition penalty slope
    def apply_slope(carry):
        repetition_penalty, rprange = carry
        _penalty = (penalty_arange/(rprange - 1)) * 2 - 1
        _penalty = (rpslope * _penalty) / (1 + jnp.abs(_penalty) * (rpslope - 1))
        _penalty = 1 + ((_penalty + 1) / 2) * (repetition_penalty - 1)
        return _penalty
    repetition_penalty = jax.lax.cond(
        (rpslope != 0.0) & (rprange > 0),  # Not a typo; do not use `and` here, it makes JAX crash
        apply_slope,
        lambda carry: jnp.full(tokens.shape, carry[0]),
        (repetition_penalty, rprange),
    )
    # Divide positive values by repetition_penalty and multiply negative
    # values by repetition_penalty (the academic publication that described
    # this technique actually just only divided, but that would cause tokens
    # with negative logits to become more likely, which is obviously wrong)
    penalty_logits = jnp.where(
        penalty_arange >= 0,
        jnp.where(
            penalty_logits > 0,
            penalty_logits/repetition_penalty,
            penalty_logits*repetition_penalty,
        ),
        penalty_logits,
    )
    # Finally, put those penalized logit values back into their original
    # positions in the logits array
    return logits.at[tokens].set(penalty_logits)

def kobold_sample_static(key, logits, rpargs, sampler_order: Optional[np.ndarray] = None, top_p=0.9, temp=0.5, top_k=0, tfs=1.0, typical=1.0, top_a=0.0):
    '''
    This gets called by generate_loop_fn to apply a series of 6 filters
    to the logits (top-k, then top-a, then top-p, then TFS, then typical, then temperature)
    before picking one token using the modified logits
    '''
    # Top-k (keep only the k tokens with the highest logits and remove
    # the rest, by setting their logits to negative infinity)
    def top_k_filter(logits):
        # After sorting the logits array in descending order,
        # sorted_indices_to_remove is a 1D array that is True for tokens
        # in the sorted logits array we want to remove and False for ones
        # we want to keep, in this case the first top_k elements will be
        # False and the rest will be True
        sorted_indices_to_remove = jnp.arange(len(logits)) >= top_k
        # Unsort the logits array back to its original configuration and
        # remove tokens we need to remove
        _, indices_to_remove = jax.lax.sort_key_val(
            jnp.argsort(-logits),
            sorted_indices_to_remove,
        )
        return jnp.where(indices_to_remove, -jnp.inf, logits)
    # Top-a (remove all tokens that have softmax probability less than
    # a*m^2 where m is the maximum softmax probability)
    def top_a_filter(logits):
        # Replace every element in the logits array
        # with e (Euler's number) to the power of that element, and divide
        # each element of the new array by the sum of the elements in the
        # new array
        probabilities = jax.nn.softmax(logits)
        # Find the largest probability
        probs_max = probabilities.max()
        # Remove tokens
        return jnp.where(probabilities < probs_max * probs_max * top_a, -jnp.inf, logits)
    # Top-p (after sorting the remaining tokens again in descending order of
    # logit, remove the ones that have cumulative softmax probability
    # greater than p)
    def top_p_filter(logits):
        # Sort the logits array in descending order, replace every element
        # with e (Euler's number) to the power of that element, and divide
        # each element of the new array by the sum of the elements in the
        # new array
        sorted_logits = -jnp.sort(-logits)
        probabilities = jax.nn.softmax(sorted_logits)
        # Calculate cumulative_probabilities as the prefix-sum array of
        # probabilities
        cumulative_probabilities = jnp.cumsum(probabilities, axis=-1)
        # We want to remove tokens with cumulative probability higher
        # than top_p
        sorted_indices_to_remove = cumulative_probabilities > top_p
        # Don't ever remove the token with the highest logit, even if
        # the probability is higher than top_p
        sorted_indices_to_remove = sorted_indices_to_remove.at[0].set(False)
        # Unsort and remove
        _, indices_to_remove = jax.lax.sort_key_val(
            jnp.argsort(-logits),
            sorted_indices_to_remove,
        )
        return jnp.where(indices_to_remove, -jnp.inf, logits)
    # Tail free sampling (basically top-p a second time on remaining tokens
    # except it's the "cumulative normalized absolute second finite
    # differences of the softmax probabilities" instead of just the
    # cumulative softmax probabilities)
    def tail_free_filter(logits):
        # Sort in descending order
        sorted_logits = -jnp.sort(-logits)
        # Softmax again
        probabilities = jax.nn.softmax(sorted_logits)
        # Calculate the second finite differences of that array (i.e.
        # calculate the difference array and then calculate the difference
        # array of the difference array)
        d2 = jnp.diff(jnp.diff(probabilities))
        # Get the absolute values of all those second finite differences
        d2 = jnp.abs(d2)
        # Normalize (all elements in the array are divided by the sum of the
        # array's elements)
        d2 = d2 / d2.sum(axis=-1, keepdims=True)
        # Get the prefix-sum array
        cumulative_d2 = jnp.cumsum(d2, axis=-1)
        # We will remove the tokens with a cumulative normalized absolute
        # second finite difference larger than the TFS value
        sorted_indices_to_remove = cumulative_d2 > tfs
        # Don't remove the token with the highest logit
        sorted_indices_to_remove = sorted_indices_to_remove.at[0].set(False)
        # Since the d2 array has two fewer elements than the logits array,
        # we'll add two extra Trues to the end
        sorted_indices_to_remove = jnp.pad(
            sorted_indices_to_remove,
            (0, 2),
            constant_values=True,
        )
        # Unsort and remove
        _, indices_to_remove = jax.lax.sort_key_val(
            jnp.argsort(-logits),
            sorted_indices_to_remove,
        )
        return jnp.where(indices_to_remove, -jnp.inf, logits)
    # Typical sampling (https://arxiv.org/pdf/2202.00666.pdf)
    def typical_filter(logits):
        # Compute softmax probabilities and the natural logarithms of them
        probs = jax.nn.softmax(logits)
        log_probs = jnp.log(probs)
        # Compute the negative of entropy, which is the sum of p*ln(p) for all p
        # in the set of softmax probabilities of the logits
        neg_entropy = jnp.nansum(probs * log_probs, axis=-1, keepdims=True)
        # Determine absolute difference between the negative entropy and the
        # log probabilities
        entropy_deviation = jnp.abs(neg_entropy - log_probs)
        # Keep certain tokens such that the sum of the entropy_deviation of the
        # kept tokens is the smallest possible value such that the sum of the
        # softmax probabilities of the kept tokens is at least the threshold
        # value (by sorting the tokens in ascending order of entropy_deviation
        # and then keeping the smallest possible number of tokens from the
        # beginning such that sum of softmax probabilities is at or above the
        # threshold)
        _, sorted_logits = jax.lax.sort_key_val(entropy_deviation, probs)
        sorted_indices_to_remove = jnp.cumsum(sorted_logits, axis=-1) >= typical
        sorted_indices_to_remove = jnp.roll(sorted_indices_to_remove, 1, axis=-1)
        sorted_indices_to_remove = sorted_indices_to_remove.at[0].set(False)
        # Unsort and remove
        _, indices_to_remove = jax.lax.sort_key_val(
            jnp.argsort(entropy_deviation),
            sorted_indices_to_remove,
        )
        return jnp.where(indices_to_remove, -jnp.inf, logits)
    # Temperature (just divide the logits by the temperature)
    def temp_filter(logits):
        return logits / temp
    for k in sampler_order:
        logits = jax.lax.cond(jnp.logical_and(k == 0, top_k > 0), top_k_filter, lambda x: x, logits)
        logits = jax.lax.cond(jnp.logical_and(k == 1, top_a > 0.0), top_a_filter, lambda x: x, logits)
        logits = jax.lax.cond(jnp.logical_and(k == 2, top_p < 1.0), top_p_filter, lambda x: x, logits)
        logits = jax.lax.cond(jnp.logical_and(k == 3, tfs < 1.0), tail_free_filter, lambda x: x, logits)
        logits = jax.lax.cond(jnp.logical_and(k == 4, typical < 1.0), typical_filter, lambda x: x, logits)
        logits = jax.lax.cond(jnp.logical_and(k == 5, temp != 1.0), temp_filter, lambda x: x, logits)
        logits = jax.lax.cond(jnp.logical_and(k == 6, rpargs[1] != 1.0), lambda x: apply_repetition_penalty_static(*x), lambda x: x[0], (logits, *rpargs))
    # Finally, pick one token using the softmax thingy again (it gives
    # an array whose elements sum to 1 so it can be used nicely as a
    # probability distribution)
    return jax.random.categorical(key, logits, -1).astype(jnp.uint32)

pad_token_id = 50256

def sample_func(data, key, numseqs_aux, badwords, repetition_penalty, generated_index, gen_length, rpslope, rprange, sampler_options):
    numseqs = numseqs_aux.shape[0]
    gi = data[0][1]
    def sample_loop_fn(carry):
        generated, generated_index, logits, _ = carry[0][0]
        sample_key = carry[1]
        # Get the pseudo-random number generator key that will
        # be used by kobold_sample_dynamic to randomly pick a token
        sample_key, new_key = jax.random.split(sample_key, num=2)
        # Remove any tokens in the badwords list by setting
        # their logits to negative infinity which effectively
        # makes their probabilities of being chosen zero
        logits[badwords] = -np.inf
        # Use the sampler (kobold_sample_dynamic) to pick one token
        # based on the logits array as a 0D uint32 array
        # (higher logit means higher probability of being
        # picked, non-linearly)
        next_token = kobold_sample_dynamic(
            sample_key,
            logits,
            (
                generated,
                repetition_penalty,
                generated_index, 
                gen_length,
                rpslope,
                rprange,
            ),
            **sampler_options,
        )
        # Remember what token was picked
        generated[generated_index] = next_token
        generated_index += 1
        # Re-pack the current sample_loop_fn's state so we can
        # get back the same variables the next time
        carry[0][0] = [generated, generated_index, logits, next_token]
        carry[0].append(carry[0].pop(0))
        return carry[0], new_key
    # return jax.lax.while_loop(
    #     lambda carry: carry[0][0][1] == gi,
    #     sample_loop_fn,
    #     (data, key),
    # )
    carry = (data, key)
    while carry[0][0][1] == gi:
        carry = sample_loop_fn(carry)
    return carry

class PenalizingCausalTransformer(CausalTransformer):
    def __init__(self, config, **kwargs):
        # Initialize
        super().__init__(config, **kwargs)
        def generate_static(state, key, ctx, ctx_length, gen_length, numseqs_aux, sampler_options, soft_embeddings=None):
            compiling_callback()
            numseqs = numseqs_aux.shape[0]
            # These are the tokens that we don't want the AI to ever write
            badwords = jnp.array(koboldai_vars.badwordsids).squeeze()
            @hk.transform
            def generate_sample(context, ctx_length):
                # Give the initial context to the transformer
                transformer = CausalTransformerShard(config)
                def generate_initial_scan_fn(sequence_index, _):
                    _, initial_state = transformer.generate_initial(context, ctx_length, soft_embeddings=soft_embeddings)
                    # The "generated" array will contain the tokens from the
                    # context as well as the tokens picked by the sampler at
                    # each stage, padded with a bunch of 50256s, so we know
                    # which tokens have to be repetition penalized
                    generated = jnp.pad(context, (0, config["seq"]), constant_values=pad_token_id)  # Let it start off with just the 2048 context tokens, plus some 50256s which will be eventually filled with sampler-chosen tokens
                    generated_index = config["seq"]
                    # Add that information to generate_loop_fn's starting state
                    initial_state = (generated, generated_index, sequence_index) + initial_state
                    return sequence_index+1, initial_state
                _, initial_states = jax.lax.scan(generate_initial_scan_fn, 0, None, numseqs)
                sample_key = initial_states[-1][0]
                initial_states = list(jax.tree_map(lambda x: x[i], initial_states[:-1]) for i in range(numseqs))
                # Get repetition penalty from the arguments
                repetition_penalty = sampler_options.pop('repetition_penalty', None)
                rpslope = sampler_options.pop('rpslope', None)
                rprange = sampler_options.pop('rprange', None)
                # This is the main generation loop
                def generate_loop_fn(carry):
                    # Unpack current generate_loop_fn state
                    generated, generated_index, sequence_index, next_token, decode_state = carry[0][0]
                    sample_key = carry[1]
                    # Get the pseudo-random number generator key that will
                    # be used by kobold_sample_static to randomly pick a token
                    sample_key, new_key = jax.random.split(sample_key)
                    # Give the context to the model and get the logits it
                    # spits out
                    # (a 2D array with 1 row and 50400 columns representing
                    # how strongly it thinks each of the 50257 tokens in its
                    # vocabulary should be appended to the context, followed
                    # by 143 apparently useless columns ???)
                    logits, new_state = transformer.generate_once(next_token, decode_state, soft_embeddings=soft_embeddings)
                    # Verify that logits does indeed have that many rows and
                    # columns (if you get an error here, pray for mercy)
                    assert logits.shape == (1, config["n_vocab"])
                    # Flatten it into a 1D array to make it easier to use
                    logits = logits[0]
                    # Remove any tokens in the badwords list by setting
                    # their logits to negative infinity which effectively
                    # makes their probabilities of being chosen zero
                    logits = logits.at[badwords].set(-jnp.inf)
                    # Use the sampler (kobold_sample_static) to pick one token
                    # based on the logits array as a 0D uint32 array
                    # (higher logit means higher probability of being
                    # picked, non-linearly)
                    next_token = kobold_sample_static(
                        sample_key,
                        logits,
                        (
                            generated,
                            repetition_penalty,
                            generated_index,
                            gen_length,
                            rpslope,
                            rprange,
                        ),
                        **sampler_options,
                    )
                    # Remember what token was picked
                    generated = generated.at[generated_index].set(next_token)
                    generated_index += 1
                    # Re-pack the current generate_loop_fn's state so we can
                    # get back the same variables the next time
                    carry[0][0] = (generated, generated_index, sequence_index, next_token[jnp.newaxis], new_state)
                    carry[0].append(carry[0].pop(0))
                    return carry[0], new_key
                return jax.lax.while_loop(
                    lambda carry: carry[0][0][1] - config["seq"] < gen_length,
                    generate_loop_fn,
                    (initial_states, sample_key),
                )
            return generate_sample.apply(state["params"], key, ctx, ctx_length)
        self.generate_static_xmap = jax.experimental.maps.xmap(
            fun=generate_static,
            in_axes=(
                ["shard", ...],
                ["batch", ...],
                ["batch", ...],
                ["batch", ...],
                ["batch", ...],
                ["batch", ...],
                ["batch", ...],
                ["shard", ...],
            ),
            out_axes=["shard", "batch", ...],
            axis_resources={'shard': 'mp', 'batch': 'dp'},
        )
        def generate_initial(state, key, ctx, ctx_length, numseqs_aux, soft_embeddings=None):
            compiling_callback()
            numseqs = numseqs_aux.shape[0]
            @hk.transform
            def generate_initial_inner(context, ctx_length):
                # Give the initial context to the transformer
                transformer = CausalTransformerShard(config)
                def generate_initial_scan_fn(sequence_index, c):
                    _, initial_state = transformer.generate_initial(c, ctx_length, soft_embeddings=soft_embeddings)
                    generated_index = config["seq"]
                    # Add that information to generate_loop_fn's starting state
                    initial_state = (jnp.empty(config["n_vocab"], dtype=jnp.float32), generated_index, sequence_index) + initial_state
                    return sequence_index+1, initial_state
                _, initial_states = jax.lax.scan(generate_initial_scan_fn, 0, context, numseqs)
                sample_key = initial_states[-1][0]
                initial_states = list(list(jax.tree_map(lambda x: x[i], initial_states[:-1])) for i in range(numseqs))
                return initial_states, sample_key
            return generate_initial_inner.apply(state["params"], key, ctx, ctx_length)
        self.generate_initial_xmap = jax.experimental.maps.xmap(
            fun=generate_initial,
            in_axes=(
                ["shard", ...],
                ["batch", ...],
                ["batch", ...],
                ["batch", ...],
                ["batch", ...],
                ["shard", ...],
            ),
            out_axes=["shard", "batch", ...],
            axis_resources={'shard': 'mp', 'batch': 'dp'},
        )
        def generate_once(data, state, numseqs_aux, soft_embeddings=None):
            numseqs = numseqs_aux.shape[0]
            @hk.without_apply_rng
            @hk.transform
            def generate_once_inner():
                gi = data[0][1]
                # Give the initial context to the transformer
                transformer = CausalTransformerShard(config)
                # This is the main generation loop
                def generate_loop_fn(carry):
                    # Unpack current generate_loop_fn state
                    _, generated_index, sequence_index, next_token, decode_state = carry[0][0]
                    # Give the context to the model and get the logits it
                    # spits out
                    # (a 2D array with 1 row and 50400 columns representing
                    # how strongly it thinks each of the 50257 tokens in its
                    # vocabulary should be appended to the context, followed
                    # by 143 apparently useless columns ???)
                    logits, new_state = transformer.generate_once(next_token, decode_state, soft_embeddings=soft_embeddings)
                    # Verify that logits does indeed have that many rows and
                    # columns (if you get an error here, pray for mercy)
                    assert logits.shape == (1, config["n_vocab"])
                    assert logits.dtype == jnp.float32
                    # Flatten it into a 1D array to make it easier to use
                    logits = logits[0]
                    # Re-pack the current generate_loop_fn's state so we can
                    # get back the same variables the next time
                    generated_index += 1
                    carry[0][0] = [logits, generated_index, sequence_index, next_token, new_state]
                    carry[0].append(carry[0].pop(0))
                    return carry[0],
                return jax.lax.while_loop(
                    lambda carry: carry[0][0][1] == gi,
                    generate_loop_fn,
                    (data,),
                )
            return generate_once_inner.apply(state["params"])
        self.generate_once_xmap = jax.experimental.maps.xmap(
            fun=generate_once,
            in_axes=(
                ["shard", "batch", ...],
                ["shard", ...],
                ["batch", ...],
                ["shard", ...],
            ),
            out_axes=["shard", "batch", ...],
            axis_resources={'shard': 'mp', 'batch': 'dp'},
        )
    def generate_dynamic(self, ctx, ctx_length, gen_length, numseqs, return_logits=False, soft_embeddings=None, excluded_world_info=None, use_callback=True):
        assert excluded_world_info is not None
        assert not return_logits
        assert gen_length.ndim == 1
        assert soft_embeddings is not None
        key = hk.PRNGSequence(rng.randint(0, 2 ** 60))
        batch_size = ctx.shape[0]
        self.batch_size = batch_size
        _numseqs_aux = jnp.empty((batch_size, numseqs), dtype=np.uint32)
        numseqs_aux = batch_xmap(_numseqs_aux)
        sample_data = [
            [
                np.pad(ctx[0][i], (0, params["seq"]), constant_values=pad_token_id),
                params["seq"],
                None,
                np.empty((), dtype=np.uint32),
            ]
            for i in range(numseqs)
        ]
        n_generated = 0
        regeneration_required = False
        halt = False
        started_compiling_callback()
        generate_data, sample_key = self.generate_initial_xmap(self.state, jnp.array(key.take(batch_size)), ctx, ctx_length, numseqs_aux, soft_embeddings)
        sample_key = np.asarray(sample_key[0, 0])
        while True:
            generate_data, = self.generate_once_xmap(generate_data, self.state, numseqs_aux, soft_embeddings)
            for i in range(numseqs):
                sample_data[i][2] = np.array(generate_data[i][0][0, 0], copy=True)
            if use_callback:
                logits = np.float32(tuple(d[2] for d in sample_data))
                logits = warper_callback(logits)
                for i in range(numseqs):
                    sample_data[i][2] = logits[i]
            sampler_options = settings_callback()
            repetition_penalty = sampler_options.pop("repetition_penalty", 1.0)
            rpslope = sampler_options.pop("rpslope", 0.0)
            rprange = sampler_options.pop("rprange", 0)
            sample_data, sample_key = sample_func(sample_data, sample_key, _numseqs_aux, badwords, repetition_penalty, params["seq"] + n_generated, gen_length, rpslope, rprange, sampler_options)
            n_generated += 1
            for i in range(numseqs):
                generate_data[i][3] = np.tile(sample_data[i][0][sample_data[i][1]-1][np.newaxis, np.newaxis], (params["cores_per_replica"], 1, 1))
            if use_callback:
                generated = np.uint32(tuple(d[0] for d in sample_data))
                excluded_world_info, regeneration_required, halt = stopping_callback(generated, n_generated, excluded_world_info)
                if regeneration_required or halt:
                    break
            else:
                break
        stopped_compiling_callback()
        return sample_data, n_generated, regeneration_required, halt
    def generate_static(self, ctx, ctx_length, gen_length, numseqs, sampler_options, return_logits=False, soft_embeddings=None):
        assert not return_logits
        key = hk.PRNGSequence(rng.randint(0, 2 ** 60))
        batch_size = ctx.shape[0]
        self.batch_size = batch_size
        started_compiling_callback()
        result = self.generate_static_xmap(
            self.state,
            jnp.array(key.take(batch_size)),
            ctx,
            np.array(ctx_length, dtype=np.uint32),
            np.array(gen_length, dtype=np.uint32),
            np.empty((batch_size, numseqs), dtype=np.uint8),
            sampler_options,
            soft_embeddings,
        )
        stopped_compiling_callback()
        return result


def infer_dynamic(
    context: np.array,
    numseqs=1,
    gen_len=80,
    soft_embeddings: Optional[np.array] = None,
    soft_tokens: Optional[np.array] = None,
    excluded_world_info = None,
    use_callback=True,
) -> Tuple[List[np.array], int, bool, bool]:
    assert excluded_world_info is not None
    maps.thread_resources.env = thread_resources_env
    total_batch = 1
    tokens = context
    if(soft_tokens is not None):
        tokens = np.uint32(np.concatenate((np.tile(soft_tokens, (tokens.shape[0], 1)), tokens), axis=-1))
    provided_ctx = tokens.shape[-1]
    pad_amount = seq - provided_ctx
    padded_tokens = np.pad(tokens, ((0, 0), (pad_amount, 0)), constant_values=pad_token_id)
    batched_tokens = np.array([padded_tokens] * total_batch)
    samples = []
    output = network.generate_dynamic(
        batched_tokens,
        np.ones(total_batch, dtype=np.uint32) * provided_ctx,
        np.ones(total_batch, dtype=np.uint32) * gen_len,
        numseqs,
        soft_embeddings=soft_embeddings,
        excluded_world_info=excluded_world_info,
        use_callback=use_callback,
    )
    for out in output[0]:
        samples.append(out[0][params["seq"] : params["seq"] + gen_len])
    return (samples,) + output[1:]

def infer_static(
    context: np.array,
    top_p=0.9,
    temp=0.5,
    top_k=0,
    tfs=1.0,
    typical=1.0,
    top_a=0.0,
    repetition_penalty=1.0,
    rpslope=0.0,
    rprange=0,
    numseqs=1,
    gen_len=80,
    soft_embeddings: Optional[np.array] = None,
    soft_tokens: Optional[np.array] = None,
    sampler_order: Optional[List[int]] = None,
) -> List[np.array]:
    maps.thread_resources.env = thread_resources_env
    if sampler_order is None:
        sampler_order = utils.default_sampler_order.copy()
    sampler_order = sampler_order[:]
    if len(sampler_order) < 7:  # Add repetition penalty at beginning if it's not present
        sampler_order = [6] + sampler_order
    sampler_order = np.uint32(sampler_order)
    total_batch = 1
    tokens = context
    if(soft_tokens is not None):
        tokens = np.uint32(np.concatenate((soft_tokens, tokens)))
    provided_ctx = tokens.shape[0]
    pad_amount = seq - provided_ctx
    padded_tokens = np.pad(tokens, ((pad_amount, 0),), constant_values=pad_token_id)
    batched_tokens = np.array([padded_tokens] * total_batch)
    samples = []
    batched_generator_params = {
        "sampler_order": np.repeat(sampler_order[np.newaxis], total_batch, axis=0),
        "temp": temp * np.ones(total_batch),
        "top_p": top_p * np.ones(total_batch),
        "tfs": tfs * np.ones(total_batch),
        "typical": typical * np.ones(total_batch),
        "top_a": top_a * np.ones(total_batch),
        "repetition_penalty": repetition_penalty * np.ones(total_batch),
        "rpslope": rpslope * np.ones(total_batch),
        "rprange": np.full(total_batch, rprange, dtype=np.uint32),
        "top_k": np.full(total_batch, top_k, dtype=np.uint32)
    }
    output = network.generate_static(
        batched_tokens,
        np.ones(total_batch, dtype=np.uint32) * provided_ctx,
        np.ones(total_batch, dtype=np.uint32) * gen_len,
        numseqs,
        batched_generator_params,
        soft_embeddings=soft_embeddings,
    )[0]
    for o in output:
        samples.append(o[0][0, 0, params["seq"] : params["seq"] + gen_len])
    return samples


def reshard_reverse(x, total_shards, old_shape):
    assert len(x.shape) != 1
    if len(x.shape) == 2:
        if old_shape[1] == x.shape[1]:
            out = x[0:1].tile((total_shards, 1))
        else:
            out = x.reshape(old_shape)
    elif len(x.shape) == 3:
        if x.shape[0] * x.shape[2] == old_shape[2]:
            out = x.reshape(old_shape)
        elif x.shape[0] * x.shape[1] == old_shape[1]:
            out = x.reshape((old_shape[1], old_shape[0], old_shape[2])).permute((1, 0, 2))
        else:
            assert False
    else:
        assert False
    return out


def get_old_shape(t, total_shards, dim=2):
    if len(t.shape) == 2:
        shard_shape = t.shape
        if dim == 1:
            assert shard_shape[0] % total_shards == 0
            return (shard_shape[0] // total_shards, shard_shape[1])
        elif dim == 2:
            assert shard_shape[1] % total_shards == 0
            return (shard_shape[0], shard_shape[1] // total_shards)
        else:
            raise ValueError(f"Unsupported dim {dim}")
    if len(t.shape) == 1:
        assert t.shape[0] % total_shards == 0
        return (t.shape[0] // total_shards,)
    else:
        raise ValueError(f"Unsupported shape {t.shape}")


def read_neox_checkpoint(state, path, config, checkpoint_shards=2):
    assert config["cores_per_replica"] % checkpoint_shards == 0
    output_shards = config["cores_per_replica"] // checkpoint_shards

    import torch
    import torch.utils.dlpack
    from tqdm.auto import tqdm

    move_xmap = jax.experimental.maps.xmap(
        fun=lambda x, _: to_bf16(x),
        in_axes=(["shard", ...], ["batch", ...]),
        out_axes=["shard", ...],
        axis_resources={'shard': 'mp', 'batch': 'dp'}
    )

    path_template = os.path.join(path, "layer_{layer:02d}-model_{shard:02d}-model_states.pt")

    static_mapping = {
        "word_embeddings.weight": {"module": "embedding_shard/~/linear", "param": "w", "axis": 1},
        "final_linear.weight": {"module": "projection_shard/~/linear", "param": "w", "axis": 2},
        "norm.weight": {"module": "projection_shard/~/replicated_layer_norm", "param": "scale", "axis": None},
        "norm.bias": {"module": "projection_shard/~/replicated_layer_norm", "param": "offset", "axis": None},
    }

    layer_mapping = {
        "attention.query_key_value.weight": {"module": "combined_qkv", "param": "w", "axis": 2},
        "attention.query_key_value.bias": {"module": "combined_qkv", "param": "b", "axis": 1},
        "attention.dense.weight": {"module": "linear_3", "param": "w", "axis": 1},
        "attention.dense.bias": {"module": "linear_3", "param": "b", "axis": None},
        "mlp.dense_h_to_4h.weight": {"module": "linear_4", "param": "w", "axis": 2},
        "mlp.dense_h_to_4h.bias": {"module": "linear_4", "param": "b", "axis": 1},
        "mlp.dense_4h_to_h.weight": {"module": "linear_5", "param": "w", "axis": 1},
        "mlp.dense_4h_to_h.bias": {"module": "linear_5", "param": "b", "axis": None},
        "input_layernorm.weight": {"module": "replicated_layer_norm", "param": "scale", "axis": None},
        "input_layernorm.bias": {"module": "replicated_layer_norm", "param": "offset", "axis": None},
        "post_attention_layernorm.weight": {"module": "replicated_layer_norm_1", "param": "scale", "axis": None},
        "post_attention_layernorm.bias": {"module": "replicated_layer_norm_1", "param": "offset", "axis": None},
    }

    tqdm_length = len(static_mapping) + config["layers"]*len(layer_mapping)
    bar = tqdm(total=tqdm_length, desc="Loading from NeoX checkpoint")

    for checkpoint_layer in range(config["layers"] + 5):
        if checkpoint_layer in (1, config["layers"] + 2):
            continue
        layer = checkpoint_layer - 2
        shards = []
        for checkpoint_shard in range(checkpoint_shards):
            shards.append(torch.load(path_template.format(layer=checkpoint_layer, shard=checkpoint_shard), map_location="cpu"))
        for key in shards[0]:
            if key == "attention.rotary_emb.inv_freq":
                continue
            elif key in static_mapping:
                target_module = "causal_transformer_shard/~/" + static_mapping[key]["module"]
                target_param = static_mapping[key]["param"]
                target_axis = static_mapping[key]["axis"]
            elif key in layer_mapping:
                target_module = f"causal_transformer_shard/~/layer_{layer}/~/" + layer_mapping[key]["module"]
                target_param = layer_mapping[key]["param"]
                target_axis = layer_mapping[key]["axis"]
            else:
                error = f"{repr(key)} not found in mapping"
                print("\n\nERROR: ", error, file=sys.stderr)
                raise RuntimeError(error)
            original_shape = shards[0][key].shape
            for checkpoint_shard in range(checkpoint_shards):
                if key in ("attention.dense.bias", "mlp.dense_4h_to_h.bias"):
                    shards[checkpoint_shard][key] /= output_shards
                if key != "word_embeddings.weight" and shards[checkpoint_shard][key].ndim == 2:
                    shards[checkpoint_shard][key] = shards[checkpoint_shard][key].T
                tensor = shards[checkpoint_shard][key]
                if target_axis is not None:
                    target_shape = (output_shards,) + get_old_shape(tensor, total_shards=output_shards, dim=target_axis)
                else:
                    target_shape = (output_shards, tensor.shape[0])
                shards[checkpoint_shard][key] = reshard_reverse(tensor.unsqueeze_(0), output_shards, target_shape)
            #print(key, ":", original_shape, "->", shards[0][key].shape)
            tensor = torch.cat([shards[s][key] for s in range(checkpoint_shards)], dim=0)
            target_shape = state["params"][target_module][target_param].shape
            if tensor.shape != target_shape:
                error = f"Weight {repr(key)} has shape {tensor.shape} in checkpoint but shape {target_shape} was requested by MTJ for {target_module} {target_param}"
                print("\n\nERROR: ", error, file=sys.stderr)
                raise RuntimeError(error)
            if tensor.dtype is torch.float16 or tensor.dtype is torch.float32:
                tensor = tensor.bfloat16()
            state["params"][target_module][target_param] = move_xmap(
                jax.dlpack.from_dlpack(torch.utils.dlpack.to_dlpack(tensor)).copy(),
                np.zeros(config["cores_per_replica"]),
            )
            bar.update(1)
    for mk, mv in state["params"].items():
        for pk, pv in mv.items():
            if isinstance(pv, PlaceholderTensor):
                error = f"{mk} {pk} could not be found in the model checkpoint"
                print("\n\nERROR:  " + error, file=sys.stderr)
                raise RuntimeError(error)


def load_model(path: str, driver_version="tpu_driver0.1_dev20210607", hf_checkpoint=False, **kwargs) -> None:
    global thread_resources_env, seq, tokenizer, network, params, pad_token_id

    if "pad_token_id" in kwargs:
        pad_token_id = kwargs["pad_token_id"]
    elif "eos_token_id" in kwargs:
        pad_token_id = kwargs["eos_token_id"]

    if not hasattr(koboldai_vars, "sampler_order") or not koboldai_vars.sampler_order:
        koboldai_vars.sampler_order = utils.default_sampler_order.copy()

    default_params = {
        "compat": "j",
        "layers": 28,
        "d_model": 4096,
        "n_heads": 16,
        "n_vocab": 50400,
        "n_vocab_padding": 0,
        "norm": "layernorm",
        "pe": "rotary",
        "pe_rotary_dims": 64,
        "seq": 2048,
        "cores_per_replica": 8,
        "tokenizer_class": "GPT2TokenizerFast",
        "tokenizer": "gpt2",
    }
    params = kwargs

    if koboldai_vars.model == "TPUMeshTransformerGPTNeoX":
        default_params = {
            "compat": "neox",
            "layers": 44,
            "d_model": 6144,
            "n_heads": 64,
            "n_vocab": 50432,
            "n_vocab_padding": 0,
            "norm": "doublelayernorm",
            "pe": "neox_rotary",
            "pe_rotary_dims": 24,
            "seq": 2048,
            "cores_per_replica": 8,
            "tokenizer_class": "GPT2TokenizerFast",
            "tokenizer": "gpt2",
        }

    # Try to convert HF config.json to MTJ config
    if hf_checkpoint:
        spec_path = os.path.join("maps", koboldai_vars.model_type + ".json")
        if not os.path.isfile(spec_path):
            raise NotImplementedError(f"Unsupported model type {repr(koboldai_vars.model_type)}")
        with open(spec_path) as f:
            lazy_load_spec = json.load(f)

        if "mtj_compat" in lazy_load_spec:
            params["compat"] = lazy_load_spec["mtj_compat"]
        if "mtj_pe" in lazy_load_spec:
            params["pe"] = lazy_load_spec["mtj_pe"]
        for k, v in lazy_load_spec.get("mtj_config_map", {}).items():
            if type(v) is not list:
                params[k] = params[v]
                continue
            for i in range(len(v)):
                if i == len(v) - 1:
                    params[k] = v[i]
                elif v[i] in params:
                    params[k] = params[v[i]]
                    break

        params["n_vocab"] = params["vocab_size"]

        if "activation_function" in params:
            params["activation"] = params["activation_function"]

        # Both the number of attention heads in the model and the embedding
        # dimension of the model need to be divisible by the number of TPU cores
        # that we use, and JAX also requires the number of TPU cores used to be
        # an even number if we're using more than one core, so logically we try
        # to pick the largest possible even number of TPU cores such that the
        # number of attention heads and embedding dimension are both divisible
        # by the number of TPU cores, and fall back to one core if an even
        # number of TPU cores is not possible.
        for c in (8, 6, 4, 2, 1):
            if 0 == params["n_heads"] % c == params.get("d_embed", params["d_model"]) % c:
                params["cores_per_replica"] = c
                break

        # The vocabulary size of the model also has to be divisible by the
        # number of TPU cores, so we pad the vocabulary with the minimum
        # possible number of dummy tokens such that it's divisible.
        params["n_vocab_padding"] = -(params["n_vocab"] % -params["cores_per_replica"])

    if "compat" in params:
        default_params["compat"] = params["compat"]
    if default_params["compat"] == "fairseq_lm":
        default_params["tokenizer"] = "KoboldAI/fairseq-dense-125M"
    for param in default_params:
        if param not in params:
            params[param] = default_params[param]

    # Load tokenizer
    if koboldai_vars.model == "TPUMeshTransformerGPTNeoX":
        tokenizer = Tokenizer.from_file(os.path.join(path, "20B_tokenizer.json"))
        def new_encode(old_encode):
            def encode(s, *args, **kwargs):
                return old_encode(s).ids
            return encode
        tokenizer.encode = new_encode(tokenizer.encode)
        tokenizer._koboldai_header = []
    elif not hf_checkpoint:
        if not isinstance(params["tokenizer_class"], str) or not any(params["tokenizer_class"].endswith(s) for s in ("Tokenizer", "TokenizerFast")):
            raise ValueError("`tokenizer_class` must be a string ending in 'Tokenizer' or 'TokenizerFast'")
        tokenizer_class = getattr(__import__("transformers"), params["tokenizer_class"])
        tokenizer = tokenizer_class.from_pretrained(params["tokenizer"])

    # Disable JAX warnings about these two functions having been renamed
    jax.host_count = jax.process_count
    jax.host_id = jax.process_index

    print("Connecting to your Colab instance's TPU", flush=True)
    spinner = multiprocessing.Process(target=show_spinner, args=())
    spinner.start()
    if os.environ.get('COLAB_TPU_ADDR', '') != '':
        tpu_address = os.environ['COLAB_TPU_ADDR']  # Colab
    else:
        tpu_address = os.environ['TPU_NAME']  # Kaggle
    tpu_address = tpu_address.replace("grpc://", "")
    tpu_address_without_port = tpu_address.split(':', 1)[0]
    url = f'http://{tpu_address_without_port}:8475/requestversion/{driver_version}'
    requests.post(url)
    config.FLAGS.jax_xla_backend = "tpu_driver"
    config.FLAGS.jax_backend_target = "grpc://" + tpu_address
    spinner.terminate()
    print()

    cores_per_replica = params["cores_per_replica"]
    seq = params["seq"]
    params["optimizer"] = _DummyOptimizer()
    mesh_shape = (1, cores_per_replica)
    devices = np.array(jax.devices()[:cores_per_replica]).reshape(mesh_shape)
    thread_resources_env = maps.ResourceEnv(maps.Mesh(devices, ('dp', 'mp')), ())
    maps.thread_resources.env = thread_resources_env

    global shard_xmap, batch_xmap
    shard_xmap = __shard_xmap()
    batch_xmap = __batch_xmap(shard_dim=cores_per_replica)

    global badwords
    # These are the tokens that we don't want the AI to ever write
    badwords = jnp.array(koboldai_vars.badwordsids).squeeze()

    if not path.endswith("/"):
        path += "/"

    network = PenalizingCausalTransformer(params, dematerialized=True)

    if not hf_checkpoint and koboldai_vars.model != "TPUMeshTransformerGPTNeoX":
        network.state = read_ckpt_lowmem(network.state, path, devices.shape[1])
        #network.state = network.move_xmap(network.state, np.zeros(cores_per_replica))
        return

    if koboldai_vars.model == "TPUMeshTransformerGPTNeoX":
        print("\n\n\nThis model has  ", f"{hk.data_structures.tree_size(network.state['params']):,d}".replace(",", " "), "  parameters.\n")
        read_neox_checkpoint(network.state, path, params)
        return

    # Convert from HF checkpoint

    move_xmap = jax.experimental.maps.xmap(
        fun=lambda x, _: to_bf16(x),
        in_axes=(["shard", ...], ["batch", ...]),
        out_axes=["shard", ...],
        axis_resources={'shard': 'mp', 'batch': 'dp'}
    )

    model_spec = {}
    for key, spec in lazy_load_spec.get("static_weights", {}).items():
        if spec.get("mtj") is not None:
            model_spec[key] = spec["mtj"].copy()
            model_spec[key]["module"] = "causal_transformer_shard/~/" + model_spec[key]["module"]
    for _key, spec in lazy_load_spec.get("layer_weights", {}).items():
        for layer in range(params["layers"]):
            if spec.get("mtj") is not None:
                key = _key.format(layer=layer)
                model_spec[key] = spec["mtj"].copy()
                model_spec[key]["module"] = "causal_transformer_shard/~/" + model_spec[key]["module"].format(layer=layer)

    import torch_lazy_loader
    import torch
    from tqdm.auto import tqdm
    import functools

    def callback(model_dict, f, **_):
        if callback.nested:
            return
        callback.nested = True
        with zipfile.ZipFile(f, "r") as z:
            try:
                last_storage_key = None
                f = None
                current_offset = 0
                if utils.current_shard == 0:
                    print("\n\n\nThis model has  ", f"{hk.data_structures.tree_size(network.state['params']):,d}".replace(",", " "), "  parameters.\n")

                if utils.num_shards is None or utils.current_shard == 0:
                    if utils.num_shards is not None:
                        num_tensors = len(utils.get_sharded_checkpoint_num_tensors(utils.from_pretrained_model_name, utils.from_pretrained_index_filename, **utils.from_pretrained_kwargs))
                    else:
                        num_tensors = len(model_dict)
                    utils.bar = tqdm(total=num_tensors, desc="Loading model tensors")
                    koboldai_vars.total_layers = num_tensors

                if utils.num_shards is not None:
                    utils.current_shard += 1
                for key in sorted(model_dict.keys(), key=lambda k: (model_dict[k].key, model_dict[k].seek_offset)):
                    model_spec_key = max((k for k in model_spec.keys() if key.endswith(k)), key=len, default=None)

                    # Some model weights are used by transformers but not by MTJ.
                    # We have to materialize these weights anyways because
                    # transformers will throw a tantrum otherwise.  To attain
                    # the least possible memory usage, we create them as meta
                    # tensors, which don't take up any actual CPU or TPU memory.
                    if model_spec_key is None:
                        model_dict[key] = torch.empty(model_dict[key].shape, dtype=model_dict[key].dtype, device="meta")
                        utils.bar.update(1)
                        koboldai_vars.loaded_layers += 1
                        continue

                    storage_key = model_dict[key].key
                    if storage_key != last_storage_key or model_dict[key].seek_offset < current_offset:
                        last_storage_key = storage_key
                        if isinstance(f, zipfile.ZipExtFile):
                            f.close()
                        f = z.open(f"archive/data/{storage_key}")
                        current_offset = 0
                    if current_offset != model_dict[key].seek_offset:
                        f.read(model_dict[key].seek_offset - current_offset)
                        current_offset = model_dict[key].seek_offset
                    spec = model_spec[model_spec_key]
                    transforms = set(spec.get("transforms", ()))
                    if not isinstance(model_dict[key], torch_lazy_loader.LazyTensor):
                        error = f"Duplicate key {repr(key)}"
                        print("\n\nERROR:  " + error, file=sys.stderr)
                        raise RuntimeError(error)
                    size = functools.reduce(lambda x, y: x * y, model_dict[key].shape, 1)
                    dtype = model_dict[key].dtype
                    nbytes = size if dtype is torch.bool else size * ((torch.finfo if dtype.is_floating_point else torch.iinfo)(dtype).bits >> 3)
                    tensor = model_dict[key].materialize(f, map_location="cpu")
                    model_dict[key] = tensor.to("meta")
                    current_offset += nbytes

                    # MTJ requires certain mathematical operations to be performed
                    # on tensors in order for them to be in the correct format
                    if "remove_first_two_rows" in transforms:
                        tensor = tensor[2:]
                    if "divide_by_shards" in transforms:
                        tensor /= params["cores_per_replica"]
                    if "vocab_pad" in transforms:
                        tensor = torch.nn.functional.pad(tensor, (0, 0, 0, params["n_vocab_padding"]))
                    if "no_transpose" not in transforms and tensor.ndim == 2:
                        tensor = tensor.T
                    tensor.unsqueeze_(0)
                    if tensor.dtype is torch.float16 or tensor.dtype is torch.float32:
                        tensor = tensor.bfloat16()

                    # Shard the tensor so that parts of the tensor can be used
                    # on different TPU cores
                    network.state["params"][spec["module"]][spec["param"]] = move_xmap(
                        jax.dlpack.from_dlpack(torch.utils.dlpack.to_dlpack(
                            reshard_reverse(
                                tensor,
                                params["cores_per_replica"],
                                network.state["params"][spec["module"]][spec["param"]].shape,
                            )
                        )).copy(),
                        np.empty(params["cores_per_replica"]),
                    )
                    
                    koboldai_vars.loaded_layers += 1
                    try:
                        time.sleep(0.01)
                    except:
                        pass
                    utils.bar.update(1)

                if utils.num_shards is not None and utils.current_shard < utils.num_shards:
                    return

                # Check for tensors that MTJ needs that were not provided in the
                # HF model
                for mk, mv in network.state["params"].items():
                    for pk, pv in mv.items():
                        if isinstance(pv, PlaceholderTensor):
                            # The transformers GPT-J models apparently do not
                            # have embedding bias, whereas MTJ GPT-J models do,
                            # so we have to supplement an embedding bias tensor
                            # by creating a tensor with the necessary shape, filled
                            # with zeros.
                            if mk == "causal_transformer_shard/~/embedding_shard/~/linear" and pk == "b":
                                mv[pk] = move_xmap(jnp.zeros(mv[pk].shape, dtype=jnp.bfloat16), np.empty(params["cores_per_replica"]))

                            else:
                                error = f"{mk} {pk} could not be found in the model checkpoint"
                                print("\n\nERROR:  " + error, file=sys.stderr)
                                raise RuntimeError(error)
            finally:
                if utils.num_shards is None or utils.current_shard >= utils.num_shards:
                    utils.bar.close()
                    utils.bar = None
                callback.nested = False
                if isinstance(f, zipfile.ZipExtFile):
                    f.close()
    callback.nested = False

    if os.path.isdir(koboldai_vars.model.replace('/', '_')):
        import shutil
        shutil.move(koboldai_vars.model.replace('/', '_'), "models/{}".format(koboldai_vars.model.replace('/', '_')))
    print("\n", flush=True)
    with torch_lazy_loader.use_lazy_torch_load(callback=callback, dematerialized_modules=True):
        if(os.path.isdir(koboldai_vars.custmodpth)):
            try:
                tokenizer = AutoTokenizer.from_pretrained(koboldai_vars.custmodpth, revision=koboldai_vars.revision, cache_dir="cache")
            except Exception as e:
<<<<<<< HEAD
                pass
            try:
                tokenizer = AutoTokenizer.from_pretrained(koboldai_vars.custmodpth, revision=koboldai_vars.revision, cache_dir="cache", use_fast=False)
            except Exception as e:
                try:
                    tokenizer = GPT2TokenizerFast.from_pretrained(koboldai_vars.custmodpth, revision=koboldai_vars.revision, cache_dir="cache")
                except Exception as e:
                    tokenizer = GPT2TokenizerFast.from_pretrained("gpt2", revision=koboldai_vars.revision, cache_dir="cache")
=======
                try:
                    tokenizer = AutoTokenizer.from_pretrained(vars.custmodpth, revision=vars.revision, cache_dir="cache", use_fast=False)
                except Exception as e:
                    try:
                        tokenizer = GPT2TokenizerFast.from_pretrained(vars.custmodpth, revision=vars.revision, cache_dir="cache")
                    except Exception as e:
                        tokenizer = GPT2TokenizerFast.from_pretrained("gpt2", revision=vars.revision, cache_dir="cache")
>>>>>>> 7f5ba8a6
            try:
                model     = AutoModelForCausalLM.from_pretrained(koboldai_vars.custmodpth, revision=koboldai_vars.revision, cache_dir="cache")
            except Exception as e:
                model     = GPTNeoForCausalLM.from_pretrained(koboldai_vars.custmodpth, revision=koboldai_vars.revision, cache_dir="cache")
        elif(os.path.isdir("models/{}".format(koboldai_vars.model.replace('/', '_')))):
            try:
                tokenizer = AutoTokenizer.from_pretrained("models/{}".format(koboldai_vars.model.replace('/', '_')), revision=koboldai_vars.revision, cache_dir="cache")
            except Exception as e:
<<<<<<< HEAD
                pass
            try:
                tokenizer = AutoTokenizer.from_pretrained("models/{}".format(koboldai_vars.model.replace('/', '_')), revision=koboldai_vars.revision, cache_dir="cache", use_fast=False)
            except Exception as e:
                try:
                    tokenizer = GPT2TokenizerFast.from_pretrained("models/{}".format(koboldai_vars.model.replace('/', '_')), revision=koboldai_vars.revision, cache_dir="cache")
                except Exception as e:
                    tokenizer = GPT2TokenizerFast.from_pretrained("gpt2", revision=koboldai_vars.revision, cache_dir="cache")
=======
                try:
                    tokenizer = AutoTokenizer.from_pretrained("models/{}".format(vars.model.replace('/', '_')), revision=vars.revision, cache_dir="cache", use_fast=False)
                except Exception as e:
                    try:
                        tokenizer = GPT2TokenizerFast.from_pretrained("models/{}".format(vars.model.replace('/', '_')), revision=vars.revision, cache_dir="cache")
                    except Exception as e:
                        tokenizer = GPT2TokenizerFast.from_pretrained("gpt2", revision=vars.revision, cache_dir="cache")
>>>>>>> 7f5ba8a6
            try:
                model     = AutoModelForCausalLM.from_pretrained("models/{}".format(koboldai_vars.model.replace('/', '_')), revision=koboldai_vars.revision, cache_dir="cache")
            except Exception as e:
                model     = GPTNeoForCausalLM.from_pretrained("models/{}".format(koboldai_vars.model.replace('/', '_')), revision=koboldai_vars.revision, cache_dir="cache")
        else:
            try:
                tokenizer = AutoTokenizer.from_pretrained(koboldai_vars.model, revision=koboldai_vars.revision, cache_dir="cache")
            except Exception as e:
<<<<<<< HEAD
                pass
            try:
                tokenizer = AutoTokenizer.from_pretrained(koboldai_vars.model, revision=koboldai_vars.revision, cache_dir="cache", use_fast=False)
            except Exception as e:
                try:
                    tokenizer = GPT2TokenizerFast.from_pretrained(koboldai_vars.model, revision=koboldai_vars.revision, cache_dir="cache")
                except Exception as e:
                    tokenizer = GPT2TokenizerFast.from_pretrained("gpt2", revision=koboldai_vars.revision, cache_dir="cache")
=======
                try:
                    tokenizer = AutoTokenizer.from_pretrained(vars.model, revision=vars.revision, cache_dir="cache", use_fast=False)
                except Exception as e:
                    try:
                        tokenizer = GPT2TokenizerFast.from_pretrained(vars.model, revision=vars.revision, cache_dir="cache")
                    except Exception as e:
                        tokenizer = GPT2TokenizerFast.from_pretrained("gpt2", revision=vars.revision, cache_dir="cache")
>>>>>>> 7f5ba8a6
            try:
                model     = AutoModelForCausalLM.from_pretrained(koboldai_vars.model, revision=koboldai_vars.revision, cache_dir="cache")
            except Exception as e:
                model     = GPTNeoForCausalLM.from_pretrained(koboldai_vars.model, revision=koboldai_vars.revision, cache_dir="cache")

    #network.state = network.move_xmap(network.state, np.zeros(cores_per_replica))<|MERGE_RESOLUTION|>--- conflicted
+++ resolved
@@ -1361,24 +1361,13 @@
             try:
                 tokenizer = AutoTokenizer.from_pretrained(koboldai_vars.custmodpth, revision=koboldai_vars.revision, cache_dir="cache")
             except Exception as e:
-<<<<<<< HEAD
-                pass
-            try:
-                tokenizer = AutoTokenizer.from_pretrained(koboldai_vars.custmodpth, revision=koboldai_vars.revision, cache_dir="cache", use_fast=False)
-            except Exception as e:
                 try:
-                    tokenizer = GPT2TokenizerFast.from_pretrained(koboldai_vars.custmodpth, revision=koboldai_vars.revision, cache_dir="cache")
-                except Exception as e:
-                    tokenizer = GPT2TokenizerFast.from_pretrained("gpt2", revision=koboldai_vars.revision, cache_dir="cache")
-=======
-                try:
-                    tokenizer = AutoTokenizer.from_pretrained(vars.custmodpth, revision=vars.revision, cache_dir="cache", use_fast=False)
+                    tokenizer = AutoTokenizer.from_pretrained(koboldai_vars.custmodpth, revision=koboldai_vars.revision, cache_dir="cache", use_fast=False)
                 except Exception as e:
                     try:
-                        tokenizer = GPT2TokenizerFast.from_pretrained(vars.custmodpth, revision=vars.revision, cache_dir="cache")
+                        tokenizer = GPT2TokenizerFast.from_pretrained(koboldai_vars.custmodpth, revision=koboldai_vars.revision, cache_dir="cache")
                     except Exception as e:
-                        tokenizer = GPT2TokenizerFast.from_pretrained("gpt2", revision=vars.revision, cache_dir="cache")
->>>>>>> 7f5ba8a6
+                        tokenizer = GPT2TokenizerFast.from_pretrained("gpt2", revision=koboldai_vars.revision, cache_dir="cache")
             try:
                 model     = AutoModelForCausalLM.from_pretrained(koboldai_vars.custmodpth, revision=koboldai_vars.revision, cache_dir="cache")
             except Exception as e:
@@ -1387,24 +1376,13 @@
             try:
                 tokenizer = AutoTokenizer.from_pretrained("models/{}".format(koboldai_vars.model.replace('/', '_')), revision=koboldai_vars.revision, cache_dir="cache")
             except Exception as e:
-<<<<<<< HEAD
-                pass
-            try:
-                tokenizer = AutoTokenizer.from_pretrained("models/{}".format(koboldai_vars.model.replace('/', '_')), revision=koboldai_vars.revision, cache_dir="cache", use_fast=False)
-            except Exception as e:
                 try:
-                    tokenizer = GPT2TokenizerFast.from_pretrained("models/{}".format(koboldai_vars.model.replace('/', '_')), revision=koboldai_vars.revision, cache_dir="cache")
-                except Exception as e:
-                    tokenizer = GPT2TokenizerFast.from_pretrained("gpt2", revision=koboldai_vars.revision, cache_dir="cache")
-=======
-                try:
-                    tokenizer = AutoTokenizer.from_pretrained("models/{}".format(vars.model.replace('/', '_')), revision=vars.revision, cache_dir="cache", use_fast=False)
+                    tokenizer = AutoTokenizer.from_pretrained("models/{}".format(koboldai_vars.model.replace('/', '_')), revision=vars.revision, cache_dir="cache", use_fast=False)
                 except Exception as e:
                     try:
-                        tokenizer = GPT2TokenizerFast.from_pretrained("models/{}".format(vars.model.replace('/', '_')), revision=vars.revision, cache_dir="cache")
+                        tokenizer = GPT2TokenizerFast.from_pretrained("models/{}".format(koboldai_vars.model.replace('/', '_')), revision=koboldai_vars.revision, cache_dir="cache")
                     except Exception as e:
-                        tokenizer = GPT2TokenizerFast.from_pretrained("gpt2", revision=vars.revision, cache_dir="cache")
->>>>>>> 7f5ba8a6
+                        tokenizer = GPT2TokenizerFast.from_pretrained("gpt2", revision=koboldai_vars.revision, cache_dir="cache")
             try:
                 model     = AutoModelForCausalLM.from_pretrained("models/{}".format(koboldai_vars.model.replace('/', '_')), revision=koboldai_vars.revision, cache_dir="cache")
             except Exception as e:
@@ -1413,24 +1391,13 @@
             try:
                 tokenizer = AutoTokenizer.from_pretrained(koboldai_vars.model, revision=koboldai_vars.revision, cache_dir="cache")
             except Exception as e:
-<<<<<<< HEAD
-                pass
-            try:
-                tokenizer = AutoTokenizer.from_pretrained(koboldai_vars.model, revision=koboldai_vars.revision, cache_dir="cache", use_fast=False)
-            except Exception as e:
                 try:
-                    tokenizer = GPT2TokenizerFast.from_pretrained(koboldai_vars.model, revision=koboldai_vars.revision, cache_dir="cache")
-                except Exception as e:
-                    tokenizer = GPT2TokenizerFast.from_pretrained("gpt2", revision=koboldai_vars.revision, cache_dir="cache")
-=======
-                try:
-                    tokenizer = AutoTokenizer.from_pretrained(vars.model, revision=vars.revision, cache_dir="cache", use_fast=False)
+                    tokenizer = AutoTokenizer.from_pretrained(koboldai_vars.model, revision=koboldai_vars.revision, cache_dir="cache", use_fast=False)
                 except Exception as e:
                     try:
-                        tokenizer = GPT2TokenizerFast.from_pretrained(vars.model, revision=vars.revision, cache_dir="cache")
+                        tokenizer = GPT2TokenizerFast.from_pretrained(koboldai_vars.model, revision=koboldai_vars.revision, cache_dir="cache")
                     except Exception as e:
-                        tokenizer = GPT2TokenizerFast.from_pretrained("gpt2", revision=vars.revision, cache_dir="cache")
->>>>>>> 7f5ba8a6
+                        tokenizer = GPT2TokenizerFast.from_pretrained("gpt2", revision=koboldai_vars.revision, cache_dir="cache")
             try:
                 model     = AutoModelForCausalLM.from_pretrained(koboldai_vars.model, revision=koboldai_vars.revision, cache_dir="cache")
             except Exception as e:
