<script>
	function show_setting_menu(span) {
		menu = span.textContent.toLowerCase()
		for (item of document.getElementsByClassName("setting_menu_button")) {
			document.getElementById("setting_menu_"+item.textContent.toLowerCase()).classList.add("hidden");
			item.classList.remove("selected");
		}
		span.classList.add("selected");
		document.getElementById("setting_menu_"+menu).classList.remove("hidden");
	}
</script>
<style>
	#Model_Info {
		width: 100%;
	}
	#Story_Info {
		width: 100%;
	}
	#save_story[story_gamesaved="true"] {
		text: var(--disabled_button_text);
		background-color: var(--disabled_button_background_color);
		border-color: var(--disabled_button_border_color);
		filter: brightness(85%);
	}
	
</style>
<!-- top menu bar-->
<div class="menu_pin_area"></div>
<div class="tabrow">
	<span class="setting_menu_button selected" onclick="show_setting_menu(this);">Home</span>
	<span class="setting_menu_button" onclick="show_setting_menu(this);">Settings</span>
	<span class="setting_menu_button" onclick="show_setting_menu(this);">Interface</span>
	<span style="float: right;margin-right: 30px;padding: 0px 10px;" onclick="window.open('https://github.com/KoboldAI/KoboldAI-Client/wiki');">
		Help
		<icon class="material-icons-outlined" style="font-size:14px;position:relative;top:2px;">open_in_new</icon>
	</span>
</div>
<div class="flyout_menu_contents">

	<div id="setting_menu_home" class="settings_category_area">
		<div class="Model_Info">
			<div id="model_title">
				<span>
					<span class="var_sync_model_model">ReadOnly</span>
				</span>
			</div>
			<div id="text_runningmodel">
					<b>Running Model: </b>
			</div>
			<div class="Model_Icon">
				<span class="material-icons-outlined cursor" title="Load Model" onclick="socket.emit('load_model_button', {});">folder_open</span>
			</div>
			<div style="text-align: center;">
				<select class="var_sync_model_selected_preset settings_select presets" onchange='sync_to_server(this)'><option>Preset</option></select>
			</div>
		</div>
		<div id="Story_Info">
			<hr/>
			<div class="story_title_area">
				<div class="story_title">
					<span>
						<span class="var_sync_story_story_name fullwidth" contenteditable=true onblur="sync_to_server(this);"></span>
					</span>
				</div>
				<div id="text_storyname">
					<b>Story Name: </b>
				</div>
				<div class="story_title_icons">
					<span class="material-icons-outlined cursor" title="New Story" onclick="socket.emit('new_story', '');">description</span>
					<span class="material-icons-outlined cursor" title="Load Story" onclick="socket.emit('load_story_list', '');">folder_open</span>
					<span class="material-icons-outlined cursor var_sync_alt_story_gamesaved" title="Save Story" onclick='socket.emit("save_story", null, (response) => {save_as_story(response);});'>save</span>
					<span class="material-icons-outlined cursor" title="Import Story" onclick="document.getElementById('import_aidg_club_popup').classList.remove('hidden');">cloud_download</span>
					<span class="material-icons-outlined cursor" title="Download Story" onclick="document.getElementById('download_iframe').src = 'json';">file_download</span>
				</div>
			</div>
			<hr/>
		</div>
		<div class="setting_tile_area">
		{% with menu='Home' %}
			{% with sub_path='' %}
				{% include 'settings item.html' %}
			{% endwith %}
		{% endwith %}
		</div>
		<div id="probabilities">
			
		</div>
	</div>
	<div id="setting_menu_settings" class="hidden settings_category_area">
		<div class="force_center">
			<select class="var_sync_model_selected_preset settings_select presets" onchange='sync_to_server(this)'><option>Preset</option></select>
		</div>
		{% with menu='Settings' %}
			<div class="collapsable_header" onclick="toggle_setting_category(this);">
				<h4 style="width:var(--flyout_menu_width);"><span class="material-icons-outlined cursor">expand_more</span> Generation</h4>
			</div>
			<div class="setting_tile_area">
				{% with sub_path='Generation' %}
					{% include 'settings item.html' %}
				{% endwith %}
			</div>
			
			<div class="collapsable_header" onclick="toggle_setting_category(this);">
				<h4 style="width:var(--flyout_menu_width);"><span class="material-icons-outlined cursor">expand_more</span> Sampling</h4>
			</div>
			<span class="help_text">Change how the AI decides what to say.</span>
			<div class="setting_tile_area">
				<div class="setting_container_single">
					<!---Top Row---->
					<span class="setting_label">
						<span>Samplers Order:&nbsp;</span><span class="helpicon material-icons-outlined" title="Changes the order of the samplers to have a considerably different effect than just leaving the samplers at their default order.">help_icon</span>
					</span>
					<!---Bottom Row---->
					<span class="setting_item">
						<div style="display:flex;flex-direction:row;">
							<ul id="sample_order_list" style="width:calc(var(--flyout_menu_width) - 60px);list-style-position: inside; padding: 0;">
								<li class="sample_order cursor" onclick="select_sample(this);">Top K Sampling</li>
								<li class="sample_order cursor" onclick="select_sample(this);">Top A Sampling</li>
								<li class="sample_order cursor" onclick="select_sample(this);">Top P Sampling</li>
								<li class="sample_order cursor" onclick="select_sample(this);">Tail Free Sampling</li>
								<li class="sample_order cursor" onclick="select_sample(this);">Typical Sampling</li>
								<li class="sample_order cursor" onclick="select_sample(this);">Temperature</li>
							</ul>
							<div style="display:flex;flex-direction:column;justify-content:center;align-items:center;">
								<div class="material-icons-outlined cursor" onclick="move_sample('up');">arrow_upward</div>
								<div class="material-icons-outlined cursor" onclick="move_sample('down');">arrow_downward</div>
								
							</div>
						</div>
					</span>
				</div>
				{% with sub_path='Sampling' %}
					{% include 'settings item.html' %}
				{% endwith %}
			</div>
			
			<div class="collapsable_header" onclick="toggle_setting_category(this);">
				<h4 style="width:var(--flyout_menu_width);"><span class="material-icons-outlined cursor">expand_more</span> Repetition</h4>
			</div>
			<span class="help_text">Change how the AI combats repetition.</span>
			<div class="setting_tile_area">
				{% with sub_path='Repetition' %}
					{% include 'settings item.html' %}
				{% endwith %}
			</div>
			
			<div class="collapsable_header" onclick="toggle_setting_category(this);">
				<h4 style="width:var(--flyout_menu_width);"><span class="material-icons-outlined cursor">expand_more</span> Other</h4>
			</div>
			<div class="setting_tile_area">
				{% with sub_path='Other' %}
					{% include 'settings item.html' %}
				{% endwith %}
			</div>
			
			<div class="collapsable_header" onclick="toggle_setting_category(this);">
				<h4 style="width:var(--flyout_menu_width);"><span class="material-icons-outlined cursor">expand_more</span> Modifiers</h4>
			</div>
			<div class="setting_tile_area">
				{% with sub_path='Modifiers' %}
					{% include 'settings item.html' %}
				{% endwith %}
				<div class="setting_container">
					<!---Top Row---->
					<span class="setting_label">
						<span style="white-space: pre-wrap;">Soft Prompt: </span>
						<span class="helpicon material-icons-outlined" title="Changes how the AI decides what to output.">help_icon</span>
					</span>
					<!---Bottom Row---->
					<span class="setting_item">
						<!---<span class="material-icons-outlined cursor" onclick="socket.emit('load_softprompt_list', '');">folder_open</span> <span class="var_sync_system_spname"></span>--->
						<select autocomplete="off" id="sp" class="var_sync_system_splist var_sync_system_spfilename settings_select" style="width: 140px;margin-right:0px;padding-bottom: 0px;" onclick="socket.emit('load_softprompt', this.value);">
						</select>
						<span class="material-icons-outlined cursor" style="font-size: 18px;" title="Refresh List" onclick="socket.emit('sp_list_refresh', '');">autorenew</span>
					</span>
					<!---Slider Labels--->
					<span class="setting_minlabel"><span style="top: -4px; position: relative;"></span></span>
					<span class="setting_maxlabel"><span style="top: -4px; position: relative;"></span></span>
				</div>
			</div>
		{% endwith %}
		<div class="collapsable_header" onclick="toggle_setting_category(this);">
			<h4 style="width:var(--flyout_menu_width);"><span class="material-icons-outlined cursor">expand_more</span> Biasing</h4>
		</div>
		<span class="help_text">Influence the likelihood for the AI to output certain phrases.</span>
		<div id="biasing">
			<div class="bias_header">
				<div class="bias_header_phrase">Phrase</div>
				<div class="bias_header_score">Score</div>
				<div class="bias_header_comp_threshold">Completion Threshold</div>
			</div>
		</div>
	</div>
	<div id="setting_menu_interface" class="hidden settings_category_area">
		<div class="collapsable_header" onclick="toggle_setting_category(this);">
			<h4 style="width:var(--flyout_menu_width);"><span class="material-icons-outlined cursor">expand_more</span> UI</h4>
		</div>
		<div class="setting_tile_area">
			{% with menu='Interface' %}
				{% with sub_path='UI' %}
					{% include 'settings item.html' %}
				{% endwith %}
			{% endwith %}
			<div class="setting_container">
				<span class="setting_label">
					<span>Max Game Screen: &nbsp;</span><span class="helpicon material-icons-outlined" title="When enabled and both menus are un-pinned, the game screen will take up all avaialable space. When disabled, the game screen will be centered.">help_icon</span> 
				</span>
				<span class="setting_item">
					<input type=checkbox id="preserve_game_space_setting" data-size=mini data-onstyle=success data-toggle=toggle onchange="preserve_game_space(this.checked)"/>
				</span>
				<!---Slider Labels--->
				<span class="setting_minlabel"><span style="top: -4px; position: relative;"></span></span>
				<span class="setting_maxlabel"><span style="top: -4px; position: relative;"></span></span>
			</div>
			<div class="setting_container">
				<span class="setting_label">
					<span>Options on Right:&nbsp;</span><span class="helpicon material-icons-outlined" title="When enabled and only the story menu is pinned, the generated story options will be shown on the right instead of the left of the game text.">help_icon</span> 
				</span>
				<span class="setting_item">
					<input type=checkbox id="options_on_right" data-size=mini data-onstyle=success data-toggle=toggle onchange="options_on_right(this.checked)"/>
				</span>
				<!---Slider Labels--->
				<span class="setting_minlabel"><span style="top: -4px; position: relative;"></span></span>
				<span class="setting_maxlabel"><span style="top: -4px; position: relative;"></span></span>
			</div>
		</div>
		<div class="collapsable_header" onclick="toggle_setting_category(this);">
			<h4 style="width:var(--flyout_menu_width);"><span class="material-icons-outlined cursor">expand_more</span> Formatting</h4>
		</div>
		<div class="setting_tile_area">
			{% with menu='Interface' %}
				{% with sub_path='Formatting' %}
					{% include 'settings item.html' %}
				{% endwith %}
			{% endwith %}
		</div>
		<div class="collapsable_header" onclick="toggle_setting_category(this);">
			<h4 style="width:var(--flyout_menu_width);"><span class="material-icons-outlined cursor">expand_more</span> Theme</h4>
		</div>
		<div class="setting_tile_area" id="Theme">
<<<<<<< HEAD
			<select style="color: black;" onchange="Change_Theme(this.value);">
				<option selected>Monochrome</option>
				<option>Material You</option>
				<option>user</option>
				<option>Gruvbox Dark</option>
			</select>
			<!-- REMOVE THIS-->
			<script>Change_Theme("Gruvbox Dark");</script>
			<div onclick="toggle_setting_category(this);">
				<h4 style="width:var(--flyout_menu_width);"><span class="material-icons-outlined cursor">expand_more</span> Palette</h4>
=======
			<select id="selected_theme" class="var_sync_system_theme_list" autocomplete="off" onchange="Change_Theme(this.value);">
			</select><span class="material-icons-outlined cursor" title="Refresh List" onclick="socket.emit('theme_list_refresh', '');">autorenew</span>
			<div id="palette_area">
				<b style="font-size: 20px;">Palette</b>
				<div id="save_theme_area" >
					<input type="text" id="save_theme_name" autocomplete="off" placeholder="New Theme Name"/>
					<span class="material-icons-outlined cursor" title="Save Theme" onclick='save_theme();'>save</span>
				</div>
				<div class="setting_tile_area" id="Palette">
					<table id="Palette_Table" border=1>
						<tr>
							<td></td>
							<td colspan=2><b>Main</b></td>
							<td colspan=2><b>Alternative</b></td>
						</tr>
						<tr>
							<td></td>
							<td>Background</td>
							<td>Text</td>
							<td>Background</td>
							<td>Text</td>
						</tr>
						<tr>
							<td>Primary</td>
							<td><input class="Theme_Input" autocomplete="off" type=color id="primary_palette" onchange="palette_color(this)"></td>
							<td><input class="Theme_Input" autocomplete="off" type=color id="on_primary_palette" onchange="palette_color(this)"></td>
							<td><input class="Theme_Input" autocomplete="off" type=color id="primary_container_palette" onchange="palette_color(this)"></td>
							<td><input class="Theme_Input" autocomplete="off" type=color id="on_primary_container_palette" onchange="palette_color(this)"></td>
						</tr>
						<tr>
							<td>Secondary</td>
							<td><input class="Theme_Input" autocomplete="off" type=color id="secondary_palette" onchange="palette_color(this)"></td>
							<td><input class="Theme_Input" autocomplete="off" type=color id="on_secondary_palette" onchange="palette_color(this)"></td>
							<td><input class="Theme_Input" autocomplete="off" type=color id="secondary_container_palette" onchange="palette_color(this)"></td>
							<td><input class="Theme_Input" autocomplete="off" type=color id="on_secondary_container_palette" onchange="palette_color(this)"></td>
						</tr>
						<tr>
							<td>Tertiary</td>
							<td><input class="Theme_Input" autocomplete="off" type=color id="tertiary_palette" onchange="palette_color(this)"></td>
							<td><input class="Theme_Input" autocomplete="off" type=color id="on_tertiary_palette" onchange="palette_color(this)"></td>
							<td><input class="Theme_Input" autocomplete="off" type=color id="tertiary_container_palette" onchange="palette_color(this)"></td>
							<td><input class="Theme_Input" autocomplete="off" type=color id="on_tertiary_container_palette" onchange="palette_color(this)"></td>
						</tr>
						<tr>
							<td>Error</td>
							<td><input class="Theme_Input" autocomplete="off" type=color id="error_palette" onchange="palette_color(this)"></td>
							<td><input class="Theme_Input" autocomplete="off" type=color id="on_error_palette" onchange="palette_color(this)"></td>
							<td><input class="Theme_Input" autocomplete="off" type=color id="error_container_palette" onchange="palette_color(this)"></td>
							<td><input class="Theme_Input" autocomplete="off" type=color id="on_error_container_palette" onchange="palette_color(this)"></td>
						</tr>
					</table>
					
				</div>
>>>>>>> 4dd76ac9
			</div>
			<div class="advanced_theme cursor" onclick='document.getElementById("advanced_theme_editor").classList.remove("hidden");'>
				<span>Advanced Theme</h4>
			</div>
		</div>

		<div class="collapsable_header" onclick="toggle_setting_category(this);">
			<h4 style="width:var(--flyout_menu_width);"><span class="material-icons-outlined cursor">expand_more</span> Tweaks</h4>
		</div>
		<div class="setting_tile_area" id="Tweaks">
			<span class="help_text">Small UI changes that can be mixed and matched.</span>
			<div class="tweak-container" tweak-path="hide-timing">
				<span>Hide timing information</span>
				<input type=checkbox class="setting_item_input" data-size="mini" data-onstyle="success" data-toggle="toggle">
			</div>
			<div class="tweak-container" tweak-path="hide-token-bar">
				<span>Hide token bar</span>
				<input type=checkbox class="setting_item_input" data-size="mini" data-onstyle="success" data-toggle="toggle">
			</div>
		</div>
	</div>
	<div id="settings_footer" class="settings_footer">
		<span>Execution Time: <span id="Execution Time"></span></span> | 
		<span>Remaining Time: <span class="var_sync_model_tqdm_rem_time"></span></span> | <span id="var_time"></span>
	</div>
</div><|MERGE_RESOLUTION|>--- conflicted
+++ resolved
@@ -238,18 +238,6 @@
 			<h4 style="width:var(--flyout_menu_width);"><span class="material-icons-outlined cursor">expand_more</span> Theme</h4>
 		</div>
 		<div class="setting_tile_area" id="Theme">
-<<<<<<< HEAD
-			<select style="color: black;" onchange="Change_Theme(this.value);">
-				<option selected>Monochrome</option>
-				<option>Material You</option>
-				<option>user</option>
-				<option>Gruvbox Dark</option>
-			</select>
-			<!-- REMOVE THIS-->
-			<script>Change_Theme("Gruvbox Dark");</script>
-			<div onclick="toggle_setting_category(this);">
-				<h4 style="width:var(--flyout_menu_width);"><span class="material-icons-outlined cursor">expand_more</span> Palette</h4>
-=======
 			<select id="selected_theme" class="var_sync_system_theme_list" autocomplete="off" onchange="Change_Theme(this.value);">
 			</select><span class="material-icons-outlined cursor" title="Refresh List" onclick="socket.emit('theme_list_refresh', '');">autorenew</span>
 			<div id="palette_area">
@@ -303,7 +291,6 @@
 					</table>
 					
 				</div>
->>>>>>> 4dd76ac9
 			</div>
 			<div class="advanced_theme cursor" onclick='document.getElementById("advanced_theme_editor").classList.remove("hidden");'>
 				<span>Advanced Theme</h4>
