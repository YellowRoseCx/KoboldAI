<script>
	function show_setting_menu(span) {
		menu = span.textContent.toLowerCase()
		for (item of document.getElementsByClassName("setting_menu_button")) {
			document.getElementById("setting_menu_"+item.textContent.toLowerCase()).classList.add("hidden");
			item.classList.remove("selected");
		}
		span.classList.add("selected");
		document.getElementById("setting_menu_"+menu).classList.remove("hidden");
	}
</script>
<style>
	#Model_Info {
		width: 100%;
	}
	#Story_Info {
		width: 100%;
	}
	#save_story[story_gamesaved="true"] {
		text: var(--disabled_button_text);
		background-color: var(--disabled_button_background_color);
		border-color: var(--disabled_button_border_color);
		filter: brightness(85%);
	}
	
</style>
<!-- top menu bar-->
<div class="menu_pin_area"></div>
<div class="tabrow">
	<span class="setting_menu_button selected" onclick="show_setting_menu(this);">Home</span>
	<span class="setting_menu_button" onclick="show_setting_menu(this);">Settings</span>
	<span class="setting_menu_button" onclick="show_setting_menu(this);">Interface</span>
	<span style="float: right;margin-right: 30px;" onclick="window.open('https://github.com/KoboldAI/KoboldAI-Client/wiki');">Help</span>
</div>
<div class="flyout_menu_contents">

	<div id="setting_menu_home" class="settings_category_area">
		<div id="Model_Info">
			<div>
				Running Model: <span class="var_sync_model_model">ReadOnly</span>
			</div>
			<div>
				<button class="btn action_button" onclick="socket.emit('load_model_button', {});">Load Model</button>
				<select class="var_sync_model_selected_preset settings_select presets" onchange='sync_to_server(this)'><option>Preset</option></select>
			</div>
		</div>
		<div id="Story_Info">
			<hr/>
			<div class="story_title_area">
				<span class="story_title">
					<b>Story Name: </b>
					<span class="var_sync_story_story_name fullwidth" contenteditable=true onblur="sync_to_server(this);"></span>
				</span>
				<div class="story_title_icons">
					<span class="material-icons-outlined cursor" title="New Story" onclick="socket.emit('new_story', '');">description</span>
					<span class="material-icons-outlined cursor" title="Load Story" onclick="socket.emit('load_story_list', '');">folder_open</span>
					<span class="material-icons-outlined cursor var_sync_alt_story_gamesaved" title="Save Story">save</span>
					<span class="material-icons-outlined cursor" title="Import Story">cloud_download</span>
					<span class="material-icons-outlined cursor" title="Download Story" onclick="document.getElementById('download_iframe').src = 'json';">file_download</span>
				</div>
			</div>
			<hr/>
		</div>
		<div class="setting_tile_area">
		{% with menu='Home' %}
			{% with sub_path='' %}
				{% include 'settings item.html' %}
			{% endwith %}
		{% endwith %}
		</div>
	</div>
<<<<<<< HEAD
	<div id="setting_menu_story" class="hidden settings_category_area">
		<div id="Story_Info">
			<div><b>Story Name: </b><span class="var_sync_story_story_name" contenteditable=true onblur="sync_to_server(this);"></span></div>
			<div>
				<button id="new_story" class="btn action_button" onclick="new_story();">New Story</button>
				<button id="load_story" class="btn action_button" onclick="socket.emit('load_story_list', '');">Load Story</button>
				<button id="save_story" class="btn action_button var_sync_alt_story_gamesaved" onclick='socket.emit("save_story", null, (response) => {save_as_story(response);});'>Save Story</button>
				<button id="download_story" class="btn action_button" onclick="document.getElementById('download_iframe').src = 'json';">Download Story</button>
				<!---<a class='cursor' onclick="document.getElementById('download_iframe').src = 'json';">Download Story</a>--->
=======
	<div id="setting_menu_settings" class="hidden settings_category_area">
		<div><select class="var_sync_model_selected_preset settings_select presets" onchange='sync_to_server(this)'><option>Preset</option></select></div>
		{% with menu='Settings' %}
			<div onclick="toggle_setting_category(this);">
				<h4 style="width:var(--flyout_menu_width);"><span class="material-icons-outlined cursor">expand_more</span> Generation</h4>
			</div>
			<div class="setting_tile_area">
				{% with sub_path='Generation' %}
					{% include 'settings item.html' %}
				{% endwith %}
			</div>
			
			<div onclick="toggle_setting_category(this);">
				<h4 style="width:var(--flyout_menu_width);"><span class="material-icons-outlined cursor">expand_more</span> Sampling</h4>
			</div>
			<div class="setting_tile_area">
				<div class="setting_container_single">
					<!---Top Row---->
					<span class="setting_label">
						Sample Order: 
						<span class="helpicon">
							?
							<span class="helptext">
								Sample Order Tooltip
							</span>
						</span>
					</span>
					<!---Bottom Row---->
					<span class="setting_item">
						<div style="display:flex;flex-direction:row;">
							<ul id="sample_order_list" style="width:calc(var(--flyout_menu_width) - 60px);">
								<li class="sample_order cursor" onclick="select_sample(this);">Top-k Sampling</li>
								<li class="sample_order cursor" onclick="select_sample(this);">Top-a Sampling</li>
								<li class="sample_order cursor" onclick="select_sample(this);">Top-p Sampling</li>
								<li class="sample_order cursor" onclick="select_sample(this);">Tail-free Sampling</li>
								<li class="sample_order cursor" onclick="select_sample(this);">Typical Sampling</li>
								<li class="sample_order cursor" onclick="select_sample(this);">Temperature</li>
							</ul>
							<div style="display:flex;flex-direction:column;justify-content:center;align-items:center;">
								<div class="material-icons-outlined cursor" onclick="move_sample('up');">arrow_upward</div>
								<div class="material-icons-outlined cursor" onclick="move_sample('down');">arrow_downward</div>
								
							</div>
						</div>
					</span>
					<!---Slider Labels--->
					<span class="setting_minlabel"><span style="top: -4px; position: relative;"></span></span>
					<span class="setting_maxlabel"><span style="top: -4px; position: relative;"></span></span>
				</div>
				{% with sub_path='Sampling' %}
					{% include 'settings item.html' %}
				{% endwith %}
			</div>
			
			<div onclick="toggle_setting_category(this);">
				<h4 style="width:var(--flyout_menu_width);"><span class="material-icons-outlined cursor">expand_more</span> Repetition</h4>
			</div>
			<div class="setting_tile_area">
				{% with sub_path='Repetition' %}
					{% include 'settings item.html' %}
				{% endwith %}
			</div>
			
			<div onclick="toggle_setting_category(this);">
				<h4 style="width:var(--flyout_menu_width);"><span class="material-icons-outlined cursor">expand_more</span> Other</h4>
			</div>
			<div class="setting_tile_area">
				{% with sub_path='Other' %}
					{% include 'settings item.html' %}
				{% endwith %}
			</div>
			
			<div onclick="toggle_setting_category(this);">
				<h4 style="width:var(--flyout_menu_width);"><span class="material-icons-outlined cursor">expand_more</span> Modifiers</h4>
			</div>
			<div class="setting_tile_area">
				{% with sub_path='Modifiers' %}
					{% include 'settings item.html' %}
				{% endwith %}
>>>>>>> 73ee6af9
			</div>
		{% endwith %}
		<div onclick="toggle_setting_category(this);">
			<h4 style="width:var(--flyout_menu_width);"><span class="material-icons-outlined cursor">expand_more</span> Biasing</h4>
		</div>
		<div id="biasing">
			<div class="bias_header">
				<div class="bias_header_phrase">Phrase</div>
				<div class="bias_header_score">Score</div>
				<div class="bias_header_comp_threshold">Completion Threshold</div>
			</div>
		</div>
	</div>
	<div id="setting_menu_interface" class="hidden settings_category_area">
		<div class="setting_tile_area">
		{% with menu='Interface' %}
			{% with sub_path='UI' %}
				{% include 'settings item.html' %}
			{% endwith %}
		{% endwith %}
		<div class="setting_container">
				<span class="setting_label">
					Maximize Game Text Space: 
					<span class="helpicon">
						?
						<span class="helptext">
							When enabled and both menus are un-pinned, the game screen will take up all avaialable space. When disabled, the game screen will be centered.
						</span>
					</span>
				</span>
				<span class="setting_item">
					<input type=checkbox id="preserve_game_space_setting" data-size=mini data-onstyle=success data-toggle=toggle onchange="preserve_game_space(this.checked)"/>
				</span>
				<!---Slider Labels--->
				<span class="setting_minlabel"><span style="top: -4px; position: relative;"></span></span>
				<span class="setting_maxlabel"><span style="top: -4px; position: relative;"></span></span>
			</div>
			<div class="setting_container">
				<span class="setting_label">
					Keep options on Right: 
					<span class="helpicon">
						?
						<span class="helptext">
							When enabled and only the story menu is pinned, the generated story options will be shown on the right instead of the left of the game text.
						</span>
					</span>
				</span>
				<span class="setting_item">
					<input type=checkbox id="options_on_right" data-size=mini data-onstyle=success data-toggle=toggle onchange="options_on_right(this.checked)"/>
				</span>
				<!---Slider Labels--->
				<span class="setting_minlabel"><span style="top: -4px; position: relative;"></span></span>
				<span class="setting_maxlabel"><span style="top: -4px; position: relative;"></span></span>
			</div>
		</div>
	</div>
	<div id="setting_menu_ui" class="hidden settings_category_area">
		<div class="setting_tile_area">
			
		</div>
	</div>
</div><|MERGE_RESOLUTION|>--- conflicted
+++ resolved
@@ -69,17 +69,6 @@
 		{% endwith %}
 		</div>
 	</div>
-<<<<<<< HEAD
-	<div id="setting_menu_story" class="hidden settings_category_area">
-		<div id="Story_Info">
-			<div><b>Story Name: </b><span class="var_sync_story_story_name" contenteditable=true onblur="sync_to_server(this);"></span></div>
-			<div>
-				<button id="new_story" class="btn action_button" onclick="new_story();">New Story</button>
-				<button id="load_story" class="btn action_button" onclick="socket.emit('load_story_list', '');">Load Story</button>
-				<button id="save_story" class="btn action_button var_sync_alt_story_gamesaved" onclick='socket.emit("save_story", null, (response) => {save_as_story(response);});'>Save Story</button>
-				<button id="download_story" class="btn action_button" onclick="document.getElementById('download_iframe').src = 'json';">Download Story</button>
-				<!---<a class='cursor' onclick="document.getElementById('download_iframe').src = 'json';">Download Story</a>--->
-=======
 	<div id="setting_menu_settings" class="hidden settings_category_area">
 		<div><select class="var_sync_model_selected_preset settings_select presets" onchange='sync_to_server(this)'><option>Preset</option></select></div>
 		{% with menu='Settings' %}
@@ -159,7 +148,6 @@
 				{% with sub_path='Modifiers' %}
 					{% include 'settings item.html' %}
 				{% endwith %}
->>>>>>> 73ee6af9
 			</div>
 		{% endwith %}
 		<div onclick="toggle_setting_category(this);">
