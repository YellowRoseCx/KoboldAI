--- conflicted
+++ resolved
@@ -57,20 +57,16 @@
 			<button type="button" class="btn action_button retry" onclick="socket.emit('retry', {});"><span class="oi" data-glyph="loop-circular"></span></button>
 		</div>
 		<!------------ Right Menu Icon--------------------->
-<<<<<<< HEAD
-		<span class="oi right_menu_icon" data-glyph="chevron-left" onclick="toggle_flyout_right(this)"></span>
-		<!------------ Padding Image--------------------->
-		<div class="paddingimage">
-			<img src="/static/padding_image.png" alt="Padding Image">
-		</div>
-=======
 		<div id="story_menu_icon" class="right_menu_icon" onclick="toggle_flyout_right(this)"> 
 			<div class="menubar1"></div>
 			<div class="menubar2"></div>
 			<div class="menubar3"></div>
 		</div>
 		<!----<span class="oi right_menu_icon" data-glyph="chevron-left" onclick="toggle_flyout_right(this)"></span>--->
->>>>>>> cd382dc1
+		<!------------ Padding Image--------------------->
+		<div class="paddingimage">
+			<img src="/static/padding_image.png" alt="Padding Image">
+		</div>
 	</div>
 	
 	<!------------ Right Flyout Menu--------------------->
