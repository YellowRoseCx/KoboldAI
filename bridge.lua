--- conflicted
+++ resolved
@@ -726,19 +726,11 @@
         if k == "content" then
             if rawget(t, "_num") == 0 then
                 if bridged.koboldai_vars.gamestarted then
-<<<<<<< HEAD
-                    local prompt = koboldbridge.userstate == "genmod" and bridged.vars._prompt or bridged.koboldai_vars.prompt
-                    return prompt
-                end
-            end
-            local actions = koboldbridge.userstate == "genmod" and bridged.vars._actions or bridged.koboldai_vars.actions
-=======
                     local prompt = koboldbridge.userstate == "genmod" and bridged.koboldai_vars._prompt or bridged.koboldai_vars.prompt
                     return prompt
                 end
             end
             local actions = koboldbridge.userstate == "genmod" and bridged.koboldai_vars._actions or bridged.koboldai_vars.actions
->>>>>>> 21c08353
             return _python.as_attrgetter(actions).get(math.tointeger(rawget(t, "_num")) - 1)
         end
     end
@@ -760,11 +752,7 @@
                 error("Attempted to set the prompt chunk's content to the empty string; this is not allowed")
                 return
             end
-<<<<<<< HEAD
-            local actions = koboldbridge.userstate == "genmod" and bridged.vars._actions or bridged.koboldai_vars.actions
-=======
             local actions = koboldbridge.userstate == "genmod" and bridged.koboldai_vars._actions or bridged.koboldai_vars.actions
->>>>>>> 21c08353
             if _k ~= 0 and _python.as_attrgetter(actions).get(_k-1) == nil then
                 return
             end
@@ -789,11 +777,7 @@
 
     ---@return fun(): KoboldStoryChunk, table, nil
     function KoboldStory:forward_iter()
-<<<<<<< HEAD
-        local actions = koboldbridge.userstate == "genmod" and bridged.vars._actions or bridged.koboldai_vars.actions
-=======
         local actions = koboldbridge.userstate == "genmod" and bridged.koboldai_vars._actions or bridged.koboldai_vars.actions
->>>>>>> 21c08353
         local nxt, iterator = _python.iter(actions)
         local run_once = false
         local function f()
@@ -821,11 +805,7 @@
 
     ---@return fun(): KoboldStoryChunk, table, nil
     function KoboldStory:reverse_iter()
-<<<<<<< HEAD
-        local actions = koboldbridge.userstate == "genmod" and bridged.vars._actions or bridged.koboldai_vars.actions
-=======
         local actions = koboldbridge.userstate == "genmod" and bridged.koboldai_vars._actions or bridged.koboldai_vars.actions
->>>>>>> 21c08353
         local nxt, iterator = _python.iter(_python.builtins.reversed(actions))
         local last_run = false
         local function f()
